msgid ""
msgstr ""
"MIME-Version: 1.0\n"
"Content-Type: text/plain; charset=UTF-8\n"
"Content-Transfer-Encoding: 8bit\n"
"Language: fr\n"
"Project-Id-Version: openfoodfacts\n"
"PO-Revision-Date: 2018-11-07 17:22\n"
"Language-Team: French\n"
"Last-Translator: pierreslamich <pierre.slamich@gmail.com>\n"
"POT-Creation-Date: \n"
"X-Generator: crowdin.com\n"
"Plural-Forms: nplurals=2; plural=(n > 1);\n"
"X-Crowdin-Project: openfoodfacts\n"
"X-Crowdin-Language: fr\n"
"X-Crowdin-File: /master/po/common/common.pot\n"

#. put here the language tag ("fr" for French, "ja" for Japanese, etc)
msgctxt ":langtag"
msgid ":langtag"
msgstr "fr"

#. put here the language name ("French", "Japanese", etc)
msgctxt ":langname"
msgid ":langname"
msgstr "French"

msgctxt "1_product"
msgid "1 product"
msgstr "1 produit"

msgctxt "_and_"
msgid " and "
msgstr " et "

msgctxt "about"
msgid "About me"
msgstr "Présentation"

msgctxt "add"
msgid "Add"
msgstr "Ajouter"

msgctxt "add_language"
msgid "Add language"
msgstr "Ajouter une langue"

msgctxt "add_product"
msgid "Add a product"
msgstr "Ajouter un produit"

msgctxt "add_user"
msgid "Register"
msgstr "S'inscrire"

msgctxt "add_user_confirm"
msgid "<p>Thanks for joining. You can now sign-in on the site to add and edit products.</p>"
msgstr "<p>Merci de votre inscription. Vous pouvez maintenant vous identifier sur le site pour ajouter et modifier des produits.</p>"

msgctxt "add_user_email_body"
msgid "Hello <NAME>,\n\n"
"Thanks a lot for joining https://openfoodfacts.org\n"
"Here is your user name:\n\n"
"User name: <USERID>\n\n"
"You can now sign in on the site to add and edit products.\n\n"
"<<site_name>> is a collaborative project to which you can bring much more than new products: your energy, enthusiasm and ideas!\n"
"To discuss between contributors and make the project go forward, we use a very convenient messaging system called Slack: https://slack.openfoodfacts.org\n\n"
"You can also join the Facebook group for contributors:\n"
"https://www.facebook.com/groups/OpenFoodFacts/\n\n"
"New: we are also starting Open Beauty Facts to create a database of cosmetics: soap, toothpaste, makeup etc.\n"
"https://openbeautyfacts.org\n\n"
"Thank you very much!\n\n"
"Stéphane and the Open Food Facts team\n"
"https://openfoodfacts.org\n"
"https://twitter.com/OpenFoodFacts\n"
msgstr "Bonjour <NAME>, \n\n"
"Merci pour votre inscription sur https://openfoodfacts.org\\n\"\n"
"Voici votre nom d'utilisateur: <USERID>\n\n"
" Vous pouvez à présent vous connecter sur le site pour ajouter ou modifier des produits.\n\n"
" <<site_name>> est un projet collaboratif auquel vous pouvez apporter bien plus que des nouveaux produits: votre énergie, votre enthousiasme, et vos idées!\n"
"Afin de discuter entre contributeurs et aider le projet à avancer, nous utilisons un système de messagerie très pratique appelé Slack: https://slack.openfoodfacts.org\n\n"
"Vous pouvez aussi joindre le groupe Facebook des contributeurs:\n"
"https://www.facebook.com/groups/OpenFoodFacts.fr/\n\n"
"Nouveauté: nous avons aussi lancé Open Beauty Facts afin de créer une base de données de cosmétiques: savons, dentifrice, maquillage, etc...\n"
"https://fr.openbeautyfacts.org\n\n"
"Merci beaucoup !\n\n"
"Stéphane et l'équipe de Open Food Facts\n"
"https://openfoodfacts.org\n"
"https://twitter.com/OpenFoodFacts\n"

msgctxt "add_user_email_subject"
msgid "Thanks for joining <<site_name>>"
msgstr "Merci de votre inscription sur <<site_name>>"

msgctxt "additives_1"
msgid "Potentially hazardous food additive. Limit usage."
msgstr "Additif alimentaire potentiellement dangereux. Limitez l'utilisation."

msgctxt "additives_2"
msgid "Hazardous food additive. Avoid."
msgstr "Additif alimentaire à risque. A éviter."

msgctxt "additives_3"
msgid "Food additive banned in Europe. Avoid at all cost."
msgstr "Additif alimentaire interdit en Europe. A éviter absolument."

msgctxt "additives_p"
msgid "additives"
msgstr "additifs"

msgctxt "additives_s"
msgid "additive"
msgstr "additif"

msgctxt "advanced_search"
msgid "Advanced search"
msgstr "Recherche avancée"

msgctxt "advanced_search_old"
msgid "Advanced search and graphs"
msgstr "Recherche avancée, graphiques et carte"

msgctxt "alcohol_warning"
msgid "Excess drinking is harmful for health."
msgstr "L'abus d'alcool est dangereux pour la santé. A consommer avec modération."

msgctxt "all_missions"
msgid "All missions"
msgstr "Toutes les missions"

msgctxt "allergens"
msgid "Substances or products causing allergies or intolerances"
msgstr "Substances ou produits provoquant des allergies ou intolérances"

msgctxt "allergens_p"
msgid "allergens"
msgstr "allergenes"

msgctxt "allergens_s"
msgid "allergen"
msgstr "allergene"

msgctxt "also_edited_by"
msgid "Product page also edited by"
msgstr "Fiche produit également modifiée par"

msgctxt "android_apk_app_badge"
msgid "<img src=\"/images/misc/android-apk.112x40.png\" alt=\"Android APK\" />"
msgstr "<img src=\"/images/misc/android-apk.112x40.png\" alt=\"Android APK\" />"

msgctxt "android_apk_app_link"
msgid "https://world.openfoodfacts.org/files/off.apk"
msgstr "https://world.openfoodfacts.org/files/off.apk"

msgctxt "android_app_badge"
msgid "<img src=\"/images/misc/android-app-on-google-play-en_app_rgb_wo_135x47.png\" alt=\"Available on Google Play\" width=\"135\" height=\"47\" />"
msgstr "<img src=\"/images/misc/android-app-on-google-play-en_app_rgb_wo_135x47.png\" alt=\"Disponible sur Google Play\" width=\"135\" height=\"47\" />"

# Change hl=en to your language, and make sure the url works
msgctxt "android_app_link"
msgid "https://play.google.com/store/apps/details?id=org.openfoodfacts.scanner&hl=en"
msgstr "https://play.google.com/store/apps/details?id=org.openfoodfacts.scanner&hl=fr"

msgctxt "app_please_take_pictures"
msgid "<p>This product is not yet in the <<site_name>> database. Could you please take some pictures of the product, barcode, ingredients list and nutrition facts to add it on <a href=\"https://world.openfoodfacts.org\" target=\"_blank\"><<site_name>></a>?</p>\n"
"<p>Thanks in advance!</p>\n"
msgstr "<p>Ce produit n'est pas encore dans la base d'<<site_name>>. Pourriez-vous s'il vous plait prendre des photos\n"
"du produit, du code barre, de la liste des ingrédients et du tableau nutritionnel pour qu'il soit ajouté sur <a href=\"https://fr.openfoodfacts.org\" target=\"_blank\"><<site_name>></a> ?</p>\n"
"<p>Merci d'avance !</p>\n"

msgctxt "app_take_a_picture"
msgid "Take a picture"
msgstr "Prendre une photo"

msgctxt "app_take_a_picture_note"
msgid "Note: the pictures you send are published under the free licence Creative Commons Attribution and ShareAlike."
msgstr "Note : les photos que vous envoyez sont publiées sous la licence libre Creative Commons Attribution et Partage à l'identique."

msgctxt "app_you_can_add_pictures"
msgid "You can add pictures:"
msgstr "Vous pouvez ajouter des photos :"

msgctxt "axis_x"
msgid "Horizontal axis"
msgstr "Axe horizontal"

msgctxt "axis_y"
msgid "Vertical axis"
msgstr "Axe vertical"

msgctxt "barcode"
msgid "Barcode"
msgstr "Code barre"

msgctxt "barcode_number"
msgid "Barcode number:"
msgstr "Chiffres du code barre :"

msgctxt "you_can_also_help_us"
msgid "You can also help to fund the Open Food Facts project"
msgstr "Vous pouvez aussi nous aider à financer le projet Open Food Facts"

msgctxt "bottom_content"
msgid "<a href=\"https://www.helloasso.com/associations/open-food-facts/formulaires/1/widget/en\"><img src=\"https://static.openfoodfacts.org/images/svg/donate-icon.svg\" alt=\"Donate to Open Food Facts\" /></a><p><<site_name>> is made by a non-profit association, independent from the industry. It is made for all, by all, and it is funded by all. You can support our work by <a href=\"https://www.helloasso.com/associations/open-food-facts/formulaires/1/widget/en\">donating to Open Food Facts</a> and also by <a href=\"https://www.lilo.org/fr/open-food-facts/?utm_source=open-food-facts\">using the Lilo search engine</a>.<br/><b>Thank you!</b></p>"
msgstr "<a href=\"https://www.helloasso.com/associations/open-food-facts/collectes/aidez-open-food-facts-a-ameliorer-l-alimentation-de-tous\"><img src=\"https://static.openfoodfacts.org/images/svg/donate-icon.svg\" alt=\"Donner à Open Food Facts\" /></a><p><<site_name>> est développé par une association à but non lucratif indépendante de l'industrie. Open Food Facts est fait pour tous, par tous, et est financé par tous. Vous pouvez soutenir notre travail en <a href=\"https://www.helloasso.com/associations/open-food-facts/collectes/aidez-open-food-facts-a-ameliorer-l-alimentation-de-tous\">donnant à Open Food Facts</a> et également en <a href=\"https://www.lilo.org/fr/open-food-facts/?utm_source=open-food-facts\">utilisant le moteur de recherche Lilo</a>.<br/><b>Merci beaucoup !</b></p>"

msgctxt "bottom_title"
msgid "Embrace the mission"
msgstr "Partez en mission"

msgctxt "brands"
msgid "Brands"
msgstr "Marques"

msgctxt "brands_example"
msgid "Kinder Bueno White, Kinder Bueno, Kinder, Ferrero"
msgstr "Kinder Bueno White, Kinder Bueno, Kinder, Ferrero"

msgctxt "brands_p"
msgid "brands"
msgstr "marques"

msgctxt "brands_products"
msgid "Products from the %s brand"
msgstr "Les produits de la marque %s"

msgctxt "brands_s"
msgid "brand"
msgstr "marque"

msgctxt "brands_tagsinput"
msgid "add a brand"
msgstr "ajouter une marque"

msgctxt "brands_without_products"
msgid "Products not from the %s brand"
msgstr "Les produits qui ne sont pas de la marque %s"

msgctxt "by"
msgid "by"
msgstr "par"

msgctxt "categories"
msgid "Categories"
msgstr "Catégories"

msgctxt "categories_example"
msgid "Sardines in olive oil, Orange juice from concentrate"
msgstr "Sardines à l'huile d'olive, Mayonnaises allégées, Jus d'orange à base de concentré"

msgctxt "categories_note"
msgid "Indicate only the most specific category. \"Parents\" categories will be automatically added."
msgstr "Il suffit d'indiquer la catégorie la plus spécifique, les catégories \"parentes\" seront ajoutées automatiquement."

msgctxt "categories_p"
msgid "categories"
msgstr "catégories"

msgctxt "categories_products"
msgid "Products from the %s category"
msgstr "Les produits de la catégorie %s"

msgctxt "categories_s"
msgid "category"
msgstr "categorie"

msgctxt "categories_tagsinput"
msgid "add a category"
msgstr "ajouter une catégorie"

msgctxt "categories_without_products"
msgid "Products not from the %s category"
msgstr "Les produits qui ne sont pas dans la catégorie %s"

msgctxt "change_fields"
msgid "Data"
msgstr "Données"

msgctxt "change_nutriments"
msgid "Nutriments"
msgstr "Nutriments"

msgctxt "change_selected_images"
msgid "Selected images"
msgstr "Images sélectionnées"

msgctxt "change_uploaded_images"
msgid "Uploaded images"
msgstr "Images téléchargées"

msgctxt "checkers_p"
msgid "checkers"
msgstr "verificateurs"

msgctxt "checkers_s"
msgid "checker"
msgstr "verificateur"

msgctxt "cities_p"
msgid "packaging cities"
msgstr "communes d'emballage"

msgctxt "cities_products"
msgid "Products packaged in the city of %s"
msgstr "Les produits dont la commune d'emballage est %s"

msgctxt "cities_s"
msgid "packaging city"
msgstr "commune d'emballage"

msgctxt "cities_without_products"
msgid "Products not packaged in the city of %s"
msgstr "Les produits dont la commune d'emballage n'est pas %s"

msgctxt "codes_p"
msgid "Codes"
msgstr "Codes"

msgctxt "codes_s"
msgid "Code"
msgstr "Code"

msgctxt "column_obsolete_do_not_translate_for_reference_only"
msgid "<a href=\"/\"><img id=\"logo\" src=\"/images/misc/openfoodfacts-logo-en.png\" width=\"178\" height=\"144\" alt=\"<<site_name>>\" /></a>\n\n"
"<p><<site_name>> gathers information and data on food products from around the world.</p>\n\n"
"<select_country>\n\n"
"<p>\n"
"→ <a href=\"/brands\">Brands</a><br />\n"
"→ <a href=\"/categories\">Categories</a><br/>\n"
"</p>\n\n"
"<p>Food product information (photos, ingredients, nutrition facts etc.) is collected in a collaborative way\n"
"and is made available to everyone and for all uses in a free and open database.</p>\n\n\n"
"<p>Find us also on:</p>\n\n"
"<p>\n"
"→ <a href=\"https://en.wiki.openfoodfacts.org\">our wiki</a><br />\n"
"→ <a href=\"https://twitter.com/openfoodfacts\">Twitter</a><br/>\n"
"→ <a href=\"https://plus.google.com/u/0/110748322211084668559/\">Google+</a><br />\n"
"→ <a href=\"https://www.facebook.com/OpenFoodFacts\">Facebook</a><br />\n"
"+ <a href=\"https://www.facebook.com/groups/openfoodfacts/\">contributors group</a><br />\n"
"</p>\n\n"
"<p>iPhone and iPad app on the App Store:</p>\n\n"
"<a href=\"https://itunes.apple.com/app/open-food-facts/id588797948\"><img src=\"/images/misc/Available_on_the_App_Store_Badge_EN_135x40.png\" alt=\"Available on the App Store\" width=\"135\" height=\"40\" /></a><br/>\n\n"
"<p>Android app on Google Play:</p>\n\n"
"<a href=\"https://play.google.com/store/apps/details?id=org.openfoodfacts.scanner\"><img src=\"/images/misc/android-app-on-google-play-en_app_rgb_wo_135x47.png\" alt=\"Available on Google Play\" width=\"135\" height=\"47\" /></a><br/>\n"
"<a href=\"https://world.openfoodfacts.org/files/off.apk\">apk</a>\n\n"
"<p>Windows Phone app:</p>\n\n"
"<a href=\"https://microsoft.com/p/openfoodfacts/9nblggh0dkqr\"><img src=\"/images/misc/154x40_WP_Store_blk.png\" alt=\"Windows Phone Store\" width=\"154\" height=\"40\" /></a><br/>\n\n\n"
msgstr ""

msgctxt "completed_n_missions"
msgid "completed %d missions:"
msgstr "a accompli %d missions :"

msgctxt "connected_with_facebook"
msgid "You are connected with your Facebook account."
msgstr "Vous êtes connecté via votre compte Facebook."

msgctxt "contributor_since"
msgid "Contributor since"
msgstr "Contributeur depuis le"

msgctxt "copy_data"
msgid "Copy data from current product to new product"
msgstr "Copier les données du produit actuel sur le nouveau"

msgctxt "correct_the_following_errors"
msgid "Please correct the following errors:"
msgstr "Merci de corriger les erreurs suivantes :"

msgctxt "correctors_p"
msgid "correctors"
msgstr "correcteurs"

msgctxt "correctors_s"
msgid "corrector"
msgstr "correcteur"

msgctxt "countries"
msgid "Countries where sold"
msgstr "Pays de vente"

msgctxt "countries_note"
msgid "Countries where the product is widely available (non including stores specialising in foreign products)"
msgstr "Pays dans lesquels le produit est largement distribué (hors magasins spécialisés dans l'import)"

msgctxt "countries_p"
msgid "countries"
msgstr "pays"

msgctxt "countries_products"
msgid "Products sold in %s"
msgstr "Les produits par lieu de vente :  %s"

msgctxt "countries_s"
msgid "country"
msgstr "pays"

msgctxt "countries_without_products"
msgid "Products not sold in %s"
msgstr "Les produits qui ne sont pas vendus à : %s"

msgctxt "data_source"
msgid "Data source"
msgstr "Source des données"

msgctxt "debug_p"
msgid "debug"
msgstr "débogage"

msgctxt "debug_s"
msgid "debug"
msgstr "débogage"

msgctxt "delete_comment"
msgid "Reason for removal"
msgstr "Raison de la suppression"

msgctxt "delete_product"
msgid "Delete a product"
msgstr "Supprimer un produit"

msgctxt "delete_product_page"
msgid "Delete the page"
msgstr "Supprimer la fiche"

msgctxt "delete_the_images"
msgid "Delete the images"
msgstr "Supprimer les images"

msgctxt "delete_user"
msgid "Delete an user"
msgstr "Effacer un utilisateur"

msgctxt "diff_add"
msgid "Added:"
msgstr "Ajout :"

msgctxt "diff_change"
msgid "Changed:"
msgstr "Changement :"

msgctxt "diff_delete"
msgid "Deleted:"
msgstr "Suppression :"

msgctxt "donate"
msgid "Donate to Open Food Facts"
msgstr "Faire un don à l'association Open Food Facts"

msgctxt "donate_link"
msgid "https://www.helloasso.com/associations/open-food-facts/formulaires/1/widget/en"
msgstr "https://www.helloasso.com/associations/open-food-facts/collectes/aidez-open-food-facts-a-ameliorer-l-alimentation-de-tous"

msgctxt "ecological_data_table"
msgid "Ecological footprint"
msgstr "Impact écologique"

msgctxt "ecological_data_table_note"
msgid "If the carbon footprint is specified on the label (rarely at this time), indicate it for the same quantity than the nutritional composition."
msgstr "Si l'empreinte carbone est présente sur l'emballage (rarement actuellement), elle est à indiquer pour la même quantité que pour la composition nutritionnelle."

msgctxt "edit"
msgid "edit"
msgstr "modifier"

msgctxt "edit_comment"
msgid "Changes summary"
msgstr "Description de vos changements"

msgctxt "edit_product"
msgid "Edit a product"
msgstr "Modifier un produit"

msgctxt "edit_product_page"
msgid "Edit the page"
msgstr "Modifier la fiche"

msgctxt "edit_profile"
msgid "Edit your public profile"
msgstr "Modifier votre profil public"

msgctxt "edit_profile_confirm"
msgid "Changes to your public profile have been saved."
msgstr "Les modifications de votre profil public ont été enregistrées."

msgctxt "edit_profile_msg"
msgid "Information below is visible in your public profile."
msgstr "Les informations ci-dessous figurent dans votre profil public."

msgctxt "edit_settings"
msgid "Change your account parameters"
msgstr "Modifier les paramètres de votre compte"

msgctxt "edit_user"
msgid "Account parameters"
msgstr "Paramètres du compte"

msgctxt "edit_user_confirm"
msgid "<p>Your account parameters have been changed.</p>"
msgstr "<p>Les paramètres de votre compte ont bien été modifiés.</p>"

msgctxt "editors_p"
msgid "editors"
msgstr "editeurs"

msgctxt "editors_s"
msgid "editor"
msgstr "editeur"

msgctxt "email"
msgid "e-mail address"
msgstr "Adresse e-mail"

msgctxt "emb_code_p"
msgid "EMB codes"
msgstr "Codes emballeurs (EMB)"

msgctxt "emb_code_products"
msgid "Products packaged by the company with emb code %s"
msgstr "Les produits emballés par l'entreprise dont le code emballeur est %s"

msgctxt "emb_code_s"
msgid "EMB code"
msgstr "Code emballeur"

msgctxt "emb_codes"
msgid "EMB code"
msgstr "Code emballeur"

# Those are country specific codes. For European countries, you can change FR 62.448.034 CE to DE BY 718 EG (for instance)
msgctxt "emb_codes_example"
msgid "EMB 53062, FR 62.448.034 CE, 84 R 20, 33 RECOLTANT 522"
msgstr "EMB 53062, FR 62.448.034 CE, 84 R 20, 33 RECOLTANT 522"

msgctxt "emb_codes_note"
msgid "In Europe, code in an ellipse with the 2 country initials followed by a number and CE."
msgstr "En France, code commençant par EMB suivi de 5 chiffres (code INSEE de la commune) et éventuellement d'une lettre qui identifie l'entreprise qui a conditionné le produit.<br/>\n"
"Dans d'autres pays d'Europe, code précédé de \"e\". Ou dans un ovale, 2 initiales du pays suivi d'un nombre et de CE.<br/>\n"
"Pour le vin et l'alcool, code sur la capsule au dessus du bouchon."

msgctxt "emb_codes_p"
msgid "packager codes"
msgstr "codes emballeurs"

msgctxt "emb_codes_products"
msgid "Products with the emb code %s"
msgstr "Les produits dont le code emballeur est %s"

msgctxt "emb_codes_s"
msgid "packager code"
msgstr "code emballeur"

msgctxt "emb_codes_without_products"
msgid "Products without the emb code %s"
msgstr "Les produits dont le code emballeur n'est pas %s"

msgctxt "entry_dates_p"
msgid "Entry dates"
msgstr "Dates d'ajout"

msgctxt "entry_dates_s"
msgid "Entry date"
msgstr "Date d'ajout"

msgctxt "error"
msgid "Error"
msgstr "Erreur"

msgctxt "error_bad_login_password"
msgid "Incorrect user name or password. <a href=\"/cgi/reset_password.pl\">Forgotten password?</a>"
msgstr "Mauvais nom d'utilisateur ou mot de passe. <a href=\"/cgi/reset_password.pl\">Mot de passe oublié ?</a>"

msgctxt "error_database"
msgid "An error occured while reading the data, try to refresh the page."
msgstr "Une erreur est survenue en lisant la base de données, essayez de recharger la page."

msgctxt "error_different_passwords"
msgid "The password and confirmation password are different."
msgstr "Le mot de passe et sa confirmation sont différents."

msgctxt "error_email_already_in_use"
msgid "The e-mail address is already used by another user. Maybe you already have an account? You can  <a href=\"/cgi/reset_password.pl\">reset the password</a> of your other account."
msgstr "L'adresse e-mail est déjà utilisée par un autre utilisateur. Peut-être avez-vous déjà un autre compte ? Vous pouvez <a href=\"/cgi/reset_password.pl\">réinitialiser le mot de passe</a> de votre autre compte."

msgctxt "error_invalid_address"
msgid "Invalid address."
msgstr "Adresse invalide."

msgctxt "error_invalid_email"
msgid "Invalid e-mail address"
msgstr "L'adresse e-mail est invalide."

msgctxt "error_invalid_password"
msgid "The password needs to be a least 6 characters long."
msgstr "Le mot de passe doit comporter au moins 6 caractères."

msgctxt "error_invalid_user"
msgid "Invalid user."
msgstr "Impossible de lire l'utilisateur."

msgctxt "error_invalid_username"
msgid "The user name must contain only unaccented letters, digits and dashes."
msgstr "Le nom d'utilisateur doit être composé de lettres minuscules sans accents, de tirets et/ou de chiffres."

msgctxt "error_new_code_already_exists"
msgid "A product already exists with the new code"
msgstr "Un produit existe déjà avec le nouveau code"

msgctxt "error_no_name"
msgid "You need to enter a name or nickname."
msgstr "Vous devez entrer un nom, prénom ou pseudonyme."

msgctxt "error_no_permission"
msgid "Permission denied."
msgstr "Permission refusée."

msgctxt "error_no_username"
msgid "You need to enter a user name"
msgstr "Vous devez entrer un nom d'utilisateur."

msgctxt "error_reset_already_connected"
msgid "You are already signed in."
msgstr "Vous avez déjà une session ouverte."

msgctxt "error_reset_invalid_token"
msgid "The reset password link is invalid or has expired."
msgstr "Le lien de réinitialisation de mot de passe est invalide ou a expiré."

msgctxt "error_reset_unknown_email"
msgid "There is no account with this email"
msgstr "Il n'existe pas de compte avec cette adresse e-mail"

msgctxt "error_reset_unknown_id"
msgid "This username does not exist."
msgstr "Ce nom d'utilisateur n'existe pas."

msgctxt "error_username_not_available"
msgid "This username already exists, please choose another."
msgstr "Ce nom d'utilisateur existe déjà, choisissez en un autre."

msgctxt "example"
msgid "Example:"
msgstr "Exemple :"

msgctxt "examples"
msgid "Examples:"
msgstr "Exemples :"

msgctxt "expiration_date"
msgid "Best before date"
msgstr "Date limite de consommation"

msgctxt "expiration_date_note"
msgid "The expiration date is a way to track product changes over time and to identify the most recent version."
msgstr "La date limite permet de repérer les changements des produits dans le temps et d'identifier la plus récente version."

msgctxt "explore_products_by"
msgid "Drilldown into products by..."
msgstr "Explorer les produits par..."

msgctxt "facebook_locale"
msgid "en_US"
msgstr "fr_FR"

msgctxt "facebook_page"
msgid "https://www.facebook.com/OpenFoodFacts"
msgstr "https://www.facebook.com/OpenFoodFacts.fr"

msgctxt "fixme_product"
msgid "If the data is incomplete or incorrect, you can complete or correct it by editing this page."
msgstr "Si les informations sont incomplètes ou incorrectes, vous pouvez les complèter ou les corriger en modifiant cette fiche."

msgctxt "footer"
msgid "<a href=\"https://world.openfoodfacts.org/legal\">Legal</a> -\n"
"<a href=\"https://world.openfoodfacts.org/terms-of-use\">Terms of Use</a> -\n"
"<a href=\"https://world.openfoodfacts.org/who-we-are\">Who we are</a> -\n"
"<a href=\"https://world.openfoodfacts.org/faq\">Frequently Asked Questions</a> -\n"
"<a href=\"https://openfoodfacts.uservoice.com/\">Ideas Forum</a> -\n"
"<a href=\"https://en.blog.openfoodfacts.org\">Blog</a> -\n"
"<a href=\"https://world.openfoodfacts.org/press-and-blogs\">Press and Blogs</a>\n"
msgstr "<a href=\"https://fr.openfoodfacts.org/mentions-legales\">Mentions légales</a> -\n"
"<a href=\"https://fr.openfoodfacts.org/conditions-d-utilisation\">Conditions d'utilisation</a> -\n"
"<a href=\"https://fr.openfoodfacts.org/qui-sommes-nous\">Qui sommes nous ?</a> -\n"
"<a href=\"https://fr.openfoodfacts.org/questions-frequentes\">Questions fréquentes</a> -\n"
"<a href=\"https://openfoodfactsfr.uservoice.com/\">Forum des idées</a> -\n"
"<a href=\"https://fr.blog.openfoodfacts.org\">Blog</a> -\n"
"<a href=\"https://fr.openfoodfacts.org/presse-et-blogs\">Presse, Blogs et Présentations</a>\n"

msgctxt "footer_and_the_facebook_group"
msgid "and the <a href=\"https://www.facebook.com/groups/openfoodfacts/\">Facebook group for contributors</a>"
msgstr "et le <a href=\"https://www.facebook.com/groups/356858984359591/\">groupe Facebook des contributeurs</a>"

msgctxt "footer_blog"
msgid "<<site_name>> blog"
msgstr "Le blog d'<<site_name>>"

# Do not translate
msgctxt "footer_blog_link"
msgid "https://en.blog.openfoodfacts.org"
msgstr "https://fr.blog.openfoodfacts.org"

msgctxt "footer_code_of_conduct"
msgid "Code of conduct"
msgstr "Code de conduite"

# Do not translate without having the same exact string in the Tags template. Do not use spaces, special characters, only alphanumeric characters separated by hyphens
msgctxt "footer_code_of_conduct_link"
msgid "/code-of-conduct"
msgstr "/code-de-conduite"

msgctxt "footer_data"
msgid "Data"
msgstr "Données"

# Do not translate without having the same exact string in the Tags template. Do not use spaces, special characters, only alphanumeric characters separated by hyphens
msgctxt "footer_data_link"
msgid "/data"
msgstr "/data"

msgctxt "footer_discover_the_project"
msgid "Discover the project"
msgstr "Découvrez le projet"

msgctxt "footer_faq"
msgid "Frequently asked questions"
msgstr "Questions fréquentes"

# Do not translate without having the same exact string in the Tags template. Do not use spaces, special characters, only alphanumeric characters separated by hyphens
msgctxt "footer_faq_link"
msgid "/faq"
msgstr "/questions-frequentes"

msgctxt "footer_translators"
msgid "Translators"
msgstr "Traducteurs"

# Do not translate
msgctxt "footer_translators_link"
msgid "/cgi/top_translators.pl"
msgstr "/cgi/top_translators.pl"

msgctxt "footer_follow_us"
msgid "Follow us on <a href=\"https://twitter.com/openfoodfacts\">Twitter</a>,\n"
"<a href=\"https://www.facebook.com/OpenFoodFacts\">Facebook</a> and\n"
"<a href=\"https://plus.google.com/u/0/110748322211084668559/\">Google+</a>\n"
msgstr "Suivez nous sur <a href=\"https://twitter.com/openfoodfactsfr\">Twitter</a>,\n"
"<a href=\"https://www.facebook.com/OpenFoodFacts.fr\">Facebook</a> et\n"
"<a href=\"https://plus.google.com/u/0/b/102622509148794386660/\">Google+</a>\n"

msgctxt "footer_install_the_app"
msgid "Install the app"
msgstr "Installez l'app"

msgctxt "footer_join_the_community"
msgid "Join the community"
msgstr "Rejoignez la communauté"

msgctxt "footer_join_us_on"
msgid "Join us on %s:"
msgstr "Rejoignez-nous sur %s:"

msgctxt "footer_legal"
msgid "Legal"
msgstr "Mentions légales"

# Do not translate without having the same exact string in the Tags template. Do not use spaces, special characters, only alphanumeric characters separated by hyphens
msgctxt "footer_legal_link"
msgid "/legal"
msgstr "/mentions-legales"

msgctxt "footer_press"
msgid "Press"
msgstr "Presse"

# Do not translate without having the same exact string in the Tags template. Do not use spaces, special characters, only alphanumeric characters separated by hyphens
msgctxt "footer_press_link"
msgid "/press"
msgstr "/presse"

msgctxt "footer_tagline"
msgid "A collaborative, free and open database of food products from around the world."
msgstr "Une base de données collaborative, libre et ouverte des produits alimentaires du monde entier."

msgctxt "footer_terms"
msgid "Terms of use"
msgstr "Conditions d'utilisation"

# Do not translate without having the same exact string in the Tags template. Do not use spaces, special characters, only alphanumeric characters separated by hyphens
msgctxt "footer_terms_link"
msgid "/terms-of-use"
msgstr "/conditions-d-utilisation"

msgctxt "footer_who_we_are"
msgid "Who we are"
msgstr "Qui sommes nous ?"

# Do not translate without having the same exact string in the Tags template. Do not use spaces, special characters, only alphanumeric characters separated by hyphens
msgctxt "footer_who_we_are_link"
msgid "/who-we-are"
msgstr "/qui-sommes-nous"

msgctxt "footer_wiki"
msgid "<<site_name>> wiki (en)"
msgstr "<<site_name>> wiki (fr)"

# Do not translate
msgctxt "footer_wiki_link"
msgid "https://en.wiki.openfoodfacts.org"
msgstr "https://fr.wiki.openfoodfacts.org"

msgctxt "for"
msgid "for"
msgstr "pour"

msgctxt "front_alt"
msgid "Product"
msgstr "Produit"

msgctxt "generic_name"
msgid "Common name"
msgstr "Dénomination générique"

msgctxt "generic_name_example"
msgid "Chocolate bar with milk and hazelnuts"
msgstr "Barre chocolatée au lait et aux noisettes"

msgctxt "goodbye"
msgid "See you soon!"
msgstr "A bientôt !"

msgctxt "graph_count"
msgid "%d products match the search criterias, of which %i products have defined values for the graph's axis."
msgstr "%d produits correspondent aux critères de recherche, dont %i produits avec des valeurs définies pour les axes du graphique."

msgctxt "graph_title"
msgid "Graph title"
msgstr "Titre du graphique"

msgctxt "graphs_and_maps"
msgid "Graphs and maps"
msgstr "Graphiques et cartes"

# Obsolete. Do not translate
msgctxt "header"
msgid "<meta property=\"fb:admins\" content=\"706410516\" />\n"
"<meta property=\"og:site_name\" content=\"<<site_name>> - the free and open food products information database\"/>\n\n"
"<script type=\"text/javascript\">\n"
"  var uvOptions = {};\n"
"  (function() {\n"
"\tvar uv = document.createElement('script'); uv.type = 'text/javascript'; uv.async = true;\n"
"\tuv.src = ('https:' == document.location.protocol ? 'https://' : 'http://') + 'widget.uservoice.com/jQrwafQ94nbEbRWsznm6Q.js';\n"
"\tvar s = document.getElementsByTagName('script')[0]; s.parentNode.insertBefore(uv, s);\n"
"  })();\n"
"</script>\n\n\n"
msgstr "<meta property=\"fb:admins\" content=\"706410516\" />\n"
"<meta property=\"og:site_name\" content=\"<<site_name>> - l'information alimentaire ouverte\"/>\n\n"
"<script type=\"text/javascript\">\n"
"  var uvOptions = {};\n"
"  (function() {\n"
"\tvar uv = document.createElement('script'); uv.type = 'text/javascript'; uv.async = true;\n"
"\tuv.src = ('https:' == document.location.protocol ? 'https://' : 'http://') + 'widget.uservoice.com/Mjjw72JUjigdFxd4qo6wQ.js';\n"
"\tvar s = document.getElementsByTagName('script')[0]; s.parentNode.insertBefore(uv, s);\n"
"  })();\n"
"</script>\n\n\n"

msgctxt "hello"
msgid "Hello"
msgstr "Bonjour"

msgctxt "high"
msgid "high"
msgstr "élevé"

msgctxt "high_quantity"
msgid "high quantity"
msgstr "quantité élevée"

msgctxt "history"
msgid "Changes history"
msgstr "Historique des modifications"

msgctxt "image_front"
msgid "Front picture"
msgstr "Photo du produit (recto)"

msgctxt "image_ingredients"
msgid "Ingredients picture"
msgstr "Photo de la liste des ingrédients"

msgctxt "image_ingredients_note"
msgid "If the picture is neat enough, the ingredients can be extracted automatically"
msgstr "Si elle est suffisamment nette et droite, les ingrédients peuvent être extraits automatiquement de la photo."

msgctxt "image_nutrition"
msgid "Nutrition facts picture"
msgstr "Photo des informations nutritionnelles"

msgctxt "image_upload_error_image_already_exists"
msgid "This picture has already been sent."
msgstr "Cette photo a déjà été envoyée."

msgctxt "image_upload_error_image_too_small"
msgid "The picture is too small. Please do not upload pictures found on the Internet and only send photos you have taken yourself."
msgstr "La photo est trop petite. Attention à ne pas envoyer de photos prises sur Internet. Merci de n'envoyer que vos propres photos."

msgctxt "image_upload_error_no_barcode_found_in_image_long"
msgid "The barcode in the image could not be read, or the image contained no barcode.\n"
"You can try with another image, or directly enter the barcode."
msgstr "Le code-barre dans l'image n'a pas pu être lu ou l'image ne contenait pas de code-barre.\n"
"Vous pouvez essayer avec une autre image ou saisir directement le code-barre."

msgctxt "image_upload_error_no_barcode_found_in_image_short"
msgid "No barcode found in the image."
msgstr "Aucun code-barre trouvé dans l'image."

msgctxt "image_upload_error_no_barcode_found_in_text"
msgid "You must enter the characters of the barcode or send a product image when the barcode is visible."
msgstr "Vous devez saisir les chiffres du code-barre ou envoyer une image du produit où le code-barre est visible."

msgctxt "incomplete_products_you_added"
msgid "Products you added that need to be completed"
msgstr "Les produits que vous avez ajoutés qui sont à compléter"

msgctxt "informers_p"
msgid "informers"
msgstr "informateurs"

msgctxt "informers_s"
msgid "informers"
msgstr "informateurs"

msgctxt "ingredients"
msgid "Ingredients"
msgstr "Ingrédients"

msgctxt "ingredients_alt"
msgid "Ingredients"
msgstr "Ingrédients"

msgctxt "ingredients_analysis"
msgid "Ingredients analysis"
msgstr "Analyse des ingrédients"

msgctxt "ingredients_analysis_note"
msgid "Note: ingredients can be listed with many different names, please let us know if you think the analysis above is incorrect."
msgstr "Note : les ingrédients peuvent être indiqués sous beaucoup de noms différents, si vous pensez que l'analyse ci-dessus est incorrecte, merci de nous le signaler."

msgctxt "ingredients_from_or_that_may_be_from_palm_oil_p"
msgid "ingredients from or that may be from palm oil"
msgstr "ingrédients issus ou pouvant être issus de l'huile de palme"

msgctxt "ingredients_from_or_that_may_be_from_palm_oil_s"
msgid "ingredient from or that may be from palm oil"
msgstr "ingrédient issu ou pouvant être issu de l'huile de palme"

msgctxt "ingredients_from_palm_oil_p"
msgid "ingredients from palm oil"
msgstr "ingrédients issus de l'huile de palme"

msgctxt "ingredients_from_palm_oil_s"
msgid "ingredient from palm oil"
msgstr "ingrédient issu de l'huile de palme"

msgctxt "ingredients_n_p"
msgid "Numbers of ingredients"
msgstr "Nombres d'ingrédients"

msgctxt "ingredients_n_s"
msgid "Number of ingredients"
msgstr "Nombre d'ingrédients"

msgctxt "ingredients_p"
msgid "ingredients"
msgstr "ingrédients"

msgctxt "ingredients_products"
msgid "Products that contain the ingredient %s"
msgstr "Les produits qui contiennent l'ingrédient %s"

msgctxt "ingredients_s"
msgid "ingredient"
msgstr "ingrédient"

msgctxt "ingredients_text"
msgid "Ingredients list"
msgstr "Liste des ingrédients"

msgctxt "ingredients_text_display_note"
msgid "Ingredients are listed in order of importance (quantity)."
msgstr "Les ingrédients sont listés par ordre d'importance (quantité)."

msgctxt "ingredients_text_example"
msgid "Cereals 85.5% (_wheat_ flour, whole-_wheat_ flour 11%), malt extract, cocoa 4,8%, ascorbic acid"
msgstr "Céréales 85,5% (farine de _blé_, farine de _blé_ complet 11%), extrait de malt (orge), cacao 4,8%, vitamine C"

msgctxt "ingredients_text_note"
msgid "Keep the order, indicate the % when specified, separate with a comma or - , use ( ) for ingredients of an ingredient, surround allergens with _ e.g. _milk_"
msgstr "Conserver l'ordre, indiquer le % lorsqu'il est précisé, séparer par une virgule ou - , Utiliser les ( ) pour  les ingrédients d'un ingrédient, indiquer les allergènes entre _ : farine de _blé_"

msgctxt "ingredients_that_may_be_from_palm_oil_p"
msgid "ingredients that may be from palm oil"
msgstr "ingrédients pouvant être issus de l'huile de palme"

msgctxt "ingredients_that_may_be_from_palm_oil_s"
msgid "ingredient that may be from palm oil"
msgstr "ingrédient pouvant être issu de l'huile de palme"

msgctxt "ingredients_without_products"
msgid "Products that do not contain the ingredient %s"
msgstr "Les produits qui ne contiennent pas l'ingrédient %s"

msgctxt "ios_app_badge"
msgid "<img src=\"/images/misc/Available_on_the_App_Store_Badge_EN_135x40.png\" alt=\"Available on the App Store\" width=\"135\" height=\"40\" />"
msgstr "<img src=\"/images/misc/Available_on_the_App_Store_Badge_FR_135x40.png\" alt=\"Disponible sur l'App Store\" width=\"135\" height=\"40\" />"

msgctxt "ios_app_link"
msgid "https://itunes.apple.com/app/open-food-facts/id588797948"
msgstr "https://itunes.apple.com/app/open-food-facts/id588797948"

msgctxt "known_nutrients_p"
msgid "known nutrients"
msgstr "nutriments connus"

msgctxt "known_nutrients_s"
msgid "known nutrient"
msgstr "nutriment connu"

msgctxt "labels"
msgid "Labels, certifications, awards"
msgstr "Labels, certifications, récompenses"

msgctxt "labels_example"
msgid "Organic"
msgstr "Bio"

msgctxt "labels_note"
msgid "Indicate only the most specific labels. \"Parents\" labels will be added automatically."
msgstr "Indiquez les labels les plus spécifiques. Les catégories \"parentes\" comme 'Bio' ou 'Commerce équitable' seront ajoutées automatiquement."

msgctxt "labels_p"
msgid "labels"
msgstr "labels"

msgctxt "labels_products"
msgid "Products that have the label %s"
msgstr "Les produits qui possèdent le label %s"

msgctxt "labels_s"
msgid "label"
msgstr "label"

msgctxt "labels_tagsinput"
msgid "add a label"
msgstr "ajouter un label"

msgctxt "labels_without_products"
msgid "Products that do not have the label %s"
msgstr "Les produits qui ne possèdent pas le label %s"

msgctxt "lang"
msgid "Main language"
msgstr "Langue principale"

msgctxt "lang_ar"
msgid "Arabic"
msgstr "Arabe"

msgctxt "lang_bg"
msgid "Bulgarian"
msgstr "Bulgare"

msgctxt "lang_cs"
msgid "Czech"
msgstr "Tchèque"

msgctxt "lang_da"
msgid "Danish"
msgstr "Danois"

msgctxt "lang_de"
msgid "German"
msgstr "Allemand"

msgctxt "lang_el"
msgid "Greek"
msgstr "Grec"

msgctxt "lang_en"
msgid "English"
msgstr "Anglais"

msgctxt "lang_es"
msgid "Spanish"
msgstr "Espagnol"

msgctxt "lang_et"
msgid "Estonian"
msgstr "Estonien"

msgctxt "lang_fi"
msgid "Finnish"
msgstr "Finnois"

msgctxt "lang_fr"
msgid "French"
msgstr "Français"

msgctxt "lang_ga"
msgid "Irish"
msgstr "Irlandais"

msgctxt "lang_he"
msgid "Hebrew"
msgstr "Hébreu"

msgctxt "lang_hu"
msgid "Hungarian"
msgstr "Hongrois"

msgctxt "lang_id"
msgid "Indonesian"
msgstr "Indonésien"

msgctxt "lang_it"
msgid "Italian"
msgstr "Italien"

msgctxt "lang_ja"
msgid "Japanese"
msgstr "Japonais"

msgctxt "lang_ko"
msgid "Korean"
msgstr "Coréen"

msgctxt "lang_lt"
msgid "Lithuanian"
msgstr "Lituanien"

msgctxt "lang_lv"
msgid "Latvian"
msgstr "Letton"

msgctxt "lang_mt"
msgid "Maltese"
msgstr "Maltais"

msgctxt "lang_nl"
msgid "Dutch"
msgstr "Néerlandais"

msgctxt "lang_nl_be"
msgid "Dutch"
msgstr "Néerlandais"

msgctxt "lang_pl"
msgid "Polish"
msgstr "Polonais"

msgctxt "lang_pt"
msgid "Portuguese"
msgstr "Portugais"

msgctxt "lang_pt_pt"
msgid "Portugal Portuguese"
msgstr "Portugais du Portugal"

msgctxt "lang_ro"
msgid "Romanian"
msgstr "Roumain"

msgctxt "lang_ru"
msgid "Russian"
msgstr "Russe"

msgctxt "lang_sk"
msgid "Slovak"
msgstr "Slovaque"

msgctxt "lang_sl"
msgid "Slovenian"
msgstr "Slovène"

msgctxt "lang_sv"
msgid "Swedish"
msgstr "Suédois"

msgctxt "lang_th"
msgid "Thai"
msgstr "Thaï"

msgctxt "lang_vi"
msgid "Vietnamese"
msgstr "Vietnamien"

msgctxt "lang_zh"
msgid "Chinese"
msgstr "Chinois"

msgctxt "lang_other"
msgid "other language"
msgstr "autre langue"

msgctxt "lang_note"
msgid "Language most present and most highlighted on the product"
msgstr "Langue la plus utilisée et la plus mise en avant sur le produit"

msgctxt "language"
msgid "en-US"
msgstr "fr-FR"

msgctxt "languages_p"
msgid "languages"
msgstr "langues"

msgctxt "languages_s"
msgid "language"
msgstr "langue"

msgctxt "last_edit_dates_p"
msgid "Last edit dates"
msgstr "Dates de dernière modification"

msgctxt "last_edit_dates_s"
msgid "Last edit date"
msgstr "Date de dernière modification"

msgctxt "last_image_dates_p"
msgid "Last picture dates"
msgstr "Dates de dernière photo"

msgctxt "last_image_dates_s"
msgid "Last picture date"
msgstr "Date de dernière photo"

msgctxt "licence_accept"
msgid "By adding information, data and/or images, you accept to place irrevocably your contribution under the <a href=\"https://opendatacommons.org/licenses/dbcl/1.0/\">Database Contents Licence 1.0</a> licence\n"
"for information and data, and under the <a href=\"https://creativecommons.org/licenses/by-sa/3.0/deed.en\">Creative Commons Attribution - ShareAlike 3.0</a> licence for images.\n"
"You accept to be credited by re-users by a link to the product your are contributing to."
msgstr "En ajoutant des informations et/ou des photographies, vous acceptez de placer irrévocablement votre contribution sous licence <a href=\"https://opendatacommons.org/licenses/dbcl/1.0/\">Database Contents Licence 1.0</a>\n"
"pour les informations et sous licence <a href=\"https://creativecommons.org/licenses/by-sa/3.0/deed.fr\">Creative Commons Paternité - Partage des conditions initiales à l'identique 3.0</a> pour les photos.\n"
"Vous acceptez d'être crédité par les ré-utilisateurs par un lien vers le produit auquel vous contribuez."

msgctxt "link"
msgid "Link to the product page on the official site of the producer"
msgstr "Lien vers la page du produit sur le site officiel du fabricant"

msgctxt "list_of_x"
msgid "List of %s"
msgstr "Liste des %s"

msgctxt "loadmore"
msgid "Load more results"
msgstr "Charger plus de résultats"

msgctxt "login_and_add_product"
msgid "Sign-in and add the product"
msgstr "Se connecter et ajouter le produit"

msgctxt "login_and_edit_product"
msgid "Sign-in and edit the product"
msgstr "Se connecter et modifier la fiche du produit"

msgctxt "login_create_your_account"
msgid "Create your account."
msgstr "Créez votre compte."

msgctxt "login_not_registered_yet"
msgid "Not registered yet?"
msgstr "Pas encore inscrit(e) ?"

msgctxt "login_register_content"
msgid "<p>Sign-in to add or edit products.</p>\n\n"
"<form method=\"post\" action=\"/cgi/session.pl\">\n"
"Username or e-mail address:<br />\n"
"<input type=\"text\" name=\"user_id\" tabindex=\"1\" style=\"width:220px;\" autocomplete=\"username\" /><br />\n"
"Password<br />\n"
"<input type=\"password\" name=\"password\" tabindex=\"2\" style=\"width:220px;\" autocomplete=\"current-password\" /><br />\n"
"<input type=\"checkbox\" name=\"remember_me\" value=\"on\" tabindex=\"3\" /><label>Remember me</label><br />\n"
"<input type=\"submit\" tabindex=\"4\" name=\".submit\" value=\"Sign-in\" class=\"button small\" />\n"
"</form>\n"
"<p>Not registered yet? <a href=\"/cgi/user.pl\">Create your account</a>.</p>\n"
msgstr "<p>Connectez-vous pour ajouter des produits ou modifier leurs fiches.</p>\n\n"
"<form method=\"post\" action=\"/cgi/session.pl\">\n"
"Nom d'utilisateur ou adresse e-mail :<br />\n"
"<input type=\"text\" name=\"user_id\" tabindex=\"1\" style=\"width:220px;\" autocomplete=\"username\" /><br />\n"
"Mot de passe<br />\n"
"<input type=\"password\" name=\"password\" tabindex=\"2\" style=\"width:220px;\" autocomplete=\"current-password\" /><br />\n"
"<input type=\"checkbox\" name=\"remember_me\" value=\"on\" tabindex=\"3\" /><label>Se souvenir de moi</label><br />\n"
"<input type=\"submit\" tabindex=\"4\" name=\".submit\" value=\"Se connecter\" class=\"button small\" />\n"
"</form>\n"
"<p>Not registered yet? <a href=\"/cgi/user.pl\">Create your account</a>.</p>\n"

msgctxt "login_register_title"
msgid "Sign-in"
msgstr "Se connecter"

msgctxt "login_to_add_and_edit_products"
msgid "Sign-in to add or edit products."
msgstr "Connectez-vous pour ajouter des produits ou modifier leurs fiches."

msgctxt "login_to_add_products"
msgid "<p>Please sign-in to add or edit a product.</p>\n\n"
"<p>If you do not yet have an account on <<site_name>>, you can <a href=\"/cgi/user.pl\">register in 30 seconds</a>.</p>\n"
msgstr "<p>Vous devez vous connecter pour pouvoir ajouter ou modifier un produit.</p>\n\n"
"<p>Si vous n'avez pas encore de compte sur <<site_name>>, vous pouvez <a href=\"/cgi/user.pl\">vous inscrire en 30 secondes</a>.</p>\n"

msgctxt "login_username_email"
msgid "Username or e-mail address:"
msgstr "Nom d'utilisateur ou adresse e-mail :"

msgctxt "low"
msgid "low"
msgstr "faible"

msgctxt "low_quantity"
msgid "low quantity"
msgstr "faible quantité"

msgctxt "manage_images"
msgid "Manage images"
msgstr "Gérer les images"

msgctxt "manage_images_info"
msgid "You can select one or more images and then:"
msgstr "Vous pouvez sélectionner une ou plusieurs images et ensuite:"

msgctxt "manufacturing_places"
msgid "Manufacturing or processing places"
msgstr "Lieux de fabrication ou de transformation"

msgctxt "manufacturing_places_example"
msgid "Montana, USA"
msgstr "Provence, France"

msgctxt "manufacturing_places_p"
msgid "manufacturing or processing places"
msgstr "lieux de fabrication ou de transformation"

msgctxt "manufacturing_places_products"
msgid "Products manufactured or processed in %s"
msgstr "Les produits par lieu de fabrication ou transformation :  %s"

msgctxt "manufacturing_places_s"
msgid "manufacturing or processing place"
msgstr "lieu de fabrication ou de transformation"

msgctxt "manufacturing_places_tagsinput"
msgid "add a place"
msgstr "ajouter un lieu"

msgctxt "manufacturing_places_without_products"
msgid "Products not manufactured or processed in %s"
msgstr "Les produits qui ne sont pas fabriqués ou transformés à :  %s"

msgctxt "map_count"
msgid "%d products match the search criterias, of which %i products have a known production place."
msgstr "%d produits correspondent aux critères de recherche, dont %i produits pour lesquels le lieu de fabrication ou d'emballage est connu."

msgctxt "map_title"
msgid "Map title"
msgstr "Titre de la carte"

msgctxt "menu"
msgid "Menu"
msgstr "Menu"

msgctxt "menu_add_a_product"
msgid "Add a product"
msgstr "Ajouter un produit"

# Do not translate without having the same exact string in the Tags template. Do not use spaces, special characters, only alphanumeric characters separated by hyphens
msgctxt "menu_add_a_product_link"
msgid "/add-a-product"
msgstr "/ajouter-un-produit"

msgctxt "menu_contribute"
msgid "Contribute"
msgstr "Contribuer"

# Do not translate without having the same exact string in the Tags template. Do not use spaces, special characters, only alphanumeric characters separated by hyphens
msgctxt "menu_contribute_link"
msgid "/contribute"
msgstr "/contribuer"

msgctxt "menu_discover"
msgid "Discover"
msgstr "Découvrir"

# Do not translate without having the same exact string in the Tags template. Do not use spaces, special characters, only alphanumeric characters separated by hyphens
msgctxt "menu_discover_link"
msgid "/discover"
msgstr "/decouvrir"

msgctxt "mission_"
msgid "Mission: "
msgstr "Mission : "

msgctxt "mission_accomplished_by"
msgid "This mission has been completed by:"
msgstr "Cette mission a été accomplie par :"

msgctxt "mission_accomplished_by_n"
msgid "Completed by %d persons."
msgstr "Accomplie par %d personnes."

msgctxt "mission_accomplished_by_nobody"
msgid "Be the first to complete this mission!"
msgstr "Soyez le premier à accomplir cette mission!"

msgctxt "mission_goal"
msgid "Goal:"
msgstr "Objectif :"

msgctxt "missions"
msgid "Missions"
msgstr "Missions"

msgctxt "moderate"
msgid "moderate"
msgstr "modéré"

msgctxt "moderate_quantity"
msgid "moderate quantity"
msgstr "quantité modérée"

msgctxt "move_images_to_another_product"
msgid "Move the images to another product"
msgstr "Déplacer les images sur un autre produit"

msgctxt "n_products"
msgid "%d products"
msgstr "%d produits"

msgctxt "name"
msgid "Name"
msgstr "Nom"

msgctxt "names"
msgid "Names"
msgstr "Noms"

msgctxt "new_code"
msgid "If the barcode is not correct, please correct it here:"
msgstr "Une erreur de code barre ? Vous pouvez entrer le bon ici :"

msgctxt "new_code_note"
msgid "For products without a barcode, an internal code is automatically set."
msgstr "Pour les produits sans code barre, un code interne est attribué automatiquement."

msgctxt "newsletter_description"
msgid "Subscribe to the newsletter (2 emails per month maximum)"
msgstr "S'inscrire à la lettre d'information (2 e-mails par mois maximum)"

msgctxt "next"
msgid "Next"
msgstr "Suivante"

msgctxt "no_barcode"
msgid "Product without barcode"
msgstr "Produit sans code barre"

msgctxt "no_nutrition_data"
msgid "Nutrition facts are not specified on the product."
msgstr "Les informations nutritionnelles ne sont pas mentionnées sur le produit."

msgctxt "multiple_nutrition_data"
msgid "Multiple nutrition facts are specified on the product (e.g. with added water or milk)."
msgstr "Différentes valeurs nutritionnelles sont mentionnées sur le produit (par exemple avec de l'eau ou du lait)"

msgctxt "multiple_nutrition_data_instructions"
msgid "Enter only the nutrition facts for the unprepared product, without added water or milk. If there are different products, enter nutrition facts for the first product listed."
msgstr "Entrez seulement les valeurs nutritionnelles pour le produit non préparé, sans eau ou lait ajouté. S'il y a des produits différents, entrez les valeurs nutritionnelles pour le premier produit listé."

msgctxt "no_product_for_barcode"
msgid "No product listed for barcode %s."
msgstr "Il n'y a pas de produit référencé pour le code barre %s."

msgctxt "no_products"
msgid "No products."
msgstr "Pas de produits."

msgctxt "not_saved"
msgid "Error while saving, please retry."
msgstr "Erreur d'enregistrement, merci de réessayer."

msgctxt "number_of_additives"
msgid "Number of additives"
msgstr "Nombre d'additifs"

msgctxt "number_of_products"
msgid "Number of products"
msgstr "Nombre de produits"

msgctxt "nutrient_in_quantity"
msgid "%s in %s"
msgstr "%s en %s"

msgctxt "nutrient_levels_info"
msgid "Nutrient levels for 100 g"
msgstr "Repères nutritionnels pour 100 g"

# Do not translate without having the same exact string in the Tags template. Do not use spaces, special characters, only alphanumeric characters separated by hyphens
msgctxt "nutrient_levels_link"
msgid "/nutrient-levels"
msgstr "/reperes-nutritionnels"

msgctxt "nutrient_levels_p"
msgid "nutrient levels"
msgstr "repères nutritionnels"

msgctxt "nutrient_levels_s"
msgid "nutrient level"
msgstr "repère nutritionnel"

msgctxt "nutriments_p"
msgid "nutriments"
msgstr "nutriments"

msgctxt "nutriments_products"
msgid "Products that contain the nutriment %s"
msgstr "Les produits qui contiennent le nutriment %s"

msgctxt "nutriments_s"
msgid "nutriment"
msgstr "nutriment"

msgctxt "nutriments_without_products"
msgid "Products that do not contain the nutriment %s"
msgstr "Les produits qui ne contiennent pas le nutriment %s"

msgctxt "nutrition_alt"
msgid "Nutrition facts"
msgstr "Informations nutritionnelles"

msgctxt "nutrition_data"
msgid "Nutrition facts"
msgstr "Informations nutritionnelles"

msgctxt "nutrition_data_average"
msgid "Average nutrition facts for the %d products of the %s category for which nutrition facts are known (out of %d products)."
msgstr "Composition nutritionnelle moyenne pour les %d produits de la catégorie %s dont les informations nutritionnelles sont connues (sur un total de  %d produits)."

msgctxt "nutrition_data_compare_percent"
msgid "% of difference"
msgstr "Différence en %"

msgctxt "nutrition_data_compare_value"
msgid "value for 100 g / 100 ml"
msgstr "valeur pour 100 g/ 100 ml"

msgctxt "nutrition_data_comparison_with_categories"
msgid "Comparison to average values of products in the same category:"
msgstr "Comparaison avec les valeurs moyennes des produits de même catégorie :"

msgctxt "nutrition_data_comparison_with_categories_note"
msgid "Please note: for each nutriment, the average is computed for products for which the nutriment quantity is known, not on all products of the category."
msgstr "A noter : pour chaque nutriment, la moyenne n'est pas celle de tous les produits de la catégorie, mais des produits pour lesquels la quantité du nutriment est connue."

msgctxt "nutrition_data_note"
msgid "If the picture is sufficiently sharp and level, nutrition facts can be automatically extracted from the picture."
msgstr "Si elle est suffisamment nette et droite, les informations nutritionnelles peuvent être extraites automatiquement de la photo."

msgctxt "nutrition_data_per_10"
msgid "10th centile"
msgstr "10ème centile"

msgctxt "nutrition_data_per_100g"
msgid "for 100 g / 100 ml"
msgstr "pour 100 g / 100 ml"

msgctxt "nutrition_data_per_5"
msgid "5<sup>th</sup> centile"
msgstr "5<sup>e</sup> centile"

msgctxt "nutrition_data_per_50"
msgid "Median"
msgstr "Médiane"

msgctxt "nutrition_data_per_90"
msgid "90th centile"
msgstr "90ème centile"

msgctxt "nutrition_data_per_95"
msgid "95<sup>th</sup> centile"
msgstr "95<sup>e</sup> centile"

msgctxt "nutrition_data_per_max"
msgid "Maximum"
msgstr "Maximum"

msgctxt "nutrition_data_per_mean"
msgid "Mean"
msgstr "Moyenne"

msgctxt "nutrition_data_per_min"
msgid "Minimum"
msgstr "Minimum"

msgctxt "nutrition_data_per_serving"
msgid "per serving"
msgstr "par portion"

msgctxt "nutrition_data_per_std"
msgid "Standard deviation"
msgstr "Ecart type"

msgctxt "nutrition_data_table"
msgid "Nutrition facts"
msgstr "Informations nutritionnelles"

msgctxt "nutrition_data_table_note"
msgid "The table lists by default nutriments that are often specified. Leave the field blank if it's not on the label.<br/>You can add extra nutriments (vitamins, minerals, cholesterol etc.)\n"
"by typing the first letters of their name in the last row of the table."
msgstr "Le tableau liste par défaut les nutriments les plus couramment indiqués. Laissez le champ vide s'il n'est pas présent sur l'emballage.<br />Vous pouvez ajouter d'autres nutriments\n"
"(vitamines, minéraux, cholestérol, oméga 3 et 6 etc.) en tapant les premières lettres de leur nom dans la dernière ligne du tableau."

msgctxt "nutrition_data_table_sub"
msgid "-"
msgstr "dont"

msgctxt "nutrition_grades_p"
msgid "Nutrition grades"
msgstr "Notes nutritionnelles"

msgctxt "nutrition_grades_s"
msgid "Nutrition grade"
msgstr "Note nutritionnelle"

# Make sure the translated link works (eg that the image already exists in your language)
msgctxt "og_image_url"
msgid "https://world.openfoodfacts.org/images/misc/openfoodfacts-logo-en-356.png"
msgstr "https://fr.openfoodfacts.org/images/misc/openfoodfacts-logo-fr-356.png"

# Do not change the lang code if the blog doesn't exist in your language
msgctxt "on_the_blog_content"
msgid "<p>To learn more about <<site_name>>, visit <a href=\"https://en.blog.openfoodfacts.org\">our blog</a>!</p>\n"
"<p>Recent news:</p>\n"
msgstr "<p>Pour découvrir les nouveautés et les coulisses d'<<site_name>>, venez sur <a href=\"https://fr.blog.openfoodfacts.org\">le blog</a> !</p>\n"
"<p>C'est nouveau :</p>\n"

msgctxt "on_the_blog_title"
msgid "News"
msgstr "Actualité"

msgctxt "openfoodhunt_points"
msgid "It's <a href=\"/open-food-hunt-2015\">Open Food Hunt</a> on <<site_name>> from Saturday February 21st 2015 to Sunday March 1st 2015! Contributors are awarded\n"
"Explorer points for products they add and Ambassador points for new contributors they recruit. Points are updated every 30 minutes."
msgstr "C'est l'<a href=\"/open-food-hunt-2015\">Open Food Hunt</a> sur <<site_name>> du samedi 21 février 2015 au dimanche 1er mars 2015 ! Les contributeurs reçoivent\n"
"des points Explorateurs pour les produits qu'ils ajoutent, et des points Ambassadeurs pour les nouveaux contributeurs qu'ils recrutent. Les points sont mis à jour toutes\n"
"les 30 minutes."

msgctxt "or"
msgid "or:"
msgstr "ou :"

msgctxt "origins"
msgid "Origin of ingredients"
msgstr "Origine des ingrédients"

msgctxt "origins_example"
msgid "California, USA"
msgstr "Vallée des Baux-de-Provence, Provence, France"

msgctxt "origins_note_xxx"
msgid "Indicate the origin of ingredients"
msgstr "Indiquer l'origine des ingrédients"

msgctxt "origins_p"
msgid "origins of ingredients"
msgstr "origines des ingrédients"

msgctxt "origins_products"
msgid "Products with ingredients originating from %s"
msgstr "Les produits dont l'origine des ingrédients est %s"

msgctxt "origins_s"
msgid "origin of ingredients"
msgstr "origine des ingrédients"

msgctxt "origins_tagsinput"
msgid "add an origin"
msgstr "ajouter une origine"

msgctxt "origins_without_products"
msgid "Products without ingredients originating from %s"
msgstr "Les produits dont l'origine des ingrédients n'est pas %s"

msgctxt "packaging"
msgid "Packaging"
msgstr "Conditionnement"

msgctxt "packaging_example"
msgid "Fresh, Canned, Frozen, Bottle, Box, Glass, Plastic..."
msgstr "Frais, Conserve, Sous-vide, Surgelé, Bouteille, Bocal, Boîte, Verre, Plastique, Carton..."

msgctxt "packaging_note"
msgid "Packaging type, format, material"
msgstr "Type de conditionnement, format, matière"

msgctxt "packaging_p"
msgid "packaging"
msgstr "conditionnement"

msgctxt "packaging_products"
msgid "Products with a %s packaging"
msgstr "Les produits avec le conditionnement %s"

msgctxt "packaging_s"
msgid "packaging"
msgstr "conditionnement"

msgctxt "packaging_tagsinput"
msgid "add a type, shape or material"
msgstr "ajouter"

msgctxt "packaging_without_products"
msgid "Products without a %s packaging"
msgstr "Les produits sans le conditionnement %s"

msgctxt "page_x"
msgid "Page %d"
msgstr "Page %d"

msgctxt "page_x_out_of_y"
msgid "Page %d out of %d."
msgstr "Page %d sur %d."

msgctxt "pages"
msgid "Pages:"
msgstr "Pages :"

msgctxt "password"
msgid "Password"
msgstr "Mot de passe"

msgctxt "password_confirm"
msgid "Confirm password"
msgstr "Confirmation du mot de passe"

msgctxt "periods_after_opening"
msgid "Period of time after opening"
msgstr "Durée de conservation après ouverture"

msgctxt "periods_after_opening_note"
msgid "Found in an open container logo with a number of months: e.g. 12 M"
msgstr "Indiquée dans un logo en forme de pot ouvert, avec un nombre de mois. Par exemple 12 M."

msgctxt "periods_after_opening_p"
msgid "Periods after opening"
msgstr "Durées d'utilisation après ouverture"

msgctxt "periods_after_opening_s"
msgid "Period after opening"
msgstr "Durée d'utilisation après ouverture"

msgctxt "photographers_p"
msgid "photographers"
msgstr "photographes"

msgctxt "photographers_s"
msgid "photographer"
msgstr "photographe"

msgctxt "pnns_groups_1"
msgid "PNNS groups 1"
msgstr "Groupes de PNNS 1"

msgctxt "pnns_groups_1_p"
msgid "PNNS groups 1"
msgstr "Groupes de PNNS 1"

msgctxt "pnns_groups_1_s"
msgid "PNNS group 1"
msgstr "Groupe de PNNS 1"

msgctxt "pnns_groups_2"
msgid "PNNS groups 2"
msgstr "Groupes de PNNS 2"

msgctxt "pnns_groups_2_p"
msgid "PNNS groups 2"
msgstr "Groupes de PNNS 2"

msgctxt "pnns_groups_2_s"
msgid "PNNS group 2"
msgstr "Groupe de PNNS 2"

msgctxt "points_all_countries"
msgid "There are %d Explorers and %d Ambassadors."
msgstr "Il y a %d Explorateurs et %d Ambassadeurs."

msgctxt "points_all_users"
msgid "There are Explorers for %d countries and Ambassadors for %d countries."
msgstr "Il y a des Explorateurs de %d pays et des Ambassadeurs de %d countries."

msgctxt "points_country"
msgid "%s has %d Explorers and %d Ambassadors."
msgstr "%s a %d Explorateurs et %d Ambassadeurs."

msgctxt "points_ranking"
msgid "Ranking"
msgstr "Classement"

msgctxt "points_ranking_users_and_countries"
msgid "Ranking of contributors and countries"
msgstr "Classement des contributeurs et des pays"

msgctxt "points_user"
msgid "%s is an Explorer for %d countries and an Ambassador for %d countries."
msgstr "%s est un Explorateur de %d pays et un Ambassadeur de %d countries."

msgctxt "previous"
msgid "Previous"
msgstr "Précédente"

msgctxt "product_add_nutrient"
msgid "Add a nutrient"
msgstr "Ajouter un nutriment"

msgctxt "product_added"
msgid "Product added on"
msgstr "Produit ajouté le"

msgctxt "product_changes_saved"
msgid "Changes saved."
msgstr "Les modifications ont été enregistrées."

msgctxt "product_characteristics"
msgid "Product characteristics"
msgstr "Caractéristiques du produit"

msgctxt "product_created"
msgid "Product created"
msgstr "Création du produit"

msgctxt "product_description"
msgid "Ingredients, allergens, additives, nutrition facts, labels, origin of ingredients and information on product %s"
msgstr "Ingrédients, allergènes, additifs, composition nutritionnelle, labels, origine des ingrédients et informations du produit %s"

msgctxt "product_image"
msgid "Product picture"
msgstr "Photo du produit"

msgctxt "product_image_with_barcode"
msgid "Picture with barcode:"
msgstr "Photo avec code-barre:"

msgctxt "product_js_current_image"
msgid "Current image:"
msgstr "Image actuelle :"

msgctxt "product_js_deleting_images"
msgid "Deleting images"
msgstr "Images en cours de suppression"

msgctxt "product_js_extract_ingredients"
msgid "Extract the ingredients from the picture"
msgstr "Extraire les ingrédients de l'image"

msgctxt "product_js_extracted_ingredients_nok"
msgid "Ingredients text could not be extracted. Try with a sharper image, with higher resolution or a better framing of the text."
msgstr "Le texte des ingrédients n'a pas pu être extrait. Vous pouvez essayer avec une image plus nette, de meilleure résolution, ou un meilleur cadrage du texte."

msgctxt "product_js_extracted_ingredients_ok"
msgid "Ingredients text has been extracted. Text recognition is not perfect, so please check the text below and correct errors if needed."
msgstr "Le texte des ingrédients a été extrait. La reconnaissance du texte n'est pas toujours parfaite, merci de vérifier le texte ci-dessous et de corriger les éventuelles erreurs."

msgctxt "product_js_extracting_ingredients"
msgid "Extracting ingredients"
msgstr "Extraction des ingrédients en cours"

msgctxt "product_js_image_normalize"
msgid "Normalize colors"
msgstr "Equilibrage des couleurs"

msgctxt "product_js_image_open_full_size_image"
msgid "Open the picture in original size in a new windows"
msgstr "Voir la photo en grand dans une nouvelle fenêtre"

msgctxt "product_js_image_received"
msgid "Image received"
msgstr "Image reçue"

msgctxt "product_js_image_rotate_and_crop"
msgid "Rotate the image if necessary, then click and drag to select the interesting zone:"
msgstr "Redressez l'image si nécessaire, puis cliquez et glissez pour sélectionner la zone d'intérêt :"

msgctxt "product_js_image_rotate_left"
msgid "Rotate left"
msgstr "Pivoter à gauche"

msgctxt "product_js_image_rotate_right"
msgid "Rotate right"
msgstr "Pivoter à droite"

msgctxt "product_js_image_save"
msgid "Validate and/or resize image"
msgstr "Valider et/ou recadrer l'image"

msgctxt "product_js_image_saved"
msgid "Image saved"
msgstr "Image enregistrée."

msgctxt "product_js_image_saving"
msgid "Saving image"
msgstr "Image en cours d'enregistrement"

msgctxt "product_js_image_upload_error"
msgid "Error while uploading image"
msgstr "Erreur lors de l'envoi de l'image"

msgctxt "product_js_image_white_magic"
msgid "Photo on white background: try to remove the background"
msgstr "Photo sur fond blanc : essayer d'enlever le fond"

msgctxt "product_js_images_delete_error"
msgid "Errors while deleting images"
msgstr "Erreur lors de la suppresion des images"

msgctxt "product_js_images_deleted"
msgid "Images deleted"
msgstr "Images supprimées"

msgctxt "product_js_images_move_error"
msgid "Errors while moving images"
msgstr "Erreur lors du déplacement des images"

msgctxt "product_js_images_moved"
msgid "Images moved"
msgstr "Images déplacées"

msgctxt "product_js_moving_images"
msgid "Moving images"
msgstr "Images en cours de déplacement"

msgctxt "product_js_upload_image"
msgid "Add a picture"
msgstr "Envoyer une image"

msgctxt "product_js_upload_image_note"
msgid "→ With Chrome, Firefox and Safari, you can select multiple pictures (product, ingredients, nutrition facts etc.) by clicking them while holding the Ctrl key pressed to add them all in one shot."
msgstr "→ Avec Chrome, Firefox et Safari, vous pouvez sélectionner plusieurs images (produit, ingrédients, infos nutritionnelles etc.) en cliquant avec la touche Ctrl enfoncée, pour les envoyer toutes en même temps."

msgctxt "product_js_uploading_image"
msgid "Uploading image"
msgstr "Image en cours d'envoi"

msgctxt "product_last_edited"
msgid "Last edit of product page on"
msgstr "Dernière modification de la page produit le"

msgctxt "product_name"
msgid "Product name"
msgstr "Nom du produit"

msgctxt "product_name_example"
msgid "Kinder Bueno White"
msgstr "Kinder Bueno White"

msgctxt "products"
msgid "products"
msgstr "produits"

msgctxt "products_stats"
msgid "Evolution of the number of products on <<site_name>>"
msgstr "Evolution du nombre de produits sur <<site_name>>"

msgctxt "products_stats_completed_t"
msgid "Products with complete information"
msgstr "Produits avec fiche complète"

msgctxt "products_stats_created_t"
msgid "Products"
msgstr "Produits"

msgctxt "products_with_nutriments"
msgid "with nutrition facts"
msgstr "avec informations<br/>nutritionnelles"

msgctxt "products_you_edited"
msgid "Products you added or edited"
msgstr "Les produits que vous avez ajoutés ou modifiés"

msgctxt "purchase_places"
msgid "City, state and country where purchased"
msgstr "Ville et pays d'achat"

msgctxt "purchase_places_note"
msgid "Indicate where you bought or saw the product (at least the country)"
msgstr "Indiquez le lieu où vous avez acheté ou vu le produit (au moins le pays)"

msgctxt "purchase_places_p"
msgid "purchase places"
msgstr "lieux de vente"

msgctxt "purchase_places_products"
msgid "Products sold in %s"
msgstr "Les produits par lieu de vente :  %s"

msgctxt "purchase_places_s"
msgid "purchase place"
msgstr "lieu de vente"

msgctxt "purchase_places_tagsinput"
msgid "add a place"
msgstr "ajouter un lieu"

msgctxt "purchase_places_without_products"
msgid "Products not sold in %s"
msgstr "Les produits qui ne sont pas vendus à : %s"

msgctxt "quantity"
msgid "Quantity"
msgstr "Quantité"

msgctxt "quantity_example"
msgid "2 l, 250 g, 1 kg, 25 cl, 6 fl oz, 1 pound"
msgstr "2 l, 250 g, 1 kg, 25 cl"

msgctxt "remember_me"
msgid "Remember me"
msgstr "Se souvenir de moi"

msgctxt "remember_purchase_places_and_stores"
msgid "Remember the place of purchase and store for the next product adds"
msgstr "Se souvenir du lieu d'achat et du magasin pour les prochains ajouts de produits"

msgctxt "reset_password"
msgid "Reset password"
msgstr "Réinitialiser le mot de passe"

msgctxt "reset_password_email_body"
msgid "Hello <NAME>,\n\n"
"You asked for your password to be reset on https://openfoodfacts.org\n\n"
"for the username: <USERID>\n\n"
"To continue the password reset, click on the link below.\n"
"If you did not ask for the password reset, you can ignore this message.\n\n"
"<RESET_URL>\n\n"
"See you soon,\n\n"
"Stephane\n"
"https://openfoodfacts.org\n"
msgstr "Bonjour <NAME>,\n"
"Vous avez demandé de remettre votre mot de passe à zéro sur https://openfoodfacts.org\n\n"
"pour le nom d'utilisateur:<USERID>\n\n"
"Pour poursuivre cette remise à zéro, veuillez cliquer sur le lien ci-dessous.\n"
"Si vous n'avez pas demandé de remise à zéro de mot de passe, veuillez ignorer ce message.\n\n"
"<RESET_URL>\n\n"
"À bientôt,\n\n"
"Stephane\n\n"
"https://openfoodfacts.org\n"

msgctxt "reset_password_email_subject"
msgid "Reset of your password on <<site_name>>"
msgstr "Réinitialisation de votre mot de passe sur <<site_name>>"

msgctxt "reset_password_reset"
msgid "Your password has been changed. You can now log-in with this password."
msgstr "Votre mot de passe a été changé. Vous pouvez maintenant vous identifier avec ce mot de passe."

msgctxt "reset_password_reset_msg"
msgid "Enter a new password."
msgstr "Entrez un nouveau mot de passe."

msgctxt "reset_password_send_email"
msgid "An email with a link to reset your password has been sent to the e-mail address associated with your account."
msgstr "Un e-mail avec un lien pour vous permettre de changer le mot de passe a été envoyé à l'adresse e-mail associée à votre compte."

msgctxt "reset_password_send_email_msg"
msgid "If you have forgotten your password, fill-in your username or e-mail address to receive instructions for resetting your password."
msgstr "Si vous avez oublié votre mot de passe, indiquez votre nom d'utilisateur ou votre e-mail pour recevoir les instructions pour le réinitialiser."

msgctxt "risk_level"
msgid "Risk"
msgstr "Risques"

msgctxt "risk_level_0"
msgid "To be completed"
msgstr "A renseigner"

msgctxt "risk_level_1"
msgid "Low risks"
msgstr "Risques faibles"

msgctxt "risk_level_2"
msgid "Moderate risks"
msgstr "Risques modérés"

msgctxt "risk_level_3"
msgid "High risks"
msgstr "Risques élevés"

msgctxt "salt_equivalent"
msgid "salt equivalent"
msgstr "équivalent sel"

msgctxt "save"
msgid "Save"
msgstr "Enregistrer"

msgctxt "saved"
msgid "Saved."
msgstr "Informations enregistrées."

msgctxt "saving"
msgid "Saving."
msgstr "Informations en cours d'enregistrement."

msgctxt "search"
msgid "Search"
msgstr "Rechercher"

msgctxt "search_a_product_placeholder"
msgid "Search a product"
msgstr "Chercher un produit"

msgctxt "search_button"
msgid "Search"
msgstr "Rechercher"

msgctxt "search_contains"
msgid "contains"
msgstr "contient"

msgctxt "search_criteria"
msgid "Select products with specific brands, categories, labels, origins of ingredients, manufacturing places etc."
msgstr "Sélectionner les produits suivant leur marque, catégories, labels, origines des ingrédients, lieux de fabrication etc."

msgctxt "search_description_opensearch"
msgid "Open Food Facts product search"
msgstr "Recherche de produit Open Food Facts"

msgctxt "search_does_not_contain"
msgid "does not contain"
msgstr "ne contient pas"

msgctxt "search_download_button"
msgid "Download"
msgstr "Télécharger"

msgctxt "search_download_choice"
msgid "Download results"
msgstr "Télécharger les résultats"

msgctxt "search_download_results"
msgid "Download results in CSV format (Excel, OpenOffice)"
msgstr "Télécharger les résultats au format CSV (Excel, OpenOffice)"

msgctxt "search_download_results_description"
msgid "Character set: Unicode (UTF-8). Separator: tabulation (tab)."
msgstr "Jeu de caractère : Unicode (UTF-8). Séparateur : tabulation (tab)."

msgctxt "search_edit"
msgid "Change search criteria"
msgstr "Modifier les critères de recherche"

msgctxt "search_flatten_tags"
msgid "(Optional) - Create a column for every:"
msgstr "(Optionnel) - Créer une colonne pour chaque :"

msgctxt "search_generate_graph"
msgid "Generate graph"
msgstr "Générer le graphique"

msgctxt "search_generate_map"
msgid "Generate the map"
msgstr "Générer la carte"

msgctxt "search_graph"
msgid "Graph"
msgstr "Graphique"

msgctxt "search_graph_2_axis"
msgid "Scatter plot"
msgstr "Graphique sur 2 axes"

msgctxt "search_graph_blog"
msgid "<p>→ learn more about <<site_name>> graphs: <a href=\"https://fr.blog.openfoodfacts.org/news/des-graphiques-en-3-clics\">Graphs in 3 clicks</a> (blog).</p>"
msgstr "<p>→ en savoir plus sur les graphiques d'<<site_name>> : <a href=\"https://fr.blog.openfoodfacts.org/news/des-graphiques-en-3-clics\">Des graphiques en 3 clics</a> (blog).</p>"

msgctxt "search_graph_choice"
msgid "Results on a graph"
msgstr "Résultats sur un graphique"

msgctxt "search_graph_instructions"
msgid "Select what you want to graph on the horizontal axis to obtain a histogram, or select two axis to\n"
"get a cloud of products (scatter plot)."
msgstr "Choisissez ce que vous voulez représenter sur l'axe horizontale du graphique pour obtenir un histogramme, et\n"
"sur les deux axes pour obtenir un nuage de produits."

msgctxt "search_graph_link"
msgid "Permanent link to this graph, shareable by e-mail and on social networks"
msgstr "Lien permanent vers ce graphique, partageable par e-mail et les réseaux sociaux"

msgctxt "search_graph_note"
msgid "The graph will show only products for which displayed values are known."
msgstr "Le graphique ne montrera que les produits pour lesquels les valeurs representées sont connues."

msgctxt "search_graph_title"
msgid "Display results on a graph"
msgstr "Visualiser les résultats sous forme de graphique"

msgctxt "search_graph_warning"
msgid "Note: this is a user generated graph. The title, represented products and axis of visualization have been chosen by the author of the graph."
msgstr "Note : ce graphique a été généré par un utilisateur du site <<site_name>>. Le titre, les produits representés et les axes de représentation ont été choisis par l'auteur du graphique."

msgctxt "search_indifferent"
msgid "Indifferent"
msgstr "Indifférent"

msgctxt "search_ingredients"
msgid "Ingredients"
msgstr "Ingrédients"

msgctxt "search_link"
msgid "Permanent link to these results, shareable by e-mail and on social networks"
msgstr "Lien permanent vers ces résultats, partageable par e-mail et les réseaux sociaux"

msgctxt "search_list_choice"
msgid "Results in a list of products"
msgstr "Résultats sous forme de liste de produits"

msgctxt "search_map"
msgid "Map"
msgstr "Carte"

msgctxt "search_map_choice"
msgid "Results on a map"
msgstr "Résultats sur une carte"

msgctxt "search_map_link"
msgid "Permanent link to this map, shareable by e-mail and on social networks"
msgstr "Lien permanent vers cette carte, partageable par e-mail et les réseaux sociaux"

msgctxt "search_map_note"
msgid "The map will show only products for which the production place is known."
msgstr "La carte ne montrera que les produits pour lesquels le lieu de fabrication ou d'emballage est connu."

msgctxt "search_map_title"
msgid "Display results on a map"
msgstr "Visualiser les résultats sous forme de carte"

msgctxt "search_nutriment"
msgid "choose a nutriment..."
msgstr "choisir un nutriment..."

msgctxt "search_nutriments"
msgid "Nutriments"
msgstr "Nutriments"

msgctxt "search_or"
msgid "or"
msgstr "ou"

msgctxt "search_page_size"
msgid "Results per page"
msgstr "Résultats par page"

msgctxt "search_products"
msgid "Products search"
msgstr "Recherche de produits"

msgctxt "search_results"
msgid "Search results"
msgstr "Résultats de la recherche"

msgctxt "search_series"
msgid "Use a different color for the following products:"
msgstr "Utiliser une couleur différente pour les produits :"

msgctxt "search_series_default"
msgid "Other products"
msgstr "Autres produits"

msgctxt "search_series_fairtrade"
msgid "Fair trade"
msgstr "Commerce équitable"

msgctxt "search_series_fairtrade_label"
msgid "fair-trade"
msgstr "commerce-equitable"

msgctxt "search_series_nutrition_grades"
msgid "Use nutrition grades colors"
msgstr "Utiliser les couleurs des notes nutritionnelles"

msgctxt "search_series_organic"
msgid "Organic"
msgstr "Bio"

msgctxt "search_series_organic_label"
msgid "organic"
msgstr "bio"

msgctxt "search_series_with_sweeteners"
msgid "With sweeteners"
msgstr "Avec édulcorants"

msgctxt "search_tag"
msgid "choose a criterion..."
msgstr "choisir un critère..."

msgctxt "search_tags"
msgid "Criteria"
msgstr "Critères"

msgctxt "search_terms"
msgid "Search terms"
msgstr "Termes de recherche"

msgctxt "search_terms_note"
msgid "Search for words present in the product name, generic name, brands, categories, origins and labels"
msgstr "Recherche les mots présents dans le nom du produit, le nom générique, les marques, catégories, origines et labels"

msgctxt "search_title"
msgid "Search a product, brand, ingredient, nutriment etc."
msgstr "Rechercher un produit, une marque, un ingrédient, un nutriment etc."

msgctxt "search_title_graph"
msgid "Results graph"
msgstr "Graphique des résultats"

msgctxt "search_title_map"
msgid "Results map"
msgstr "Carte des résultats"

msgctxt "search_tools"
msgid "Search tools"
msgstr "Outils de recherche"

msgctxt "search_value"
msgid "value"
msgstr "valeur"

msgctxt "search_with"
msgid "With"
msgstr "Avec"

msgctxt "search_without"
msgid "Without"
msgstr "Sans"

msgctxt "see_product_page"
msgid "See the product page"
msgstr "Voir la fiche du produit"

msgctxt "select_country"
msgid "Country"
msgstr "Pays"

msgctxt "select_lang"
msgid "Language"
msgstr "Langue"

msgctxt "send_image"
msgid "Send a picture..."
msgstr "Envoyer une image..."

msgctxt "send_image_error"
msgid "Upload error"
msgstr "Erreur lors de l'envoi"

msgctxt "sending_image"
msgid "Sending image"
msgstr "Image en cours d'envoi"

msgctxt "serving_size"
msgid "Serving size"
msgstr "Taille d'une portion"

msgctxt "serving_size_prepared"
<<<<<<< HEAD
msgid ""
msgstr ""
""
=======
msgid "Prepared serving size"
msgstr "Taille d'une portion préparée"
>>>>>>> 71f20999

msgctxt "serving_size_example"
msgid "60 g, 12 oz, 20cl, 2 fl oz"
msgstr "30 g, 2 biscuits 60 g, 5 cl, un verre 20 cl"

msgctxt "session_title"
msgid "Sign-in"
msgstr "Se connecter"

msgctxt "share"
msgid "Share"
msgstr "Partager"

msgctxt "show_category_stats"
msgid "Show detailed stats"
msgstr "Afficher les informations statistiques"

msgctxt "show_category_stats_details"
msgid "standard deviation, minimum, maximum, 10th and 90th percentiles"
msgstr "écart type, minimum, maximum, 10ème et 90ème centiles"

msgctxt "signin_before_submit"
msgid "If you already have an account on <SITE>, please sign-in before filling this form."
msgstr "Si vous êtes déjà inscrit sur <SITE>, identifiez-vous (\"Se connecter\" dans la colonne de droite) avant de remplir ce formulaire."

msgctxt "signout"
msgid "Sign-out"
msgstr "Se déconnecter"

msgctxt "site_description"
msgid "A collaborative, free and open database of ingredients, nutrition facts and information on food products from around the world"
msgstr "Ingrédients, composition nutritionnelle et information sur les produits alimentaires du monde entier dans une base de données libre et ouverte"

msgctxt "site_name"
msgid "Open Food Facts"
msgstr "Open Food Facts"

msgctxt "sort_by"
msgid "Sort by"
msgstr "Trier par"

msgctxt "sort_created_t"
msgid "Add date"
msgstr "Date d'ajout"

msgctxt "sort_modified_t"
msgid "Edit date"
msgstr "Date de modification"

msgctxt "sort_popularity"
msgid "Popularity"
msgstr "Popularité"

msgctxt "sort_product_name"
msgid "Product name"
msgstr "Nom du produit"

msgctxt "state"
msgid "State"
msgstr "Etat"

msgctxt "states_p"
msgid "states"
msgstr "etats"

msgctxt "states_s"
msgid "state"
msgstr "etat"

msgctxt "stores"
msgid "Stores"
msgstr "Magasins"

msgctxt "stores_note"
msgid "Name of the shop or supermarket chain"
msgstr "Enseigne du magasin où vous avez acheté ou vu le produit"

msgctxt "stores_p"
msgid "stores"
msgstr "magasins"

msgctxt "stores_products"
msgid "Products sold at %s"
msgstr "Les produits par magasin : %s"

msgctxt "stores_s"
msgid "store"
msgstr "magasin"

msgctxt "stores_tagsinput"
msgid "add a store"
msgstr "ajouter un magasin"

msgctxt "stores_without_products"
msgid "Products not bought at %s"
msgstr "Les produits qui n'ont pas été achetés dans le magasin : %s"

msgctxt "subscribe"
msgid "Subscribe"
msgstr "S'abonner"

msgctxt "tag_belongs_to"
msgid "Belongs to:"
msgstr "Fait partie de :"

msgctxt "tag_contains"
msgid "Contains:"
msgstr "Contient :"

msgctxt "tag_weblinks"
msgid "Weblinks"
msgstr "Liens Web"

msgctxt "tagstable_filtered"
msgid "out of _MAX_"
msgstr "parmi _MAX_"

msgctxt "tagstable_search"
msgid "Search:"
msgstr "Recherche :"

msgctxt "traces"
msgid "Traces"
msgstr "Traces éventuelles"

msgctxt "traces_example"
msgid "Milk, Gluten, Nuts"
msgstr "Lait, Gluten, Arachide, Fruits à coque"

msgctxt "traces_note"
msgid "Indicate ingredients from mentions like \"May contain traces of\", \"Made in a factory that also uses\" etc."
msgstr "Indiquer les ingrédients des mentions \"Peut contenir des traces de\", \"Fabriqué dans un atelier qui utilise aussi\" etc."

msgctxt "traces_p"
msgid "traces"
msgstr "traces"

msgctxt "traces_s"
msgid "trace"
msgstr "trace"

msgctxt "twitter"
msgid "Twitter username (optional)"
msgstr "Nom d'utilisateur Twitter (optionel)"

msgctxt "twitter_account"
msgid "OpenFoodFacts"
msgstr "OpenFoodFactsFr"

msgctxt "unknown"
msgid "Unknown"
msgstr "Inconnu"

msgctxt "unknown_nutrients_p"
msgid "unknown nutrients"
msgstr "nutriments inconnus"

msgctxt "unknown_nutrients_s"
msgid "unknown nutrient"
msgstr "nutriment inconnu"

msgctxt "unsubscribe"
msgid "Unsubscribe"
msgstr "Se désabonner"

msgctxt "unsubscribe_info"
msgid "You can unsubscribe from the lists at any time."
msgstr "Vous pouvez vous désabonner de la lettre d'information à tout moment et facilement."

msgctxt "userid_or_email"
msgid "Username or e-mail address: "
msgstr "Nom d'utilisateur ou adresse e-mail : "

msgctxt "username"
msgid "User name"
msgstr "Nom d'utilisateur"

msgctxt "username_info"
msgid "(non-accented letters, digits and/or dashes)"
msgstr "(lettres non accentuées, chiffres et/ou tirets)"

msgctxt "username_or_email"
msgid "Username or email address"
msgstr "Nom d'utilisateur ou adresse e-mail"

msgctxt "users_add_products"
msgid "Products that were added by the user %s"
msgstr "Les produits qui ont été ajoutés par le contributeur %s"

msgctxt "users_add_without_products"
msgid "Products that were not added by the user %s"
msgstr "Les produits qui n'ont pas été ajoutés par le contributeur %s"

msgctxt "users_edit_products"
msgid "Products that were edited by the user %s"
msgstr "Les produits qui ont été modifiés par le contributeur %s"

msgctxt "users_edit_without_products"
msgid "Products that were not edited by the user %s"
msgstr "Les produits qui n'ont pas été modifiés par le contributeur %s"

msgctxt "users_p"
msgid "contributors"
msgstr "contributeurs"

msgctxt "users_products"
msgid "Products added by %s"
msgstr "Les produits ajoutés par %s"

msgctxt "users_s"
msgid "contributor"
msgstr "contributeur"

msgctxt "users_without_products"
msgid "Products not added by %s"
msgstr "Les produits qui n'ont pas été ajoutés par %s"

msgctxt "view"
msgid "view"
msgstr "voir"

msgctxt "view_list_for_products_from_the_entire_world"
msgid "View the list for matching products from the entire world"
msgstr "Voir la liste pour les produits correspondants du monde entier"

msgctxt "view_products_from_the_entire_world"
msgid "View matching products from the entire world"
msgstr "Voir les produits correspondants du monde entier"

msgctxt "view_results_from_the_entire_world"
msgid "View results from the entire world"
msgstr "Voir les résultats du monde entier"

msgctxt "warning_3rd_party_content"
msgid "Information and data must come from the product package and label (and not from other sites or the manufacturer's site), and you must have taken the pictures yourself.<br/>\n"
"→ <a href=\"\">Why it matters</a>"
msgstr "Les informations doivent provenir de l'emballage du produit (et non d'autres sites ou du site du fabricant), et vous devez avoir pris vous-même les photos.<br/>\n"
"→ <a href=\"https://openfoodfactsfr.uservoice.com/knowledgebase/articles/59183\" target=\"_blank\">Pourquoi est-ce important ?</a>"

msgctxt "website"
msgid "Site or blog address"
msgstr "Adresse de blog ou de site web"

msgctxt "windows_phone_app_badge"
msgid "<img src=\"/images/misc/154x40_WP_Store_blk.png\" alt=\"Windows Phone Store\" width=\"154\" height=\"40\" />"
msgstr "<img src=\"/images/misc/154x40_WP_Store_blk.png\" alt=\"Windows Phone Store\" width=\"154\" height=\"40\" />"

msgctxt "windows_phone_app_link"
msgid "https://www.microsoft.com/p/openfoodfacts/9nblggh0dkqr"
msgstr "https://www.microsoft.com/p/openfoodfacts/9nblggh0dkqr"

msgctxt "you_are_connected_as_x"
msgid "You are connected as %s."
msgstr "Vous êtes connecté en tant que %s."

msgctxt "product_js_unselect_image"
msgid "Unselect image"
msgstr "Déselectionner l'image"

msgctxt "product_js_unselecting_image"
msgid "Unselecting image."
msgstr "Déselection de l'image."

msgctxt "product_js_unselected_image_ok"
msgid "Unselected image."
msgstr "Image déselectionnée."

msgctxt "product_js_unselected_image_nok"
msgid "Error while unselecting image."
msgstr "Erreur lors de la déselection de l'image."

msgctxt "nutrition_grade_fr_fiber_warning"
msgid "Warning: the amount of fiber is not specified, their possible positive contribution to the grade could not be taken into account."
msgstr "Avertissement : Le taux de fibres n'étant pas renseigné, leur éventuelle contribution positive à la note n'a pas pu être prise en compte."

msgctxt "nutrition_grade_fr_no_fruits_vegetables_nuts_warning"
msgid "Warning: the amount of fruits, vegetables and nuts is not specified, their possible positive contribution to the grade could not be taken into account."
msgstr "Avertissement : Le taux de fruits, légumes et noix n'étant pas renseigné, leur éventuelle contribution positive à la note n'a pas pu être prise en compte."

msgctxt "nutrition_grade_fr_fruits_vegetables_nuts_estimate_warning"
msgid "Warning: the amount of fruits, vegetables and nuts is not specified on the label, it was estimated from the list of ingredients: %d%"
msgstr "Avertissement : Le taux de fruits, légumes et noix n'est pas indiqué sur l'étiquette, il a été estimé en fonction de la liste des ingrédients : %d%"

msgctxt "nutrition_grade_fr_fruits_vegetables_nuts_from_category_warning"
msgid "Warning: the amount of fruits, vegetables and nuts is not specified on the label, it was estimated from the category (%s) of the product: %d%"
msgstr "Avertissement : Le taux de fruits, légumes et noix n'est pas indiqué sur l'étiquette, il a été estimé en fonction de la catégorie (%s) du produit : %d%"

msgctxt "nutrition_grade_fr_title"
msgid "NutriScore color nutrition grade"
msgstr "Note nutritionnelle de couleur NutriScore"

msgctxt "nutrition_grade_fr_formula"
msgid "How the color nutrition grade is computed"
msgstr "Mode de calcul de la note nutritionnelle de couleur"

msgctxt "nutrition_grade_fr_alt"
msgid "NutriScore nutrition grade"
msgstr "Note nutritionnelle NutriScore :"

msgctxt "delete_product_page"
msgid "Delete the product page"
msgstr "Supprimer la fiche produit"

msgctxt "deleting_product"
msgid "Deleting product"
msgstr "Suppression du produit"

msgctxt "has_deleted_product"
msgid "has deleted product"
msgstr "efface le produit"

msgctxt "delete_product_confirm"
msgid "Are you sure that you want to delete the page for this product?"
msgstr "Etes-vous sûr de vouloir supprimer la fiche de ce produit ?"

msgctxt "delete_user"
msgid "Delete the user"
msgstr "Supprimer l'utilisateur"

msgctxt "sources_openfood_ch"
msgid "Some of the data and/or images comes from the OpenFood.ch database (the exact list is available in the product edit history). Those elements are licenced under the <a href=\"https://creativecommons.org/licenses/by/4.0/\">Creative Commons Attribution 4.0 International License</a>."
msgstr "Certaines données et/ou images sont issues de la base de données OpenFood.ch (la liste détaillée est disponible dans l'historique de modification de la fiche produit). Ces éléments sont publiés sous la licence <a href=\"https://creativecommons.org/licenses/by/4.0/\">Creative Commons Attribution 4.0 International License</a>."

msgctxt "sources_openfood_ch_product_page"
msgid "Product page on openfood.ch"
msgstr "Fiche produit sur openfood.ch"

msgctxt "sources_usda_ndb"
msgid "Some of the data comes from the USDA National Nutrients Database for Branded Foods (the exact list is available in the product edit history)."
msgstr "Certaines données proviennent de Base de données Nationale sur les Nutriments d'Aliments de Marque de l'USDA (la liste exacte est disponible l'historique d'édition du produit)."

msgctxt "sources_usda_ndb_product_page"
msgid "Product page on USDA NDB"
msgstr "Page produit sur USDA NDB"

msgctxt "sources_fleurymichon"
msgid "Some of the data and images have been provided directly by the manufacturer Fleury Michon."
msgstr "Certaines des données et des images ont été fournies directement par le fabricant Fleury Michon."

msgctxt "sources_manufacturer"
msgid "Some of the data for this product has been provided directly by the manufacturer %s"
msgstr "Certaines des données de ce produit ont été fournies directement par le fabricant %s"

msgctxt "warning_not_complete"
msgid "This product page is not complete. You can help to complete it by editing it and adding more data from the photos we have, or by taking more photos using the app for <a href=\"https://android.openfoodfacts.org\">Android</a> or <a href=\"https://ios.openfoodfacts.org\">iPhone/iPad</a>. Thank you!"
msgstr "La page de ce produit n'est pas complète. Vous pouvez aider à la compléter en l'éditant et en ajoutant plus de données à partir des photos que nous avons, ou en prenant plus de photos à l'aide de l'application pour <a href=\"https://android.openfoodfacts.org\">Android</a> ou <a href=\"https://ios.openfoodfacts.org\">iPhone / iPad</a>. Merci!"

msgctxt "title_separator"
msgid " — "
msgstr " — "

msgctxt "recent_changes"
msgid "Recent Changes"
msgstr "Changements récents"

msgctxt "translators_title"
msgid "Our Translators"
msgstr "Nos Traducteurs"

msgctxt "translators_lead"
msgid "We would like to say THANK YOU to the awesome translators that make it possible to present Open Food Facts, Open Beauty Facts, and Open Pet Food Facts to you in all these different languages! <a href=\"https://translate.openfoodfacts.org/\">You can join us in this global effort: it doesn't require any technical knowledge.</a>"
msgstr "Nous voudrions dire MERCI aux formidables traducteurs qui permettent de vous présenter Open Food Facts, Open Beauty Facts et Open Pet Food Facts dans toutes ces langues! <a href=\"https://translate.openfoodfacts.org/\">Vous pouvez nous rejoindre dans cet effort mondial : il ne nécessite aucune connaissance technique.</a>"

msgctxt "translators_renewal_notice"
msgid "Please note that this table is refreshed nightly and might be out of date."
msgstr "Veuillez noter que cette table est actualisée tous les soirs et pourrait être périmée."

msgctxt "translators_column_name"
msgid "Name"
msgstr "Nom"

msgctxt "translators_column_translated_words"
msgid "Translated (Words)"
msgstr "Mots traduits"

msgctxt "translators_column_target_words"
msgid "Target Words"
msgstr "Mots cibles"

msgctxt "translators_column_approved_words"
msgid "Approved (Words)"
msgstr "Mots approuvés"

msgctxt "translators_column_votes_made"
msgid "Votes Made"
msgstr "Votes effectués"

msgctxt "minerals_p"
msgid "added minerals"
msgstr "minéraux ajoutés"

msgctxt "minerals_s"
msgid "added mineral"
msgstr "minéral ajouté"

msgctxt "vitamins_p"
msgid "added vitamins"
msgstr "vitamines ajoutées"

msgctxt "vitamins_s"
msgid "added vitamin"
msgstr "vitamine ajoutée"

msgctxt "amino_acids_p"
msgid "added amino acids"
msgstr "acides aminés ajoutés"

msgctxt "amino_acids_s"
msgid "added amino acid"
msgstr "acide aminé ajoutés"

msgctxt "nucleotides_p"
msgid "added nucleotides"
msgstr "nucléotides ajoutés"

msgctxt "nucleotides_s"
msgid "added nucleotide"
msgstr "nucléotide ajouté"

msgctxt "other_nutritional_substances_p"
msgid "other nutritional substances added"
msgstr "autres substances nutritives ajoutées"

msgctxt "other_nutritional_substances_s"
msgid "other nutritional substance added"
msgstr "autre substance nutritive ajoutée"

msgctxt "product_as_sold"
msgid "As sold"
msgstr "Tel que vendu"

msgctxt "prepared_product"
msgid "Prepared"
msgstr "Préparé"

msgctxt "unit"
msgid "Unit"
msgstr "Unité"

msgctxt "nutrition_data_exists"
msgid "Nutrition facts are specified for the product as sold."
msgstr "Les informations nutritionnelles sont mentionnées pour le produit tel que vendu."

msgctxt "nutrition_data_prepared_exists"
msgid "Nutrition facts are specified for the prepared product."
msgstr "Les informations nutritionnelles sont mentionnées pour le produit préparé."

msgctxt "nova_groups_s"
msgid "NOVA group"
msgstr "Groupe NOVA"

msgctxt "nova_groups_p"
msgid "NOVA groups"
msgstr "Groupe NOVA"

msgctxt "footer_partners"
msgid "Partners"
msgstr "Partenaires"

# Do not translate without having the same exact string in the Tags template. Do not use spaces, special characters, only alphanumeric characters separated by hyphens
msgctxt "footer_partners_link"
msgid "/partners"
msgstr "/partenaires"

msgctxt "adults"
msgid "Adults"
msgstr "Adultes"

msgctxt "adults_age"
msgid "18 to 64"
msgstr "18 à 64"

msgctxt "adults_description"
msgid "From 18 years up to and including 64 years of age"
msgstr "De 18 ans jusqu'à 64 ans"

msgctxt "elderly"
msgid "Elderly"
msgstr "Personnes âgées"

msgctxt "elderly_age"
msgid "65+"
msgstr "65+"

msgctxt "elderly_description"
msgid "From 65 years of age and older"
msgstr "A partir de 65 ans"

msgctxt "adolescents"
msgid "Adolescents"
msgstr "Adolescents"

msgctxt "adolescents_age"
msgid "10 to 17"
msgstr "10 à 17"

msgctxt "adolescents_description"
msgid "From 10 years up to and including 17 years of age"
msgstr "De 10 ans jusqu'à 17 ans"

msgctxt "children"
msgid "Children"
msgstr "Enfants"

msgctxt "children_age"
msgid "3 to 9"
msgstr "3 à 9"

msgctxt "children_description"
msgid "From 36 months up to and including 9 years of age"
msgstr "De 36 mois jusqu'à 9 ans"

msgctxt "toddlers"
msgid "Toddlers"
msgstr "Jeunes enfants"

msgctxt "toddlers_age"
msgid "1 to 2"
msgstr "1 à 2"

msgctxt "toddlers_description"
msgid "From 12 months up to and including 35 months of age"
msgstr "De 12 mois jusqu'à 35 mois"

msgctxt "infants"
msgid "Infants"
msgstr "Nourrissons"

msgctxt "infants_age"
msgid "< 1"
msgstr "< 1"

msgctxt "infants_description"
msgid "From more than 12 weeks up to and including 11 months of age"
msgstr "De plus de 12 semaines jusqu'à 11 mois"

msgctxt "additives_efsa_evaluation"
msgid "EFSA evaluation"
msgstr "Evaluation de l'EFSA"

msgctxt "additives_efsa_evaluation_overexposure_risk_title"
msgid "Risk of overexposure"
msgstr "Risque de sur-exposition"

msgctxt "additives_efsa_evaluation_overexposure_risk_high"
msgid "The European Food Safety Authority (EFSA) has determined that some population groups have a high risk of consuming too much <tag>."
msgstr "L'Autorité Européenne de Sécurité des Aliments (AESA/EFSA) a déterminé que certains groupes de population ont un risque élevé de consommer trop de <tag>."

msgctxt "additives_efsa_evaluation_overexposure_risk_moderate"
msgid "The European Food Safety Authority (EFSA) has determined that some population groups have a moderate risk of consuming too much <tag>."
msgstr "L'Autorité Européenne de Sécurité des Aliments (AESA/EFSA) a déterminé que certains groupes de population ont un risque modéré de consommer trop de <tag>."

msgctxt "additives_efsa_evaluation_overexposure_risk_description"
msgid "To evaluate your exposure to the <tag> food additive, you can browse our list of products that contain it. See the list of <nb_products> products with <tag> below."
msgstr "Pour évaluer votre exposition à l'additif alimentaire <tag>, vous pouvez parcourir la liste des produits qui en contiennent. Voir la liste des <nb_products> produits avec l'additif <tag> ci-dessous."

msgctxt "additives_efsa_evaluation_overexposure_risk_products_link"
msgid "%d products with %s"
msgstr "%d produits avec %s"

msgctxt "additives_efsa_evaluation_overexposure_risk_no"
msgid "The European Food Safety Authority (EFSA) has determined that no population groups has more than 5% of members at risk of consuming more than the acceptable daily intake of <tag>."
msgstr "L'Autorité Européenne de Sécurité des Aliments (AESA/EFSA) a déterminé qu'aucun groupe de population a plus de 5% de membres à risque de consommer plus que la dose journalière admissible de <tag>."

msgctxt "additives_efsa_evaluation_overexposure_risk_icon_alt_high"
msgid "High risk of over exposure"
msgstr "Risque élevé de sur-exposition"

msgctxt "additives_efsa_evaluation_overexposure_risk_icon_alt_moderate"
msgid "Moderate risk of over exposure"
msgstr "Risque modéré de sur-exposition"

msgctxt "additives_efsa_evaluation_exposure_greater_than_adi"
msgid "Risk of exceeding the acceptable daily intake (ADI)"
msgstr "Risque de dépasser la dose journalière admissible (DJA)"

msgctxt "additives_efsa_evaluation_exposure_greater_than_noael"
msgid "Risk of exceeding the maximum dose without adverse effect (No observed adverse effect level - NOAEL)"
msgstr "Risque de dépasser la dose maximale sans effet nocif observable (DSENO)"

msgctxt "additives_efsa_evaluation_exposure_mean_greater_than_adi"
msgid "Groups with more than 50% of members exceeding the acceptable daily intake (ADI)"
msgstr "Groupes avec plus de 50% de membres qui dépassent la dose journalière admissible (DJA)"

msgctxt "additives_efsa_evaluation_exposure_95th_greater_than_adi"
msgid "Groups with more than 5% of members exceeding the acceptable daily intake (ADI)"
msgstr "Groupes avec plus de 5% de membres qui dépassent la dose journalière admissible (DJA)"

msgctxt "additives_efsa_evaluation_exposure_mean_greater_than_noael"
msgid "Groups with more than 50% of members exceeding the maximum dose without adverse effect (No observed adverse effect level - NOAEL)"
msgstr "Groupes avec plus de 50% de membres qui dépassent la dose maximale sans effet nocif observable (DSENO)"

msgctxt "additives_efsa_evaluation_exposure_95th_greater_than_noael"
msgid "Groups with more than 5% of members exceeding the maximum dose without adverse effect (No observed adverse effect level - NOAEL)"
msgstr "Groupes avec plus de 5% de membres qui dépassent la dose maximale sans effet nocif observable (DSENO)"

msgctxt "exposure_title_95th"
msgid "Some people"
msgstr "Certaines personnes"

msgctxt "exposure_description_95th"
msgid "over 5%"
msgstr "plus de 5%"

msgctxt "exposure_title_mean"
msgid "Most people"
msgstr "La plupart des gens"

msgctxt "exposure_description_mean"
msgid "over 50%"
msgstr "plus de 50%"

msgctxt "wikipedia"
msgid "Wikipedia"
msgstr "Wikipédia"

msgctxt "additives_classes"
msgid "Functions"
msgstr "Fonctions"

msgctxt "photos_and_data_check"
msgid "Photos and data check"
msgstr "Vérification des photos et des données"

msgctxt "photos_and_data_check_description"
msgid "Product pages can be marked as checked by experienced contributors who verify that the most recent photos are selected and cropped, and that all the product data that can be inferred from the product photos has been filled and is correct."
msgstr "Les fiches produits peuvent être marquées comme étant vérifiées par les contributeurs expérimentés qui vérifient que les photos les plus récentes sont sélectionnées et recadrées, et que les données du produit que l'on peut déduire des photos ont été remplies et sont correctes."

msgctxt "photos_and_data_checked"
msgid "Photos and data checked"
msgstr "Les photos et données ont été vérifiées."

msgctxt "i_checked_the_photos_and_data"
msgid "I checked the photos and data."
msgstr "J'ai vérifié les photos et les données."

msgctxt "i_checked_the_photos_and_data_again"
msgid "I checked the photos and data again."
msgstr "J'ai vérifié les photos et les donnés à nouveau."

msgctxt "last_check_dates_p"
msgid "Last check dates"
msgstr "Dates de dernière vérification"

msgctxt "last_check_dates_s"
msgid "Last check date"
msgstr "Date de dernière vérification"

msgctxt "product_last_checked"
msgid "Last check of product page on"
msgstr "Dernière vérification de la fiche produit le"
<|MERGE_RESOLUTION|>--- conflicted
+++ resolved
@@ -2369,14 +2369,8 @@
 msgstr "Taille d'une portion"
 
 msgctxt "serving_size_prepared"
-<<<<<<< HEAD
-msgid ""
-msgstr ""
-""
-=======
 msgid "Prepared serving size"
 msgstr "Taille d'une portion préparée"
->>>>>>> 71f20999
 
 msgctxt "serving_size_example"
 msgid "60 g, 12 oz, 20cl, 2 fl oz"
