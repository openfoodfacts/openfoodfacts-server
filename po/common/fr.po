msgid ""
msgstr ""
"MIME-Version: 1.0\n"
"Content-Type: text/plain; charset=UTF-8\n"
"Content-Transfer-Encoding: 8bit\n"
"Language: fr\n"
"Project-Id-Version: openfoodfacts\n"
"Language-Team: French\n"
"Last-Translator: \n"
"POT-Creation-Date: \n"
"X-Generator: Poedit 2.1\n"
"Plural-Forms: nplurals=2; plural=(n > 1);\n"
"X-Crowdin-Project: openfoodfacts\n"
"X-Crowdin-Project-ID: 243092\n"
"X-Crowdin-Language: fr\n"
"X-Crowdin-File-ID: 3123\n"

msgctxt "site_description_off"
msgid "A collaborative, free and open database of ingredients, nutrition facts and information on food products from around the world"
msgstr "Une base de données collaborative, gratuite, libre et ouverte d'ingrédients, de valeurs nutritionnelles et d'informations sur les produits alimentaires du monde entier"

msgctxt "tagline_off"
msgid "Open Food Facts gathers information and data on food products from around the world."
msgstr "Open Food Facts répertorie les produits alimentaires du monde entier."

msgctxt "footer_tagline_off"
msgid "A collaborative, free and open database of food products from around the world."
msgstr "Une base de données collaborative, libre et ouverte des produits alimentaires du monde entier."

#. make sure the text file exists for your language, otherwise ask @teolemon 
msgctxt "get_the_app_link_off"
msgid "/open-food-facts-mobile-app"
msgstr "/application-mobile-open-food-facts"

msgctxt "site_description_obf"
msgid "A collaborative, free and open database of ingredients, and information on cosmetic products from around the world"
msgstr "Une base de données collaborative, gratuite et ouverte sur les ingrédients, et des informations sur les produits cosmétiques du monde entier"

msgctxt "tagline_obf"
msgid "Open Beauty Facts gathers information and data on cosmetic products from around the world."
msgstr "Open Beauty Facts rassemble des informations et des données sur les produits cosmétiques à travers le monde."

msgctxt "footer_tagline_obf"
msgid "A collaborative, free and open database of cosmetic products from around the world."
msgstr "Une base de données collaborative, libre et ouverte des produits cosmétiques du monde entier."

#. make sure the text file exists for your language, otherwise ask @teolemon 
msgctxt "get_the_app_link_obf"
msgid "/open-beauty-facts-mobile-app"
msgstr "/application-mobile-open-beauty-facts"

msgctxt "footer_and_the_facebook_group_obf"
msgid "and the <a href=\"https://www.facebook.com/groups/OpenBeautyFacts/\">Facebook group for contributors</a>"
msgstr "et le <a href=\"https://www.facebook.com/groups/OpenBeautyFacts/\">groupe Facebook des contributeurs</a>"

msgctxt "search_description_opensearch_obf"
msgid "Open Beauty Facts product search"
msgstr "Recherche de produit Open Beauty Facts"

msgctxt "warning_not_complete_obf"
msgid "This product page is not complete. You can help to complete it by editing it and adding more data from the photos we have, or by taking more photos using the app for <a href=\"https://play.google.com/store/apps/details?id=org.openbeautyfacts.scanner&hl=en\">Android</a> or <a href=\"https://apps.apple.com/us/app/open-beauty-facts/id1122926380\">iPhone/iPad</a>. Thank you!"
msgstr "La page de ce produit n'est pas complète. Vous pouvez aider à la compléter en l'éditant et en ajoutant plus de données à partir des photos que nous avons, ou en prenant plus de photos à l'aide de l'application pour <a href=\"https://play.google.com/store/apps/details?id=org.openbeautyfacts.scanner&hl=en\">Android</a> ou <a href=\"https://apps.apple.com/us/app/open-beauty-facts/id1122926380\">iPhone / iPad</a>. Merci!"

msgctxt "brands_example_beauty"
msgid "Nivea, Nivea Men"
msgstr "Nivea, Nivea Hommes"

msgctxt "categories_example_beauty"
msgid "Anti-dandruff shampoo, Whitening toothpaste"
msgstr "Shampooing anti-pelliculaire, dentifrice blanchissant"

msgctxt "emb_codes_example_beauty"
msgid "EMB 53062"
msgstr "EMB 53062"

msgctxt "generic_name_example_beauty"
msgid "Anti-dandruff shampoo"
msgstr "Shampooing anti-pelliculaire"

msgctxt "product_name_example_beauty"
msgid "Anti-Perspirant Stress Protect"
msgstr "Protection anti transpirante et anti stress"

msgctxt "ingredients_text_example_beauty"
msgid "AQUA/WATER, SODIUM LAURETH SULFATE, DISODIUM COCOAMPHODIACETATE, GLYCOL DISTEARATE, COCAMIDE MEA"
msgstr "AQUA / EAU, LAURETH SULFATE DE SODIUM, COCOAMPHODIACETATE DISODIQUE, DISTEARATE DE GLYCOL, COCAMIDE MEA"

msgctxt "1_product"
msgid "1 product"
msgstr "1 produit"

msgctxt "about"
msgid "About me"
msgstr "Présentation"

msgctxt "add"
msgid "Add"
msgstr "Ajouter"

msgctxt "add_language"
msgid "Add language"
msgstr "Ajouter une langue"

msgctxt "add_product"
msgid "Add a product"
msgstr "Ajouter un produit"

msgctxt "add_user"
msgid "Register"
msgstr "S'inscrire"

msgctxt "add_user_display"
msgid "Register"
msgstr "S'inscrire"

msgctxt "add_user_process"
msgid "Welcome!"
msgstr "Bienvenue !"

msgctxt "add_user_result"
msgid "Thank you for joining us!"
msgstr "Merci de nous rejoindre !"

msgctxt "add_user_you_can_edit"
msgid "You can now add and edit products on the web or with our free <a href=\"%s\">mobile app</a>."
msgstr "Vous pouvez maintenant ajouter et modifier des produits sur le web ou avec notre <a href=\"%s\">application mobile</a> gratuite."

msgctxt "join_us_on_slack"
msgid "Join us on Slack"
msgstr "Rejoignez-nous sur Slack"

msgctxt "add_user_join_the_project"
msgid "%s is a collaborative project to which you can bring much more than new products: your energy, enthusiasm and ideas!"
msgstr "%s est un projet collaboratif auquel vous pouvez apporter beaucoup plus que de nouveaux produits : votre énergie, votre enthousiasme et vos idées !"

msgctxt "add_user_join_us_on_slack"
msgid "We use a discussion system called Slack where all project participants can exchange and collaborate. Please join! We would be happy to know you!"
msgstr "Nous utilisons un système de discussion appelé Slack où tous les participants au projet peuvent échanger et collaborer. Rejoignez-nous ! Nous serions ravis de vous connaître !"

msgctxt "add_user_you_can_edit_pro"
msgid "You can now easily import your product data and photos."
msgstr "Vous pouvez maintenant facilement importer les données et photos de vos produits."

msgctxt "add_user_you_can_edit_pro_promo"
msgid "You can now add and edit your products and import their data and photos on our free <a href=\"%s\">platform for producers</a>."
msgstr "Vous pouvez maintenant ajouter et modifier vos produits et importer leurs données et leurs photos sur notre <a href=\"%s\">plateforme pour les producteurs</a> gratuite."

msgctxt "add_user_existing_org"
msgid "There is already an existing organization with the name %s."
msgstr "Il y a déjà une organisation existante avec le nom %s."

msgctxt "add_user_existing_org_pending"
msgid "Your request to join the organization is pending approval of the organization administrator."
msgstr "Votre demande pour rejoindre l'organisation est en attente d'approbation de l'administrateur de l'organisation."

msgctxt "admin_status_updated"
msgid "Admin Status Updated"
msgstr "Statut d'administrateur mis à jour"

msgctxt "admin_status"
msgid "Admin Status"
msgstr "Statut d'administrateur"

msgctxt "grant_remove_admin_status"
msgid "Grant/Remove Admin status"
msgstr "Accorder/Supprimer le statut d'administrateur"

msgctxt "please_email_producers"
msgid "Please e-mail <a href=\"mailto:producers@openfoodfacts.org\">producers@openfoodfacts.org</a> if you have any question."
msgstr "Merci d'envoyer un e-mail à <a href=\"mailto:producers@openfoodfacts.org\">producers@openfoodfacts.org</a> si vous avez des questions."

msgctxt "if_you_work_for_a_producer"
msgid "If you work for a producer or brand and will add or complete data for your own products only, you can get access to our completely free Platform for Producers."
msgstr "Si vous travaillez pour un producteur ou une marque et souhaitez ajouter ou compléter des données uniquement pour vos propres produits, vous pouvez accéder à notre plateforme entièrement gratuite pour les producteurs."

msgctxt "producers_platform_description_long"
msgid "The platform for producers allows manufacturers to easily import data and photos for all their products, to mark them as official, and to get free analysis of improvement opportunities for their products."
msgstr "La plateforme pour les producteurs permet aux fabricants d'importer facilement des données et des photos pour tous leurs produits, de les marquer comme officiels et d'obtenir une analyse gratuite des opportunités d'amélioration de leurs produits."

msgctxt "pro_account"
msgid "Professional account"
msgstr "Compte professionnel"

msgctxt "this_is_a_pro_account"
msgid "This is a producer or brand account."
msgstr "Ceci est un compte de producteur ou de marque."

msgctxt "producer_or_brand"
msgid "Name of producer or name of brand"
msgstr "Nom du producteur ou nom de la marque"

msgctxt "error_missing_org"
msgid "Professional accounts must have an associated organization (company name or brand)."
msgstr "Les comptes professionnels doivent avoir une organisation associée (nom de la société ou marque)."

msgctxt "enter_name_of_org"
msgid "Please enter the name of your organization (company name or brand)."
msgstr "Merci de saisir le nom de votre organisation (nom de l'entreprise ou marque)."

msgctxt "enter_email_addresses_of_users"
msgid "Enter email addresses of users to invite (comma-separated):"
msgstr "Saisissez les courriels des utilisateurs à inviter (séparés par des virgules) :"

msgctxt "f_this_is_a_pro_account_for_org"
msgid "This account is a professional account associated with the producer or brand {org}. You have access to the Platform for Producers."
msgstr "Ce compte est un compte professionnel associé au producteur ou à la marque {org}. Vous avez accès à la Plateforme pour les Producteurs."

# please check that site_name and the brackets stays intact
msgctxt "add_user_email_subject"
msgid "Thanks for joining <<site_name>>"
msgstr "Merci de votre inscription sur <<site_name>>"

msgctxt "additives_1"
msgid "Potentially hazardous food additive. Limit usage."
msgstr "Additif alimentaire potentiellement dangereux. Limitez l'utilisation."

msgctxt "additives_2"
msgid "Hazardous food additive. Avoid."
msgstr "Additif alimentaire à risque. A éviter."

msgctxt "additives_3"
msgid "Food additive banned in Europe. Avoid at all cost."
msgstr "Additif alimentaire interdit en Europe. A éviter absolument."

msgctxt "additives_p"
msgid "additives"
msgstr "additifs"

msgctxt "additives_s"
msgid "additive"
msgstr "additif"

msgctxt "advanced_search"
msgid "Advanced search"
msgstr "Recherche avancée"

msgctxt "advanced_search_old"
msgid "Advanced search and graphs"
msgstr "Recherche avancée et graphiques"

msgctxt "alcohol_warning"
msgid "Excess drinking is harmful for health."
msgstr "L'abus d'alcool est dangereux pour la santé. A consommer avec modération."

msgctxt "email_warning"
msgid "Please note that your Pro account will only be valid if you use your professional e-mail address. Our moderation team checks that the domain name is consistent with the organisation you wish to join."
msgstr "Attention, votre compte Pro ne sera valide que si vous utilisez votre adresse e-mail professionnelle. Notre équipe de modération vérifie que le nom de domaine est cohérent avec l'organisation que vous souhaitez rejoindre."

msgctxt "all_missions"
msgid "All missions"
msgstr "Toutes les missions"

msgctxt "allergens"
msgid "Substances or products causing allergies or intolerances"
msgstr "Substances ou produits provoquant des allergies ou intolérances"

msgctxt "allergens_p"
msgid "allergens"
msgstr "allergènes"

msgctxt "allergens_s"
msgid "allergen"
msgstr "allergène"

msgctxt "also_edited_by"
msgid "Product page also edited by"
msgstr "Fiche produit également modifiée par"

msgctxt "android_apk_app_icon_url"
msgid "/images/misc/android-apk.svg"
msgstr "/images/misc/android-apk.svg"

msgctxt "android_apk_app_icon_alt_text"
msgid "Android APK"
msgstr "APK Android"

# Please change en_get.svg to fr_get.svg. check the url https://static.openfoodfacts.org/images/misc/playstore/img/XX_get.svg
msgctxt "android_app_icon_url"
msgid "/images/misc/playstore/img/en_get.svg"
msgstr "/images/misc/playstore/img/fr_get.svg"

msgctxt "android_app_icon_alt_text"
msgid "Get It On Google Play"
msgstr "Disponible sur Google Play"

msgctxt "app_please_take_pictures"
msgid "<p>This product is not yet in the <<site_name>> database. Could you please take some pictures of the product, barcode, ingredients list and nutrition facts to add it on <a href=\"https://world.openfoodfacts.org\" target=\"_blank\"><<site_name>></a>?</p>\n"
"<p>Thanks in advance!</p>\n"
msgstr "<p>Ce produit n'est pas encore dans la base d'<<site_name>>. Pourriez-vous s'il vous plait prendre des photos\n"
"du produit, du code barre, de la liste des ingrédients et du tableau nutritionnel pour qu'il soit ajouté sur <a href=\"https://fr.openfoodfacts.org\" target=\"_blank\"><<site_name>></a> ?</p>\n"
"<p>Merci d'avance !</p>\n"

msgctxt "app_take_a_picture"
msgid "Take a picture"
msgstr "Prendre une photo"

msgctxt "app_take_a_picture_note"
msgid "Note: the pictures you send are published under the free licence Creative Commons Attribution and ShareAlike."
msgstr "Note : les photos que vous envoyez sont publiées sous la licence libre Creative Commons Attribution et Partage à l'identique."

msgctxt "app_you_can_add_pictures"
msgid "You can add pictures:"
msgstr "Vous pouvez ajouter des photos :"

msgctxt "axis_x"
msgid "Horizontal axis"
msgstr "Axe horizontal"

msgctxt "axis_y"
msgid "Vertical axis"
msgstr "Axe vertical"

msgctxt "barcode"
msgid "Barcode"
msgstr "Code-barres"

msgctxt "barcode_number"
msgid "Barcode number:"
msgstr "Chiffres du code-barres :"

msgctxt "you_can_also_help_us"
msgid "You can also help to fund the Open Food Facts project"
msgstr "Vous pouvez aussi nous aider à financer le projet Open Food Facts"

msgctxt "producers_administration_manual"
msgid "Producers Admin manual"
msgstr "Manuel d'administration des producteurs"

msgctxt "bottom_content"
msgid "<a href=\"https://world.openfoodfacts.org/donate-to-open-food-facts?utm_source=login-open-food-facts\"><img src=\"https://static.openfoodfacts.org/images/svg/donate-icon.svg\" alt=\"Donate to Open Food Facts\" /></a><p><<site_name>> is made by a non-profit association, independent from the industry. It is made for all, by all, and it is funded by all. You can support our work by <a href=\"https://world.openfoodfacts.org/donate-to-open-food-facts?utm_source=login-open-food-facts\">donating to Open Food Facts</a> and also by <a href=\"https://www.lilo.org/fr/open-food-facts/?utm_source=open-food-facts\">using the Lilo search engine</a>.<br/><b>Thank you!</b></p>"
msgstr "<a href=\"https://fr.openfoodfacts.org/faire-un-don-a-open-food-facts?utm_source=login-open-food-facts\"><img src=\"https://static.openfoodfacts.org/images/svg/donate-icon.svg\" alt=\"Donner à Open Food Facts\" /></a><p><<site_name>> est développé par une association à but non lucratif indépendante de l'industrie. Open Food Facts est fait pour tous, par tous, et est financé par tous. Vous pouvez soutenir notre travail en <a href=\"https://fr.openfoodfacts.org/faire-un-don-a-open-food-facts?utm_source=login-open-food-facts\">donnant à Open Food Facts</a> et aussi en utilisant le <a href=\"https://www.lilo.org/fr/open-food-facts/?utm_source=open-food-facts\">moteur de recherche Lilo</a>.<br/><b>Merci beaucoup !</b></p>"

msgctxt "bottom_title"
msgid "Donate to support our work"
msgstr "Faites un don pour soutenir notre travail"

msgctxt "brands"
msgid "Brands"
msgstr "Marques"

msgctxt "brands_example"
msgid "Kinder Bueno White, Kinder Bueno, Kinder, Ferrero"
msgstr "Kinder Bueno White, Kinder Bueno, Kinder, Ferrero"

msgctxt "brands_p"
msgid "brands"
msgstr "marques"

msgctxt "brands_products"
msgid "Products from the %s brand"
msgstr "Les produits de la marque %s"

msgctxt "brands_s"
msgid "brand"
msgstr "marque"

msgctxt "brands_tagsinput"
msgid "add a brand"
msgstr "ajouter une marque"

msgctxt "brands_without_products"
msgid "Products not from the %s brand"
msgstr "Les produits qui ne sont pas de la marque %s"

msgctxt "brand_owner"
msgid "Brand owner"
msgstr "Propriétaire de la marque"

msgctxt "brand_owner_example"
msgid "The Coca Cola Company"
msgstr "The Coca Cola Company"

msgctxt "by"
msgid "by"
msgstr "par"

msgctxt "categories"
msgid "Categories"
msgstr "Catégories"

msgctxt "categories_example"
msgid "Sardines in olive oil, Orange juice from concentrate"
msgstr "Sardines à l'huile d'olive, Mayonnaises allégées, Jus d'orange à base de concentré"

msgctxt "categories_note"
msgid "Indicate only the most specific category. \"Parents\" categories will be automatically added."
msgstr "Il suffit d'indiquer la catégorie la plus spécifique, les catégories \"parentes\" seront ajoutées automatiquement."

msgctxt "categories_p"
msgid "categories"
msgstr "catégories"

msgctxt "categories_products"
msgid "Products from the %s category"
msgstr "Les produits de la catégorie %s"

msgctxt "categories_s"
msgid "category"
msgstr "catégorie"

msgctxt "categories_tagsinput"
msgid "add a category"
msgstr "ajouter une catégorie"

msgctxt "categories_without_products"
msgid "Products not from the %s category"
msgstr "Les produits qui ne sont pas dans la catégorie %s"

msgctxt "change_fields"
msgid "Data"
msgstr "Données"

msgctxt "change_nutriments"
msgid "Nutriments"
msgstr "Nutriments"

msgctxt "change_selected_images"
msgid "Selected images"
msgstr "Images sélectionnées"

msgctxt "change_uploaded_images"
msgid "Uploaded images"
msgstr "Images envoyées"

msgctxt "checkers_p"
msgid "checkers"
msgstr "vérificateurs"

msgctxt "checkers_s"
msgid "checker"
msgstr "vérificateur"

msgctxt "cities_p"
msgid "packaging cities"
msgstr "communes d'emballage"

msgctxt "cities_products"
msgid "Products packaged in the city of %s"
msgstr "Les produits dont la commune d'emballage est %s"

msgctxt "cities_s"
msgid "packaging city"
msgstr "commune d'emballage"

msgctxt "cities_without_products"
msgid "Products not packaged in the city of %s"
msgstr "Les produits dont la commune d'emballage n'est pas %s"

msgctxt "codes_p"
msgid "Codes"
msgstr "Codes"

msgctxt "codes_s"
msgid "Code"
msgstr "Code"

msgctxt "completed_n_missions"
msgid "completed %d missions:"
msgstr "a accompli %d missions :"

msgctxt "connected_with_facebook"
msgid "You are connected with your Facebook account."
msgstr "Vous êtes connecté via votre compte Facebook."

msgctxt "contributor_since"
msgid "Contributor since"
msgstr "Contributeur depuis le"

msgctxt "copy_data"
msgid "Copy data from current product to new product"
msgstr "Copier les données du produit actuel sur le nouveau"

msgctxt "correct_the_following_errors"
msgid "Please correct the following errors:"
msgstr "Merci de corriger les erreurs suivantes :"

msgctxt "correctors_p"
msgid "correctors"
msgstr "correcteurs"

msgctxt "correctors_s"
msgid "corrector"
msgstr "correcteur"

msgctxt "countries"
msgid "Countries where sold"
msgstr "Pays de vente"

msgctxt "countries_note"
msgid "Countries where the product is widely available (not including stores specialising in foreign products)"
msgstr "Pays dans lesquels le produit est largement distribué (hors magasins spécialisés dans l'import)"

msgctxt "countries_p"
msgid "countries"
msgstr "pays"

msgctxt "countries_products"
msgid "Products sold in %s"
msgstr "Les produits par lieu de vente :  %s"

msgctxt "countries_s"
msgid "country"
msgstr "pays"

msgctxt "countries_without_products"
msgid "Products not sold in %s"
msgstr "Les produits qui ne sont pas vendus à : %s"

msgctxt "data_source"
msgid "Data source"
msgstr "Source des données"

msgctxt "data_sources_p"
msgid "data sources"
msgstr "sources de données"

msgctxt "data_sources_s"
msgid "data source"
msgstr "source de données"

msgctxt "debug_p"
msgid "debug"
msgstr "débogage"

msgctxt "debug_s"
msgid "debug"
msgstr "débogage"

msgctxt "delete_comment"
msgid "Reason for removal"
msgstr "Raison de la suppression"

msgctxt "delete_product"
msgid "Delete a product"
msgstr "Supprimer un produit"

msgctxt "delete_product_page"
msgid "Delete the page"
msgstr "Supprimer la fiche"

msgctxt "delete_the_images"
msgid "Delete the images"
msgstr "Supprimer les images"

msgctxt "delete_user"
msgid "Delete a user"
msgstr "Supprimer un utilisateur"

msgctxt "delete_confirmation"
msgid "This will delete your user details and anonymise all of your contributions. Please re-enter your user name to confirm."
msgstr "Cela supprimera vos informations d'utilisateur et anonymisera toutes vos contributions. Veuillez ressaisir votre nom d'utilisateur pour confirmer."

msgctxt "danger_zone"
msgid "Danger Zone"
msgstr "Zone Dangereuse"

msgctxt "diff_add"
msgid "Added:"
msgstr "Ajout :"

msgctxt "diff_change"
msgid "Changed:"
msgstr "Changement :"

msgctxt "diff_delete"
msgid "Deleted:"
msgstr "Suppression :"

msgctxt "donate"
msgid "Donate to Open Food Facts"
msgstr "Faire un don à l'association Open Food Facts"

msgctxt "donate_link"
msgid "https://world.openfoodfacts.org/donate-to-open-food-facts"
msgstr "https://fr.openfoodfacts.org/faire-un-don-a-open-food-facts"

msgctxt "ecological_data_table"
msgid "Ecological footprint"
msgstr "Impact écologique"

msgctxt "ecological_data_table_note"
msgid "If the carbon footprint is specified on the label (rarely at this time), indicate it for the same quantity than the nutritional composition."
msgstr "Si l'empreinte carbone est présente sur l'emballage (rarement actuellement), elle est à indiquer pour la même quantité que pour la composition nutritionnelle."

msgctxt "edit"
msgid "edit"
msgstr "modifier"

msgctxt "edit_comment"
msgid "Changes summary"
msgstr "Description de vos changements"

msgctxt "edit_product"
msgid "Edit a product"
msgstr "Modifier un produit"

msgctxt "edit_product_page"
msgid "Edit the page"
msgstr "Modifier la fiche"

msgctxt "edit_profile"
msgid "Edit your public profile"
msgstr "Modifier votre profil public"

msgctxt "edit_profile_confirm"
msgid "Changes to your public profile have been saved."
msgstr "Les modifications de votre profil public ont été enregistrées."

msgctxt "edit_profile_msg"
msgid "Information below is visible in your public profile."
msgstr "Les informations ci-dessous figurent dans votre profil public."

msgctxt "edit_settings"
msgid "Change your account parameters"
msgstr "Modifier les paramètres de votre compte"

msgctxt "edit_user"
msgid "Account parameters"
msgstr "Paramètres du compte"

msgctxt "edit_user_display"
msgid "Account parameters"
msgstr "Paramètres du compte"

msgctxt "edit_user_process"
msgid "Account parameters"
msgstr "Paramètres du compte"

msgctxt "edit_user_result"
msgid "Your account parameters have been changed."
msgstr "Les paramètres de votre compte ont été modifiés."

msgctxt "editors_p"
msgid "editors"
msgstr "éditeurs"

msgctxt "editors_s"
msgid "editor"
msgstr "éditeur"

msgctxt "email"
msgid "E-mail address"
msgstr "Adresse e-mail"

msgctxt "emb_code_products"
msgid "Products packaged by the company with traceability code %s"
msgstr "Produits conditionnés par l'entreprise avec le code de traçabilité %s"

msgctxt "emb_code_p"
msgid "Traceability codes"
msgstr "Codes de traçabilité"

msgctxt "emb_code_s"
msgid "Traceability code"
msgstr "Code de traçabilité"

msgctxt "emb_codes"
msgid "Traceability code"
msgstr "Code de traçabilité"

msgctxt "emb_codes_p"
msgid "traceability codes"
msgstr "codes de traçabilité"

msgctxt "emb_codes_products"
msgid "Products with the traceability code %s"
msgstr "Produits avec le code de traçabilité %s"

msgctxt "emb_codes_s"
msgid "traceability code"
msgstr "code de traçabilité"

msgctxt "emb_codes_without_products"
msgid "Products without the traceability code %s"
msgstr "Produits sans le code de traçabilité %s"

# Those are country specific codes. For European countries, you can change FR 62.448.034 CE to DE BY 718 EG (for instance)
msgctxt "emb_codes_example"
msgid "EMB 53062, FR 62.448.034 CE, 84 R 20, 33 RECOLTANT 522"
msgstr "EMB 53062, FR 62.448.034 CE, 84 R 20, 33 RECOLTANT 522"

msgctxt "emb_codes_note"
msgid "In Europe, the code is in an ellipse with the 2 country initials followed by a number and CE."
msgstr "En Europe, le code est une ellipse contenant les deux initiales du pays suivies par un nombre et CE."

msgctxt "entry_dates_p"
msgid "Entry dates"
msgstr "Dates d'ajout"

msgctxt "entry_dates_s"
msgid "Entry date"
msgstr "Date d'ajout"

msgctxt "error"
msgid "Error"
msgstr "Erreur"

msgctxt "error_bad_login_password"
msgid "Incorrect user name or password. <a href=\"/cgi/reset_password.pl\">Forgotten password?</a>"
msgstr "Mauvais nom d'utilisateur ou mot de passe. <a href=\"/cgi/reset_password.pl\">Mot de passe oublié ?</a>"

msgctxt "error_database"
msgid "An error occurred while reading the data, try to refresh the page."
msgstr "Une erreur est survenue en lisant la base de données, essayez de recharger la page."

msgctxt "error_different_passwords"
msgid "The password and confirmation password are different."
msgstr "Le mot de passe et sa confirmation sont différents."

msgctxt "error_email_already_in_use"
msgid "The e-mail address is already used by another user. Maybe you already have an account? You can <a href=\"/cgi/reset_password.pl\">reset the password</a> of your other account."
msgstr "L'adresse e-mail est déjà utilisée par un autre utilisateur. Peut-être avez-vous déjà un autre compte ? Vous pouvez <a href=\"/cgi/reset_password.pl\">réinitialiser le mot de passe</a> de votre autre compte."

msgctxt "error_invalid_address"
msgid "Invalid address."
msgstr "Adresse invalide."

msgctxt "error_invalid_email"
msgid "Invalid e-mail address"
msgstr "L'adresse e-mail est invalide"

msgctxt "error_invalid_password"
msgid "The password needs to be at least 6 characters long."
msgstr "Le mot de passe doit comporter au moins 6 caractères."

msgctxt "error_invalid_user"
msgid "Invalid user."
msgstr "Impossible de lire l'utilisateur."

msgctxt "error_invalid_username"
msgid "The user name must contain only unaccented letters, digits and dashes."
msgstr "Le nom d'utilisateur doit être composé de lettres minuscules sans accents, de tirets et/ou de chiffres."

msgctxt "error_username_too_long"
msgid "The user name is too long (maximum 40 characters)."
msgstr "Le nom d'utilisateur est trop long (40 caractères maximum)."

msgctxt "error_name_too_long"
msgid "The name is too long (maximum 60 characters)."
msgstr "Le nom est trop long (60 caractères maximum)."

msgctxt "error_new_code_already_exists"
msgid "A product already exists with the new code"
msgstr "Un produit existe déjà avec le nouveau code"

msgctxt "error_no_name"
msgid "You need to enter a name or nickname."
msgstr "Vous devez entrer un nom, prénom ou pseudonyme."

msgctxt "error_no_permission"
msgid "Permission denied."
msgstr "Permission refusée."

msgctxt "error_no_username"
msgid "You need to enter a user name"
msgstr "Vous devez entrer un nom d'utilisateur."

msgctxt "error_reset_already_connected"
msgid "You are already signed in."
msgstr "Vous avez déjà une session ouverte."

msgctxt "error_reset_invalid_token"
msgid "The reset password link is invalid or has expired."
msgstr "Le lien de réinitialisation de mot de passe est invalide ou a expiré."

msgctxt "error_reset_unknown_email"
msgid "There is no account with this email"
msgstr "Il n'existe pas de compte avec cette adresse e-mail"

msgctxt "error_reset_unknown_id"
msgid "This username does not exist."
msgstr "Ce nom d'utilisateur n'existe pas."

msgctxt "error_username_not_available"
msgid "This username already exists, please choose another."
msgstr "Ce nom d'utilisateur existe déjà, choisissez en un autre."

msgctxt "example"
msgid "Example:"
msgstr "Exemple :"

msgctxt "examples"
msgid "Examples:"
msgstr "Exemples :"

msgctxt "expiration_date"
msgid "Best before date"
msgstr "Date limite de consommation"

msgctxt "expiration_date_note"
msgid "The expiration date is a way to track product changes over time and to identify the most recent version."
msgstr "La date limite permet de repérer les changements des produits dans le temps et d'identifier la plus récente version."

msgctxt "explore_products_by"
msgid "Explore products by..."
msgstr "Explorer les produits par…"

msgctxt "facebook_locale"
msgid "en_US"
msgstr "fr_FR"

msgctxt "fixme_product"
msgid "If the data is incomplete or incorrect, you can complete or correct it by editing this page."
msgstr "Si les informations sont incomplètes ou incorrectes, vous pouvez les complèter ou les corriger en modifiant cette fiche."

msgctxt "footer_and_the_facebook_group"
msgid "and the <a href=\"https://www.facebook.com/groups/openfoodfacts/\">Facebook group for contributors</a>"
msgstr "et le <a href=\"https://www.facebook.com/groups/openfoodfacts.fr/\">groupe Facebook des contributeurs</a>"

msgctxt "footer_blog"
msgid "<<site_name>> blog"
msgstr "Le blog d'<<site_name>>"

# Do not translate
msgctxt "footer_blog_link"
msgid "https://blog.openfoodfacts.org/en/"
msgstr "https://blog.openfoodfacts.org/fr/"

msgctxt "footer_code_of_conduct"
msgid "Code of conduct"
msgstr "Code de conduite"

# Do not translate without having the same exact string in the Tags template. Do not use spaces, special characters, only alphanumeric characters separated by hyphens
msgctxt "footer_code_of_conduct_link"
msgid "/code-of-conduct"
msgstr "/code-de-conduite"

msgctxt "footer_data"
msgid "Data, API and SDKs"
msgstr "Données, API et SDK"

# Do not translate without having the same exact string in the Tags template. Do not use spaces, special characters, only alphanumeric characters separated by hyphens
msgctxt "footer_data_link"
msgid "/data"
msgstr "/data"

msgctxt "footer_discover_the_project"
msgid "Discover the project"
msgstr "Découvrez le projet"

msgctxt "footer_faq"
msgid "Frequently asked questions"
msgstr "Questions fréquentes"

# Do not translate without having the same exact string in the Tags template. Do not use spaces, special characters, only alphanumeric characters separated by hyphens
msgctxt "footer_faq_link"
msgid "https://support.openfoodfacts.org/help/en-gb"
msgstr "https://support.openfoodfacts.org/help/fr-fr"

msgctxt "footer_translators"
msgid "Translators"
msgstr "Traducteurs"

# Do not translate
msgctxt "footer_translators_link"
msgid "/cgi/top_translators.pl"
msgstr "/cgi/top_translators.pl"

msgctxt "footer_follow_us"
msgid "Follow us on <a href=\"https://twitter.com/openfoodfacts\">Twitter</a>,\n"
"<a href=\"https://www.facebook.com/OpenFoodFacts\">Facebook</a> and\n"
"<a href=\"https://www.instagram.com/open.food.facts/\">Instagram</a>\n"
msgstr "Suivez nous sur <a href=\"https://twitter.com/openfoodfactsfr\">Twitter</a>,\n"
"<a href=\"https://www.facebook.com/OpenFoodFacts.fr\">Facebook</a> et\n"
"<a href=\"https://www.instagram.com/open.food.facts/\">Instagram</a>\n"

msgctxt "footer_install_the_app"
msgid "Install the app"
msgstr "Installez l'app"

msgctxt "footer_join_the_community"
msgid "Join the community"
msgstr "Rejoignez la communauté"

msgctxt "footer_join_us_on"
msgid "Join us on %s:"
msgstr "Rejoignez-nous sur %s:"

msgctxt "footer_legal"
msgid "Legal"
msgstr "Mentions légales"

# Do not translate without having the same exact string in the Tags template. Do not use spaces, special characters, only alphanumeric characters separated by hyphens
msgctxt "footer_legal_link"
msgid "/legal"
msgstr "/mentions-legales"

msgctxt "footer_privacy"
msgid "Privacy"
msgstr "Confidentialité"

# Do not translate without having the same exact string in the Tags template. Do not use spaces, special characters, only alphanumeric characters separated by hyphens
msgctxt "footer_privacy_link"
msgid "/privacy"
msgstr "/privacy"

msgctxt "footer_press"
msgid "Press"
msgstr "Presse"

# Do not translate without having the same exact string in the Tags template. Do not use spaces, special characters, only alphanumeric characters separated by hyphens
msgctxt "footer_press_link"
msgid "/press"
msgstr "/presse"

msgctxt "footer_terms"
msgid "Terms of use"
msgstr "Conditions d'utilisation"

# Do not translate without having the same exact string in the Tags template. Do not use spaces, special characters, only alphanumeric characters separated by hyphens
msgctxt "footer_terms_link"
msgid "/terms-of-use"
msgstr "/conditions-d-utilisation"

msgctxt "footer_who_we_are"
msgid "Who we are"
msgstr "Qui sommes-nous ?"

# Do not translate without having the same exact string in the Tags template. Do not use spaces, special characters, only alphanumeric characters separated by hyphens
msgctxt "footer_who_we_are_link"
msgid "/who-we-are"
msgstr "/qui-sommes-nous"

msgctxt "footer_wiki"
msgid "<<site_name>> wiki (en)"
msgstr "<<site_name>> wiki (fr)"

# Do not translate
msgctxt "footer_wiki_link"
msgid "https://wiki.openfoodfacts.org"
msgstr "https://fr.wiki.openfoodfacts.org"

# Do not translate Open Beauty Facts but do translate Cosmetics
msgctxt "footer_obf"
msgid "Open Beauty Facts - Cosmetics"
msgstr "Open Beauty Facts - Cosmétiques"

msgctxt "footer_obf_link"
msgid "https://world.openbeautyfacts.org"
msgstr "https://world-fr.openbeautyfacts.org"

msgctxt "footer_pro"
msgid "Open Food Facts for Producers"
msgstr "Open Food Facts pour les producteurs"

msgctxt "for"
msgid "for"
msgstr "pour"

msgctxt "front_alt"
msgid "Product"
msgstr "Produit"

msgctxt "generic_name"
msgid "Common name"
msgstr "Dénomination générique"

msgctxt "generic_name_example"
msgid "Chocolate bar with milk and hazelnuts"
msgstr "Barre chocolatée au lait et aux noisettes"

msgctxt "goodbye"
msgid "See you soon!"
msgstr "À bientôt !"

msgctxt "graph_count"
msgid "%d products match the search criteria, of which %i products have defined values for the graph's axis."
msgstr "%d produits correspondent aux critères de recherche, dont %i produits avec des valeurs définies pour les axes du graphique."

msgctxt "graph_title"
msgid "Graph title"
msgstr "Titre du graphique"

msgctxt "graphs_and_maps"
msgid "Graphs and maps"
msgstr "Graphiques et cartes"

msgctxt "hello"
msgid "Hello"
msgstr "Bonjour"

msgctxt "high"
msgid "high"
msgstr "élevé"

msgctxt "high_quantity"
msgid "high quantity"
msgstr "quantité élevée"

msgctxt "history"
msgid "Changes history"
msgstr "Historique des modifications"

msgctxt "image_front"
msgid "Front picture"
msgstr "Photo du produit (recto)"

msgctxt "image_ingredients"
msgid "Ingredients picture"
msgstr "Photo de la liste des ingrédients"

msgctxt "image_ingredients_note"
msgid "If the picture is neat enough, the ingredients can be extracted automatically"
msgstr "Si elle est suffisamment nette et droite, les ingrédients peuvent être extraits automatiquement de la photo."

msgctxt "image_nutrition"
msgid "Nutrition facts picture"
msgstr "Photo des informations nutritionnelles"

msgctxt "image_upload_error_image_already_exists"
msgid "This picture has already been sent."
msgstr "Cette photo a déjà été envoyée."

msgctxt "image_upload_error_image_too_small"
msgid "The picture is too small. Please do not upload pictures found on the Internet and only send photos you have taken yourself."
msgstr "La photo est trop petite. Attention à ne pas envoyer de photos prises sur Internet. Merci de n'envoyer que vos propres photos."

msgctxt "image_upload_error_no_barcode_found_in_image_long"
msgid "The barcode in the image could not be read, or the image contained no barcode.\n"
"You can try with another image, or directly enter the barcode."
msgstr "Le code-barres dans l'image n'a pas pu être lu ou l'image ne contenait pas de code-barres.\n"
"Vous pouvez essayer avec une autre image ou saisir directement le code-barres."

msgctxt "image_upload_error_no_barcode_found_in_image_short"
msgid "No barcode found in the image."
msgstr "Aucun code-barres trouvé dans l'image."

msgctxt "image_upload_error_no_barcode_specified_or_found"
msgid "No barcode specified or found in the image or filename."
msgstr "Aucun code-barres spécifié ou trouvé dans l'image ou le nom du fichier."

msgctxt "image_upload_error_could_not_read_image"
msgid "The image could not be read."
msgstr "L'image ne peut être lue."

msgctxt "image_upload_error_no_barcode_found_in_text"
msgid "You must enter the characters of the barcode or send a product image when the barcode is visible."
msgstr "Vous devez saisir les chiffres du code-barres ou envoyer une image du produit où le code-barres est visible."

msgctxt "image_full_size"
msgid "Full size"
msgstr "Taille réelle"

msgctxt "image_attribution_creativecommons"
msgid "This file was uploaded to product %s and is licensed under the %s license."
msgstr "Ce fichier a été téléchargé sur le produit %s et est sous la licence %s."

msgctxt "image_attribution_photographer"
msgid "Attribution: Photo by %s per %s"
msgstr "Attribution: Photo par %s pour %s"

msgctxt "image_attribution_photographer_editor"
msgid "Attribution: Photo by %s with additional modifications by %s per %s"
msgstr "Attribution: Photo de %s avec des modifications supplémentaires de %s pour %s"

msgctxt "image_original_link_text"
msgid "(Original Image)"
msgstr "(Image originale)"

msgctxt "image_attribution_link_title"
msgid "Photo detail and attribution information"
msgstr "Détail de la photo et informations d'attribution"

msgctxt "invite_user"
msgid "Invite Users"
msgstr "Inviter des utilisateurs"

msgctxt "incomplete_products_you_added"
msgid "Products you added that need to be completed"
msgstr "Les produits que vous avez ajoutés qui sont à compléter"

msgctxt "informers_p"
msgid "informers"
msgstr "informateurs"

msgctxt "informers_s"
msgid "informers"
msgstr "informateurs"

msgctxt "ingredients"
msgid "Ingredients"
msgstr "Ingrédients"

msgctxt "no_ingredient"
msgid "Ingredients are missing"
msgstr "Les ingrédients sont manquants"

msgctxt "one_ingredient"
msgid "1 ingredient"
msgstr "1 ingrédient"

msgctxt "f_ingredients_with_number"
msgid "{number} ingredients"
msgstr "{number} ingrédients"

msgctxt "ingredients_alt"
msgid "Ingredients"
msgstr "Ingrédients"

msgctxt "ingredients_analysis_note"
msgid "Note: ingredients can be listed with many different names, please let us know if you think the analysis above is incorrect."
msgstr "Note : les ingrédients peuvent être indiqués sous beaucoup de noms différents, si vous pensez que l'analyse ci-dessus est incorrecte, merci de nous le signaler."

msgctxt "ingredients_from_or_that_may_be_from_palm_oil_p"
msgid "ingredients from or that may be from palm oil"
msgstr "ingrédients issus ou pouvant être issus de l'huile de palme"

msgctxt "ingredients_from_or_that_may_be_from_palm_oil_s"
msgid "ingredient from or that may be from palm oil"
msgstr "ingrédient issu ou pouvant être issu de l'huile de palme"

msgctxt "ingredients_from_palm_oil_p"
msgid "ingredients from palm oil"
msgstr "ingrédients issus de l'huile de palme"

msgctxt "ingredients_from_palm_oil_s"
msgid "ingredient from palm oil"
msgstr "ingrédient issu de l'huile de palme"

msgctxt "ingredients_n_p"
msgid "Numbers of ingredients"
msgstr "Nombres d'ingrédients"

msgctxt "ingredients_n_s"
msgid "Number of ingredients"
msgstr "Nombre d'ingrédients"

msgctxt "known_ingredients_n_s"
msgid "Number of recognized ingredients"
msgstr "Nombre d'ingrédients reconnus"

msgctxt "unknown_ingredients_n_s"
msgid "Number of unrecognized ingredients"
msgstr "Nombre d'ingrédients non reconnus"

msgctxt "ingredients_p"
msgid "ingredients"
msgstr "ingrédients"

msgctxt "ingredients_products"
msgid "Products that contain the ingredient %s"
msgstr "Les produits qui contiennent l'ingrédient %s"

msgctxt "ingredients_s"
msgid "ingredient"
msgstr "ingrédient"

msgctxt "ingredients_text"
msgid "Ingredients list"
msgstr "Liste des ingrédients"

msgctxt "ingredients_text_display_note"
msgid "Ingredients are listed in order of importance (quantity)."
msgstr "Les ingrédients sont listés par ordre d'importance (quantité)."

msgctxt "ingredients_text_example"
msgid "Cereals 85.5% (_wheat_ flour, whole-_wheat_ flour 11%), malt extract, cocoa 4,8%, ascorbic acid"
msgstr "Céréales 85,5% (farine de _blé_, farine de _blé_ complet 11%), extrait de malt (orge), cacao 4,8%, vitamine C"

msgctxt "ingredients_text_note"
msgid "Keep the order, indicate the % when specified, separate with a comma or - , use ( ) for ingredients of an ingredient, surround allergens with _ e.g. _milk_"
msgstr "Conserver l'ordre, indiquer le % lorsqu'il est précisé, séparer par une virgule ou - , Utiliser les ( ) pour  les ingrédients d'un ingrédient, indiquer les allergènes entre _ : farine de _blé_"

msgctxt "ingredients_that_may_be_from_palm_oil_p"
msgid "ingredients that may be from palm oil"
msgstr "ingrédients pouvant être issus de l'huile de palme"

msgctxt "ingredients_that_may_be_from_palm_oil_s"
msgid "ingredient that may be from palm oil"
msgstr "ingrédient pouvant être issu de l'huile de palme"

msgctxt "ingredients_without_products"
msgid "Products that do not contain the ingredient %s"
msgstr "Les produits qui ne contiennent pas l'ingrédient %s"

# Please change appstore_US.svg to appstore_XX.svg. check the url https://static.openfoodfacts.org/images/misc/appstore/black/appstore_XX.svg
msgctxt "ios_app_icon_url"
msgid "/images/misc/appstore/black/appstore_US.svg"
msgstr "/images/misc/appstore/black/appstore_FR.svg"

msgctxt "ios_app_icon_alt_text"
msgid "Download on the App Store"
msgstr "Disponible sur l'App Store"

msgctxt "known_nutrients_p"
msgid "known nutrients"
msgstr "nutriments connus"

msgctxt "known_nutrients_s"
msgid "known nutrient"
msgstr "nutriment connu"

msgctxt "labels"
msgid "Labels, certifications, awards"
msgstr "Labels, certifications, récompenses"

msgctxt "labels_example"
msgid "Organic"
msgstr "Bio"

msgctxt "labels_note"
msgid "Indicate only the most specific labels. \"Parents\" labels will be added automatically."
msgstr "Indiquez les labels les plus spécifiques. Les catégories \"parentes\" comme 'Bio' ou 'Commerce équitable' seront ajoutées automatiquement."

msgctxt "labels_p"
msgid "labels"
msgstr "labels"

msgctxt "labels_products"
msgid "Products that have the label %s"
msgstr "Les produits qui possèdent le label %s"

msgctxt "labels_s"
msgid "label"
msgstr "label"

msgctxt "labels_tagsinput"
msgid "add a label"
msgstr "ajouter un label"

msgctxt "labels_without_products"
msgid "Products that do not have the label %s"
msgstr "Les produits qui ne possèdent pas le label %s"

msgctxt "lang"
msgid "Main language"
msgstr "Langue principale"

msgctxt "lang_note"
msgid "Language most present and most highlighted on the product"
msgstr "Langue la plus utilisée et la plus mise en avant sur le produit"

msgctxt "language"
msgid "en-US"
msgstr "fr-FR"

msgctxt "languages_p"
msgid "languages"
msgstr "langues"

msgctxt "languages_s"
msgid "language"
msgstr "langue"

msgctxt "last_edit_dates_p"
msgid "Last edit dates"
msgstr "Dates de dernière modification"

msgctxt "last_edit_dates_s"
msgid "Last edit date"
msgstr "Date de dernière modification"

msgctxt "last_image_dates_p"
msgid "Last picture dates"
msgstr "Dates de dernière photo"

msgctxt "last_image_dates_s"
msgid "Last picture date"
msgstr "Date de dernière photo"

msgctxt "licence_accept"
msgid "By adding information, data and/or images, you accept to place irrevocably your contribution under the <a href=\"https://opendatacommons.org/licenses/dbcl/1.0/\">Database Contents Licence 1.0</a> licence\n"
"for information and data, and under the <a href=\"https://creativecommons.org/licenses/by-sa/3.0/deed.en\">Creative Commons Attribution - ShareAlike 3.0</a> licence for images.\n"
"You accept to be credited by re-users by a link to the product your are contributing to."
msgstr "En ajoutant des informations et/ou des photographies, vous acceptez de placer irrévocablement votre contribution sous licence <a href=\"https://opendatacommons.org/licenses/dbcl/1.0/\">Database Contents Licence 1.0</a>\n"
"pour les informations et sous licence <a href=\"https://creativecommons.org/licenses/by-sa/3.0/deed.fr\">Creative Commons Paternité - Partage des conditions initiales à l'identique 3.0</a> pour les photos.\n"
"Vous acceptez d'être crédité par les ré-utilisateurs par un lien vers le produit auquel vous contribuez."

msgctxt "link"
msgid "Link to the product page on the official site of the producer"
msgstr "Lien vers la page du produit sur le site officiel du fabricant"

msgctxt "list_of_x"
msgid "List of %s"
msgstr "Liste des %s"

msgctxt "loadmore"
msgid "Load more results"
msgstr "Charger plus de résultats"

msgctxt "login_and_add_product"
msgid "Sign-in and add the product"
msgstr "Se connecter et ajouter le produit"

msgctxt "login_and_edit_product"
msgid "Sign-in and edit the product"
msgstr "Se connecter et modifier la fiche du produit"

msgctxt "login_create_your_account"
msgid "Create your account."
msgstr "Créez votre compte."

msgctxt "login_not_registered_yet"
msgid "Not registered yet?"
msgstr "Pas encore inscrit(e) ?"

msgctxt "login_register_title"
msgid "Sign-in"
msgstr "Se connecter"

msgctxt "login_to_add_and_edit_products"
msgid "Sign-in to add or edit products."
msgstr "Connectez-vous pour ajouter des produits ou modifier leurs fiches."

msgctxt "login_to_add_products"
msgid "<p>Please sign-in to add or edit a product.</p>\n\n"
"<p>If you do not yet have an account on <<site_name>>, you can <a href=\"/cgi/user.pl\">register in 30 seconds</a>.</p>\n"
msgstr "<p>Vous devez vous connecter pour pouvoir ajouter ou modifier un produit.</p>\n\n"
"<p>Si vous n'avez pas encore de compte sur <<site_name>>, vous pouvez <a href=\"/cgi/user.pl\">vous inscrire en 30 secondes</a>.</p>\n"

msgctxt "login_username_email"
msgid "Username or e-mail address:"
msgstr "Nom d'utilisateur ou adresse e-mail :"

msgctxt "low"
msgid "low"
msgstr "faible"

msgctxt "low_quantity"
msgid "low quantity"
msgstr "faible quantité"

msgctxt "manage_images"
msgid "Manage images"
msgstr "Gérer les images"

msgctxt "manage_images_info"
msgid "You can select one or more images and then:"
msgstr "Vous pouvez sélectionner une ou plusieurs images et ensuite:"

msgctxt "manufacturing_places"
msgid "Manufacturing or processing places"
msgstr "Lieux de fabrication ou de transformation"

msgctxt "manufacturing_places_example"
msgid "Montana, USA"
msgstr "Provence, France"

msgctxt "manufacturing_places_p"
msgid "manufacturing or processing places"
msgstr "lieux de fabrication ou de transformation"

msgctxt "manufacturing_places_products"
msgid "Products manufactured or processed in %s"
msgstr "Les produits par lieu de fabrication ou transformation :  %s"

msgctxt "manufacturing_places_s"
msgid "manufacturing or processing place"
msgstr "lieu de fabrication ou de transformation"

msgctxt "manufacturing_places_tagsinput"
msgid "add a place"
msgstr "ajouter un lieu"

msgctxt "manufacturing_places_without_products"
msgid "Products not manufactured or processed in %s"
msgstr "Les produits qui ne sont pas fabriqués ou transformés à :  %s"

msgctxt "map_count"
msgid "%d products match the search criteria, of which %i products have a known production place."
msgstr "%d produits correspondent aux critères de recherche, dont %i produits pour lesquels le lieu de fabrication ou d'emballage est connu."

msgctxt "map_title"
msgid "Map title"
msgstr "Titre de la carte"

msgctxt "menu"
msgid "Menu"
msgstr "Menu"

msgctxt "menu_add_a_product"
msgid "Add a product"
msgstr "Ajouter un produit"

# Do not translate without having the same exact string in the Tags template. Do not use spaces, special characters, only alphanumeric characters separated by hyphens
msgctxt "menu_add_a_product_link"
msgid "/add-a-product"
msgstr "/ajouter-un-produit"

msgctxt "menu_contribute"
msgid "Contribute"
msgstr "Contribuer"

# Do not translate without having the same exact string in the Tags template. Do not use spaces, special characters, only alphanumeric characters separated by hyphens
msgctxt "menu_contribute_link"
msgid "/contribute"
msgstr "/contribuer"

msgctxt "menu_discover"
msgid "Discover"
msgstr "Découvrir"

# Do not translate without having the same exact string in the Tags template. Do not use spaces, special characters, only alphanumeric characters separated by hyphens
msgctxt "menu_discover_link"
msgid "/discover"
msgstr "/decouvrir"

msgctxt "mission_"
msgid "Mission: "
msgstr "Mission : "

msgctxt "mission_accomplished_by"
msgid "This mission has been completed by:"
msgstr "Cette mission a été accomplie par :"

msgctxt "mission_accomplished_by_n"
msgid "Completed by %d persons."
msgstr "Accomplie par %d personnes."

msgctxt "mission_accomplished_by_nobody"
msgid "Be the first to complete this mission!"
msgstr "Soyez le premier à accomplir cette mission!"

msgctxt "mission_goal"
msgid "Goal:"
msgstr "Objectif :"

msgctxt "missions"
msgid "Missions"
msgstr "Missions"

msgctxt "moderate"
msgid "moderate"
msgstr "modéré"

msgctxt "moderate_quantity"
msgid "moderate quantity"
msgstr "quantité modérée"

msgctxt "move_images_to_another_product"
msgid "Move the images to another product"
msgstr "Déplacer les images sur un autre produit"

msgctxt "n_products"
msgid "%s products"
msgstr "%s produits"

msgctxt "name"
msgid "Name"
msgstr "Nom"

msgctxt "names"
msgid "Names"
msgstr "Noms"

msgctxt "new_code"
msgid "If the barcode is not correct, please correct it here:"
msgstr "Une erreur de code-barres ? Vous pouvez entrer le bon ici :"

msgctxt "new_code_note"
msgid "For products without a barcode, an internal code is automatically set."
msgstr "Pour les produits sans code-barres, un code interne est attribué automatiquement."

msgctxt "newsletter_description"
msgid "Subscribe to the newsletter (2 emails per month maximum)"
msgstr "S'inscrire à la lettre d'information (2 e-mails par mois maximum)"

msgctxt "subscribe_to_our_newsletter"
msgid "Subscribe to our newsletter"
msgstr "S'abonner à notre newsletter"

msgctxt "next"
msgid "Next"
msgstr "Suivant"

msgctxt "no_barcode"
msgid "Product without barcode"
msgstr "Produit sans code-barres"

msgctxt "no_nutrition_data"
msgid "Nutrition facts are not specified on the product."
msgstr "Les informations nutritionnelles ne sont pas mentionnées sur le produit."

msgctxt "multiple_nutrition_data"
msgid "Multiple nutrition facts are specified on the product (e.g. with added water or milk)."
msgstr "Différentes valeurs nutritionnelles sont mentionnées sur le produit (par exemple avec de l'eau ou du lait)"

msgctxt "multiple_nutrition_data_instructions"
msgid "Enter only the nutrition facts for the unprepared product, without added water or milk. If there are different products, enter nutrition facts for the first product listed."
msgstr "Entrez seulement les valeurs nutritionnelles pour le produit non préparé, sans eau ou lait ajouté. S'il y a des produits différents, entrez les valeurs nutritionnelles pour le premier produit listé."

msgctxt "no_product_for_barcode"
msgid "No product listed for barcode %s."
msgstr "Il n'y a pas de produit référencé pour le code-barres %s."

msgctxt "no_products"
msgid "No products."
msgstr "Pas de produits."

msgctxt "not_saved"
msgid "Error while saving, please retry."
msgstr "Erreur d'enregistrement, merci de réessayer."

msgctxt "number_of_additives"
msgid "Number of additives"
msgstr "Nombre d'additifs"

msgctxt "number_of_products"
msgid "Number of products"
msgstr "Nombre de produits"

msgctxt "nutrient_in_quantity"
msgid "%s in %s"
msgstr "%s en %s"

msgctxt "nutrient_levels_info"
msgid "Nutrient levels for 100 g"
msgstr "Repères nutritionnels pour 100 g"

# Do not translate without having the same exact string in the Tags template. Do not use spaces, special characters, only alphanumeric characters separated by hyphens
msgctxt "nutrient_levels_link"
msgid "/nutrient-levels"
msgstr "/reperes-nutritionnels"

msgctxt "nutrient_levels_p"
msgid "nutrient levels"
msgstr "repères nutritionnels"

msgctxt "nutrient_levels_s"
msgid "nutrient level"
msgstr "repère nutritionnel"

msgctxt "nutriments_p"
msgid "nutriments"
msgstr "nutriments"

msgctxt "nutriments_products"
msgid "Products that contain the nutriment %s"
msgstr "Les produits qui contiennent le nutriment %s"

msgctxt "nutriments_s"
msgid "nutriment"
msgstr "nutriment"

msgctxt "nutriments_without_products"
msgid "Products that do not contain the nutriment %s"
msgstr "Les produits qui ne contiennent pas le nutriment %s"

msgctxt "nutrition_alt"
msgid "Nutrition facts"
msgstr "Tableau nutritionnel"

msgctxt "nutrition_data"
msgid "Nutrition facts"
msgstr "Tableau nutritionnel"

msgctxt "nutrition_data_average"
msgid "Average nutrition facts for the %d products of the %s category for which nutrition facts are known (out of %d products)."
msgstr "Composition nutritionnelle moyenne pour les %d produits de la catégorie %s dont les informations nutritionnelles sont connues (sur un total de  %d produits)."

msgctxt "nutrition_data_compare_percent"
msgid "% of difference"
msgstr "Différence en %"

msgctxt "nutrition_data_compare_value"
msgid "value for 100 g / 100 ml"
msgstr "valeur pour 100 g/ 100 ml"

msgctxt "nutrition_data_comparison_with_categories"
msgid "Comparison to average values of products in the same category:"
msgstr "Comparaison avec les valeurs moyennes des produits de même catégorie :"

msgctxt "nutrition_data_comparison_with_categories_note"
msgid "Please note: for each nutriment, the average is computed for products for which the nutriment quantity is known, not on all products of the category."
msgstr "À noter : pour chaque nutriment, la moyenne n'est pas celle de tous les produits de la catégorie, mais des produits pour lesquels la quantité du nutriment est connue."

msgctxt "nutrition_data_note"
msgid "If the picture is sufficiently sharp and level, nutrition facts can be automatically extracted from the picture."
msgstr "Si elle est suffisamment nette et droite, les informations nutritionnelles peuvent être extraites automatiquement de la photo."

msgctxt "nutrition_data_per_10"
msgid "10th centile"
msgstr "10ème centile"

msgctxt "nutrition_data_per_100g"
msgid "for 100 g / 100 ml"
msgstr "pour 100 g / 100 ml"

msgctxt "nutrition_data_per_5"
msgid "5<sup>th</sup> centile"
msgstr "5<sup>e</sup> centile"

msgctxt "nutrition_data_per_50"
msgid "Median"
msgstr "Médiane"

msgctxt "nutrition_data_per_90"
msgid "90th centile"
msgstr "90ème centile"

msgctxt "nutrition_data_per_95"
msgid "95<sup>th</sup> centile"
msgstr "95<sup>e</sup> centile"

msgctxt "nutrition_data_per_max"
msgid "Maximum"
msgstr "Maximum"

msgctxt "nutrition_data_per_mean"
msgid "Mean"
msgstr "Moyenne"

msgctxt "nutrition_data_per_min"
msgid "Minimum"
msgstr "Minimum"

msgctxt "nutrition_data_per_serving"
msgid "per serving"
msgstr "par portion"

msgctxt "nutrition_data_per_std"
msgid "Standard deviation"
msgstr "Ecart type"

msgctxt "nutrition_data_table"
msgid "Nutrition facts"
msgstr "Tableau nutritionnel"

msgctxt "nutrition_data_table_note"
msgid "The table lists by default nutriments that are often specified. Leave the field blank if it's not on the label.<br/>You can add extra nutriments (vitamins, minerals, cholesterol etc.)\n"
"by typing the first letters of their name in the last row of the table."
msgstr "Le tableau liste par défaut les nutriments les plus couramment indiqués. Laissez le champ vide s'il n'est pas présent sur l'emballage.<br />Vous pouvez ajouter d'autres nutriments\n"
"(vitamines, minéraux, cholestérol, oméga 3 et 6 etc.) en tapant les premières lettres de leur nom dans la dernière ligne du tableau."

msgctxt "nutrition_data_table_asterisk"
msgid "Essential nutrients to calculate the Nutri-Score."
msgstr "Nutriments essentiels pour calculer le Nutri-Score."

msgctxt "nutrition_grades_p"
msgid "Nutrition grades"
msgstr "Notes nutritionnelles"

msgctxt "nutrition_grades_s"
msgid "Nutrition grade"
msgstr "Note nutritionnelle"

# Make sure the translated link works (eg that the image already exists in your language)
msgctxt "og_image_url"
msgid "https://static.openfoodfacts.org/images/logos/logo-vertical-white-social-media-preview.png"
msgstr "https://static.openfoodfacts.org/images/logos/logo-vertical-white-social-media-preview.png"

# Do not change the lang code if the blog doesn't exist in your language
msgctxt "on_the_blog_content"
msgid "<p>To learn more about <<site_name>>, visit <a href=\"https://blog.openfoodfacts.org/en/\">our blog</a>!</p>\n"
"<p>Recent news:</p>\n"
msgstr "<p>Pour en savoir plus sur <<site_name>>, visitez <a href=\"https://blog.openfoodfacts.org/fr/\">notre blog</a>!</p>\n"
"<p>Actualités récentes :</p>\n"

msgctxt "on_the_blog_title"
msgid "News"
msgstr "Actualité"

msgctxt "openfoodhunt_points"
msgid "It's <a href=\"/open-food-hunt-2015\">Open Food Hunt</a> on <<site_name>> from Saturday February 21st 2015 to Sunday March 1st 2015! Contributors are awarded\n"
"Explorer points for products they add and Ambassador points for new contributors they recruit. Points are updated every 30 minutes."
msgstr "C'est l'<a href=\"/open-food-hunt-2015\">Open Food Hunt</a> sur <<site_name>> du samedi 21 février 2015 au dimanche 1er mars 2015 ! Les contributeurs reçoivent\n"
"des points Explorateurs pour les produits qu'ils ajoutent, et des points Ambassadeurs pour les nouveaux contributeurs qu'ils recrutent. Les points sont mis à jour toutes\n"
"les 30 minutes."

msgctxt "or"
msgid "or:"
msgstr "ou :"

msgctxt "origins"
msgid "Origin of ingredients"
msgstr "Origine des ingrédients"

msgctxt "origins_example"
msgid "California, USA"
msgstr "Vallée des Baux-de-Provence, Provence, France"

msgctxt "origins_note_xxx"
msgid "Indicate the origin of ingredients"
msgstr "Indiquer l'origine des ingrédients"

msgctxt "origins_p"
msgid "origins of ingredients"
msgstr "origines des ingrédients"

msgctxt "origins_products"
msgid "Products with ingredients originating from %s"
msgstr "Les produits dont l'origine des ingrédients est %s"

msgctxt "origins_s"
msgid "origin of ingredients"
msgstr "origine des ingrédients"

msgctxt "origins_tagsinput"
msgid "add an origin"
msgstr "ajouter une origine"

msgctxt "origins_without_products"
msgid "Products without ingredients originating from %s"
msgstr "Les produits dont l'origine des ingrédients n'est pas %s"

msgctxt "packaging"
msgid "Packaging"
msgstr "Conditionnement"

msgctxt "packaging_example"
msgid "Fresh, Canned, Frozen, Bottle, Box, Glass, Plastic..."
msgstr "Frais, Conserve, Sous-vide, Surgelé, Bouteille, Bocal, Boîte, Verre, Plastique, Carton..."

msgctxt "packaging_note"
msgid "Packaging type, format, material"
msgstr "Type de conditionnement, format, matière"

msgctxt "packaging_p"
msgid "packaging"
msgstr "conditionnements"

msgctxt "packaging_products"
msgid "Products with a %s packaging"
msgstr "Les produits avec le conditionnement %s"

msgctxt "packaging_s"
msgid "packaging"
msgstr "conditionnements"

msgctxt "packaging_tagsinput"
msgid "add a type, shape or material"
msgstr "ajouter"

msgctxt "packaging_without_products"
msgid "Products without a %s packaging"
msgstr "Les produits sans le conditionnement %s"

msgctxt "page_x"
msgid "Page %d"
msgstr "Page %d"

msgctxt "page_x_out_of_y"
msgid "Page %d out of %d."
msgstr "Page %d sur %d."

msgctxt "pages"
msgid "Pages:"
msgstr "Pages :"

msgctxt "password"
msgid "Password"
msgstr "Mot de passe"

msgctxt "password_new"
msgid "New password"
msgstr "Nouveau mot de passe"

msgctxt "password_confirm"
msgid "Confirm password"
msgstr "Confirmation du mot de passe"

msgctxt "periods_after_opening"
msgid "Period of time after opening"
msgstr "Durée de conservation après ouverture"

msgctxt "periods_after_opening_note"
msgid "Found in an open container logo with a number of months: e.g. 12 M"
msgstr "Indiquée dans un logo en forme de pot ouvert, avec un nombre de mois. Par exemple 12 M."

msgctxt "periods_after_opening_p"
msgid "Periods after opening"
msgstr "Durées d'utilisation après ouverture"

msgctxt "periods_after_opening_s"
msgid "Period after opening"
msgstr "Durée d'utilisation après ouverture"

msgctxt "photographers_p"
msgid "photographers"
msgstr "photographes"

msgctxt "photographers_s"
msgid "photographer"
msgstr "photographe"

msgctxt "pnns_groups_1"
msgid "PNNS groups 1"
msgstr "Groupes de PNNS 1"

msgctxt "pnns_groups_1_p"
msgid "PNNS groups 1"
msgstr "Groupes de PNNS 1"

msgctxt "pnns_groups_1_s"
msgid "PNNS group 1"
msgstr "Groupe de PNNS 1"

msgctxt "pnns_groups_2"
msgid "PNNS groups 2"
msgstr "Groupes de PNNS 2"

msgctxt "pnns_groups_2_p"
msgid "PNNS groups 2"
msgstr "Groupes de PNNS 2"

msgctxt "pnns_groups_2_s"
msgid "PNNS group 2"
msgstr "Groupe de PNNS 2"

msgctxt "points_all_countries"
msgid "There are %d Explorers and %d Ambassadors."
msgstr "Il y a %d Explorateurs et %d Ambassadeurs."

msgctxt "points_all_users"
msgid "There are Explorers for %d countries and Ambassadors for %d countries."
msgstr "Il y a des Explorateurs de %d pays et des Ambassadeurs de %d countries."

msgctxt "points_country"
msgid "%s has %d Explorers and %d Ambassadors."
msgstr "%s a %d Explorateurs et %d Ambassadeurs."

msgctxt "points_ranking"
msgid "Ranking"
msgstr "Classement"

msgctxt "points_ranking_users_and_countries"
msgid "Ranking of contributors and countries"
msgstr "Classement des contributeurs et des pays"

msgctxt "points_user"
msgid "%s is an Explorer for %d countries and an Ambassador for %d countries."
msgstr "%s est un Explorateur de %d pays et un Ambassadeur de %d countries."

msgctxt "previous"
msgid "Previous"
msgstr "Précédente"

msgctxt "product_add_nutrient"
msgid "Add a nutrient"
msgstr "Ajouter un nutriment"

msgctxt "product_added"
msgid "Product added on"
msgstr "Produit ajouté le"

msgctxt "product_changes_saved"
msgid "Changes saved."
msgstr "Les modifications ont été enregistrées."

msgctxt "product_edit_you_contributed"
msgid "You just helped to improve the world largest open data database."
msgstr "Vous venez de contribuer à améliorer la plus grande base de données ouverte du monde."

msgctxt "product_edit_thank_you"
msgid "Thank you so much for joining us in our journey to data transparency!"
msgstr "Merci beaucoup de nous avoir rejoints dans notre voyage vers la transparence des données !"

msgctxt "product_characteristics"
msgid "Product characteristics"
msgstr "Caractéristiques du produit"

msgctxt "product_created"
msgid "Product created"
msgstr "Création du produit"

msgctxt "product_description"
msgid "Ingredients, allergens, additives, nutrition facts, labels, origin of ingredients and information on product %s"
msgstr "Ingrédients, allergènes, additifs, composition nutritionnelle, labels, origine des ingrédients et informations du produit %s"

msgctxt "product_image"
msgid "Product picture"
msgstr "Photo du produit"

msgctxt "product_image_with_barcode"
msgid "Picture with barcode:"
msgstr "Photo avec code-barres :"

msgctxt "product_js_current_image"
msgid "Current image:"
msgstr "Image actuelle :"

msgctxt "product_js_deleting_images"
msgid "Deleting images"
msgstr "Images en cours de suppression"

msgctxt "product_js_extract_ingredients"
msgid "Extract the ingredients from the picture"
msgstr "Extraire les ingrédients de l'image"

msgctxt "product_js_extracted_ingredients_nok"
msgid "Ingredients text could not be extracted. Try with a sharper image, with higher resolution or a better framing of the text."
msgstr "Le texte des ingrédients n'a pas pu être extrait. Vous pouvez essayer avec une image plus nette, de meilleure résolution, ou un meilleur cadrage du texte."

msgctxt "product_js_extracted_ingredients_ok"
msgid "Ingredients text has been extracted. Text recognition is not perfect, so please check the text below and correct errors if needed."
msgstr "Le texte des ingrédients a été extrait. La reconnaissance du texte n'est pas toujours parfaite, merci de vérifier le texte ci-dessous et de corriger les éventuelles erreurs."

msgctxt "product_js_extracting_ingredients"
msgid "Extracting ingredients"
msgstr "Extraction des ingrédients en cours"

msgctxt "product_js_image_normalize"
msgid "Normalize colors"
msgstr "Équilibrage des couleurs"

msgctxt "product_js_image_open_full_size_image"
msgid "Open the picture in original size in a new windows"
msgstr "Voir la photo en grand dans une nouvelle fenêtre"

msgctxt "product_js_image_received"
msgid "Image received"
msgstr "Image reçue"

msgctxt "product_js_image_rotate_and_crop"
msgid "Rotate the image if necessary, then click and drag to select the interesting zone:"
msgstr "Redressez l'image si nécessaire, puis cliquez et glissez pour sélectionner la zone d'intérêt :"

msgctxt "product_js_image_rotate_left"
msgid "Rotate left"
msgstr "Pivoter à gauche"

msgctxt "product_js_image_rotate_right"
msgid "Rotate right"
msgstr "Pivoter à droite"

msgctxt "product_js_image_save"
msgid "Validate and/or resize image"
msgstr "Valider et/ou recadrer l'image"

msgctxt "product_js_image_saved"
msgid "Image saved"
msgstr "Image enregistrée."

msgctxt "product_js_image_saving"
msgid "Saving image"
msgstr "Image en cours d'enregistrement"

msgctxt "product_js_image_upload_error"
msgid "Error while uploading image"
msgstr "Erreur lors de l'envoi de l'image"

msgctxt "product_js_image_white_magic"
msgid "Photo on white background: try to remove the background"
msgstr "Photo sur fond blanc : essayer d'enlever le fond"

msgctxt "product_js_images_delete_error"
msgid "Errors while deleting images"
msgstr "Erreur lors de la suppresion des images"

msgctxt "product_js_images_deleted"
msgid "Images deleted"
msgstr "Images supprimées"

msgctxt "product_js_images_move_error"
msgid "Errors while moving images"
msgstr "Erreur lors du déplacement des images"

msgctxt "product_js_images_moved"
msgid "Images moved"
msgstr "Images déplacées"

msgctxt "product_js_moving_images"
msgid "Moving images"
msgstr "Images en cours de déplacement"

msgctxt "product_js_upload_image"
msgid "Add a picture"
msgstr "Ajouter une image"

msgctxt "product_js_upload_image_note"
msgid "→ With Chrome, Firefox and Safari, you can select multiple pictures (product, ingredients, nutrition facts etc.) by clicking them while holding the Ctrl key pressed to add them all in one shot."
msgstr "→ Avec Chrome, Firefox et Safari, vous pouvez sélectionner plusieurs images (produit, ingrédients, infos nutritionnelles etc.) en cliquant avec la touche Ctrl enfoncée, pour les envoyer toutes en même temps."

msgctxt "product_js_uploading_image"
msgid "Uploading image"
msgstr "Image en cours d'envoi"

msgctxt "product_last_edited"
msgid "Last edit of product page on"
msgstr "Dernière modification de la page produit le"

msgctxt "product_name"
msgid "Product name"
msgstr "Nom du produit"

msgctxt "product_name_example"
msgid "Kinder Bueno White"
msgstr "Kinder Bueno White"

msgctxt "products"
msgid "products"
msgstr "produits"

msgctxt "products_stats"
msgid "Evolution of the number of products on <<site_name>>"
msgstr "Evolution du nombre de produits sur <<site_name>>"

msgctxt "products_stats_completed_t"
msgid "Products with complete information"
msgstr "Produits avec fiche complète"

msgctxt "products_stats_created_t"
msgid "Products"
msgstr "Produits"

msgctxt "products_with_nutriments"
msgid "with nutrition facts"
msgstr "avec informations<br/>nutritionnelles"

msgctxt "products_you_edited"
msgid "Products you added or edited"
msgstr "Les produits que vous avez ajoutés ou modifiés"

msgctxt "purchase_places"
msgid "City, state and country where purchased"
msgstr "Ville et pays d'achat"

msgctxt "purchase_places_note"
msgid "Indicate where you bought or saw the product (at least the country)"
msgstr "Indiquez le lieu où vous avez acheté ou vu le produit (au moins le pays)"

msgctxt "purchase_places_p"
msgid "purchase places"
msgstr "lieux de vente"

msgctxt "purchase_places_products"
msgid "Products sold in %s"
msgstr "Les produits par lieu de vente :  %s"

msgctxt "purchase_places_s"
msgid "purchase place"
msgstr "lieu de vente"

msgctxt "purchase_places_tagsinput"
msgid "add a place"
msgstr "ajouter un lieu"

msgctxt "purchase_places_without_products"
msgid "Products not sold in %s"
msgstr "Les produits qui ne sont pas vendus à : %s"

msgctxt "quantity"
msgid "Quantity"
msgstr "Quantité"

msgctxt "quantity_example"
msgid "2 l, 250 g, 1 kg, 25 cl, 6 fl oz, 1 pound"
msgstr "2 l, 250 g, 1 kg, 25 cl"

msgctxt "remember_me"
msgid "Remember me"
msgstr "Se souvenir de moi"

msgctxt "remember_purchase_places_and_stores"
msgid "Remember the place of purchase and store for the next product adds"
msgstr "Se souvenir du lieu d'achat et du magasin pour les prochains ajouts de produits"

msgctxt "reset_password"
msgid "Reset password"
msgstr "Réinitialiser le mot de passe"

msgctxt "reset_password_email_body"
msgid "Hello <NAME>,\n\n"
"You asked for your password to be reset on https://openfoodfacts.org\n\n"
"for the username: <USERID>\n\n"
"To continue the password reset, click on the link below.\n"
"If you did not ask for the password reset, you can ignore this message.\n\n"
"<RESET_URL>\n\n"
"See you soon,\n\n"
"Stephane\n"
"https://openfoodfacts.org\n"
msgstr "Bonjour <NAME>,\n"
"Vous avez demandé de remettre votre mot de passe à zéro sur https://openfoodfacts.org\n\n"
"pour le nom d'utilisateur :<USERID>\n\n"
"Pour poursuivre cette remise à zéro, veuillez cliquer sur le lien ci-dessous.\n"
"Si vous n'avez pas demandé de remise à zéro de mot de passe, veuillez ignorer ce message.\n\n"
"<RESET_URL>\n\n"
"À bientôt,\n\n"
"Stéphane\n\n"
"https://openfoodfacts.org\n"

msgctxt "reset_password_email_subject"
msgid "Reset of your password on <<site_name>>"
msgstr "Réinitialisation de votre mot de passe sur <<site_name>>"

msgctxt "reset_password_reset"
msgid "Your password has been changed. You can now log-in with this password."
msgstr "Votre mot de passe a été changé. Vous pouvez maintenant vous identifier avec ce mot de passe."

msgctxt "reset_password_reset_msg"
msgid "Enter a new password."
msgstr "Entrez un nouveau mot de passe."

msgctxt "reset_password_send_email"
msgid "An email with a link to reset your password has been sent to the e-mail address associated with your account."
msgstr "Un e-mail avec un lien pour vous permettre de changer le mot de passe a été envoyé à l'adresse e-mail associée à votre compte."

msgctxt "reset_password_send_email_msg"
msgid "If you have forgotten your password, fill-in your username or e-mail address to receive instructions for resetting your password."
msgstr "Si vous avez oublié votre mot de passe, indiquez votre nom d'utilisateur ou votre e-mail pour recevoir les instructions pour le réinitialiser."

msgctxt "risk_level"
msgid "Risk"
msgstr "Risques"

msgctxt "risk_level_0"
msgid "To be completed"
msgstr "À compléter"

msgctxt "risk_level_1"
msgid "Low risks"
msgstr "Risques faibles"

msgctxt "risk_level_2"
msgid "Moderate risks"
msgstr "Risques modérés"

msgctxt "risk_level_3"
msgid "High risks"
msgstr "Risques élevés"

msgctxt "salt_equivalent"
msgid "salt equivalent"
msgstr "équivalent sel"

msgctxt "save"
msgid "Save"
msgstr "Enregistrer"

msgctxt "saved"
msgid "Saved."
msgstr "Informations enregistrées."

msgctxt "saving"
msgid "Saving."
msgstr "Informations en cours d'enregistrement."

msgctxt "search"
msgid "Search"
msgstr "Rechercher"

msgctxt "search_a_product_placeholder"
msgid "Search a product"
msgstr "Chercher un produit"

msgctxt "search_button"
msgid "Search"
msgstr "Rechercher"

msgctxt "search_contains"
msgid "contains"
msgstr "contient"

msgctxt "search_criteria"
msgid "Select products with specific brands, categories, labels, origins of ingredients, manufacturing places etc."
msgstr "Sélectionner les produits suivant leur marque, catégories, labels, origines des ingrédients, lieux de fabrication etc."

msgctxt "search_description_opensearch"
msgid "Product search"
msgstr "Recherche de produits"

msgctxt "search_does_not_contain"
msgid "does not contain"
msgstr "ne contient pas"

msgctxt "search_download_button"
msgid "Download"
msgstr "Télécharger"

msgctxt "search_download_choice"
msgid "Download results"
msgstr "Télécharger les résultats"

msgctxt "search_download_results"
msgid "Download results in XLSX or CSV format. Please note that for performance reasons, you can download up to 10.000 results only."
msgstr "Télécharger les résultats au format XLSX ou CSV. Pour des raisons de performance, vous pouvez télécharger jusqu'à 10 000 résultats seulement."

msgctxt "search_download_xlsx"
msgid "XLSX format"
msgstr "Format XLSX"

msgctxt "search_download_xlsx_description"
msgid "Excel or LibreOffice"
msgstr "Excel ou LibreOffice"

msgctxt "search_download_csv"
msgid "CSV format"
msgstr "Format CSV"

msgctxt "search_download_csv_description"
msgid "Character set: Unicode (UTF-8) - Separator: tabulation (tab)"
msgstr "Encodage des caractères : Unicode (UTF-8) - Séparateur : tabulation (tab)"

msgctxt "search_edit"
msgid "Change search criteria"
msgstr "Modifier les critères de recherche"

msgctxt "search_generate_graph"
msgid "Generate graph"
msgstr "Générer le graphique"

msgctxt "search_generate_map"
msgid "Generate the map"
msgstr "Générer la carte"

msgctxt "search_graph"
msgid "Graph"
msgstr "Graphique"

msgctxt "search_graph_2_axis"
msgid "Scatter plot"
msgstr "Graphique sur 2 axes"

msgctxt "search_graph_blog"
msgid "<p>→ learn more about <<site_name>> graphs: <a href=\"/graphs-in-3-clicks\">Graphs in 3 clicks</a> (blog).</p>"
msgstr "<p>→ en savoir plus sur les graphiques d'<<site_name>>: <a href=\"https://blog.openfoodfacts.org/fr/news/des-graphiques-en-3-clics\">graphiques en 3 clics</a> (blog).</p>"

msgctxt "search_graph_choice"
msgid "Results on a graph"
msgstr "Résultats sur un graphique"

msgctxt "search_graph_instructions"
msgid "Select what you want to graph on the horizontal axis to obtain a histogram, or select two axis to\n"
"get a cloud of products (scatter plot)."
msgstr "Choisissez ce que vous voulez représenter sur l'axe horizontal du graphique pour obtenir un histogramme, et\n"
"sur les deux axes pour obtenir un nuage de produits."

msgctxt "search_graph_link"
msgid "Permanent link to this graph, shareable by e-mail and on social networks"
msgstr "Lien permanent vers ce graphique, partageable par e-mail et les réseaux sociaux"

msgctxt "search_graph_note"
msgid "The graph will show only products for which displayed values are known."
msgstr "Le graphique ne montrera que les produits pour lesquels les valeurs representées sont connues."

msgctxt "search_graph_title"
msgid "Display results on a graph"
msgstr "Visualiser les résultats sous forme de graphique"

msgctxt "search_graph_warning"
msgid "Note: this is a user generated graph. The title, represented products and axis of visualization have been chosen by the author of the graph."
msgstr "Note : ce graphique a été généré par un utilisateur du site <<site_name>>. Le titre, les produits representés et les axes de représentation ont été choisis par l'auteur du graphique."

msgctxt "search_indifferent"
msgid "Indifferent"
msgstr "Indifférent"

msgctxt "search_ingredients"
msgid "Ingredients"
msgstr "Ingrédients"

msgctxt "search_link"
msgid "Permanent link to these results, shareable by e-mail and on social networks"
msgstr "Lien permanent vers ces résultats, partageable par e-mail et les réseaux sociaux"

msgctxt "search_list_choice"
msgid "Results in a list of products"
msgstr "Résultats sous forme de liste de produits"

msgctxt "search_map"
msgid "Map"
msgstr "Carte"

msgctxt "search_map_choice"
msgid "Results on a map"
msgstr "Résultats sur une carte"

msgctxt "search_map_link"
msgid "Permanent link to this map, shareable by e-mail and on social networks"
msgstr "Lien permanent vers cette carte, partageable par e-mail et les réseaux sociaux"

msgctxt "search_map_note"
msgid "The map will show only products for which the production place is known."
msgstr "La carte ne montrera que les produits pour lesquels le lieu de fabrication ou d'emballage est connu."

msgctxt "search_map_title"
msgid "Display results on a map"
msgstr "Visualiser les résultats sous forme de carte"

msgctxt "search_nutriment"
msgid "choose a nutriment..."
msgstr "choisir un nutriment..."

msgctxt "search_nutriments"
msgid "Nutriments"
msgstr "Nutriments"

msgctxt "search_or"
msgid "or"
msgstr "ou"

msgctxt "search_page_size"
msgid "Results per page"
msgstr "Résultats par page"

msgctxt "search_products"
msgid "Products search"
msgstr "Recherche de produits"

msgctxt "search_results"
msgid "Search results"
msgstr "Résultats de la recherche"

msgctxt "search_series"
msgid "Use a different color for the following products:"
msgstr "Utiliser une couleur différente pour les produits :"

msgctxt "search_series_default"
msgid "Other products"
msgstr "Autres produits"

msgctxt "search_series_fairtrade"
msgid "Fair trade"
msgstr "Commerce équitable"

msgctxt "search_series_fairtrade_label"
msgid "fair-trade"
msgstr "commerce-equitable"

msgctxt "search_series_nutrition_grades"
msgid "Use nutrition grades colors"
msgstr "Utiliser les couleurs des notes nutritionnelles"

msgctxt "search_series_organic"
msgid "Organic"
msgstr "Bio"

msgctxt "search_series_organic_label"
msgid "organic"
msgstr "bio"

msgctxt "search_series_with_sweeteners"
msgid "With sweeteners"
msgstr "Avec édulcorants"

msgctxt "search_tag"
msgid "choose a criterion..."
msgstr "choisir un critère..."

msgctxt "search_tags"
msgid "Criteria"
msgstr "Critères"

msgctxt "search_terms"
msgid "Search terms"
msgstr "Termes de recherche"

msgctxt "search_terms_note"
msgid "Search for words present in the product name, generic name, brands, categories, origins and labels"
msgstr "Recherche les mots présents dans le nom du produit, le nom générique, les marques, catégories, origines et labels"

msgctxt "search_title"
msgid "Search a product, brand, ingredient, nutriment etc."
msgstr "Rechercher un produit, une marque, un ingrédient, un nutriment etc."

msgctxt "search_title_graph"
msgid "Results graph"
msgstr "Graphique des résultats"

msgctxt "search_title_map"
msgid "Results map"
msgstr "Carte des résultats"

msgctxt "search_tools"
msgid "Search tools"
msgstr "Outils de recherche"

msgctxt "search_value"
msgid "value"
msgstr "valeur"

msgctxt "search_with"
msgid "With"
msgstr "Avec"

msgctxt "search_without"
msgid "Without"
msgstr "Sans"

msgctxt "see_product_page"
msgid "See the product page"
msgstr "Voir la fiche du produit"

msgctxt "re_edit_product_page"
msgid "Edit the product again"
msgstr "Modifier à nouveau le produit"

msgctxt "select_country"
msgid "Country"
msgstr "Pays"

msgctxt "select_lang"
msgid "Language"
msgstr "Langue"

msgctxt "send_image"
msgid "Send a picture..."
msgstr "Envoyer une image..."

msgctxt "send_image_error"
msgid "Upload error"
msgstr "Erreur lors de l'envoi"

msgctxt "sending_image"
msgid "Sending image"
msgstr "Image en cours d'envoi"

msgctxt "serving_size"
msgid "Serving size"
msgstr "Taille d'une portion"

msgctxt "serving_size_prepared"
msgid "Prepared serving size"
msgstr "Taille d'une portion préparée"

msgctxt "serving_size_example"
msgid "60 g, 12 oz, 20cl, 2 fl oz"
msgstr "30 g, 2 biscuits 60 g, 5 cl, un verre 20 cl"

msgctxt "serving_size_note"
msgid "If the nutrition facts table contains values for the prepared product, indicate the total serving size of the prepared product (including added water or milk)."
msgstr "Si le tableau nutritionnel contient des valeurs pour le produit préparé, indiquez la taille totale d'une portion de produit préparé (incluant l'eau ou le lait ajouté)."

msgctxt "serving_too_small_for_nutrition_analysis"
msgid "Serving size is too small (5 g / 5 ml or less) to calculate 100 g / 100 ml values and perform any further nutritional analysis"
msgstr "La portion est trop petite (5 g / 5 ml ou moins) pour calculer les valeurs de 100 g / 100 ml et effectuer toute autre analyse nutritionnelle"

msgctxt "session_title"
msgid "Sign-in"
msgstr "Se connecter"

msgctxt "share"
msgid "Share"
msgstr "Partager"

msgctxt "show_category_stats"
msgid "Show detailed stats"
msgstr "Afficher les informations statistiques"

msgctxt "show_category_stats_details"
msgid "standard deviation, minimum, maximum, 10th and 90th percentiles"
msgstr "écart type, minimum, maximum, 10ème et 90ème centiles"

msgctxt "signin_before_submit"
msgid "If you already have an account on <SITE>, please sign-in before filling this form."
msgstr "Si vous êtes déjà inscrit sur <SITE>, identifiez-vous (\"Se connecter\" dans la colonne de droite) avant de remplir ce formulaire."

msgctxt "signout"
msgid "Sign-out"
msgstr "Se déconnecter"

msgctxt "sort_by"
msgid "Sort by"
msgstr "Trier par"

msgctxt "sort_completeness"
msgid "Completeness"
msgstr "Complétude"

msgctxt "sort_created_t"
msgid "Add date"
msgstr "Date d'ajout"

msgctxt "sort_modified_t"
msgid "Edit date"
msgstr "Date de modification"

msgctxt "sort_popularity"
msgid "Popularity"
msgstr "Popularité"

msgctxt "sort_product_name"
msgid "Product name"
msgstr "Nom du produit"

msgctxt "state"
msgid "State"
msgstr "Etat"

msgctxt "states_p"
msgid "states"
msgstr "états"

msgctxt "states_s"
msgid "state"
msgstr "etat"

msgctxt "stores"
msgid "Stores"
msgstr "Magasins"

msgctxt "stores_note"
msgid "Name of the shop or supermarket chain"
msgstr "Enseigne du magasin où vous avez acheté ou vu le produit"

msgctxt "stores_p"
msgid "stores"
msgstr "magasins"

msgctxt "stores_products"
msgid "Products sold at %s"
msgstr "Les produits par magasin : %s"

msgctxt "stores_s"
msgid "store"
msgstr "magasin"

msgctxt "stores_tagsinput"
msgid "add a store"
msgstr "ajouter un magasin"

msgctxt "stores_without_products"
msgid "Products not bought at %s"
msgstr "Les produits qui n'ont pas été achetés dans le magasin : %s"

msgctxt "subscribe"
msgid "Subscribe"
msgstr "S'abonner"

msgctxt "tag_belongs_to"
msgid "Belongs to:"
msgstr "Fait partie de :"

msgctxt "tag_contains"
msgid "Contains:"
msgstr "Contient :"

msgctxt "tag_weblinks"
msgid "Weblinks"
msgstr "Liens Web"

msgctxt "tagstable_filtered"
msgid "out of _MAX_"
msgstr "parmi _MAX_"

msgctxt "tagstable_search"
msgid "Search:"
msgstr "Recherche :"

# This is linked to a unit test
msgctxt "traces"
msgid "Traces"
msgstr "Traces éventuelles"

msgctxt "traces_example"
msgid "Milk, Gluten, Nuts"
msgstr "Lait, Gluten, Arachide, Fruits à coque"

msgctxt "traces_note"
msgid "Indicate ingredients from mentions like \"May contain traces of\", \"Made in a factory that also uses\" etc."
msgstr "Indiquer les ingrédients des mentions \"Peut contenir des traces de\", \"Fabriqué dans un atelier qui utilise aussi\" etc."

msgctxt "traces_p"
msgid "traces"
msgstr "traces"

msgctxt "traces_s"
msgid "trace"
msgstr "trace"

msgctxt "twitter"
msgid "Twitter username (optional)"
msgstr "Nom d'utilisateur Twitter (optionel)"

msgctxt "unknown"
msgid "Unknown"
msgstr "Inconnu"

msgctxt "unknown_nutrients_p"
msgid "unknown nutrients"
msgstr "nutriments inconnus"

msgctxt "unknown_nutrients_s"
msgid "unknown nutrient"
msgstr "nutriment inconnu"

msgctxt "unsubscribe"
msgid "Unsubscribe"
msgstr "Se désabonner"

msgctxt "unsubscribe_info"
msgid "You can unsubscribe from the lists at any time."
msgstr "Vous pouvez vous désabonner de la lettre d'information à tout moment et facilement."

msgctxt "userid_or_email"
msgid "Username or e-mail address: "
msgstr "Nom d'utilisateur ou adresse e-mail : "

msgctxt "username"
msgid "User name"
msgstr "Nom d'utilisateur"

msgctxt "username_info"
msgid "(non-accented letters, digits and/or dashes)"
msgstr "(lettres non accentuées, chiffres et/ou tirets)"

msgctxt "username_or_email"
msgid "Username or email address"
msgstr "Nom d'utilisateur ou adresse e-mail : "

msgctxt "users_add_products"
msgid "Products that were added by the user %s"
msgstr "Les produits qui ont été ajoutés par le contributeur %s"

msgctxt "users_add_without_products"
msgid "Products that were not added by the user %s"
msgstr "Les produits qui n'ont pas été ajoutés par le contributeur %s"

msgctxt "users_edit_products"
msgid "Products that were edited by the user %s"
msgstr "Les produits qui ont été modifiés par le contributeur %s"

msgctxt "users_edit_without_products"
msgid "Products that were not edited by the user %s"
msgstr "Les produits qui n'ont pas été modifiés par le contributeur %s"

msgctxt "users_p"
msgid "contributors"
msgstr "contributeurs"

msgctxt "users_products"
msgid "Products added by %s"
msgstr "Les produits ajoutés par %s"

msgctxt "users_s"
msgid "contributor"
msgstr "contributeur"

msgctxt "users_without_products"
msgid "Products not added by %s"
msgstr "Les produits qui n'ont pas été ajoutés par %s"

msgctxt "video_tutorials"
msgid "Video Tutorials"
msgstr "Tutoriels vidéo"

msgctxt "view"
msgid "view"
msgstr "voir"

msgctxt "view_this_revision"
msgid "View this revision"
msgstr "Voir cette révision"

msgctxt "view_list_for_products_from_the_entire_world"
msgid "View the list for matching products from the entire world"
msgstr "Voir la liste pour les produits correspondants du monde entier"

msgctxt "view_products_from_the_entire_world"
msgid "View matching products from the entire world"
msgstr "Voir les produits correspondants du monde entier"

msgctxt "view_results_from_the_entire_world"
msgid "View results from the entire world"
msgstr "Voir les résultats du monde entier"

msgctxt "warning_3rd_party_content"
msgid "Information and data must come from the product package and label (and not from other sites or the manufacturer's site), and you must have taken the pictures yourself.<br/>\n"
"→ <a href=\"https://support.openfoodfacts.org/help/en-gb/9/27\">Why it matters</a>"
msgstr "Les informations et les données doivent provenir de l'emballage et de l'étiquette du produit (et non pas d'autres sites ou du site du fabricant), et vous devez avoir pris les photos vous-même.<br/>\n"
"→ <a href=\"https://support.openfoodfacts.org/help/fr-fr/9/27\">Pourquoi c'est important</a>"

msgctxt "website"
msgid "Site or blog address"
msgstr "Adresse de blog ou de site web"

msgctxt "you_are_connected_as_x"
msgid "You are connected as %s."
msgstr "Vous êtes connecté en tant que %s."

msgctxt "product_js_unselect_image"
msgid "Unselect image"
msgstr "Déselectionner l'image"

msgctxt "product_js_unselecting_image"
msgid "Unselecting image."
msgstr "Déselection de l'image."

msgctxt "product_js_unselected_image_ok"
msgid "Unselected image."
msgstr "Image déselectionnée."

msgctxt "product_js_unselected_image_nok"
msgid "Error while unselecting image."
msgstr "Erreur lors de la déselection de l'image."

msgctxt "product_js_zoom_on_wheel"
msgid "Enable zooming with the mouse wheel."
msgstr "Activez le zoom avec la molette de la souris."

msgctxt "product_js_use_low_res_images"
msgid "Load lower resolution images (for slow connections)"
msgstr "Charger les images en basse résolution (pour les connexions lentes)"

msgctxt "protected_image_message"
msgid "An image has been sent by the manufacturer. If you think it is incorrect or not up-to-date, please contact us."
msgstr "Une image a été envoyée par le producteur. Si vous pensez qu'il y a une erreur ou que l'information est dépassée, veuillez nous contacter."

msgctxt "nutrition_grade_fr_nutriments_estimated_warning"
msgid "Warning: the nutrition facts are not specified. They have been estimated from the list of ingredients."
msgstr "Attention : les valeurs nutritionnelles ne sont pas précisées. Elles ont été estimées à partir de la liste des ingrédients."

msgctxt "nutrition_grade_fr_fiber_warning"
msgid "Warning: the amount of fiber is not specified, their possible positive contribution to the grade could not be taken into account."
msgstr "Avertissement : Le taux de fibres n'étant pas indiqué, leur éventuelle contribution positive à la note n'a pas pu être prise en compte."

msgctxt "nutrition_grade_fr_fiber_and_fruits_vegetables_nuts_warning"
msgid "Warning: the amounts of fiber and of fruits, vegetables and nuts are not specified, their possible positive contribution to the grade could not be taken into account."
msgstr "Avertissement : Les taux de fibres et de fruits, légumes et noix n'étant pas indiqué, leur éventuelle contribution positive à la note n'a pas pu être prise en compte."

msgctxt "nutrition_grade_fr_no_fruits_vegetables_nuts_warning"
msgid "Warning: the amount of fruits, vegetables and nuts is not specified, their possible positive contribution to the grade could not be taken into account."
msgstr "Avertissement : Le taux de fruits, légumes et noix n'étant pas indiqué, leur éventuelle contribution positive à la note n'a pas pu être prise en compte."

msgctxt "nutrition_grade_fr_fruits_vegetables_nuts_estimate_warning"
msgid "Warning: the amount of fruits, vegetables and nuts is not specified on the label, it was manually estimated from the list of ingredients: %d"
msgstr "Avertissement : Le taux de fruits, légumes et noix n'est pas indiqué sur l'étiquette, il a été estimé manuellement en fonction de la liste des ingrédients : %d"

msgctxt "nutrition_grade_fr_fruits_vegetables_nuts_from_category_warning"
msgid "Warning: the amount of fruits, vegetables and nuts is not specified on the label, it was estimated from the category (%s) of the product: %d"
msgstr "Avertissement : Le taux de fruits, légumes et noix n'est pas indiqué sur l'étiquette, il a été estimé en fonction de la catégorie (%s) du produit : %d"

msgctxt "nutrition_grade_fr_fruits_vegetables_nuts_estimate_from_ingredients_warning"
msgid "Warning: the amount of fruits, vegetables and nuts is not specified on the label, it was estimated from the list of ingredients: %d"
msgstr "Avertissement : Le taux de fruits, légumes et noix n'est pas indiqué sur l'étiquette, il a été estimé en fonction de la liste des ingrédients : %d"

msgctxt "nutrition_grade_fr_title"
msgid "NutriScore color nutrition grade"
msgstr "Note nutritionnelle de couleur NutriScore"

msgctxt "nutrition_grade_fr_formula"
msgid "How the color nutrition grade is computed"
msgstr "Mode de calcul de la note nutritionnelle de couleur"

msgctxt "nutrition_grade_fr_alt"
msgid "NutriScore nutrition grade"
msgstr "Note nutritionnelle NutriScore :"

msgctxt "delete_product_page"
msgid "Delete the product page"
msgstr "Supprimer la fiche produit"

msgctxt "deleting_product"
msgid "Deleting product"
msgstr "Suppression du produit"

msgctxt "has_deleted_product"
msgid "has deleted product"
msgstr "efface le produit"

msgctxt "delete_product_confirm"
msgid "Are you sure that you want to delete the page for this product?"
msgstr "Etes-vous sûr de vouloir supprimer la fiche de ce produit ?"

msgctxt "delete_user"
msgid "Delete the user"
msgstr "Supprimer l'utilisateur"

msgctxt "sources_manufacturer"
msgid "Some of the data for this product has been provided directly by the manufacturer %s."
msgstr "Certaines informations de ce produit ont été fournies directement par son fabricant %s."

msgctxt "list_of_sources"
msgid "Some of the data and/or photos for this product come from those sources:"
msgstr "Certaines informations et/ou photos de ce produit proviennent de ces sources :"

msgctxt "warning_not_complete"
msgid "This product page is not complete. You can help to complete it by editing it and adding more data from the photos we have, or by taking more photos using the app for <a href=\"https://android.openfoodfacts.org\">Android</a> or <a href=\"https://ios.openfoodfacts.org\">iPhone/iPad</a>. Thank you!"
msgstr "La page de ce produit n'est pas complète. Vous pouvez aider à la compléter en l'éditant et en ajoutant plus de données à partir des photos que nous avons, ou en prenant plus de photos à l'aide de l'application pour <a href=\"https://android.openfoodfacts.org\">Android</a> ou <a href=\"https://ios.openfoodfacts.org\">iPhone / iPad</a>. Merci !"

msgctxt "title_separator"
msgid " - "
msgstr " - "

msgctxt "recent_changes"
msgid "Recent Changes"
msgstr "Changements récents"

msgctxt "translators_title"
msgid "Our Translators"
msgstr "Nos Traducteurs"

msgctxt "translators_lead"
msgid "We would like to say THANK YOU to the awesome translators that make it possible to present Open Food Facts, Open Beauty Facts, and Open Pet Food Facts to you in all these different languages! <a href=\"https://translate.openfoodfacts.org/\">You can join us in this global effort: it doesn't require any technical knowledge.</a>"
msgstr "Nous voudrions dire MERCI aux formidables traducteurs qui permettent de vous présenter Open Food Facts, Open Beauty Facts et Open Pet Food Facts dans toutes ces langues! <a href=\"https://translate.openfoodfacts.org/\">Vous pouvez nous rejoindre dans cet effort mondial : il ne nécessite aucune connaissance technique.</a>"

msgctxt "translators_renewal_notice"
msgid "Please note that this table is refreshed nightly and might be out of date."
msgstr "Veuillez noter que cette table est actualisée tous les soirs et pourrait être périmée."

msgctxt "translators_column_name"
msgid "Name"
msgstr "Nom"

msgctxt "translators_column_translated_words"
msgid "Translated (Words)"
msgstr "Mots traduits"

msgctxt "translators_column_target_words"
msgid "Target Words"
msgstr "Mots cibles"

msgctxt "translators_column_approved_words"
msgid "Approved (Words)"
msgstr "Mots approuvés"

msgctxt "translators_column_votes_made"
msgid "Votes Made"
msgstr "Votes effectués"

msgctxt "minerals_p"
msgid "added minerals"
msgstr "minéraux ajoutés"

msgctxt "minerals_s"
msgid "added mineral"
msgstr "minéral ajouté"

msgctxt "vitamins_p"
msgid "added vitamins"
msgstr "vitamines ajoutées"

msgctxt "vitamins_s"
msgid "added vitamin"
msgstr "vitamine ajoutée"

msgctxt "amino_acids_p"
msgid "added amino acids"
msgstr "acides aminés ajoutés"

msgctxt "amino_acids_s"
msgid "added amino acid"
msgstr "acide aminé ajoutés"

msgctxt "nucleotides_p"
msgid "added nucleotides"
msgstr "nucléotides ajoutés"

msgctxt "nucleotides_s"
msgid "added nucleotide"
msgstr "nucléotide ajouté"

msgctxt "other_nutritional_substances_p"
msgid "other nutritional substances added"
msgstr "autres substances nutritives ajoutées"

msgctxt "other_nutritional_substances_s"
msgid "other nutritional substance added"
msgstr "autre substance nutritive ajoutée"

msgctxt "product_as_sold"
msgid "As sold"
msgstr "Tel que vendu"

msgctxt "prepared_product"
msgid "Prepared"
msgstr "Préparé"

msgctxt "unit"
msgid "Unit"
msgstr "Unité"

msgctxt "nutrition_data_exists"
msgid "Nutrition facts are specified for the product as sold."
msgstr "Les informations nutritionnelles sont mentionnées pour le produit tel que vendu."

msgctxt "nutrition_data_prepared_exists"
msgid "Nutrition facts are specified for the prepared product."
msgstr "Les informations nutritionnelles sont mentionnées pour le produit préparé."

msgctxt "nova_groups_s"
msgid "NOVA group"
msgstr "Groupe NOVA"

msgctxt "nova_groups_p"
msgid "NOVA groups"
msgstr "Groupes NOVA"

# Title for the link to the explanation of what a NOVA Group is
msgctxt "nova_groups_info"
msgid "NOVA groups for food processing"
msgstr "Classification NOVA pour la transformation des aliments"

msgctxt "footer_partners"
msgid "Partners"
msgstr "Partenaires"

# Do not translate without having the same exact string in the Tags template. Do not use spaces, special characters, only alphanumeric characters separated by hyphens
msgctxt "footer_partners_link"
msgid "/partners"
msgstr "/partenaires"

msgctxt "adults"
msgid "Adults"
msgstr "Adultes"

msgctxt "adults_age"
msgid "18 to 64"
msgstr "18 à 64"

msgctxt "adults_description"
msgid "From 18 years up to and including 64 years of age"
msgstr "De 18 ans jusqu'à 64 ans"

msgctxt "elderly"
msgid "Elderly"
msgstr "Personnes âgées"

msgctxt "elderly_age"
msgid "65+"
msgstr "65+"

msgctxt "elderly_description"
msgid "From 65 years of age and older"
msgstr "A partir de 65 ans"

msgctxt "adolescents"
msgid "Adolescents"
msgstr "Adolescents"

msgctxt "adolescents_age"
msgid "10 to 17"
msgstr "10 à 17"

msgctxt "adolescents_description"
msgid "From 10 years up to and including 17 years of age"
msgstr "De 10 ans jusqu'à 17 ans"

msgctxt "children"
msgid "Children"
msgstr "Enfants"

msgctxt "children_age"
msgid "3 to 9"
msgstr "3 à 9"

msgctxt "children_description"
msgid "From 36 months up to and including 9 years of age"
msgstr "De 36 mois jusqu'à 9 ans"

msgctxt "toddlers"
msgid "Toddlers"
msgstr "Jeunes enfants"

msgctxt "toddlers_age"
msgid "1 to 2"
msgstr "1 à 2"

msgctxt "toddlers_description"
msgid "From 12 months up to and including 35 months of age"
msgstr "De 12 mois jusqu'à 35 mois"

msgctxt "infants"
msgid "Infants"
msgstr "Nourrissons"

msgctxt "infants_age"
msgid "< 1"
msgstr "< 1"

msgctxt "infants_description"
msgid "From more than 12 weeks up to and including 11 months of age"
msgstr "De plus de 12 semaines jusqu'à 11 mois"

msgctxt "additives_efsa_evaluation"
msgid "EFSA evaluation"
msgstr "Evaluation de l'EFSA"

msgctxt "additives_efsa_evaluation_overexposure_risk_title"
msgid "Risk of overexposure"
msgstr "Risque de sur-exposition"

msgctxt "additives_efsa_evaluation_overexposure_risk_high"
msgid "The European Food Safety Authority (EFSA) has determined that some population groups have a high risk of reaching or exceeding the Acceptable Daily Intake (ADI) for <tag>."
msgstr "L'Autorité européenne de sécurité des aliments (EFSA) a déterminé que certains groupes de population ont un risque élevé d'atteindre ou de dépasser la Dose Journalière Admissible (DJA) pour <tag>."

msgctxt "additives_efsa_evaluation_overexposure_risk_moderate"
msgid "The European Food Safety Authority (EFSA) has determined that some population groups have a moderate risk of reaching or exceeding the Acceptable Daily Intake (ADI) for <tag>."
msgstr "L'Autorité européenne de sécurité des aliments (EFSA) a déterminé que certains groupes de population ont un risque modéré d'atteindre ou de dépasser la Dose Journalière Admissible (DJA) pour <tag>."

msgctxt "additives_efsa_evaluation_overexposure_risk_description"
msgid "To evaluate your exposure to the <tag> food additive, you can browse our list of products that contain it. See the list of <nb_products> products with <tag> below."
msgstr "Pour évaluer votre exposition à l'additif alimentaire <tag>, vous pouvez parcourir la liste des produits qui en contiennent. Voir la liste des <nb_products> produits avec l'additif <tag> ci-dessous."

msgctxt "additives_efsa_evaluation_overexposure_risk_products_link"
msgid "%d products with %s"
msgstr "%d produits avec %s"

msgctxt "additives_efsa_evaluation_overexposure_risk_no"
msgid "The European Food Safety Authority (EFSA) has determined that no population groups has more than 5% of members at risk of consuming more than the acceptable daily intake of <tag>."
msgstr "L'Autorité Européenne de Sécurité des Aliments (AESA/EFSA) a déterminé qu'aucun groupe de population a plus de 5% de membres à risque de consommer plus que la dose journalière admissible de <tag>."

msgctxt "additives_efsa_evaluation_overexposure_risk_icon_alt_high"
msgid "High risk of over exposure"
msgstr "Risque élevé de sur-exposition"

msgctxt "additives_efsa_evaluation_overexposure_risk_icon_alt_moderate"
msgid "Moderate risk of over exposure"
msgstr "Risque modéré de sur-exposition"

msgctxt "additives_efsa_evaluation_overexposure_risk_icon_alt_no"
msgid "No or very low risk of over exposure"
msgstr "Risque de sur-exposition très faible ou nul"

msgctxt "additives_efsa_evaluation_exposure_greater_than_adi"
msgid "Risk of reaching or exceeding the acceptable daily intake (ADI)"
msgstr "Risque d'atteindre ou de dépasser la dose journalière admissible (DJA)"

msgctxt "additives_efsa_evaluation_exposure_greater_than_noael"
msgid "Risk of reaching exceeding the maximum dose without adverse effect (No observed adverse effect level - NOAEL)"
msgstr "Risque d'atteindre ou dépasser la dose maximale sans effet indésirable (dose sans effet nocif observable - DSENO)"

msgctxt "additives_efsa_evaluation_exposure_mean_greater_than_adi"
msgid "Groups with more than 50% of members exceeding the acceptable daily intake (ADI)"
msgstr "Groupes avec plus de 50% de membres qui dépassent la dose journalière admissible (DJA)"

msgctxt "additives_efsa_evaluation_exposure_95th_greater_than_adi"
msgid "Groups with more than 5% of members exceeding the acceptable daily intake (ADI)"
msgstr "Groupes avec plus de 5% de membres qui dépassent la dose journalière admissible (DJA)"

msgctxt "additives_efsa_evaluation_exposure_mean_greater_than_noael"
msgid "Groups with more than 50% of members exceeding the maximum dose without adverse effect (No observed adverse effect level - NOAEL)"
msgstr "Groupes avec plus de 50% de membres qui dépassent la dose maximale sans effet nocif observable (DSENO)"

msgctxt "additives_efsa_evaluation_exposure_95th_greater_than_noael"
msgid "Groups with more than 5% of members exceeding the maximum dose without adverse effect (No observed adverse effect level - NOAEL)"
msgstr "Groupes avec plus de 5% de membres qui dépassent la dose maximale sans effet nocif observable (DSENO)"

msgctxt "exposure_title_95th"
msgid "Moderate risk"
msgstr "Risque modéré"

msgctxt "exposure_description_95th"
msgid "5% of people or more"
msgstr "5% des personnes ou plus"

msgctxt "exposure_title_mean"
msgid "High risk"
msgstr "Risque élevé"

msgctxt "exposure_description_mean"
msgid "50% of people or more"
msgstr "50% des personnes ou plus"

msgctxt "wikipedia"
msgid "Wikipedia"
msgstr "Wikipédia"

msgctxt "additives_classes"
msgid "Functions"
msgstr "Fonctions"

msgctxt "photos_and_data_check"
msgid "Photos and data check"
msgstr "Vérification des photos et des données"

msgctxt "photos_and_data_check_description"
msgid "Product pages can be marked as checked by experienced contributors who verify that the most recent photos are selected and cropped, and that all the product data that can be inferred from the product photos has been filled and is correct."
msgstr "Les fiches produits peuvent être marquées comme étant vérifiées par les contributeurs expérimentés qui vérifient que les photos les plus récentes sont sélectionnées et recadrées, et que les données du produit que l'on peut déduire des photos ont été remplies et sont correctes."

msgctxt "photos_and_data_checked"
msgid "Photos and data checked"
msgstr "Les photos et données ont été vérifiées."

msgctxt "i_checked_the_photos_and_data"
msgid "I checked the photos and data."
msgstr "J'ai vérifié les photos et les données."

msgctxt "i_checked_the_photos_and_data_again"
msgid "I checked the photos and data again."
msgstr "J'ai vérifié les photos et les données à nouveau."

msgctxt "last_check_dates_p"
msgid "Last check dates"
msgstr "Dates de dernière vérification"

msgctxt "last_check_dates_s"
msgid "Last check date"
msgstr "Date de dernière vérification"

msgctxt "product_last_checked"
msgid "Last check of product page on"
msgstr "Dernière vérification de la fiche produit le"

msgctxt "product_other_information"
msgid "Other information"
msgstr "Autres informations"

msgctxt "producer_version_id"
msgid "Producer version identifier"
msgstr "Identifiant de version du producteur"

msgctxt "producer_product_id"
msgid "Producer product identifier"
msgstr "Identifiant produit du producteur"

msgctxt "net_weight"
msgid "Net weight"
msgstr "Poids net"

msgctxt "drained_weight"
msgid "Drained weight"
msgstr "Poids égoutté"

msgctxt "volume"
msgid "Volume"
msgstr "Volume"

msgctxt "other_information"
msgid "Other information"
msgstr "Autres informations"

msgctxt "conservation_conditions"
msgid "Conservation conditions"
msgstr "Conditions de conservation"

msgctxt "warning"
msgid "Warning"
msgstr "Avertissement"

msgctxt "preparation"
msgid "Preparation"
msgstr "Préparation"

msgctxt "recipe_idea"
msgid "Recipe idea"
msgstr "Idée recette"

msgctxt "origin"
msgid "Origin of the product and/or its ingredients"
msgstr "Origine du produit et/ou de ses ingrédients"

msgctxt "origin_note"
msgid "Packaging mentions that indicate the manufacturing place and/or the origins of the ingredients"
msgstr "Mentions sur l'emballage indiquant le lieu de fabrication et/ou l'origine des ingrédients"

msgctxt "origin_example"
msgid "Made in France. Tomatoes from Italy. Origin of the rice: India, Thailand."
msgstr "Fabriqué en France. Tomates d'Italie. Origine du riz : Inde, Thaïlande."

msgctxt "customer_service"
msgid "Customer service"
msgstr "Service consommateur"

msgctxt "producer"
msgid "Producer"
msgstr "Producteur"

msgctxt "recycling_instructions_to_recycle"
msgid "Recycling instructions - To recycle"
msgstr "Consignes de recyclage - A recycler"

msgctxt "recycling_instructions_to_discard"
msgid "Recycling instructions - To discard"
msgstr "Consignes de recyclage - A jeter"

msgctxt "checkers_products"
msgid "Products checked by %s"
msgstr "Produits vérifiés par %s"

msgctxt "checkers_without_products"
msgid "Products not checked by %s"
msgstr "Produits qui n'ont pas été vérifiés par %s"

msgctxt "correctors_products"
msgid "Products corrected by %s"
msgstr "Produits corrigés par %s"

msgctxt "correctors_without_products"
msgid "Products not corrected by %s"
msgstr "Produits qui n'ont pas été corrigés par %s"

msgctxt "contributors_products"
msgid "Products added by %s"
msgstr "Les produits ajoutés par %s"

msgctxt "editors_products"
msgid "Products edited by %s"
msgstr "Produits modifiés par %s"

msgctxt "editors_without_products"
msgid "Products not edited by %s"
msgstr "Produits qui n'ont pas été modifiés par %s"

msgctxt "informers_products"
msgid "Products completed by %s"
msgstr "Produits complétés par %s"

msgctxt "informers_without_products"
msgid "Products not completed by %s"
msgstr "Produits qui n'ont pas été complétés par %s"

msgctxt "photographers_products"
msgid "Products photographed by %s"
msgstr "Produits photographiés par %s"

msgctxt "photographers_without_products"
msgid "Products not photographed by %s"
msgstr "Produits qui n'ont pas été photographiés par %s"

msgctxt "user_s_page"
msgid "%s's page"
msgstr "Page de %s"

msgctxt "obsolete"
msgid "Product taken off the market"
msgstr "Produit retiré du marché"

msgctxt "obsolete_since_date"
msgid "Withdrawal date"
msgstr "Date de retrait"

msgctxt "obsolete_since_date_note"
msgid "Format: YYYY-MM-DD or YYYY-MM or YYYY"
msgstr "Format: AAAA-MM-JJ ou AAAA-MM ou AAAA"

msgctxt "obsolete_since_date_example"
msgid "2019-09-30 or 2019-09 or 2019"
msgstr "2019-09-30 ou 2019-09 ou 2019"

msgctxt "obsolete_warning"
msgid "Important note: this product is no longer sold. The data is kept for reference only. This product does not appear in regular searches and is not taken into account for statistics."
msgstr "Important : ce produit n'est plus en vente. Les données sont conservées seulement pour référence. Ce produit n'apparait pas dans les résultats de recherche et n'est pas pris en compte pour les statistiques."

# This will be on a button and needs to be as short as possible
# So instead of something like "Install the mobile application"
# try to make it very short "Get the app" or "Install the app"
# Use infinitive instead of imperative
msgctxt "get_the_app"
msgid "Get the app"
msgstr "Installer l'app"

msgctxt "get_the_app_android"
msgid "Get the Android app"
msgstr "Installer l'app Android"

msgctxt "get_the_app_iphone"
msgid "Get the iPhone app"
msgstr "Installez l'app iPhone"

msgctxt "get_the_app_ipad"
msgid "Get the iPad app"
msgstr "Installez l'app iPad"

msgctxt "warning_gs1_company_prefix"
msgid "<em>Ambiguous barcode</em>: This product has a Restricted Circulation Number barcode for products within a company. This means that different producers and stores can use the same barcode for different products."
msgstr "<em>Code-barres ambigu</em> : ce produit utilise un code-barres destiné à l'usage interne d'une entreprise. Il est possible que différents producteurs ou magasins utilisent ce même code-barres pour des produits différents."

msgctxt "environment_infocard"
msgid "Environment infocard"
msgstr "Carte d'information environnementale"

msgctxt "environment_infocard_note"
msgid "HTML code for the environment infocard in the mobile application"
msgstr "Code HTML pour la carte d'information environnementale dans l'application mobile"

msgctxt "environment_impact_level"
msgid "Environment impact level"
msgstr "Niveau d'impact environnemental"

msgctxt "environment_impact_level_example"
msgid "en:low, en:medium or en:high"
msgstr "en:low, en:medium ou en:high"

msgctxt "carbon_impact_from_meat_or_fish"
msgid "Carbon impact from meat or fish"
msgstr "Impact carbone de la viande ou du poisson"

msgctxt "of_carbon_impact_from_meat_or_fish_for_whole_product"
msgid "of carbon emission from meat or fish for the whole product"
msgstr "d'émissions de carbone causées par la viande ou le poisson pour tout le produit"

msgctxt "of_sustainable_daily_emissions_of_1_person"
msgid "of sustainable daily emissions of 1 person"
msgstr "des émissions journalières soutenables pour 1 personne"

msgctxt "of_sustainable_weekly_emissions_of_1_person"
msgid "of sustainable weekly emissions of 1 person"
msgstr "des émissions hebdomadaires soutenables pour 1 personne"

msgctxt "for_one_serving"
msgid "for one serving"
msgstr "pour une portion"

msgctxt "methodology"
msgid "Methodology"
msgstr "Méthodologie"

msgctxt "carbon_footprint_note_foodges_ademe"
msgid "Carbon emissions computations rely on the CO<sub>2</sub> per kg values from the FoodGES program by <a href=\"https://www.ademe.fr\">ADEME</a>."
msgstr "Les calculs d'émissions de carbone reposent sur les valeurs de CO<sub>2</sub> par kg de la base FoodGES de l'<a href=\"https://www.ademe.fr\">ADEME</a>."

msgctxt "carbon_footprint_note_sustainable_annual_emissions"
msgid "Sustainable annual emissions: 2 tons of CO<sub>2</sub> equivalent per person to achieve the goals set in COP21."
msgstr "Émissions annuelles soutenables : 2 tonnes d'équivalent de CO<sub>2</sub> par personne pour atteindre les objectifs fixés par la COP21."

msgctxt "carbon_footprint_note_uncertainty"
msgid "Carbon footprint calculations have high uncertainty. Values should be looked at with caution and are more intended for relative comparison than as absolute values."
msgstr "Les calculs d'empreinte carbone présentent un grand degré d'incertitude. Les valeurs sont plutôt destinées à une comparaison relative et ne doivent pas être considérées comme des mesures précises et absolues."

msgctxt "error_too_many_products_to_export"
msgid "Too many products (%d products, the limit is %d) to export, please download the <a href=\"/data\">complete database export</a> instead."
msgstr "Trop de produits (%d produits, la limite est %d) à exporter, merci de télécharger <a href=\"/data\">l'export complet de la base</a> à la place."

msgctxt "translate_taxonomy_to"
msgid "Help translate the %s to %s"
msgstr "Aidez à traduire les %s en %s"

msgctxt "translate_taxonomy_description"
msgid "You can suggest translations for the entries below that have not yet been translated to your language. The blue link and the black text (both in English) show respectively the non-localized product and the original entry incl. optional synonyms separated by commas. Enter the translation in the text field, incl. optional synonyms, and then click the Save button. Thank you!"
msgstr "Vous pouvez suggérer des traductions pour les entrées ci-dessous qui n'ont pas encore été traduites dans votre langue. Le lien bleu et le texte noir (tous deux en anglais) indiquent respectivement le produit non localisé et l'entrée d'origine, y compris les synonymes facultatifs séparés par des virgules. Entrez la traduction dans le champ de texte, y compris les synonymes facultatifs, puis cliquez sur le bouton Enregistrer. Merci beaucoup!"

msgctxt "translate_taxonomy_add"
msgid "Show only entries without pending translations."
msgstr "Afficher seulement les éléments sans traductions en attente."

msgctxt "translate_taxonomy_edit"
msgid "Also show entries with pending translations from you or other users."
msgstr "Afficher également les éléments avec des traductions en attente d'autres utilisateurs ou de vous."

msgctxt "translated"
msgid "translated"
msgstr "traduit"

msgctxt "to_be_translated"
msgid "to be translated"
msgstr "à traduire"

msgctxt "current_translation"
msgid "Current translation"
msgstr "Traduction actuelle"

msgctxt "button_caption_yes"
msgid "Yes"
msgstr "Oui"

msgctxt "button_caption_no"
msgid "No"
msgstr "Non"

msgctxt "button_caption_skip"
msgid "Skip"
msgstr "Ignorer"

msgctxt "popularity_s"
msgid "popularity"
msgstr "popularité"

msgctxt "popularity_p"
msgid "popularity"
msgstr "popularité"

msgctxt "ingredients_analysis_p"
msgid "ingredients analysis"
msgstr "Analyse des ingrédients"

msgctxt "ingredients_analysis_s"
msgid "ingredients analysis"
msgstr "Analyse des ingrédients"

msgctxt "ingredients_analysis"
msgid "Ingredients analysis"
msgstr "Analyse des ingrédients"

msgctxt "ingredients_analysis_disclaimer"
msgid "The analysis is based solely on the ingredients listed and does not take into account processing methods."
msgstr "L'analyse est basée uniquement sur les ingrédients listés et ne prend pas en compte les méthodes de fabrication."

msgctxt "rev_warning"
msgid "You are viewing an old version of this product page!"
msgstr "Vous consultez une ancienne version de cette page de produit!"

msgctxt "rev_number"
msgid "Revision number: "
msgstr "Numéro de révision: "

msgctxt "rev_contributor"
msgid "Edited by: "
msgstr "Edité par: "

msgctxt "rev_previous"
msgid "Previous version"
msgstr "Version précédente"

msgctxt "rev_next"
msgid "Next version"
msgstr "Version suivante"

msgctxt "rev_latest"
msgid "Latest version"
msgstr "Dernière version"

# "product data" in this sentence means data for many products, not just one product
msgctxt "import_data_file_title"
msgid "Import a product data file"
msgstr "Importer un fichier de données de produits"

# "product data" in this sentence means data for many products, not just one product
msgctxt "import_data_file_description"
msgid "Upload a spreadsheet file (Excel file or a comma or tab separated UTF-8 encoded CSV file) with product data."
msgstr "Envoyer un fichier tableur (un fichier Excel ou un fichier CSV encodé en UTF-8 séparé par des tabulations ou des virgules) avec les données des produits."

# "product data" in this sentence means data for many products, not just one product
msgctxt "import_data_file_format"
msgid "You can upload a table with the columns Open Food Facts import format, or you can upload a table in any format and then select the columns to import."
msgstr "Vous pouvez envoyer un tableau avec des colonnes suivant le format d'import Open Food Facts ou envoyer un tableau dans n'importe quel autre format, puis sélectionner les colonnes à importer."

# "product data" in this sentence means data for many products, not just one product
msgctxt "upload_product_data_file"
msgid "Upload a file with product data"
msgstr "Envoyer un fichier avec les données des produits"

msgctxt "uploading_file"
msgid "File being uploaded."
msgstr "Fichier en cours d'envoi."

msgctxt "upload_error"
msgid "The file could not be uploaded."
msgstr "Le fichier n'a pas pu être chargé."

msgctxt "import_data_file_select_format_title"
msgid "Select and import data"
msgstr "Sélectionner et importer des données"

msgctxt "import_data_file_select_format_description"
msgid "Use the form below to indicate which columns to import and what data they contain."
msgstr "Utilisez le formulaire ci-dessous pour indiquer les colonnes à importer et les données qu’elles contiennent."

msgctxt "import_data"
msgid "Import data"
msgstr "Importer les données"

msgctxt "import_file_rows_columns"
msgid "The uploaded file contains %s rows and %s columns."
msgstr "Le fichier envoyé contient %s lignes et %s colonnes."

msgctxt "import_file_selected_columns"
msgid "%s columns out of %s have been selected and will be imported."
msgstr "%s colonnes sur %s ont été sélectionnées et seront importées."

msgctxt "fields_group_identification"
msgid "Product identification"
msgstr "Identification du produit"

msgctxt "fields_group_origins"
msgid "Origins"
msgstr "Origines"

msgctxt "fields_group_ingredients"
msgid "Ingredients"
msgstr "Ingrédients"

msgctxt "fields_group_nutrition"
msgid "Nutrition facts"
msgstr "Tableau nutritionnel"

msgctxt "fields_group_nutrition_other"
msgid "Optional nutrition facts"
msgstr "Informations nutritionnelles facultatives"

msgctxt "fields_group_other"
msgid "Other information"
msgstr "Autres informations"

msgctxt "fields_group_images"
msgid "Product photos"
msgstr "Photos des produits"

msgctxt "fields_group_packaging"
msgid "Packaging"
msgstr "Emballage"

msgctxt "image_front_url"
msgid "Link to front product photo"
msgstr "Lien vers la photo de face du produit"

msgctxt "image_ingredients_url"
msgid "Link to ingredients list photo"
msgstr "Lien vers la photo de la liste des ingrédients"

msgctxt "image_nutrition_url"
msgid "Link to nutrition facts table photo"
msgstr "Lien vers la photo du tableau nutritionnel"

msgctxt "image_other_url"
msgid "Link to other product photo"
msgstr "Lien vers une autre photo du produit"

msgctxt "labels_specific"
msgid "Specific label"
msgstr "Label spécifique"

msgctxt "categories_specific"
msgid "Specific category"
msgstr "Catégorie spécifique"

msgctxt "sources_fields_specific"
msgid "Source specific field"
msgstr "Champ spécifique à la source"

msgctxt "select_a_field"
msgid "Select a field"
msgstr "Sélectionnez un champ"

msgctxt "specify"
msgid "Specify"
msgstr "Indiquez"

msgctxt "value_unit_dropdown"
msgid "In the dropdown menu on the right, specify if the column contains:"
msgstr "Dans le menu déroulant à droite, spécifiez si la colonne contient:"

msgctxt "value_unit_dropdown_value_unit"
msgid "the value and the unit"
msgstr "la valeur et l'unité"

msgctxt "value_unit_dropdown_value_specific_unit"
msgid "the value in a specific unit"
msgstr "la valeur dans une unité spécifique"

msgctxt "value_unit_dropdown_value"
msgid "only the value, with the unit in another column"
msgstr "seule la valeur, avec l'unité dans une autre colonne"

msgctxt "value_unit_dropdown_unit"
msgid "only the unit, with the value in another column"
msgstr "seulement l'unité, avec la valeur dans une autre colonne"

# Please do not translate Y, Yes and 1
msgctxt "labels_specific_tag"
msgid "Select this option if the column indicates the presence of a specific label (e.g. Organic, Fair-Trade) when the value is either Y, Yes or 1."
msgstr "Sélectionnez cette option si la colonne indique la présence d'un label spécifique (par exemple : Biologique, Commerce équitable) lorsque la valeur est O, Oui ou 1."

msgctxt "labels_specific_tag_value"
msgid "Type the name of the label in the text field on the right."
msgstr "Saisissez le nom du label dans le champ texte à droite."

# Please do not translate Y, Yes and 1
msgctxt "categories_specific_tag"
msgid "Select this option if the column indicates the presence of a specific category (e.g. Beverages) when the value is either Y, Yes or 1."
msgstr "Sélectionnez cette option si la colonne indique la présence d’une catégorie spécifique (par exemple : Boissons) lorsque la valeur est O, Oui ou 1."

msgctxt "categories_specific_tag_value"
msgid "Type the name of the category in the text field on the right."
msgstr "Saisissez le nom de la catégorie dans le champ texte à droite."

# Please do not translate Y, Yes and 1
msgctxt "sources_fields_specific_tag"
msgid "Select this option for fields that are specific to the source, and that we want to keep as source specific fields."
msgstr "Sélectionnez cette option pour les champs spécifiques à la source et que nous voulons conserver comme champs spécifiques à la source."

msgctxt "sources_fields_specific_tag_value"
msgid "Type the name of the target field in the text field on the right, or leave blank to use the name of the source field."
msgstr "Tapez le nom du champ cible dans le champ de texte à droite, ou laissez vide pour utiliser le nom du champ source."

msgctxt "value"
msgid "Value"
msgstr "Valeur"

msgctxt "value_unit"
msgid "Value + Unit"
msgstr "Valeur + Unité"

msgctxt "value_in_l"
msgid "Value in L"
msgstr "Valeur en L"

msgctxt "value_in_dl"
msgid "Value in dl"
msgstr "Valeur en dl"

msgctxt "value_in_cl"
msgid "Value in cl"
msgstr "Valeur en cl"

msgctxt "value_in_ml"
msgid "Value in ml"
msgstr "Valeur en ml"

msgctxt "value_in_kg"
msgid "Value in kg"
msgstr "Valeur en kg"

msgctxt "value_in_g"
msgid "Value in g"
msgstr "Valeur en g"

msgctxt "value_in_mg"
msgid "Value in mg"
msgstr "Valeur en mg"

msgctxt "value_in_mcg"
msgid "Value in μg"
msgstr "Valeur en μg"

msgctxt "value_in_iu"
msgid "Value in IU"
msgstr "Valeur en UI"

msgctxt "value_in_kcal"
msgid "Value in kcal"
msgstr "Valeur en kcal"

msgctxt "value_in_kj"
msgid "Value in kJ"
msgstr "Valeur en kJ"

msgctxt "value_in_percent"
msgid "Value in %"
msgstr "Valeur en %"

msgctxt "no_owner_defined"
msgid "Please log-in to use this feature."
msgstr "Merci de vous connecter pour utiliser cette fonctionnalité."

msgctxt "organization"
msgid "Organization"
msgstr "Organisation"

msgctxt "column_in_file"
msgid "Column in file"
msgstr "Colonne dans le fichier"

msgctxt "field_on_site"
msgid "Field on %s"
msgstr "Champ sur %s"

msgctxt "producers_platform"
msgid "Platform for producers"
msgstr "Plateforme pour les producteurs"

# "product data and photos" in this sentence means data and photos for many products, not just one product
msgctxt "producers_platform_description"
msgid "The platform for producers allows manufacturers to easily manage their product photos and data on Open Food Facts."
msgstr "La plate-forme pour les producteurs permet aux fabricants de gérer facilement les photos et les données de leurs produits sur Open Food Facts."

# "product data and photos" in this sentence means data and photos for many products, not just one product
msgctxt "producers_platform_private_database"
msgid "The product data and photos you send on the platform for producers are stored in a private database. You will be able to check that all the data is correct before making it available on the public Open Food Facts database."
msgstr "Les données et photos de produits que vous envoyez sur la plate-forme pour les producteurs sont stockées dans une base de données privée. Vous pourrez vérifier que toutes les données sont correctes avant de les rendre disponibles dans la base de données publique Open Food Facts."

# "product data and photos" in this sentence means data and photos for many products, not just one product
msgctxt "producers_platform_licence"
msgid "The product data and photos will become publicly available in the Open Food Facts database, under the <a href=\"https://opendatacommons.org/licenses/odbl/1.0/\">Open Database License</a>. Individual contents of the database are available under the <a href=\"https://opendatacommons.org/licenses/dbcl/1.0/\">Database Contents License</a> and products images are available under the <a href=\"https://creativecommons.org/licenses/by-sa/3.0/deed.en\">Creative Commons Attribution ShareAlike licence</a>."
msgstr "Les données et photos du produit seront publiquement disponibles dans la base de données Open Food Facts, disponible sous <a href=\"https://opendatacommons.org/licenses/odbl/1.0/\">licence \"Open Database (Odbl)</a>. Les contenus individuels de la base de données sous disponibles sous licence <a href=\"https://opendatacommons.org/licenses/dbcl/1.0/\">Database Contents (DbCL)</a>. Les images des produits sont disponibles sous licence <a href=\"https://creativecommons.org/licenses/by-sa/3.0/deed.en\">Creative Commons Attribution ShareAlike - Cc By-Sa</a>."

# "product data" in this sentence means data for many products, not just one product
msgctxt "import_product_data"
msgid "Import product data"
msgstr "Importer des données de produits"

# "product photos" in this sentence means data for many products, not just one product
msgctxt "import_product_photos"
msgid "Import product photos"
msgstr "Importer des photos de produits"

# "product data and photos" in this sentence means data and photos for many products, not just one product
msgctxt "export_product_data_photos"
msgid "Export product data and photos to the public database"
msgstr "Exporter les données et les photos des produits vers la base de données publique"

msgctxt "export_product_data_photos_please_check"
msgid "Please check that the data on the platform for producers is correct before exporting it to the public database."
msgstr "Merci de vérifier que les données sur la plate-forme pour les producteurs sont correctes avant de les exporter vers la base de données publique."

msgctxt "export_photos"
msgid "Export photos to the public database"
msgstr "Exporter des photos vers la base de données publique"

msgctxt "replace_selected_photos"
msgid "Replace existing selected photos"
msgstr "Remplace les photos existantes sélectionnées"

msgctxt "cancel"
msgid "Cancel"
msgstr "Annuler"

msgctxt "collapsed_changes"
msgid "Collapsed changes"
msgstr "Modifications masquées"

msgctxt "data_quality_p"
msgid "data quality"
msgstr "qualité des données"

msgctxt "data_quality_s"
msgid "data quality"
msgstr "qualité des données"

msgctxt "data_quality"
msgid "data quality"
msgstr "qualité des données"

msgctxt "data_quality_bugs_p"
msgid "data quality bugs"
msgstr "bugs de qualité des données"

msgctxt "data_quality_bugs_s"
msgid "data quality bug"
msgstr "bug de qualité des données"

msgctxt "data_quality_bugs"
msgid "data quality bugs"
msgstr "bugs de qualité des données"

msgctxt "data_quality_info_p"
msgid "data quality info"
msgstr "informations sur la qualité des données"

msgctxt "data_quality_info_s"
msgid "data quality info"
msgstr "informations sur la qualité des données"

msgctxt "data_quality_info"
msgid "data quality info"
msgstr "informations sur la qualité des données"

msgctxt "data_quality_warnings_p"
msgid "data quality warnings"
msgstr "avertissements sur la qualité des données"

msgctxt "data_quality_warnings_s"
msgid "data quality warning"
msgstr "avertissement sur la qualité des données"

msgctxt "data_quality_warnings"
msgid "data quality warnings"
msgstr "avertissements sur la qualité des données"

msgctxt "data_quality_errors_p"
msgid "data quality errors"
msgstr "erreurs sur la qualité des données"

msgctxt "data_quality_errors_s"
msgid "data quality error"
msgstr "erreur sur la qualité des données"

msgctxt "data_quality_errors"
msgid "data quality errors"
msgstr "erreurs sur la qualité des données"

msgctxt "data_quality_warnings_producers_p"
msgid "data quality warnings"
msgstr "avertissements sur la qualité des données"

msgctxt "data_quality_warnings_producers_s"
msgid "data quality warning"
msgstr "avertissement sur la qualité des données"

msgctxt "data_quality_warnings_producers"
msgid "data quality warnings"
msgstr "avertissements sur la qualité des données"

msgctxt "data_quality_errors_producers_p"
msgid "data quality errors"
msgstr "erreurs sur la qualité des données"

msgctxt "data_quality_errors_producers_s"
msgid "data quality error"
msgstr "erreur sur la qualité des données"

msgctxt "data_quality_errors_producers"
msgid "data quality errors"
msgstr "erreurs sur la qualité des données"

# abbreviation for Minimum
msgctxt "min"
msgid "Min"
msgstr "Min"

# abbreviation for Maximum
msgctxt "max"
msgid "Max"
msgstr "Max"

msgctxt "improvements_p"
msgid "possible improvements"
msgstr "améliorations possibles"

msgctxt "improvements_s"
msgid "possible improvement"
msgstr "amélioration possible"

msgctxt "improvements"
msgid "possible improvements"
msgstr "améliorations possibles"

# Do not translate
msgctxt "import_products_link"
msgid "/import-products"
msgstr "/import-products"

msgctxt "add_or_update_products"
msgid "Add or update products"
msgstr "Ajouter ou mettre à jour des produits"

# Formal you
msgctxt "your_products"
msgid "Your products"
msgstr "Vos produits"

# Do not translate the e-mail address
msgctxt "account_without_org"
msgid "Your account is not associated with a company yet. Please e-mail <a href=\"mailto:producers@openfoodfacts.org\">producers@openfoodfacts.org</a> to activate the free access to the platform for producers."
msgstr "Votre compte n'est associé à aucune entreprise. Vous pouvez envoyer un e-mail à <a href=\"mailto:producteurs@openfoodfacts.org\">producteurs@openfoodfacts.org</a> pour activer l'accès gratuit à la plateforme pour les producteurs."

msgctxt "import_products"
msgid "Import products"
msgstr "Importer des produits"

msgctxt "empty_column"
msgid "Empty column"
msgstr "Colonne vide"

msgctxt "empty_column_description"
msgid "The file does not contain any value in this column."
msgstr "Le fichier ne contient aucune valeur dans cette colonne."

msgctxt "import_file_status_title"
msgid "Data import in progress"
msgstr "Import des données en cours"

# "product data" means data for many products
msgctxt "import_file_status_description"
msgid "The product data has been received and is going to be imported on the platform for producers."
msgstr "Les données des produits ont été reçues et seront importées sur la plate-forme pour les producteurs."

msgctxt "import_file_status"
msgid "Status"
msgstr "État "

msgctxt "job_status_inactive"
msgid "Scheduled"
msgstr "Planifié"

msgctxt "job_status_active"
msgid "In progress"
msgstr "En cours"

msgctxt "job_status_finished"
msgid "Finished"
msgstr "Terminé"

msgctxt "job_status_failed"
msgid "Failed"
msgstr "Echoué"

msgctxt "import_file_result"
msgid "Import result"
msgstr "Résultats de l'import"

msgctxt "products_modified"
msgid "Products modified"
msgstr "Produits modifiés"

msgctxt "import_file_result_no_change"
msgid "There were no product added or modified. The data has probably been already imported previously."
msgstr "Aucun produit n'a été ajouté ou modifié. Les données ont probablement déjà été importées précédemment."

msgctxt "import_file_result_products"
msgid "List of products added or modified"
msgstr "Liste des produits ajoutés ou modifiés"

msgctxt "imports_p"
msgid "imports"
msgstr "imports"

msgctxt "imports_s"
msgid "import"
msgstr "import"

msgctxt "imports"
msgid "imports"
msgstr "imports"

msgctxt "number_of_products_with_data_quality_errors_producers"
msgid "Number of products with data quality errors"
msgstr "Nombre de produits avec des erreurs de qualité des données"

msgctxt "number_of_products_with_data_quality_warnings_producers"
msgid "Number of products with data quality warnings"
msgstr "Nombre de produits avec des avertissements de qualité des données"

msgctxt "number_of_products_with_improvements"
msgid "Number of products with improvement opportunities"
msgstr "Nombre de produits avec des opportunités d'amélioration"

msgctxt "improvements_facet_description_1"
msgid "This table lists possible opportunities to improve the nutritional quality, the Nutri-Score and the composition of food products."
msgstr "Ce tableau répertorie les possibilités d'amélioration de la qualité nutritionnelle, du score Nutri-Score et de la composition des produits alimentaires."

msgctxt "improvements_facet_description_2"
msgid "In order to get relevant results, please make sure the product data is complete (nutrition facts with values for fiber and fruits and vegetables to compute the Nutri-Score, and a precise category to compare each product to similar products)."
msgstr "Pour obtenir des résultats pertinents, assurez-vous que les données produit sont exhaustives (informations nutritionnelles comportant les valeurs des fibres, fruits et légumes pour calculer le Nutri-Score, et une catégorie précise pour comparer chaque produit à des produits similaires)."

# "product photos" in this sentence means photos for many products, not just one product
msgctxt "import_photos_title"
msgid "Import product photos"
msgstr "Importer des photos de produits"

msgctxt "import_photos_description"
msgid "You can use the form below to easily upload photos (front of product, ingredients list and nutrition facts table) for many products."
msgstr "Vous pouvez utiliser le formulaire ci-dessous pour facilement télécharger des photos (Produit de face, listes des ingrédients et le tableau de valeur nutritionnelle ) de nombreux produits."

msgctxt "import_photos_format_1"
msgid "Each filename needs to contains the barcode of the product."
msgstr "Chaque nom de fichier doit contenir le code-barres du produit."

msgctxt "import_photos_format_2"
msgid "And you can also specify the type of the photo in the filename:"
msgstr "Vous pouvez aussi spécifier le type de la photo dans le nom du fichier :"

# Do not translate the file name
msgctxt "import_photos_format_barcode"
msgid "3001234567890.jpg: front of the product in the current language."
msgstr "3001234567890.jpg : devant du produit dans la langue actuelle."

# Do not translate the file name
msgctxt "import_photos_format_front"
msgid "3001234567890.front_nl.jpg: front of the product in Dutch."
msgstr "3001234567890.front_nl.jpg : devant du produit en néerlandais."

# Do not translate the file name
msgctxt "import_photos_format_ingredients"
msgid "3001234567890.ingredients_fr.jpg: ingredients list in French."
msgstr "3001234567890.ingredients_fr.jpg: Liste d'ingrédients en Français."

# Do not translate the file name
msgctxt "import_photos_format_nutrition"
msgid "3001234567890.nutrition_es.jpg: nutrition table in Spanish."
msgstr "3001234567890.nutrition_es.jpg : Tableau nutritionnel en Espagnol."

msgctxt "add_photos"
msgid "Add photos..."
msgstr "Ajouter des photos..."

msgctxt "start_upload"
msgid "Start upload"
msgstr "Commencer l'envoi"

msgctxt "start"
msgid "Start"
msgstr "Commencer"

msgctxt "close"
msgid "Close"
msgstr "Fermer"

msgctxt "cancel_upload"
msgid "Cancel upload"
msgstr "Annuler l'envoi"

msgctxt "info"
msgid "Info"
msgstr "Informations"

msgctxt "file_received"
msgid "File received"
msgstr "Fichier reçu"

msgctxt "nutriscore_calculation_details"
msgid "Details of the calculation of the Nutri-Score"
msgstr "Détail du calcul du Nutri-Score"

msgctxt "nutriscore_is_beverage"
msgid "This product is considered a beverage for the calculation of the Nutri-Score."
msgstr "Ce produit est considéré comme une boisson pour le calcul du Nutri-Score."

msgctxt "nutriscore_is_not_beverage"
msgid "This product is not considered a beverage for the calculation of the Nutri-Score."
msgstr "Ce produit n'est pas considéré comme une boisson pour le calcul du Nutri-Score."

msgctxt "nutriscore_positive_points"
msgid "Positive points"
msgstr "Points positifs"

msgctxt "nutriscore_negative_points"
msgid "Negative points"
msgstr "Points négatifs"

msgctxt "nutriscore_proteins_negative_points_less_than_11"
msgid "The points for proteins are counted because the negative points are less than 11."
msgstr "Les points pour les protéines sont comptés car les points négatifs sont inférieurs à 11."

msgctxt "nutriscore_proteins_negative_points_greater_or_equal_to_11"
msgid "The points for proteins are not counted because the negative points are greater or equal to 11."
msgstr "Les points pour les protéines ne sont pas comptés car les points négatifs sont supérieurs ou égaux à 11."

msgctxt "nutriscore_proteins_maximum_fruits_points"
msgid "The points for proteins are counted because the points for the fruits, vegetables, nuts and colza/walnut/olive oils are at the maximum."
msgstr "Les points pour les protéines sont comptés car les points pour les fruits, les légumes, les noix et les huiles de colza, de noix et d'olive sont au maximum."

msgctxt "nutriscore_proteins_is_cheese"
msgid "The points for proteins are counted because the product is in the cheeses category."
msgstr "Les points pour les protéines sont comptés car le produit appartient à la catégorie des fromages."

msgctxt "nutriscore_proteins_is_added_fat"
msgid "The product is in the fats category, the points for saturated fat are replaced by the points for the saturated fat / fat ratio."
msgstr "Le produit est dans la catégorie des matières grasses, les points pour les acides gras saturés sont remplacés par les points pour le rapport entre les acides gras saturés et les matières grasses."

msgctxt "nutriscore_points_for_energy"
msgid "Energy"
msgstr "Énergie"

msgctxt "nutriscore_points_for_sugars"
msgid "Sugars"
msgstr "Sucres"

msgctxt "nutriscore_points_for_saturated_fat"
msgid "Saturated fat"
msgstr "Acides gras saturés"

msgctxt "nutriscore_points_for_saturated_fat_ratio"
msgid "Saturated fat / fat ratio"
msgstr "Ratio acides gras saturés / matières grasses"

msgctxt "nutriscore_points_for_sodium"
msgid "Sodium"
msgstr "Sodium"

msgctxt "nutriscore_points_for_fruits_vegetables_nuts_colza_walnut_olive_oils"
msgid "Fruits, vegetables, nuts, and colza/walnut/olive oils"
msgstr "Fruits, légumes, noix et huiles de colza / noix / olive"

msgctxt "nutriscore_points_for_fiber"
msgid "Fiber"
msgstr "Fibre"

msgctxt "nutriscore_points_for_proteins"
msgid "Proteins"
msgstr "Protéines"

msgctxt "nutriscore_source_value"
msgid "value"
msgstr "valeur"

msgctxt "nutriscore_rounded_value"
msgid "rounded value"
msgstr "valeur arrondie"

msgctxt "nutriscore_score"
msgid "Nutritional score"
msgstr "Score nutritionnel"

# Do not translate
msgctxt "nutriscore_grade"
msgid "Nutri-Score"
msgstr "Nutri-Score"

# This is not the Nutri-Score grade with letters, but the Nutri-Score number score used to compute the grade. Translate score but not Nutri-Score.
msgctxt "nutriscore_score_producer"
msgid "Nutri-Score score"
msgstr "Score Nutri-Score"

# Do not translate
msgctxt "nutriscore_grade_producer"
msgid "Nutri-Score"
msgstr "Nutri-Score"

# free as in not costing something
msgctxt "donate_free_and_independent"
msgid "Open Food Facts is 100% free and independent."
msgstr "Open Food Facts est 100% gratuit et indépendant."

# leave empty link
msgctxt "donate_help_and_donations"
msgid "<a href=\"\">We need your help and donations</a> to continue and to grow the project."
msgstr "<a href=\"\">Nous avons besoin de votre aide et de vos dons</a> pour continuer et développer le projet."

msgctxt "thank_you"
msgid "Thank you!"
msgstr "Merci !"

msgctxt "thank_you_very_much"
msgid "Thank you very much!"
msgstr "Merci beaucoup !"

msgctxt "value_for_the_product"
msgid "Value for the product"
msgstr "Valeur pour le produit"

# Do not translate %s, it will be replaced by the category name
msgctxt "value_for_the_category"
msgid "Mean value for the %s category"
msgstr "Valeur moyenne pour la catégorie %s"

# Keep the %s
msgctxt "better_nutriscore"
msgid "The Nutri-Score can be changed from %s to %s by changing the %s value from %s to %s (%s percent difference)."
msgstr "Le Nutri-Score peut passer de %s à %s en changeant la valeur %s de %s à %s (différence de %s pour cent)."

msgctxt "export_products_to_public_database_email"
msgid "The platform for producers is still under development and we make manual checks before importing products to the public database. Please e-mail us at <a href=\"mailto:producers@openfoodfacts.org\">producers@openfoodfacts.org</a> to update the public database."
msgstr "La plateforme dédiée aux producteurs est toujours en développement. Nous effectuons des vérifications manuelles avant d'importer les produits dans la base de données publique. Merci de nous contacter à <a href=\"mailto:producteurs@openfoodfacts.org\">producteurs@openfoodfacts.org</a> pour mettre à jour la base de données publique."

msgctxt "crm_user_id"
msgid "Id of corresponding contact in CRM"
msgstr "Identifiant du contact correspondant dans CRM"

msgctxt "crm_org_id"
msgid "Id of corresponding organization in CRM"
msgstr "Identifiant du contact correspondant dans CRM"

msgctxt "user_groups"
msgid "Groups"
msgstr "Groupes"

msgctxt "user_group_producer"
msgid "Producer"
msgstr "Producteur"

msgctxt "user_group_producer_description"
msgid "Must be checked only for accounts of producers who edit their own products. Product ownership will be attributed to producers when they add or edit a product."
msgstr "Ne doit être coché que les comptes des producteurs ajoutant leurs propres produits. La propriété des produits sera attribuée aux producteurs lorsqu'ils ajouteront ou modifieront un produit."

msgctxt "user_group_database"
msgid "Database"
msgstr "Base de données"

msgctxt "user_group_database_description"
msgid "For external sources of data. Product ownership of imported products will not change."
msgstr "Pour les sources de données externes. Les produits importés ne changeront pas de propriétaire."

msgctxt "user_group_app"
msgid "App"
msgstr "Appli"

msgctxt "user_group_app_description"
msgid "For applications."
msgstr "Pour les applications."

msgctxt "user_group_bot"
msgid "Bot"
msgstr "Robot"

msgctxt "user_group_bot_description"
msgid "For robots, scripts etc."
msgstr "Pour les robots, scripts, etc."

msgctxt "user_group_moderator"
msgid "Moderator"
msgstr "Modérateur"

msgctxt "user_group_moderator_description"
msgid "Moderators have access to special features to edit and review products."
msgstr "Les modérateurs ont accès à des fonctionnalités spéciales permettant de modifier et vérifier les produits."

msgctxt "user_group_pro_moderator"
msgid "Moderator for the producers platform"
msgstr "Modérateur de la plateforme des producteurs"

msgctxt "user_group_pro_moderator_description"
msgid "Moderators of the producers platform can view and edit the private products of all users and organizations on the producers platform."
msgstr "Les modérateurs de la plateforme des producteurs peuvent consulter et éditer les produits privés de tous les utilisateurs et organisations de la plateforme des producteurs."

msgctxt "donation_banner_hide"
msgid "I have already donated or I'm not interested. Hide the banner."
msgstr "J'ai déjà fait un don ou je ne suis pas intéressé. Cacher la bannière."

msgctxt "donation_banner_independant"
msgid "An independant and citizen-led project for food transparency?"
msgstr "Un projet citoyen indépendant pour la transparence alimentaire ?"

msgctxt "donation_banner_public_health"
msgid "Food product data for research that improves public health?"
msgstr "Des données sur les produits alimentaires pour améliorer la santé publique ?"

msgctxt "donation_banner_choices"
msgid "Easier and better food choices according to your own criteria?"
msgstr "Des choix alimentaires plus simples, selon vos propres critères ?"

msgctxt "donation_banner_cta"
msgid "We need your support!"
msgstr "Nous avons besoin de votre soutien !"

msgctxt "donation_banner_cta_button"
msgid "Please Donate"
msgstr "Faites un Don"

msgctxt "alcohol_warning"
msgid "Excessive consumption of alcohol is harmful to health, to be consumed with moderation."
msgstr "L'abus d’alcool est dangereux pour la santé, à consommer avec modération."

msgctxt "producers_platform_moderation_title"
msgid "Producers platform moderation"
msgstr "Plateforme de modération des producteurs"

# variable names between { } must not be translated
msgctxt "f_pro_moderator_owner_set"
msgid "You are currently viewing products from {organization}."
msgstr "Vous visualisez actuellement des produits de {organization}."

msgctxt "pro_moderator_owner_not_set"
msgid "You are currently viewing your own products."
msgstr "Vous visualisez actuellement vos propres produits."

msgctxt "pro_moderator_edit_owner_description"
msgid "To see products from a specific user or organization, enter its id below. Leave field empty to unset."
msgstr "Pour voir les produits d'un utilisateur ou d'une organisation spécifique, entrez son identifiant ci-dessous. Laissez le champ vide pour ne pas le définir."

# Action verb "Change" to put on a form button
msgctxt "pro_moderator_edit_owner"
msgid "Switch to another organization"
msgstr "Basculer vers une autre organisation"

msgctxt "pro_moderator_edit_owner_placeholder"
msgid "user-abc or org-xyz"
msgstr "user-abc ou org-xyz"

# keep %s, it is a variable for the name of the user
msgctxt "error_user_does_not_exist"
msgid "User %s does not exist"
msgstr "L'utilisateur %s n'existe pas"

msgctxt "error_malformed_owner"
msgid "The id must be of the form user-abc or org-xyz"
msgstr "L'id doit être de la forme user-abc ou org-xyz"

msgctxt "import_products_categories_from_public_database"
msgid "Import product categories from the public database"
msgstr "Importer des catégories de produits depuis la base de données publique"

msgctxt "import_products_categories_from_public_database_description"
msgid "Add categories from the public database to the products on the platform for producers."
msgstr "Ajouter des catégories à partir de la base de données publique aux produits présents sur la plate-forme pour les producteurs."

msgctxt "import_products_categories"
msgid "Import the categories"
msgstr "Importer des catégories"

msgctxt "nutri_score_score_from_producer"
msgid "Nutri-Score score from producer"
msgstr "Score Nutri-Score du producteur"

msgctxt "nutri_score_score_calculated"
msgid "Calculated Nutri-Score score"
msgstr "Score Nutri-Score calculé"

msgctxt "nutri_score_grade_from_producer"
msgid "Nutri-Score grade from producer"
msgstr "Note Nutri-Score du producteur"

msgctxt "nutri_score_grade_calculated"
msgid "Calculated Nutri-Score grade"
msgstr "Note Nutri-Score calculée"

msgctxt "scanned_code"
msgid "Scanned code"
msgstr "Code scanné"

msgctxt "code_from_filename"
msgid "Code from file name"
msgstr "Code à partir du nom du fichier"

msgctxt "using_previous_code"
msgid "Using previous code"
msgstr "Utilisation du code précédent"

msgctxt "add_field_values"
msgid "You can specify field values that will be added to all products for which you will send images."
msgstr "Vous pouvez définir des valeurs qui seront ajoutées à tous les produits pour lesquels vous enverrez des photos."

msgctxt "add_tag_field"
msgid "Add a field"
msgstr "Ajouter un champ"

msgctxt "remove_products"
msgid "Remove all the products"
msgstr "Supprimer l'intégralité des produits"

msgctxt "remove_user"
msgid "Remove user"
msgstr "Supprimer l'utilisateur"

msgctxt "remove_products_from_producers_platform"
msgid "Remove all your products from the platform for producers"
msgstr "Retirez tous vos produits de la plateforme pour les producteurs"

msgctxt "remove_products_from_producers_platform_description"
msgid "You can remove all your products from the platform for producers, for instance to start with a clean slate if there were some issues with an import. This will not affect your products in the public database."
msgstr "Vous pouvez supprimer tous vos produits de la plateforme pour les producteurs, par exemple pour repartir d'une page propre s'il y a eu des problèmes avec un import. Cela n'affectera pas vos produits dans la base de données publique."

msgctxt "this_action_cannot_be_undone"
msgid "Please note that this action cannot be undone."
msgstr "Veuillez noter que cette action ne peut pas être annulée."

msgctxt "remove_products_confirm"
msgid "Warning: this action cannot be undone. Are you sure that you want to remove all your products from the platform for producers?"
msgstr "Attention: cette action ne peut pas être annulée. Êtes-vous sûr de vouloir supprimer tous vos produits de la plateforme pour les producteurs?"

msgctxt "function_not_available"
msgid "This function is not available."
msgstr "Cette action n'est pas disponible."

msgctxt "remove_products_done"
msgid "Your products have been removed from the platform for producers."
msgstr "Vos produits ont été supprimés de la plateforme pour les producteurs."

msgctxt "ingredients_analysis_details"
msgid "Details of the analysis of the ingredients"
msgstr "Détail de l'analyse des ingrédients"

msgctxt "some_unknown_ingredients"
msgid "Some ingredients could not be recognized."
msgstr "Certains ingrédients n'ont pas été identifiés."

# variable names between { } must not be translated
msgctxt "f_move_data_and_photos_to_main_language"
msgid "Move all data and selected photos in {language} to the main language of the product: {main_language}"
msgstr "Déplacez toutes les données et les photos sélectionnées en {language} vers la langue principale du produit : {main_language}"

msgctxt "move_data_and_photos_to_main_language_replace"
msgid "Replace existing values and selected photos"
msgstr "Remplacer les valeurs existantes et les photos sélectionnées"

msgctxt "move_data_and_photos_to_main_language_ignore"
msgid "Keep existing values and selected photos"
msgstr "Conserver les valeurs existantes et les photos sélectionnées"

msgctxt "done_status"
msgid "Done"
msgstr "Fait"

msgctxt "to_do_status"
msgid "To do"
msgstr "À faire"

msgctxt "teams"
msgid "Teams"
msgstr "Équipes"

msgctxt "optional"
msgid "optional"
msgstr "optionnel"

msgctxt "teams_p"
msgid "teams"
msgstr "équipes"

msgctxt "teams_s"
msgid "team"
msgstr "équipe"

msgctxt "teams_description"
msgid "You can join 1 to 3 teams. Products you add or edit will be credited to you and to your teams. Teams can be changed at any time."
msgstr "Vous pouvez rejoindre 1 à 3 équipes. Les produits que vous ajouterez ou modifierez vous seront attribués à vous ainsi qu'à votre équipe. Vous pouvez changer d'équipe quand vous voulez."

msgctxt "teams_names_warning"
msgid "Team names are public. Do not create teams with names containing personal data (e.g. family names), trademarks (unless you own them), or anything offensive."
msgstr "Les noms d'équipe sont publics. Ne créez pas de noms d'équipe contenant des données personnelles (par ex. noms de famille), des marques déposées (à moins que vous ne les possédiez), ou quoi que ce soit d'offensant."

# keep %s, it can be a number "Team 1" or a name "Team XYZ"
msgctxt "team_s"
msgid "Team %s"
msgstr "Équipe %s"

msgctxt "contributor_settings"
msgid "Contributor"
msgstr "Contributeur"

msgctxt "contributor_settings_description"
msgid "Those settings allow you to personalize some aspects of the website"
msgstr "Ces paramètres vous permettent de personnaliser certains aspects du site web"

msgctxt "display_barcode_in_search"
msgid "Display barcode in search results"
msgstr "Afficher le code-barres dans les résultats de recherche"

msgctxt "edit_link_in_search"
msgid "Add an edit link in search results"
msgstr "Ajouter un lien de modification dans les résultats de recherche"

msgctxt "ciqual_food_name"
msgid "CIQUAL food name"
msgstr "Nom de l'aliment CIQUAL"

msgctxt "ciqual_food_name_s"
msgid "CIQUAL food name"
msgstr "Nom de l'aliment CIQUAL"

msgctxt "ciqual_food_name_p"
msgid "CIQUAL food names"
msgstr "Noms d'aliments CIQUAL"

msgctxt "we_need_your_help"
msgid "We need your help!"
msgstr "Nous avons besoin de votre aide !"

msgctxt "you_can_help_improve_ingredients_analysis"
msgid "You can help us recognize more ingredients and better analyze the list of ingredients for this product and others by:"
msgstr "Vous pouvez nous aider à reconnaître d'autres ingrédients et à mieux analyser la liste des ingrédients pour ce produit et d'autres en :"

msgctxt "help_improve_ingredients_analysis_1"
msgid "Edit this product page to correct spelling mistakes in the ingredients list, and/or to remove ingredients in other languages and sentences that are not related to the ingredients."
msgstr "Modifiez la page de ce produit pour corriger les fautes d'orthographe dans la liste des ingrédients, pour supprimer des ingrédients dans d'autres langues ou pour supprimer des phrases qui ne correspondent pas aux ingrédients."

msgctxt "help_improve_ingredients_analysis_2"
msgid "Add new entries, synonyms or translations to our multilingual lists of ingredients, ingredient processing methods, and labels."
msgstr "Ajoutez de nouvelles entrées, synonymes ou traductions à nos listes multilingues d'ingrédients, de méthodes de traitement des ingrédients, et de labels."

# Do not translate #ingredients
msgctxt "help_improve_ingredients_analysis_instructions"
msgid "Join the #ingredients channel on <a href=\"https://slack.openfoodfacts.org\">our Slack discussion space</a> and/or learn about <a href=\"https://wiki.openfoodfacts.org/Ingredients_Extraction_and_Analysis\">ingredients analysis on our wiki</a>, if you would like to help. Thank you!"
msgstr "Rejoignez le canal #ingredients dans <a href=\"https://slack.openfoodfacts.org\">notre espace de discussion Slack</a> et apprenez-en plus sur <a href=\"https://wiki.openfoodfacts.org/Ingredients_Extraction_and_Analysis\">l'analyse des ingrédients sur notre wiki</a>, si vous désirez nous aider. Merci !"

msgctxt "footer_producers_link"
msgid "https://world.pro.openfoodfacts.org/"
msgstr "https://fr.pro.openfoodfacts.org/"

msgctxt "footer_producers"
msgid "Producers"
msgstr "Producteurs"

# %s will be replaced by the language name
msgctxt "add_ingredients_in_language"
msgid "If this product has an ingredients list in %s, please add it."
msgstr "Si ce produit a une liste d'ingrédients en %s, merci de l'ajouter."

msgctxt "missing_barcode"
msgid "Missing barcode"
msgstr "Code-barres manquant"

msgctxt "invalid_barcode"
msgid "Invalid barcode"
msgstr "Code-barres invalide"

# Either 'ltr' for left to right languages like English or 'rtl' for right to left languages like Arabic
msgctxt "text_direction"
msgid "ltr"
msgstr "ltr"

msgctxt "separate_values_with_commas"
msgid "Separate multiple values with commas."
msgstr "En cas de valeurs multiples, séparez-les avec des virgules."

msgctxt "lc_note"
msgid "If the product's packaging is in multiple languages, indicate the most visible language on the product."
msgstr "Si l'emballage du produit est en plusieurs langues, indiquez la langue la plus facilement visible sur le produit."

msgctxt "obsolete_import_note"
msgid "Enter Yes, Y or 1 if the product is no longer available in stores."
msgstr "Entrez Oui, O ou 1 si le produit n'est plus disponible en magasin."

msgctxt "specify_value_and_unit_or_use_default_unit"
msgid "Specify both the value and unit, or use the default unit: %s"
msgstr "Spécifiez la valeur et l'unité, ou utilisez l'unité par défaut : %s"

msgctxt "specify_value_and_unit"
msgid "Specify both the value and unit."
msgstr "Spécifiez la valeur et l'unité."

msgctxt "download_sample_import_file"
msgid "Download an XLSX template file for Excel or LibreOffice with the fields that can be imported."
msgstr "Téléchargez un modèle .XLSX pour Excel ou LibreOffice avec les champs pouvant être importés."

msgctxt "code_import_note"
msgid "Barcode as it appears on the product."
msgstr "Le code-barres tel qu'il apparaît sur le produit."

msgctxt "producer_product_id_import_note"
msgid "Internal code used by the producer to identify the product, different from the product's barcode."
msgstr "Code interne utilisé par le producteur pour identifier le produit, différent du code-barres."

msgctxt "producer_version_id_import_note"
msgid "Internal code used by the producer to identify a specific version of a product when it changes."
msgstr "Code interne utilisé par le producteur pour identifier une version spécifique d'un produit lorsqu'il évolue."

msgctxt "categories_import_note"
msgid "Providing a category is very important to make the product easy to search for, and to compute the Nutri-Score"
msgstr "Il est très important d'indiquer la catégorie du produit pour qu'il puisse être facilement trouvable sur la plateforme, et pour que nous puissions calculer le Nutri-Score"

msgctxt "labels_import_note"
msgid "Some labels such as the organic label are used to filter and/or rank search results, so it is strongly recommended to specify them."
msgstr "Certaines étiquettes comme le label bio sont utilisées pour filtrer ou ordonner les résultats, c'est pourquoi il est fortement recommandé de les indiquer."

msgctxt "origins_import_note"
msgid "This field must contain only a comma separated list of countries of origin of the ingredients"
msgstr "Ce champ ne doit contenir que la liste de pays d'origine des ingrédients, séparés par des virgules"

msgctxt "origin_import_note"
msgid "Text or sentences that indicate the origin of the product and/or its ingredients."
msgstr "Texte ou phrases indiquant l'origine du produit et / ou de ses ingrédients."

msgctxt "nutriscore_grade_producer_note"
msgid "Nutri-Score grade from A to E displayed on the product label"
msgstr "Note Nutri-Score de A à E affichée sur l'étiquette du produit"

msgctxt "nutriscore_grade_producer_import_note"
msgid "Open Food Facts computes the Nutri-Score grade based on the information provided (nutrition facts and category). If the grade we compute is different from the grade you provide, you will get a private notification on the producers platform so that the difference can be resolved."
msgstr "Open Food Facts calcule le Nutri-Score selon les informations fournies (catégorie et informations nutritionnelles). Si la note que nous calculons est différent de la note que vous fournissez, vous recevrez une notification privée sur votre plateforme producteur afin que nous puissions résoudre cette disparité."

msgctxt "nutriscore_score_producer_note"
msgid "Nutri-Score score (numeric value from which the A to E grade is derived)"
msgstr "Score Nutri-Score (valeur numérique à partir de laquelle la note de A à E est attribuée)"

msgctxt "nutriscore_score_producer_import_note"
msgid "Open Food Facts computes the Nutri-Score score based on the information provided (nutrition facts and category). If the score we compute is different from the score you provide, you will get a private notification on the producers platform so that the difference can be resolved."
msgstr "Open Food Facts calcule le Nutri-Score selon les informations fournies (catégorie et informations nutritionnelles). Si le score que nous calculons est différent du score que vous fournissez, vous recevrez une notification privée sur votre plateforme producteur afin que nous puissions résoudre cette disparité."

msgctxt "mandatory_field"
msgid "Mandatory field"
msgstr "Champ obligatoire"

msgctxt "mandatory_field_note"
msgid "All products should have this information."
msgstr "Tous les produits devraient fournir cette information."

msgctxt "recommended_field"
msgid "Recommended field"
msgstr "Champs recommandés"

msgctxt "recommended_field_note"
msgid "If this information exists and is relevant for the product, it is recommended to provide it to make the product easier to search for and the product data more useful."
msgstr "Si cette information existe et qu'elle est pertinente vis-à-vis de ce produit, il est recommandé de la fournir. Ainsi, il sera plus facile de retrouver ce produit et les données produits seront plus utiles."

msgctxt "optional_field"
msgid "Optional field"
msgstr "Champ facultatif"

msgctxt "optional_field_note"
msgid "If available, this information will be displayed on the product page."
msgstr "Si disponible, cette information sera affichée sur la page produit."

# product photos here means photos of multiple products
msgctxt "images_can_be_provided_separately"
msgid "Product photos can also be provided separately through the Import product photos function of the platform for producers."
msgstr "Les photos du produits peuvent aussi être fournies séparément, via la fonction \"Importer des photos de produits\" depuis votre plateforme producteur."

# This is linked to a unit test
msgctxt "attribute_group_labels_name"
msgid "Labels"
msgstr "Labels"

msgctxt "attribute_labels_organic_name"
msgid "Organic farming"
msgstr "Agriculture biologique"

msgctxt "attribute_labels_organic_yes_title"
msgid "Organic product"
msgstr "Produit bio"

msgctxt "attribute_labels_organic_no_title"
msgid "Not an organic product"
msgstr "Pas un produit bio"

msgctxt "attribute_labels_organic_unknown_title"
msgid "Missing information: organic product?"
msgstr "Information manquante : produit bio ?"

msgctxt "attribute_labels_organic_yes_description_short"
msgid "Promotes ecological sustainability and biodiversity."
msgstr "Encourage la durabilité écologique et la biodiversité."

msgctxt "attribute_labels_organic_description_short"
msgid "Organic products promote ecological sustainability and biodiversity."
msgstr "Les produits bios encouragent la durabilité écologique et la biodiversité."

msgctxt "attribute_labels_organic_description"
msgid "Organic farming aims to protect the environment and to conserve biodiversity by prohibiting or limiting the use of synthetic fertilizers, pesticides and food additives."
msgstr "L'agriculture biologique vise à protéger l'environnement et à conserver la biodiversité en prohibant ou limitant l'utilisation d'engrais synthétiques, de pesticides et d'additifs alimentaires."

msgctxt "attribute_labels_fair_trade_name"
msgid "Fair trade"
msgstr "Commerce équitable"

msgctxt "attribute_labels_fair_trade_yes_title"
msgid "Fair trade product"
msgstr "Produit du commerce équitable"

msgctxt "attribute_labels_fair_trade_no_title"
msgid "Not a fair trade product"
msgstr "Ne provient pas du commerce équitable"

msgctxt "attribute_labels_fair_trade_unknown_title"
msgid "Missing information: fair trade product?"
msgstr "Information manquante : produit de commerce équitable ?"

msgctxt "attribute_labels_fair_trade_yes_description_short"
msgid "Helps producers in developing countries."
msgstr "Aide les producteurs des pays en développement."

msgctxt "attribute_labels_fair_trade_description_short"
msgid "Fair trade products help producers in developing countries."
msgstr "Les produits du commerce équitable aident les producteurs des pays en voie de développement."

msgctxt "attribute_labels_fair_trade_description"
msgid "When you buy fair trade products, producers in developing countries are paid an higher and fairer price, which helps them improve and sustain higher social and often environmental standards."
msgstr "Quand vous achetez des produits du commerce équitable, les producteurs dans les pays en développement sont payés un prix plus haut et plus équitable, ce qui les aide à atteindre des plus hauts standards sociaux et environnementaux et à les conserver."

msgctxt "attribute_group_nutritional_quality_name"
msgid "Nutritional quality"
msgstr "Qualité nutritionnelle"

msgctxt "attribute_nutriscore_name"
msgid "Nutri-Score"
msgstr "Nutri-Score"

msgctxt "attribute_nutriscore_setting_name"
msgid "Good nutritional quality (Nutri-Score)"
msgstr "Bonne qualité nutritionnelle (Nutri-Score)"

msgctxt "attribute_nutriscore_setting_note"
msgid "The Nutri-Score is computed and can be taken into account for all products, even if is not displayed on the packaging."
msgstr "Le Nutri-Score est calculé et peut être pris en compte pour tous les produits, même s'il n'est pas affiché sur l'emballage."

# keep %s, it will be replaced by the letter A, B, C, D or E
msgctxt "attribute_nutriscore_grade_title"
msgid "Nutri-Score %s"
msgstr "Nutri-Score %s"

msgctxt "attribute_nutriscore_unknown_title"
msgid "Nutri-Score unknown"
msgstr "Nutri-Score inconnu"

msgctxt "attribute_nutriscore_unknown_description_short"
msgid "Missing data to compute the Nutri-Score"
msgstr "Données manquantes pour calculer le Nutri-Score"

msgctxt "attribute_nutriscore_not_applicable_title"
msgid "Nutri-Score not-applicable"
msgstr "Nutri-Score non applicable"

msgctxt "attribute_nutriscore_not_applicable_description_short"
msgid "Not-applicable for the category"
msgstr "Non applicable pour la catégorie"

# variable names between { } must not be translated
msgctxt "f_attribute_nutriscore_not_applicable_description"
msgid "Not-applicable for the category: {category}"
msgstr "Non applicable pour la catégorie : {category}"

msgctxt "attribute_nutriscore_a_description_short"
msgid "Very good nutritional quality"
msgstr "Très bonne qualité nutritionnelle"

msgctxt "attribute_nutriscore_b_description_short"
msgid "Good nutritional quality"
msgstr "Bonne qualité nutritionnelle"

msgctxt "attribute_nutriscore_c_description_short"
msgid "Average nutritional quality"
msgstr "Qualité nutritionnelle moyenne"

# lower: translate to "less good" in some languages (e.g. French: "Moins bonne qualité nutritionnelle")
msgctxt "attribute_nutriscore_d_description_short"
msgid "Lower nutritional quality"
msgstr "Moins bonne qualité nutritionnelle"

# lower: translate to "less good" in some languages (e.g. French: "Moins bonne qualité nutritionnelle")
msgctxt "attribute_nutriscore_e_description_short"
msgid "Lower nutritional quality"
msgstr "Moins bonne qualité nutritionnelle"

msgctxt "attribute_group_processing_name"
msgid "Food processing"
msgstr "Transformation des aliments"

msgctxt "attribute_nova_name"
msgid "NOVA group"
msgstr "Groupe NOVA"

msgctxt "attribute_nova_unknown_title"
msgid "NOVA not computed"
msgstr "NOVA non calculé"

msgctxt "attribute_nova_unknown_description_short"
msgid "Food processing level unknown"
msgstr "Degré de transformation des aliments inconnu"

msgctxt "attribute_nova_setting_name"
msgid "No or little food processing (NOVA group)"
msgstr "Pas ou peu de transformation des aliments (groupe NOVA)"

# keep %s, it will be replaced by the group 1, 2, 3 or 4
msgctxt "attribute_nova_group_title"
msgid "NOVA %s"
msgstr "NOVA %s"

msgctxt "attribute_nova_1_description_short"
msgid "Unprocessed or minimally processed foods"
msgstr "Aliments non transformés ou minimalement transformés"

msgctxt "attribute_nova_2_description_short"
msgid "Processed culinary ingredients"
msgstr "Ingrédients culinaires transformés"

msgctxt "attribute_nova_3_description_short"
msgid "Processed foods"
msgstr "Aliments transformés"

msgctxt "attribute_nova_4_description_short"
msgid "Ultra-processed foods"
msgstr "Aliments ultra-transformés"

msgctxt "attribute_nova_4_1_marker"
msgid "1 ultra-processing marker"
msgstr "1 marqueur d'ultra-transformation"

# variable names between { } must not be translated
msgctxt "f_attribute_nova_4_markers"
msgid "{number} ultra-processing markers"
msgstr "{number} marqueurs d'ultra-transformation"

msgctxt "export_product_page"
msgid "Export product to public database"
msgstr "Exporter le produit vers la base de données publique"

msgctxt "no_products_to_export"
msgid "No products to export."
msgstr "Aucun produit à exporter."

msgctxt "query_filter"
msgid "Query filter"
msgstr "Filtre de requête"

msgctxt "nova_group_producer"
msgid "NOVA group"
msgstr "Groupe NOVA"

msgctxt "error_unknown_org"
msgid "Unknown organization."
msgstr "Organisation inconnue."

msgctxt "error_unknown_user"
msgid "Unknown user."
msgstr "Utilisateur inconnu."

msgctxt "attribute_low_salt_setting_note"
msgid "The salt level is taken into account by the Nutri-Score. Use this setting only if you are specifically on a low salt diet."
msgstr "Le niveau de sel est pris en compte par le Nutri-Score. Utilisez ce paramètre uniquement si vous suivez un régime pauvre en sel."

msgctxt "attribute_low_sugars_setting_note"
msgid "The sugars level is taken into account by the Nutri-Score. Use this setting only if you are specifically on a low sugars diet."
msgstr "Le taux de sucres est pris en compte par le Nutri-Score. Utilisez ce paramètre uniquement si vous suivez un régime alimentaire faible en sucres."

msgctxt "attribute_low_fat_setting_note"
msgid "The fat level is taken into account by the Nutri-Score. Use this setting only if you are specifically on a low fat diet."
msgstr "Le taux de graisse est pris en compte par le Nutri-Score. Utilisez ce paramètre uniquement si vous suivez un régime alimentaire faible en gras."

msgctxt "attribute_low_saturated_fat_setting_note"
msgid "The saturated fat level is taken into account by the Nutri-Score. Use this setting only if you are specifically on a low saturated fat diet."
msgstr "Le taux d'acides gras saturés est pris en compte par le Nutri-Score. Utilisez ce paramètre uniquement si vous suivez un régime alimentaire faible en acides gras saturés."

msgctxt "attribute_group_allergens_name"
msgid "Allergens"
msgstr "Allergènes"

msgctxt "attribute_group_allergens_warning"
msgid "There is always a possibility that data about allergens may be missing, incomplete, incorrect or that the product's composition has changed. If you are allergic, always check the information on the actual product packaging."
msgstr "Il est toujours possible que les données sur les allergènes soient manquantes, incomplètes, incorrectes ou que la composition du produit ait changé. Si vous êtes allergique, vérifiez toujours les informations sur l'emballage réel du produit."

msgctxt "attribute_additives_name"
msgid "Additives"
msgstr "Additifs"

msgctxt "attribute_additives_setting_name"
msgid "No or few additives"
msgstr "Pas ou peu d'additifs"

msgctxt "attribute_additives_setting_note"
msgid "Additives are markers of food processing, and excess consumption of some of them have undesirable health impacts."
msgstr "Les additifs sont des marqueurs de l'ultra transformation des aliments et une consommation excessive de certains d'entre eux peut avoir des effets indésirables sur la santé."

msgctxt "attribute_additives_unknown_title"
msgid "Additives not computed"
msgstr "Additifs non calculés"

msgctxt "preference_not_important"
msgid "Not important"
msgstr "Pas important"

msgctxt "preference_important"
msgid "Important"
msgstr "Important"

msgctxt "preference_very_important"
msgid "Very important"
msgstr "Très important"

msgctxt "preference_mandatory"
msgid "Mandatory"
msgstr "Obligatoire"

msgctxt "packaging_alt"
msgid "Recycling instructions and/or packaging information"
msgstr "Instruction de recyclage et/ou informations d'emballage"

msgctxt "image_packaging"
msgid "Recycling instructions and/or packaging information picture"
msgstr "Image d'instructions de recyclage et/ou information d'emballage"

msgctxt "image_packaging_url"
msgid "Link to recycling instructions and/or packaging information photo"
msgstr "Lien vers la photo des instructions de recyclage et/ou d'information d'emballage"

# Do not translate the file name
msgctxt "import_photos_format_packaging"
msgid "3001234567890.packaging_es.jpg: recycling instructions in Spanish."
msgstr "3001234567890.packaging_fr.jpg: instructions de recyclage en français."

msgctxt "packaging_text"
msgid "Recycling instructions and/or packaging information"
msgstr "Instruction de recyclage et/ou informations d'emballage"

msgctxt "packaging_text_example"
msgid "1 plastic film to discard, 1 FSC carboard box to recycle, 6 1.5L transparent PET plastic bottles to recycle, 6 colored opaque plastic caps, 12 33cl aluminium cans"
msgstr "1 film plastique à jeter, 1 boîte en carton FSC à recycler, 6 bouteilles en plastique transparent PET de 1,5 L à recycler, 6 bouchons en plastique de couleur opaques, 12 canettes en aluminium de 33 cl"

msgctxt "packaging_text_note"
msgid "List all packaging parts separated by a comma or line feed, with their amount (e.g. 1 or 6) type (e.g. bottle, box, can), material (e.g. plastic, metal, aluminium) and if available their size (e.g. 33cl) and recycling instructions."
msgstr "Lister toutes les parties de l'emballage séparées par une virgule ou un retour à la ligne, avec leur quantité (ex : 1 ou 6), leur type (ex : bouteille, boîte, canette), le matériau (ex : plastique, métal, aluminium), et si possible leur taille (ex: 33cl) ainsi que les instructions de recyclage."

msgctxt "packaging_text_note_2"
msgid "Try to be as specific as possible. For plastic, please indicate if it is opaque or transparent, colored, PET or PEHD."
msgstr "Essayez d'être aussi précis que possible. Pour le plastique, merci d'indiquer s'il est opaque ou transparent, coloré, PET ou PEHD."

msgctxt "packaging_text_note_3"
msgid "Data from this field will be combined with any data provided for each packaging part. It is possible to provide one or the other, or both."
msgstr "Les données de ce champ seront combinées avec toutes les données fournies pour chaque partie de l'emballage. Il est possible de fournir l'un ou l'autre, ou les deux."

msgctxt "product_js_extract_packaging"
msgid "Extract the recycling instructions and/or packaging information from the picture"
msgstr "Extraire les instructions de recyclage et/ou les informations d'emballage depuis l'image"

msgctxt "product_js_extracted_packaging_nok"
msgid "Recycling instructions and/or packaging information text could not be extracted. Try with a sharper image, with higher resolution or a better framing of the text."
msgstr "Les instructions de recyclage et/ou d'informations d'emballage n'ont pas pu être extraites. Essayez avec une image moins floue, de plus haute résolution, ou un meilleur cadrage du texte."

msgctxt "product_js_extracted_packaging_ok"
msgid "Recycling instructions and/or packaging information text has been extracted. Text recognition is not perfect, so please check the text below and correct errors if needed."
msgstr "Les instructions de recyclage et/ou informations d'emballage ont été extraites. La reconnaissance de texte n'est pas parfaite, veuillez vérifier le texte ci-dessous et corrigez les erreurs si nécessaire."

msgctxt "product_js_extracting_packaging"
msgid "Extracting recycling instructions and/or packaging information"
msgstr "Extraction en cours des instructions de recyclage et/ou informations d'emballage"

msgctxt "attribute_group_environment_name"
msgid "Environment"
msgstr "Environnement"

msgctxt "attribute_environmental_score_name"
msgid "Green-Score"
msgstr "Green-Score"

msgctxt "attribute_environmental_score_setting_name"
msgid "Low environmental impact (Green-Score)"
msgstr "Faible impact environnemental (Green-Score)"

msgctxt "attribute_environmental_score_setting_note"
msgid "The Green-Score is an environmental score (environmental_score) from A to E which makes it easy to compare the impact of food products on the environment."
msgstr "Le Green-Score est un score environnemental (écoscore) de A à E qui permet de comparer facilement l'impact des produits alimentaires sur l'environnement."

# Note: the Eco-Score is renamed to Green-Score, but we keep the ecoscore identifier as it is stored in clients
msgctxt "attribute_ecoscore_name"
msgid "Green-Score"
msgstr "Green-Score"

msgctxt "attribute_ecoscore_setting_name"
msgid "Low environmental impact (Green-Score)"
msgstr "Faible impact environnemental (Green-Score)"

msgctxt "attribute_ecoscore_setting_note"
msgid "The Green-Score is an environmental score from A to E which makes it easy to compare the impact of food products on the environment."
msgstr "Le Green-Score est un score environnemental (écoscore) de A à E qui permet de comparer facilement l'impact des produits alimentaires sur l'environnement."

# keep %s, it will be replaced by the letter A+, A, B, C, D, E or F
msgctxt "attribute_environmental_score_grade_title"
msgid "Green-Score %s"
msgstr "Green-Score %s"

msgctxt "attribute_environmental_score_a_plus_description_short"
msgid "Very low environmental impact"
msgstr "Très faible impact environnemental"

msgctxt "attribute_environmental_score_a_description_short"
msgid "Very low environmental impact"
msgstr "Très faible impact environnemental"

msgctxt "attribute_environmental_score_b_description_short"
msgid "Low environmental impact"
msgstr "Faible impact environnemental"

msgctxt "attribute_environmental_score_c_description_short"
msgid "Moderate environmental impact"
msgstr "Impact modéré sur l'environnement"

msgctxt "attribute_environmental_score_d_description_short"
msgid "High environmental impact"
msgstr "Impact environnemental élevé"

msgctxt "attribute_environmental_score_e_description_short"
msgid "Very high environmental impact"
msgstr "Impact environnemental très élevé"

msgctxt "attribute_environmental_score_f_description_short"
msgid "Very high environmental impact"
msgstr "Impact environnemental très élevé"

# keep the %s, it will be replaced by an allergen
msgctxt "contains_s"
msgid "Contains: %s"
msgstr "Contient : %s"

# keep the %s, it will be replaced by an allergen
msgctxt "may_contain_s"
msgid "May contain: %s"
msgstr "Peut contenir : %s"

# keep the %s, it will be replaced by an allergen
msgctxt "does_not_contain_s"
msgid "Does not contain: %s"
msgstr "Ne contient pas : %s"

# keep the %s, it will be replaced by an allergen
msgctxt "without_s"
msgid "Without %s"
msgstr "Sans %s"

msgctxt "owners_p"
msgid "owners"
msgstr "propriétaires"

msgctxt "owners_s"
msgid "owner"
msgstr "propriétaire"

msgctxt "org_profile_description"
msgid "You can provide information about your company that will be displayed in your organization profile."
msgstr "Vous pouvez fournir des informations sur votre entreprise qui seront affichées dans le profil de votre organisation."

msgctxt "org_profile_description_2"
msgid "Some of the information like the customer service contact information may also be displayed directly on pages for your products."
msgstr "Certaines informations telles que les coordonnées du service client peuvent également être affichées directement sur les pages de vos produits."

msgctxt "org_name"
msgid "Name"
msgstr "Nom"

msgctxt "org_link"
msgid "Link to the official web site"
msgstr "Lien vers le site Web officiel"

msgctxt "org_customer_service"
msgid "Customer service"
msgstr "Service consommateur"

msgctxt "org_customer_service_description"
msgid "Customer service information is public and can be shown on the Open Food Facts web site and apps."
msgstr "Les informations sur le service client sont publiques et peuvent être affichées sur le site Web et les applications d'Open Food Facts."

msgctxt "org_customer_service_note"
msgid "All fields are optional."
msgstr "Tous les champs sont optionnels."

msgctxt "org_commercial_service"
msgid "Commercial service"
msgstr "Service commercial"

msgctxt "org_commercial_service_description"
msgid "Commercial service information is only shown in the organization profile."
msgstr "Les informations sur le service commercial sont uniquement affichées dans le profil de l'organisation."

msgctxt "contact_name"
msgid "Name"
msgstr "Nom"

msgctxt "contact_address"
msgid "Address"
msgstr "Adresse"

msgctxt "contact_phone"
msgid "Phone number"
msgstr "N° de téléphone"

msgctxt "contact_email"
msgid "e-mail address"
msgstr "Adresse e-mail"

msgctxt "contact_link"
msgid "Contact form link"
msgstr "Lien vers le formulaire de contact"

msgctxt "contact_info"
msgid "Other information"
msgstr "Autres informations"

msgctxt "contact_info_note"
msgid "e.g. opening times"
msgstr "par exemple les heures d'ouverture"

msgctxt "error_org_does_not_exist"
msgid "The organization was not found."
msgstr "L'organisation n'a pas été trouvée."

msgctxt "error_missing_org_name"
msgid "The organization name is missing."
msgstr "Le nom de l'organisation est manquant."

msgctxt "edit_org_title"
msgid "Organization profile"
msgstr "Profil de l’organisation"

msgctxt "edit_org_result"
msgid "The organization profile has been updated."
msgstr "Le profil de l'organisation a été mis à jour."

msgctxt "delete_org"
msgid "Delete the organization"
msgstr "Supprimer l'organisation"

msgctxt "official_site"
msgid "Official site"
msgstr "Site officiel"

msgctxt "organization_members"
msgid "Organization Members"
msgstr "Membres de l'organisation"

msgctxt "number_of_members"
msgid "Number of Members"
msgstr "Nombre de membres"

msgctxt "contact_form"
msgid "Contact form"
msgstr "Formulaire de contact"

msgctxt "edit_org_profile"
msgid "Edit your organization profile"
msgstr "Modifier le profil de votre organisation"

msgctxt "edit_user_profile"
msgid "Edit your user profile"
msgstr "Modifier votre profil utilisateur"

msgctxt "attribute_group_ingredients_analysis_name"
msgid "Ingredients"
msgstr "Ingrédients"

# keep the %s, it will be replaced by an allergen
msgctxt "presence_unknown_s"
msgid "Presence unknown: %s"
msgstr "Présence inconnue : %s"

msgctxt "environmental_impact"
msgid "Environmental impact"
msgstr "Impact environnemental"

# Numerical score for the Green-Score (do not translate Green-Score)
msgctxt "environmental_score_score"
msgid "Green-Score score"
msgstr "Score Green-Score"

# Letter grade from A to E for the Green-Score (do not translate Green-Score)
msgctxt "environmental_score_grade"
msgid "Green-Score grade"
msgstr "Note Green-Score"

# do not translate Green-Score
msgctxt "environmental_score_calculation_details"
msgid "Details of the calculation of the Green-Score"
msgstr "Détails du calcul du Green-Score"

# do not translate Green-Score
msgctxt "environmental_score_information"
msgid "Information about the Green-Score"
msgstr "Information sur le Green-Score"

msgctxt "preferences_currently_selected_preferences"
msgid "Currently selected preferences"
msgstr "Préférences actuellement sélectionnées"

msgctxt "preferences_locally_saved"
msgid "Your preferences are kept in your browser and never sent to Open Food Facts or anyone else."
msgstr "Vos préférences sont conservées dans votre navigateur et ne sont jamais envoyées à Open Food Facts ou à qui que ce soit d'autre."

msgctxt "preferences_edit_your_preferences"
msgid "Edit your preferences"
msgstr "Modifier vos préférences"

msgctxt "preferences_your_preferences"
msgid "Your preferences"
msgstr "Vos préférences"

# used in phrases like "salt in unknown quantity"
msgctxt "unknown_quantity"
msgid "unknown quantity"
msgstr "quantité inconnue"

msgctxt "missing_ingredients_list"
msgid "Missing ingredients list"
msgstr "Liste des ingrédients manquante"

msgctxt "missing_nutrition_facts"
msgid "Missing nutrition facts"
msgstr "Données nutritionnelles manquantes"

msgctxt "ecoscore_p"
msgid "Green-Score"
msgstr "Green-Score"

msgctxt "ecoscore_s"
msgid "Green-Score"
msgstr "Green-Score"

msgctxt "environmental_score_p"
msgid "Green-Score"
msgstr "Green-Score"

msgctxt "environmental_score_s"
msgid "Green-Score"
msgstr "Green-Score"

msgctxt "misc_p"
msgid "Miscellaneous"
msgstr "Divers"

msgctxt "misc_s"
msgid "Miscellaneous"
msgstr "Divers"

msgctxt "packaging_parts"
msgid "Packaging parts"
msgstr "Elements d'emballage"

# A short name for a physical piece of packaging (e.g. in English, "packaging" instead of "packaging part"). Used with a number (e.g. "Packaging 1" to identify a packaging part)
msgctxt "packaging_part_short"
msgid "Packaging"
msgstr "Emballage"

# Number of packaging parts
msgctxt "packaging_number"
msgid "Number"
msgstr "Nombre"

msgctxt "packaging_shape"
msgid "Shape"
msgstr "Forme"

msgctxt "packaging_quantity"
msgid "Quantity contained"
msgstr "Quantité contenue"

msgctxt "packaging_material"
msgid "Material"
msgstr "Matière"

msgctxt "packaging_recycling"
msgid "Recycling"
msgstr "Recyclage"

msgctxt "products_on_this_page_are_sorted_according_to_your_preferences"
msgid "Products on this page are sorted according to your preferences:"
msgstr "Les produits sur cette page sont triés selon vos préférences :"

msgctxt "choose_which_information_you_prefer_to_see_first"
msgid "Choose which information you prefer to see first."
msgstr "Choisissez quelles informations vous préférez voir en premier."

msgctxt "see_your_preferences"
msgid "See your preferences"
msgstr "Voir vos préférences"

msgctxt "delete_all_preferences"
msgid "Delete all preferences"
msgstr "Supprimer toutes les préférences"

msgctxt "products_are_being_loaded_please_wait"
msgid "Products are being loaded, please wait."
msgstr "Produits en cours de chargement, veuillez patienter."

msgctxt "products_match_all"
msgid "All products"
msgstr "Tous les produits"

msgctxt "products_match_yes"
msgid "Products that match your preferences"
msgstr "Produits qui correspondent à vos préférences"

msgctxt "products_match_no"
msgid "Products that do not match your preferences"
msgstr "Produits qui ne correspondent pas à vos préférences"

msgctxt "products_match_unknown"
msgid "Products for which we currently miss data to determine if they match your preferences"
msgstr "Produits pour lesquels nous manquons actuellement de données pour déterminer s'ils correspondent à vos préférences"

msgctxt "forest_footprint"
msgid "Forest footprint"
msgstr "Empreinte forêt"

msgctxt "ingredients_requiring_soy"
msgid "Ingredients requiring soy"
msgstr "Ingrédients nécessitant du soja"

msgctxt "type"
msgid "Type"
msgstr "Type"

msgctxt "processing_factor"
msgid "Processing factor"
msgstr "Facteur de transformation"

msgctxt "soy_feed_factor"
msgid "Soy feed factor"
msgstr "Facteur de l'alimentation au soja"

msgctxt "soy_yield"
msgid "Soy yield"
msgstr "Rendement du soja"

msgctxt "deforestation_risk"
msgid "Deforestation risk"
msgstr "Risque de déforestation"

msgctxt "total_forest_footprint"
msgid "Total forest footprint"
msgstr "Empreinte forêt totale"

msgctxt "square_meters_per_kg_of_food"
msgid "m² per kg of food"
msgstr "m² par kg d'aliment"

msgctxt "percent_of_food_after_processing"
msgid "% of food after processing"
msgstr "% d'aliments après transformation"

msgctxt "kg_of_soy_per_kg_of_food"
msgid "kg of soy per kg of food"
msgstr "kg de soja par kg d'aliment"

msgctxt "kg_of_soy_per_square_meter"
msgid "kg of soy per m²"
msgstr "kg de soja par m²"

msgctxt "percent_in_product"
msgid "% in product"
msgstr "% dans le produit"

msgctxt "forest_footprint_calculation_details"
msgid "Details of the calculation of the forest footprint"
msgstr "Détails du calcul de l'empreinte forêt"

msgctxt "you_are_on_the_public_database"
msgid "You are on the public database."
msgstr "Vous êtes sur la base publique."

msgctxt "manage_your_products_on_the_producers_platform"
msgid "Manage your products on the platform for producers"
msgstr "Gérez vos produits sur la plateforme pour les producteurs"

msgctxt "number_of_products_with_changes_since_last_export"
msgid "Number of products with changes since last export"
msgstr "Nombre de produits avec des modifications depuis le dernier export"

msgctxt "number_of_products_withdrawn_from_the_market_since_last_export"
msgid "Number of products withdrawn from the market since last export"
msgstr "Nombre de produits retirés du marché depuis le dernier export"

msgctxt "only_export_products_with_changes"
msgid "Only export products with changes"
msgstr "Exporter seulement les produits avec modifications"

msgctxt "product_edits_by_producers"
msgid "Is this your product? If it is, please use our free platform for producers to update it."
msgstr "Est-ce votre produit ? Si c'est le cas, merci d'utiliser notre plateforme gratuite pour les producteurs pour le mettre à jour."

msgctxt "product_edits_by_producers_platform"
msgid "We encourage manufacturers to add or change data and photos for their products through our free platform for producers so that they can be marked as official and protected from changes by others."
msgstr "Nous encourageons les fabricants à ajouter ou modifier des données et des photos pour leurs produits via notre plateforme gratuite pour les producteurs afin qu'ils puissent être marqués comme officiels et protégés contre les modifications par d'autres."

msgctxt "product_edits_by_producers_import"
msgid "The platform makes it easy to import product data and photos with an Excel or CSV file in any format."
msgstr "La plateforme permet d'importer facilement des données et des photos de produits avec un fichier Excel ou CSV dans n'importe quel format."

msgctxt "product_edits_by_producers_analysis"
msgid "The platform also provides in-depth analysis of the products."
msgstr "La plate-forme fournit également une analyse approfondie des produits."

# It = the platform
msgctxt "product_edits_by_producers_indicators"
msgid "It computes indicators such as the Nutri-Score, NOVA, and the Green-Score, and automatically identifies suggestions to improve them (for instance all products that would get a better Nutri-Score grade with a slight composition change)."
msgstr "Elle calcule des indicateurs tels que le Nutri-Score, NOVA et le Green-Score, et identifie automatiquement les suggestions pour les améliorer (par exemple tous les produits qui obtiendraient une meilleure note Nutri-Score avec un léger changement de composition)."

msgctxt "attribute_forest_footprint_name"
msgid "Forest footprint"
msgstr "Empreinte forêt"

msgctxt "attribute_forest_footprint_setting_name"
msgid "Low risk of deforestation (Forest footprint)"
msgstr "Faible risque de déforestation (Empreinte forêt)"

msgctxt "attribute_forest_footprint_setting_note"
msgid "The forest footprint corresponds to the risk of deforestation associated with its ingredients."
msgstr "L'empreinte forêt correspond au risque de déforestation associé à ses ingrédients."

msgctxt "attribute_forest_footprint_a_title"
msgid "Very small forest footprint"
msgstr "Très petite empreinte forêt"

msgctxt "attribute_forest_footprint_b_title"
msgid "Small forest footprint"
msgstr "Petite empreinte forêt"

msgctxt "attribute_forest_footprint_c_title"
msgid "Medium forest footprint"
msgstr "Empreinte forêt moyenne"

msgctxt "attribute_forest_footprint_d_title"
msgid "Large forest footprint"
msgstr "Grande empreinte forêt"

msgctxt "attribute_forest_footprint_e_title"
msgid "Very large forest footprint"
msgstr "Très grande empreinte forêt"

msgctxt "attribute_forest_footprint_not_computed_title"
msgid "Forest footprint not computed"
msgstr "Empreinte forêt non calculée"

msgctxt "attribute_forest_footprint_a_description_short"
msgid "Almost no risk of deforestation"
msgstr "Pas de risque de déforestation"

msgctxt "attribute_forest_footprint_b_description_short"
msgid "Low risk of deforestation"
msgstr "Faible risque de déforestation"

msgctxt "attribute_forest_footprint_c_description_short"
msgid "Moderate risk of deforestation"
msgstr "Risque modéré de déforestation"

msgctxt "attribute_forest_footprint_d_description_short"
msgid "High risk of deforestation"
msgstr "Haut risque de déforestation"

msgctxt "attribute_forest_footprint_e_description_short"
msgid "Very high risk of deforestation"
msgstr "Très haut risque de déforestation"

msgctxt "attribute_forest_footprint_not_computed_description_short"
msgid "Currently only for products with chicken or eggs"
msgstr "Pour l'instant seulement pour les produits avec du poulet ou des oeufs"

msgctxt "classify_products_according_to_your_preferences"
msgid "Classify products according to your preferences"
msgstr "Classer les produits suivant vos préférences"

# %d will be replaced by the number of products
msgctxt "classify_the_d_products_below_according_to_your_preferences"
msgid "Classify the %d products below according to your preferences"
msgstr "Classer les %d produits ci-dessous suivant vos préférences"

msgctxt "sort_by_popularity"
msgid "Most scanned products"
msgstr "Produits les plus scannés"

msgctxt "sort_by_nutriscore_score"
msgid "Products with the best Nutri-Score"
msgstr "Produits avec le meilleur Nutri-Score"

msgctxt "sort_by_environmental_score_score"
msgid "Products with the best Green-Score"
msgstr "Produits avec le meilleur Green-Score"

msgctxt "sort_by_created_t"
msgid "Recently added products"
msgstr "Produits récemment ajoutés"

msgctxt "sort_by_last_modified_t"
msgid "Recently modified products"
msgstr "Produits récemment modifiés"

# %d will be replaced by the number of products
msgctxt "d_products_per_page"
msgid "%d products per page"
msgstr "%d produits par page"

msgctxt "not_applicable"
msgid "Not applicable"
msgstr "Non applicable"

msgctxt "abbreviated_product_name"
msgid "Abbreviated product name"
msgstr "Nom abrégé du produit"

msgctxt "abbreviated_product_name_note"
msgid "Product name with abbreviations shown on receipts"
msgstr "Nom du produit avec des abbréviations figurant sur les tickets de caisse"

msgctxt "footer_vision"
msgid "Vision, Mission, Values and Programs"
msgstr "Vision, mission, valeurs et programmes"

# Do not translate
msgctxt "footer_vision_link"
msgid "https://world.openfoodfacts.org/open-food-facts-vision-mission-values-and-programs"
msgstr "https://world.openfoodfacts.org/open-food-facts-vision-mission-values-and-programs"

msgctxt "forgotten_password"
msgid "Forgotten password?"
msgstr "Mot de passe oublié ?"

msgctxt "reset_password_error"
msgid "We could not reinitialize your password, please contact us for assistance."
msgstr "Votre mot de passe n'a pas pu être réinitialisé. Veuillez nous contacter pour plus d'assistance."

msgctxt "remove_all_nutrient_values"
msgid "Remove all nutrient values"
msgstr "Supprimer toutes les valeurs nutritives"

msgctxt "delete_user_process"
msgid "User is being deleted. This may take a few minutes."
msgstr "L'utilisateur est en cours de suppression. Cela peut prendre quelques minutes."

msgctxt "attribute_environmental_score_not_applicable_title"
msgid "Green-Score not yet applicable"
msgstr "Green-Score n'est pas encore applicable"

msgctxt "attribute_environmental_score_not_applicable_description_short"
msgid "Not yet applicable for the category"
msgstr "Pas encore applicable pour la catégorie"

# variable names between { } must not be translated
msgctxt "f_attribute_environmental_score_not_applicable_description"
msgid "Not yet applicable for the category: {category}"
msgstr "Pas encore applicable pour la catégorie : {category}"

msgctxt "environmental_score_not_applicable_coming_soon"
msgid "The Green-Score is not yet applicable for this category, but we are working on adding support for it."
msgstr "Le Green-Score n'est pas encore applicable pour cette catégorie, mais nous travaillons à ajouter un support pour cela."

msgctxt "attribute_environmental_score_unknown_title"
msgid "Green-Score not computed"
msgstr "Green-Score non calculé"

msgctxt "attribute_environmental_score_unknown_description_short"
msgid "Unknown environmental impact"
msgstr "Impact environnemental inconnu"

msgctxt "environmental_score_unknown_call_to_help"
msgid "We could not compute the Green-Score of this product as it is missing some data, could you help complete it?"
msgstr "Nous n'avons pas pu calculer le Green-Score de ce produit car il manque certaines données, pourriez-vous nous aider à le compléter ?"

msgctxt "org_list_of_gs1_gln_description"
msgid "GS1 data is automatically associated with an OFF organization identifier that corresponds to the GS1 partyName field. To change the OFF organization identifier, you can directly assign 1 or more GS1 GLN identifiers."
msgstr "Les données GS1 sont automatiquement associées à un identifiant d'organisation OFF qui correspond au champ GS1 partyName. Pour modifier l'identifiant de l'organisation OFF, vous pouvez attribuer directement un ou plusieurs identifiants GS1 GLN."

msgctxt "org_list_of_gs1_gln"
msgid "List of GS1 GLN identifiers to be associated with the organization"
msgstr "Liste des identifiants GS1 GLN à associer à l'organisation"

msgctxt "org_list_of_gs1_gln_note"
msgid "A comma separated list of GS1 GLN identifiers to force the association with this organization."
msgstr "Une liste d'identificateurs GS1 GLN séparés par des virgules pour forcer l'association avec cette organisation."

msgctxt "org_valid_org"
msgid "Validate organization as a real producer."
msgstr "Valider l'organisation en tant que véritable producteur."

msgctxt "org_valid_org_note"
msgid "The organization is verified as a real producer by a human, also creates entry in CRM."
msgstr "L'organisation est vérifiée en tant que producteur réel par un humain, crée également une entrée dans le CRM."

msgctxt "org_enable_manual_export_to_public_platform"
msgid "Enable organization members to manually export product data and photos to the public database."
msgstr "Permettre aux membres de l'organisation d'exporter manuellement les données et les photos des produits vers la base de données publique."

msgctxt "org_enable_manual_export_to_public_platform_note"
msgid "Manual exports can be enabled once the imported data has been reviewed by an administrator."
msgstr "Les exports manuels ne peuvent être activés que lorsque les données importées ont été examinées par un administrateur."

msgctxt "org_activate_automated_daily_export_to_public_platform"
msgid "Activate automated daily exports of product data and photos to the public database."
msgstr "Activez les exports quotidiens automatisés de données produit et de photos vers la base de données publique."

msgctxt "org_activate_automated_daily_export_to_public_platform_note"
msgid "Automated exports should be activated only for organizations that have automated imports (e.g. through Equadis)."
msgstr "Les exports automatisés ne être activés que pour les organisations qui ont des imports automatisés (par exemple via Equadis)."

msgctxt "org_admin"
msgid "Administrator fields"
msgstr "Champs administrateur"

msgctxt "minion_status_inactive"
msgid "Queued"
msgstr "En file d'attente"

msgctxt "minion_status_active"
msgid "In progress"
msgstr "En cours"

msgctxt "minion_status_finished"
msgid "Finished"
msgstr "Terminé"

msgctxt "minion_status_failed"
msgid "Failed"
msgstr "Echoué"

# Export: use a noun and not a verb
msgctxt "export_job_export"
msgid "Export from the producers platform"
msgstr "Exporter depuis la plateforme des producteurs"

# Import: use a noun and not a verb
msgctxt "export_job_import"
msgid "Import to the public database"
msgstr "Importer dans la base de données publique"

# Update: use a noun and not a verb
msgctxt "export_job_status_update"
msgid "Update of the import status on the producers platform"
msgstr "Mise à jour du statut d'import sur la plateforme des producteurs"

msgctxt "export_in_progress"
msgid "The export has been scheduled. This page can be closed."
msgstr "L'export a été planifié. Cette page peut être fermée."

msgctxt "export_products_to_public_database_request_email"
msgid "Your export has been scheduled. You will receive an e-mail once it is finished."
msgstr "Votre export a été planifié. Vous recevrez un courriel dès qu'il sera terminé."

msgctxt "product_page_on_the_public_database"
msgid "Product page on the public database"
msgstr "Page produit sur la base de données publique"

msgctxt "product_does_not_exist_on_the_public_database"
msgid "The product does not exist yet on the public database"
msgstr "Le produit n'existe pas encore dans la base de données publique"

# product updates = updates to multiple products
msgctxt "some_product_updates_have_not_been_published_on_the_public_database"
msgid "Some product updates have not been published on the public database."
msgstr "Certaines mises à jour de produits n'ont pas été publiées dans la base de données publique."

msgctxt "org_do_not_import_codeonline"
msgid "Do not import CodeOnline data."
msgstr "Ne pas importer les données CodeOnline."

msgctxt "overwrite_owner"
msgid "Overwrite products that have a different owner on the public platform. Otherwise, products with a different owner will be skipped."
msgstr "Ecrire sur les produits dont le propriétaire est différent sur la plate-forme publique. Les produits avec un propriétaire différent seront sinon ignorés."

msgctxt "data_source_database"
msgid "Some of the data for the products of %s come from %s."
msgstr "Certaines des informations des produits de %s proviennent de %s."

msgctxt "data_source_database_note_about_the_producers_platform"
msgid "Manufacturers can use the Open Food Facts <a href=\"<producers_platform_url>\">free plaform for producers</a> to access and complete this data, and to obtain reports, analysis and product improvements opportunities (e.g. better Nutri-Score)."
msgstr "Les fabricants peuvent utiliser la <a href=\"<producers_platform_url>\">plateforme gratuite pour les producteurs</a> d'Open Food Facts pour accéder à ces données et les compléter, et obtenir des rapports, analyses et pistes d'améliorations des produits (par exemple meilleur Nutri-Score)."

# variable names between { } must not be translated
msgctxt "f_data_source_database_provider"
msgid "The manufacturer {manufacturer} uses {provider} to automatically transmit data and photos for its products."
msgstr "Le fabricant {manufacturer} utilise {provider} pour transmettre automatiquement des données et des photos pour ses produits."

msgctxt "image_other_type"
msgid "Type of the product photo"
msgstr "Type de la photo du produit"

# do not translate "front, ingredients, nutrition, packaging"
msgctxt "image_other_type_description"
msgid "If you use the same column on multiple lines to provide images URLs for a single product, you can use this field to indicate the type of the image: front, ingredients, nutrition or packaging."
msgstr "Si vous utilisez la même colonne sur plusieurs lignes pour fournir les URL des images d'un même produit, vous pouvez utiliser ce champ pour indiquer le type de l'image : face, ingrédients, nutrition ou emballage."

msgctxt "forest_footprint_one_line_explanation"
msgid "The forest footprint is calculated by taking into account the ingredients whose production requires soybeans, the cultivation of which is linked to deforestation."
msgstr "L'empreinte forêt est calculée en prenant en compte les ingrédients dont l'élaboration nécessite du soja dont la culture est liée à la déforestation."

msgctxt "environmental_score_agribalyse_match_warning"
msgid "The Green-Score can only be calculated if the product has a sufficiently precise category."
msgstr "Le Green-Score ne peut être calculé que si le produit possède une catégorie suffisamment précise."

msgctxt "environmental_score_add_more_precise_category"
msgid "You can modify the product page to add a more precise category."
msgstr "Vous pouvez modifier la fiche produit pour ajouter une catégorie plus précise."

msgctxt "environmental_score_platform_promo"
msgid "If you are the manufacturer of this product, you can send us the information with our <a href=\"https://world.pro.openfoodfacts.org\">free platform for producers</a>."
msgstr "Si vous êtes le fabricant de ce produit, vous pouvez nous transmettre les informations avec notre <a href=\"https://fr.pro.openfoodfacts.org\">plateforme gratuite pour les producteurs</a>."

msgctxt "environmental_score_warning_missing_information"
msgid "Warning: some information necessary to calculate the Green-Score with precision is not provided (see the details of the calculation below)."
msgstr "Avertissement : certaines informations nécessaires pour calculer le Green-Score avec précision ne sont pas indiquées (voir le détail du calcul ci-dessous)."

msgctxt "environmental_score_add_missing_information"
msgid "You can edit the product to add the missing information."
msgstr "Vous pouvez modifier la fiche produit pour ajouter les informations manquantes."

msgctxt "environmental_score_product_category_reference_score"
msgid "Baseline score of the product category"
msgstr "Score de référence de la catégorie du produit"

msgctxt "environmental_score_panel_lca"
msgid "Lifecyle Analysis (LCA)"
msgstr "Analyse de cycle de vie (ACV)"

# do not translate Agribalyse
msgctxt "environmental_score_agribalyse_category"
msgid "Agribalyse category"
msgstr "Catégorie Agribalyse"

msgctxt "environmental_score_category_proxy_match"
msgid "Approximate match with the product category"
msgstr "Correspondance approchée avec la catégorie du produit"

msgctxt "environmental_score_category_exact_match"
msgid "Exact match with the product category"
msgstr "Correspondance exacte avec la catégorie du produit"

msgctxt "environmental_score_pef_environmental_score"
msgid "PEF environmental score"
msgstr "Score environnemental PEF"

msgctxt "environmental_score_incl_climate_change_impact"
msgid "including impact on climate change"
msgstr "dont impact sur le changement climatique"

msgctxt "environmental_score_impact_detail_by_stages"
msgid "Details of the impacts by stages of the life cycle"
msgstr "Détail des impacts par étapes du cycle de vie"

# stage meaning step
msgctxt "environmental_score_stage"
msgid "Stage"
msgstr "Etape"

msgctxt "environmental_score_impact"
msgid "Impact"
msgstr "Impact"

msgctxt "environmental_score_agriculture"
msgid "Agriculture"
msgstr "Agriculture"

msgctxt "environmental_score_processing"
msgid "Processing"
msgstr "Transformation"

msgctxt "environmental_score_packaging"
msgid "Packaging"
msgstr "Emballage"

msgctxt "environmental_score_transportation"
msgid "Transportation"
msgstr "Transport"

msgctxt "environmental_score_distribution"
msgid "Distribution"
msgstr "Distribution"

msgctxt "environmental_score_consumption"
msgid "Consumption"
msgstr "Consommation"

msgctxt "environmental_score_lca_score_out_of_100"
msgid "LCA score out of 100"
msgstr "Score ACV sur 100"

msgctxt "environmental_score_no_agribalyse_category_match"
msgid "No match between product categories and Agribalyse categories."
msgstr "Pas de correspondance entre les catégories du produit et les catégories Agribalyse."

msgctxt "environmental_score_edit_category_to_more_granular"
msgid "You can modify the product page to add a more granular category."
msgstr "Vous pouvez modifier la fiche produit pour ajouter une catégorie plus fine."

msgctxt "environmental_score_additional_bonuses_and_maluses"
msgid "Additional bonuses and maluses"
msgstr "Bonus et malus complémentaires"

msgctxt "environmental_score_production_system"
msgid "Production mode"
msgstr "Mode de production"

msgctxt "environmental_score_no_labels_taken_into_account"
msgid "No labels taken into account for the production system."
msgstr "Pas de labels pris en compte pour le système de production."

msgctxt "environmental_score_please_add_the_labels"
msgid "If this product has a label characterizing the production system (organic, fair trade, Label Rouge, Bleu Blanc Coeur etc.), you can modify the product sheet to add it."
msgstr "Si ce produit a un label caractérisant le système de production (bio, commerce équitable, Label Rouge, Bleu Blanc Coeur etc.), vous pouvez modifier la fiche produit pour l'ajouter."

msgctxt "environmental_score_origins_of_ingredients"
msgid "Origins of ingredients"
msgstr "Origines des ingrédients"

msgctxt "environmental_score_ingredients_not_indicated"
msgid "The origins of the ingredients of this product are not indicated."
msgstr "Les origines des ingrédients de ce produit ne sont pas indiquées."

msgctxt "environmental_score_please_add_the_ingredients"
msgid "If they are indicated on the packaging, you can modify the product sheet and add them."
msgstr "Si elles sont indiquées sur l'emballage, vous pouvez modifier la fiche produit et les ajouter."

msgctxt "environmental_score_environmental_policy"
msgid "Environmental policy"
msgstr "Politique environnementale"

msgctxt "environmental_score_threatened_species"
msgid "Threatened species"
msgstr "Espèces menacées"

msgctxt "environmental_score_ingredients_whose_cultivation_threatens_species"
msgid "Ingredients that threatens species"
msgstr "Ingrédients qui menacent des espèces"

msgctxt "environmental_score_no_species_threatening_ingredients"
msgid "No ingredients that threaten species"
msgstr "Aucun ingrédient qui menace une espèce"

msgctxt "environmental_score_ingredients_unknown"
msgid "The information on the ingredients of this product has not been given."
msgstr "Les informations sur les ingrédients de ce produit ne sont pas indiquées."

msgctxt "environmental_score_edit_for_more_precise_environmental_score"
msgid "For a more precise calculation of the Green-Score, you can edit the product page and add them."
msgstr "Pour un calcul plus précis du Green-Score, vous pouvez modifier la fiche produit et les ajouter."

msgctxt "environmental_score_packaging_ratio"
msgid "ratio"
msgstr "ratio"

msgctxt "environmental_score_packaging_score"
msgid "score"
msgstr "score"

msgctxt "environmental_score_score_of_all_components"
msgid "Score of all components"
msgstr "Score de tous les composants"

msgctxt "environmental_score_no_packaging_information"
msgid "The information about the packaging of this product is not filled in."
msgstr "Les informations sur l'emballage de ce produit ne sont pas indiquées."

msgctxt "environmental_score_unprecise_packaging_information"
msgid "The information about the packaging of this product is not sufficiently precise (exact shapes and materials of all components of the packaging)."
msgstr "Les informations sur l'emballage de ce produit ne sont pas suffisamment précises (formes et matériaux exacts de tous les composants de l'emballage)."

msgctxt "environmental_score_edit_for_more_precise_environmental_score"
msgid "For a more precise calculation of the Green-Score, you can modify the product page and add them."
msgstr "Pour un calcul plus précis du Green-Score, vous pouvez modifier la fiche produit et les ajouter."

msgctxt "environmental_score_final_score"
msgid "Final score"
msgstr "Score final"

msgctxt "environmental_score_lower_the_score_lower_the_impact"
msgid "(the lower the score, the lower the impact)"
msgstr "(plus le score est bas, plus l'impact est faible)"

msgctxt "environmental_score_kg_co2_eq_kg_product"
msgid "kg CO2 eq/kg of product"
msgstr "kg CO2 eq/kg de produit"

# do not translate the link
msgctxt "environmental_score_platform_prompt_environmental_score_modal"
msgid "If you are the manufacturer of this product, you can send us the information with our <a href=\"https://world.pro.openfoodfacts.org\">free platform for producers</a>."
msgstr "Si vous êtes le fabricant de ce produit, vous pouvez nous transmettre les informations avec notre <a href=\"https://fr.pro.openfoodfacts.org\">plateforme gratuite pour les producteurs</a>."

# do not translate Green-Score and the link
msgctxt "environmental_score_description"
msgid "The <a href=\"/green-score\">Green-Score</a> is an experimental score that summarizes the environmental impacts of food products."
msgstr "Le <a href=\"/green-score\">Green-Score</a> est un score expérimental qui synthétise les impacts environnementaux des produits alimentaires."

# do not translate Green-Score
msgctxt "environmental_score_warning_fr"
msgid "The Green-Score formula is subject to change as it is regularly improved to make it more precise."
msgstr "La formule du Green-Score est susceptible d'évoluer car elle est régulièrement améliorée pour la rendre plus précise."

# do not translate Green-Score
msgctxt "environmental_score_warning_international"
msgid "The Green-Score was initially developped for France and it is being extended to other European countries. The Green-Score formula is subject to change as it is regularly improved to make it more precise and better suited to each country."
msgstr "Le Green-Score a été initialement conçu pour la France et est en cours d'extension à d'autres pays européens. La formule du Green-Score est susceptible d'évoluer car elle est régulièrement améliorée pour la rendre plus précise et mieux adaptée à chaque pays."

msgctxt "environmental_score_warning_transportation_world"
msgid "Select a country in order to include the full impact of transportation."
msgstr "Sélectionnez un pays pour inclure l'impact total du transport."

msgctxt "environmental_score_warning_transportation"
msgid "The full impact of transportation to your country is currently unknown."
msgstr "L'impact total du transport sur votre pays est actuellement inconnu."

msgctxt "app_banner_text"
msgid "Scan barcodes to get the Nutri-Score, the Green-Score and more!"
msgstr "Scannez les codes-barres pour obtenir le Nutri-Score, le Green-Score et plus !"

msgctxt "org_gs1_product_name_is_abbreviated"
msgid "GS1 product names for this manufacturer are abbreviated."
msgstr "Les noms de produit GS1 de ce fabricant sont abrégés."

msgctxt "org_gs1_nutrients_are_unprepared"
msgid "GS1 prepared nutrients for this manufacturer are in fact for the product as sold."
msgstr "Les nutriments préparés par ce fabricant sont en réalité pour le produit vendu."

msgctxt "org_gs1_nutrients_are_unprepared_note"
msgid "Check that the manufacturer does not make products that really have nutrients for the prepared product."
msgstr "Vérifiez que le fabricant ne fait pas de produit qui contiennent réellement des nutriments pour le produit préparé."

msgctxt "org_gs1_product_name_is_abbreviated_description"
msgid "Some manufacturers have incorrect values for some fields in GS1. The features below can be used to fix some of them."
msgstr "Certains fabricants ont des valeurs incorrectes pour certains domaines en GS1. Les fonctionnalités si-dessous peuvent être utilisées pour en corriger certaines."

# do not remove %s, it will be replaced with the source name
msgctxt "import_source_string"
msgid "Import data from %s"
msgstr "Importer des données depuis %s"

msgctxt "org_protect_data"
msgid "Protect the data that is provided by the organization."
msgstr "Protège les données fournies par l'organisation."

msgctxt "org_protect_data_note"
msgid "Removing or changing the provided data will be possible only by experimented contributors on the web site."
msgstr "La suppression ou la modification des données fournies pourra être possible qu'avec l'aide de contribueurs expérimentés sur le site web."

msgctxt "environmental_score_packaging_impact_high"
msgid "Packaging with a high impact"
msgstr "Emballage à fort impact"

msgctxt "environmental_score_packaging_impact_medium"
msgid "Packaging with a medium impact"
msgstr "Emballage à impact moyen"

msgctxt "environmental_score_packaging_impact_low"
msgid "Packaging with a low impact"
msgstr "Emballage à faible impact"

msgctxt "environmental_score_packaging_missing_information"
msgid "Missing packaging information for this product"
msgstr "Informations d'emballage manquantes pour ce produit"

msgctxt "environmental_score_origins_of_ingredients_impact_high"
msgid "Origins of ingredients with a high impact"
msgstr "Origines des ingrédients ayant un fort impact"

msgctxt "environmental_score_origins_of_ingredients_impact_medium"
msgid "Origins of ingredients with a medium impact"
msgstr "Origines des ingrédients ayant un impact moyen"

msgctxt "environmental_score_origins_of_ingredients_impact_low"
msgid "Origins of ingredients with a low impact"
msgstr "Origines des ingrédients ayant un faible impact"

msgctxt "environmental_score_origins_of_ingredients_missing_information"
msgid "Missing origins of ingredients information"
msgstr "Informations manquantes sur les origines des ingrédients"

msgctxt "percent_of_ingredients"
msgid "% of ingredients"
msgstr "% d'ingrédients"

# medium as in "medium impact"
msgctxt "medium"
msgid "medium"
msgstr "moyen"

msgctxt "nutrition_grade_fr_tea_bags_note"
msgid "Note: the Nutri-Score of teas and herbal teas corresponds to the product prepared with water only, without sugar or milk."
msgstr "Remarque : le Nutri-Score des thés et tisanes correspond au produit préparé avec de l'eau uniquement, sans sucre ni lait."

msgctxt "g_per_100g"
msgid "%s g / 100 g"
msgstr "%s g / 100 g"

msgctxt "donation_title"
msgid "Important: we need your support!"
msgstr "Important : nous avons besoin de votre soutien !"

msgctxt "donation_text_2023_main"
msgid "Help us make food transparency the norm!"
msgstr "Aidez-nous à faire de la transparence alimentaire la norme !"

msgctxt "donation_text_2023_secondary"
msgid "As a non-profit organization, we depend on your donations to continue informing consumers around the world about what they eat."
msgstr "En tant qu'organisation à but non lucratif, nous dépendons de vos dons pour continuer à informer les consommateurs du monde entier sur ce qu'ils mangent."

msgctxt "donation_text_2023_tertiary"
msgid "The food revolution starts with you!"
msgstr "La révolution alimentaire commence avec vous !"

msgctxt "donation_hook_2024"
msgid "Help us inform millions of consumers around the world about what they eat"
msgstr "Aidez-nous à informer des millions de consommateurs à travers le monde sur ce qu'ils mangent"

msgctxt "donation_title_2024"
msgid "Please give to our 2024 Fundraiser"
msgstr "Merci de contribuer à notre collecte de fonds 2024"

msgctxt "donation_list_2024_main"
msgid "Your donations fund the day-to-day operations of our non-profit association:"
msgstr "Vos dons financent le fonctionnement quotidien de notre association à but non lucratif :"

msgctxt "donation_list_2024_first"
msgid "keeping our database open & available to all,"
msgstr "garder notre base de données ouverte et accessible à tous,"

msgctxt "donation_list_2024_first_sub"
msgid "technical infrastructure (website/mobile app) & a small permanent team"
msgstr "infrastructure technique (site web/application mobile) et une petite équipe permanente"

msgctxt "donation_list_2024_second"
msgid "remain independent of the food industry,"
msgstr "rester indépendant de l'industrie alimentaire,"

msgctxt "donation_list_2024_third"
msgid "engage a community of committed citizens,"
msgstr "mobiliser une communauté de citoyens engagés,"

msgctxt "donation_list_2024_fourth"
msgid "support the advancement of public health research."
msgstr "soutenir l’avancement de la recherche en santé publique."

msgctxt "donation_financial_2024_text"
msgid "Each donation counts! We appreciate your support in bringing further food transparency in the world."
msgstr "Chaque don compte ! Nous apprécions votre soutien pour une plus grande transparence alimentaire dans le monde."

msgctxt "donation_button_2024_text"
msgid "I SUPPORT"
msgstr "JE SOUTIENS"

msgctxt "donation_cta"
msgid "Donate"
msgstr "Faire un don"

msgctxt "environmental_score_production_system_no_labels_with_environmental_benefits"
msgid "No labels with environmental benefits"
msgstr "Pas de labels avec des avantages environnementaux"

msgctxt "environmental_score_production_system_labels_with_environmental_benefits"
msgid "Labels with environmental benefits"
msgstr "Labels avec des avantages environnementaux"

msgctxt "environmental_score_production_system_labels_with_environmental_benefits_high"
msgid "Labels with high environmental benefits"
msgstr "Labels à haut bénéfice environnemental"

msgctxt "environmental_score_production_system_labels_with_environmental_benefits_very_high"
msgid "Labels with very high environmental benefits"
msgstr "Labels à très hauts bénéfices environnementaux"

msgctxt "other"
msgid "Other"
msgstr "Autre"

# statistical mean
msgctxt "mean"
msgid "Mean"
msgstr "Moyenne"

msgctxt "recipes_ingredients_statistics"
msgid "Ingredients statistics for all products"
msgstr "Statistiques des ingrédients pour tous les produits"

msgctxt "recipes_ingredients_for_each_product"
msgid "Ingredients for each product"
msgstr "Ingrédients pour chaque produit"

msgctxt "product_deleted"
msgid "Product deleted."
msgstr "Produit supprimé."

msgctxt "carbon_footprint"
msgid "Carbon footprint"
msgstr "Empreinte carbone"

# variable names between { } must not be translated
msgctxt "f_carbon_footprint_per_100g_of_product"
msgid "{grams} g CO₂e per 100g of product"
msgstr "{grams} g de CO₂e pour 100 g de produit"

# variable names between { } must not be translated
msgctxt "f_carbon_footprint_per_unit"
msgid "{kilograms} kg CO₂e per unit"
msgstr "{kilograms} kg de CO₂e par unité"

msgctxt "average_for_the_category"
msgid "average for the category"
msgstr "moyenne pour la catégorie"

msgctxt "data_source_and_detailed_carbon_impact"
msgid "Data source and detailed carbon impact"
msgstr "Sources de données et impact carbone détaillé"

# variable names between { } must not be translated
msgctxt "f_equal_to_driving_km_in_a_petrol_car"
msgid "Equal to driving {kilometers} km in a petrol car"
msgstr "Équivaut à parcourir {kilometers} km dans une voiture à essence"

msgctxt "source_ademe_agribalyse"
msgid "Source: ADEME Agribalyse Database"
msgstr "Source : Base de données ADEME Agribalyse"

msgctxt "source_ademe_agribalyse_for_category"
msgid "The carbon emission figure comes from ADEME's Agribalyse database, for the category:"
msgstr "Le chiffre d'émission carbone est issu de la base de données Agribalyse de l'ADEME, pour la catégorie :"

msgctxt "environment_card_title"
msgid "Environment"
msgstr "Environnement"

msgctxt "health_card_title"
msgid "Nutrition and health"
msgstr "Alimentation et santé"

msgctxt "contains_palm_oil"
msgid "Contains palm oil"
msgstr "Contient de l'huile de palme"

msgctxt "contains_palm_oil_subtitle"
msgid "Drives deforestation and threatens species such as the orangutan"
msgstr "Stimule la déforestation et menace des espèces telles que l'orang-outan"

msgctxt "contains_palm_oil_description"
msgid "Tropical forests in Asia, Africa and Latin America are destroyed to create and expand oil palm tree plantations. The deforestation contributes to climate change, and it endangers species such as the orangutan, the pigmy elephant and the Sumatran rhino."
msgstr "Les forêts tropicales d'Asie, d'Afrique et d'Amérique latine sont détruites pour créer et étendre les plantations de palmiers à huile. La déforestation contribue au changement climatique et met en danger des espèces telles que l'orang-outan, l'éléphant pygmée et le rhinocéros de Sumatra."

msgctxt "bonus"
msgid "Bonus"
msgstr "Bonus"

msgctxt "malus"
msgid "Malus"
msgstr "Malus"

msgctxt "life_cycle_analysis"
msgid "Life cycle analysis"
msgstr "Analyse du cycle de vie"

msgctxt "environmental_score_bonuses_and_maluses"
msgid "Bonuses and maluses"
msgstr "Bonus et malus"

msgctxt "environmental_score_for_this_product"
msgid "Green-Score for this product"
msgstr "Green-Score pour ce produit"

msgctxt "average_impact_of_the_category"
msgid "Average impact of products of the same category"
msgstr "Impact moyen des produits de la même catégorie"

msgctxt "environmental_score_sum_of_bonuses_and_maluses"
msgid "Sum of bonuses and maluses"
msgstr "Somme des bonus et malus"

msgctxt "environmental_score_sum_of_bonuses_and_maluses_is_capped"
msgid "The sum of bonuses and maluses is capped at +25."
msgstr "La somme des bonus et malus est plafonnée à +25."

msgctxt "environmental_score_lca_score"
msgid "Life cycle analysis score"
msgstr "Score d'analyse du cycle de vie"

msgctxt "impact_for_this_product"
msgid "Impact for this product"
msgstr "Impact pour ce produit"

msgctxt "environmental_score_downgraded_non_recyclable_and_non_biodegradable_materials"
msgid "The score of products with non-recyclable and non-biodegradable packaging materials is capped at 79 (grade B)."
msgstr "Le score des produits avec des matériaux d'emballage non recyclables et non biodégradables est plafonné à 79 (grade B)."

msgctxt "nutriscore_not_applicable"
msgid "Nutri-Score not applicable for this product category."
msgstr "Nutri-Score ne s'applique pas à cette catégorie de produits."

msgctxt "nutriscore_missing_category"
msgid "The category of the product must be specified in order to compute the Nutri-Score."
msgstr "La catégorie du produit doit être spécifiée afin de calculer le Nutri-Score."

msgctxt "nutriscore_missing_nutrition_data"
msgid "The nutrition facts of the product must be specified in order to compute the Nutri-Score."
msgstr "Les données nutritionnelles du produit doivent être spécifiées afin de calculer le Nutri-Score."

msgctxt "nutriscore_missing_nutrition_data_details"
msgid "Missing nutrition facts:"
msgstr "Informations nutritionnelles manquantes :"

msgctxt "nutriscore_missing_category_and_nutrition_data"
msgid "The category and the nutrition facts of the product must be specified in order to compute the Nutri-Score."
msgstr "La catégorie et la valeur nutritionnelle du produit doivent être précisées afin de calculer le Nutri-Score."

msgctxt "health"
msgid "Health"
msgstr "Santé"

msgctxt "contribution_panel_title"
msgid "Contribution"
msgstr "Contribution"

msgctxt "contribution_navigation"
msgid "Contribution"
msgstr "Contribution"

msgctxt "data_quality_errors_panel_title"
msgid "Detected Errors"
msgstr "Erreurs détectées"

msgctxt "data_quality_errors_panel_subtitle"
msgid "Help us improve quality of our data by contributing fixes"
msgstr "Aidez-nous à améliorer la qualité de nos données en apportant des correctifs"

msgctxt "data_quality_warnings_panel_title"
msgid "Potential issues"
msgstr "Problèmes potentiels"

msgctxt "data_quality_warnings_panel_subtitle"
msgid "We have detected some potential issues or potential improvements, could you check if some apply ?"
msgstr "Nous avons détecté des problèmes potentiels ou des améliorations potentielles, pourriez-vous vérifier si certains s'appliquent ?"

msgctxt "data_quality_info_panel_title"
msgid "Data Quality infos"
msgstr "Informations sur la qualité des données"

msgctxt "data_quality_info_panel_subtitle"
msgid "Some infos about data quality on this product"
msgstr "Quelques infos sur la qualité des données sur ce produit"

# will be followed by : and a value. e.g. "Compared to: bananas"
msgctxt "compared_to"
msgid "Compared to"
msgstr "Comparé à"

# name of an activity / a sport
msgctxt "activity_walking"
msgid "Walking"
msgstr "Marche"

# name of an activity / a sport
msgctxt "activity_swimming"
msgid "Swimming"
msgstr "Nage"

# name of an activity / a sport
msgctxt "activity_bicycling"
msgid "Bicycling"
msgstr "Vélo"

# name of an activity / a sport
msgctxt "activity_running"
msgid "Running"
msgstr "Course"

# Don't translate {kj}, it will be replaced by a number
msgctxt "f_energy_per_100g"
msgid "{kj} kJ per 100g"
msgstr "{kj} kJ pour 100g"

# Don't translate {kj}, it will be replaced by a number
msgctxt "f_equal_to_walking_minutes_or_steps"
msgid "Equal to walking {minutes} minutes or {steps} steps"
msgstr "Correspond à {minutes} minutes de marche ou {steps} pas"

# Don't translate {kg} and {lb}, it will be replaced by a number
msgctxt "f_energy_expenditure_for_weight_in_kg_lb"
msgid "Energy expenditure for a person weighting {kg} kg / {lb} lb"
msgstr "Dépenses énergétiques pour une personne pesant {kg} kg / {lb} lb"

msgctxt "nutriscore_missing_category_short"
msgid "Missing category"
msgstr "Catégorie manquante"

msgctxt "nutriscore_missing_nutrition_data_short"
msgid "Missing nutrition facts"
msgstr "Données nutritionnelles manquantes"

msgctxt "nutriscore_missing_category_and_nutrition_data_short"
msgid "Missing category and nutrition facts"
msgstr "Catégorie et informations nutritionnelles manquantes"

msgctxt "recommendation_who_reduce_or_stop_drinking_alcohol_title"
msgid "Reduce or stop drinking alcohol"
msgstr "Réduire ou arrêter de boire de l'alcool"

msgctxt "recommendation_who_reduce_or_stop_drinking_alcohol_subtitle"
msgid "Less is better"
msgstr "Moins c'est mieux"

msgctxt "recommendation_who_reduce_or_stop_drinking_alcohol_text"
msgid "This might not be the answer people want to hear, but there is no safe level for drinking alcohol. Of course there is lower-risk drinking, but WHO does not set particular limits, because the evidence shows that the ideal situation for health is to not drink at all. Alcohol is closely related to around 60 different diagnoses and for almost all there is a close dose–response relationship, so the more you drink, the higher your risk of disease. Less is better."
msgstr "Ce n’est peut-être pas la réponse que vous souhaitez entendre, mais il n’existe pas de consommation d’alcool sans risque. Bien sûr, il est possible de boire à moindre risque, mais l’OMS n’impose pas de limites spécifiques car il est démontré que la solution idéale pour rester en bonne santé est de ne pas boire du tout. L’alcool est étroitement impliqué dans environ 60 diagnostics différents et, dans la quasi-majorité des cas, on observe une étroite relation dose-effet. En d’autres termes, plus vous buvez, plus vous risquez d’être malade. Moins l’on boit, mieux c’est."

# "source" as in "source of the information"
msgctxt "source"
msgid "Source"
msgstr "Source"

# variable names between { } must not be translated
msgctxt "f_app_user"
msgid "A user of the {app_name} app"
msgstr "Un utilisateur de l'application {app_name}"

msgctxt "food_groups_p"
msgid "food groups"
msgstr "groupes d'aliments"

msgctxt "food_groups_s"
msgid "food group"
msgstr "groupe d'aliments"

msgctxt "non_vegan_ingredients"
msgid "Non-vegan ingredients"
msgstr "Ingrédients non végétaliens"

msgctxt "vegan_ingredients"
msgid "No non-vegan ingredients detected"
msgstr "Aucun ingrédient non végétalien détecté"

msgctxt "maybe_vegan_ingredients"
msgid "Ingredients that may not be vegan"
msgstr "Ingrédients qui peuvent ne pas être végétaliens"

msgctxt "attribute_vegan_setting_note"
msgid "To determine whether a product is vegan, we only rely on the list of ingredients."
msgstr "Pour déterminer si un produit est végétalien, nous nous appuyons uniquement sur la liste des ingrédients."

msgctxt "non_vegetarian_ingredients"
msgid "Non-vegetarian ingredients"
msgstr "Ingrédients non végétariens"

msgctxt "vegetarian_ingredients"
msgid "No non-vegetarian ingredients detected"
msgstr "Aucun ingrédient non végétarien détecté"

msgctxt "maybe_vegetarian_ingredients"
msgid "Ingredients that may not be vegetarian"
msgstr "Ingrédients qui peuvent ne pas être végétariens"

msgctxt "attribute_vegetarian_setting_note"
msgid "To determine whether a product is vegetarian, we only rely on the list of ingredients."
msgstr "Pour déterminer si un produit est végétarien, nous nous appuyons uniquement sur la liste des ingrédients."

msgctxt "palm_oil_ingredients"
msgid "Ingredients that contain palm oil"
msgstr "Ingrédients contenant de l'huile de palme"

msgctxt "may_contain_palm_oil_ingredients"
msgid "Ingredients that may contain palm oil"
msgstr "Ingrédients pouvant contenir de l'huile de palme"

msgctxt "palm_oil_free_ingredients"
msgid "No ingredients containing palm oil detected"
msgstr "Aucun ingrédient contenant de l'huile de palme détecté"

msgctxt "attribute_palm_oil_setting_note"
msgid "To determine whether a product contains palm oil, we only rely on the list of ingredients."
msgstr "Pour déterminer si un produit contient de l'huile de palme, nous nous appuyons uniquement sur la liste des ingrédients."

msgctxt "unrecognized_ingredients"
msgid "Unrecognized ingredients"
msgstr "Ingrédients non reconnus"

msgctxt "nova_1_unprocessed_ingredients"
msgid "The product contains only unprocessed or minimally processed ingredients."
msgstr "Le produit ne contient que des ingrédients non transformés ou peu transformés."

# variable names between { } must not be translated
msgctxt "f_nova_markers_for_nova_group"
msgid "Elements that indicate the product is in the {nova_group} group"
msgstr "Éléments qui indiquent que le produit est dans le groupe {nova_group}"

msgctxt "nova_classification_description"
msgid "Food products are classified into 4 groups according to their degree of processing:"
msgstr "Les produits alimentaires sont classés en 4 groupes selon leur degré de transformation :"

msgctxt "nova_classification_how"
msgid "The determination of the group is based on the category of the product and on the ingredients it contains."
msgstr "La détermination du groupe est basée sur la catégorie du produit et sur les ingrédients qu'il contient."

msgctxt "nova_classification_learn_more"
msgid "Learn more about the NOVA classification"
msgstr "En savoir plus sur la classification NOVA"

msgctxt "nova_group_missing_category"
msgid "The category of the product must be specified in order to determine the NOVA group."
msgstr "La catégorie du produit doit être spécifiée pour déterminer le groupe NOVA."

msgctxt "nova_group_missing_ingredients"
msgid "The ingredients of the product must be specified in order to determine the NOVA group."
msgstr "Les ingrédients du produit doivent être spécifiés pour déterminer le groupe NOVA."

msgctxt "nova_group_too_many_unknown_ingredient"
msgid "We could not recognize some of the ingredients and determine the NOVA group."
msgstr "Nous n'avons pas pu reconnaître certains des ingrédients et déterminer le groupe NOVA."

msgctxt "unselect_image"
msgid "Unselect Image"
msgstr "Désélectionner l'image"

msgctxt "nutriscore_learn_more"
msgid "Learn more about the Nutri-Score"
msgstr "En savoir plus sur le Nutri-Score"

msgctxt "environmental_score_learn_more"
msgid "Learn more about the Green-Score"
msgstr "En savoir plus sur le Green-Score"

# The translation needs to be short as it is displayed at the top of small product cards
msgctxt "products_match_very_good_match"
msgid "Very good match"
msgstr "Très compatible"

# The translation needs to be short as it is displayed at the top of small product cards
msgctxt "products_match_good_match"
msgid "Good match"
msgstr "Compatible"

# The translation needs to be short as it is displayed at the top of small product cards
msgctxt "products_match_poor_match"
msgid "Poor match"
msgstr "Peu compatible"

# The translation needs to be short as it is displayed at the top of small product cards
msgctxt "products_match_unknown_match"
msgid "Unknown match"
msgstr "Compatibilité inconnue"

# The translation needs to be short as it is displayed at the top of small product cards
msgctxt "products_match_may_not_match"
msgid "May not match"
msgstr "Compatibilité incertaine"

# The translation needs to be short as it is displayed at the top of small product cards
msgctxt "products_match_does_not_match"
msgid "Does not match"
msgstr "Pas de compatibilité"

msgctxt "reset_preferences"
msgid "Use default preferences"
msgstr "Utiliser les préférences par défaut"

msgctxt "reset_preferences_details"
msgid "Nutri-Score, Green-Score and food processing level (NOVA)"
msgstr "Nutri-Score, Green-Score et niveau de transformation alimentaire (NOVA)"

msgctxt "actions_add_ingredients"
msgid "Could you add the ingredients list?"
msgstr "Pourriez-vous ajouter la liste des ingrédients ?"

msgctxt "actions_to_compute_nutriscore"
msgid "Could you add the information needed to compute the Nutri-Score?"
msgstr "Pourriez-vous ajouter les informations nécessaires pour calculer le Nutri-Score ?"

msgctxt "actions_to_compute_environmental_score"
msgid "Could you add a precise product category so that we can compute the Green-Score?"
msgstr "Pourriez-vous ajouter une catégorie de produit précise afin que nous puissions calculer le Green-Score ?"

msgctxt "action_add_ingredients_text"
msgid "Add the ingredients"
msgstr "Ajouter les ingrédients"

msgctxt "action_add_categories"
msgid "Add a category"
msgstr "Ajouter une catégorie"

msgctxt "action_add_nutrition_facts"
msgid "Add nutrition facts"
msgstr "Ajouter les informations nutritionnelles"

msgctxt "action_add_origins"
msgid "Add the origins of ingredients for this product"
msgstr "Ajouter les origines des ingrédients pour ce produit"

msgctxt "action_add_packaging_image"
msgid "Take a photo of the recycling information"
msgstr "Prendre une photo des informations de recyclage"

msgctxt "action_add_packaging_components"
msgid "Add packaging components"
msgstr "Ajouter des composants d'emballage"

msgctxt "action_add_quantity"
msgid "Add quantity of the product"
msgstr "Ajouter la quantité du produit"

# this is not used yet
msgctxt "action_add_basic_details"
msgid "Add basic details"
msgstr "Ajouter des informations de base"

# this is not used yet
msgctxt "action_add_portion_size"
msgid "Add portion size"
msgstr "Ajouter la taille d'une part"

# this is not used yet
msgctxt "action_add_ingredients_image"
msgid "Take a photo of the ingredients"
msgstr "Prendre une photo des ingrédients"

# this is not used yet
msgctxt "action_add_nutrition_image"
msgid "Take a photo of the nutrition facts"
msgstr "Prendre une photo du tableau nutritionnel"

# this is not used yet
msgctxt "action_refresh_ingredients_image"
msgid "Refresh the photo of the ingredients"
msgstr "Mettre à jour la photo des ingrédients"

# this is not used yet
msgctxt "action_refresh_nutrition_image"
msgid "Refresh the photo of the nutrition facts"
msgstr "Rafraîchir la photo de la valeur nutritionnelles"

# this is not used yet
msgctxt "action_add_packaging_text"
msgid "Extract and check the recycling information"
msgstr "Extraire et vérifier les informations de recyclage"

# this is not used yet
msgctxt "action_add_stores"
msgid "Add the store where you found this product"
msgstr "Ajoutez le magasin où vous avez trouvé ce produit"

# this is not used yet
msgctxt "action_labels"
msgid "Add any label present on this product"
msgstr "Ajouter toutes les étiquettes présente sur ce produit"

# this is not used yet
msgctxt "action_countries"
msgid "Add the country where you found this product"
msgstr "Ajoutez le pays où vous avez trouvé ce produit"

# this is not used yet
msgctxt "action_packager_codes_image"
msgid "Take a photo of traceability codes"
msgstr "Prendre une photo des codes de traçabilité"

# Used as a header for key facts
msgctxt "knowledge_panels_facts"
msgid "What you need to know"
msgstr "Ce que vous devez savoir"

msgctxt "knowledge_panels_recommendation"
msgid "Recommendation"
msgstr "Recommandation"

msgctxt "nutrient_info_salt_risk"
msgid "A high consumption of salt (or sodium) can cause raised blood pressure, which can increase the risk of heart disease and stroke."
msgstr "Une forte consommation de sel (ou de sodium) peut entraîner une augmentation de la pression artérielle, ce qui peut augmenter le risque de maladie cardiaque et d'accident vasculaire cérébral."

msgctxt "nutrient_info_salt_high_blood_pressure"
msgid "Many people who have high blood pressure do not know it, as there are often no symptoms."
msgstr "De nombreuses personnes souffrant d'hypertension ne le savent pas, car il n'y a souvent aucun symptôme."

msgctxt "nutrient_info_salt_high_consumption"
msgid "Most people consume too much salt (on average 9 to 12 grams per day), around twice the recommended maximum level of intake."
msgstr "La plupart des gens consomment trop de sel (en moyenne 9 à 12 grammes par jour), soit environ le double de l'apport maximal recommandé."

msgctxt "nutrient_recommendation_salt_title"
msgid "Limit the consumption of salt and salted food"
msgstr "Limiter la consommation de sel et d'aliments salés"

msgctxt "nutrient_recommendation_salt_cooking_and_table"
msgid "Reduce the quantity of salt used when cooking, and don't salt again at the table."
msgstr "Réduisez la quantité de sel utilisée lors de la cuisson et ne salez plus à table."

msgctxt "nutrient_recommendation_salt_limit_salty_snacks"
msgid "Limit the consumption of salty snacks and choose products with lower salt content."
msgstr "Limitez la consommation de collations salées et choisissez des produits à faible teneur en sel."

msgctxt "nutrient_info_sugars_risk"
msgid "A high consumption of sugar can cause weight gain and tooth decay. It also augments the risk of type 2 diabetes and cardio-vascular diseases."
msgstr "Une forte consommation de sucre peut entraîner une prise de poids et des caries dentaires. Il augmente également le risque de diabète de type 2 et de maladies cardio-vasculaires."

msgctxt "nutrient_recommendation_sugars_title"
msgid "Limit the consumption of sugar and sugary drinks"
msgstr "Limiter la consommation de sucre et de boissons sucrées"

msgctxt "nutrient_recommendation_sugars_drinks"
msgid "Sugary drinks (such as sodas, fruit beverages, and fruit juices and nectars) should be limited as much as possible (no more than 1 glass a day)."
msgstr "Les boissons sucrées (comme les sodas, les boissons aux fruits, les jus et nectars de fruits) doivent être limitées au maximum (pas plus d'un verre par jour)."

msgctxt "nutrient_recommendation_sugars_food"
msgid "Choose products with lower sugar content and reduce the consumption of products with added sugars."
msgstr "Choisissez des produits à faible teneur en sucre et réduisez la consommation de produits avec des sucres ajoutés."

msgctxt "nutrient_info_fat_and_saturated_fat_risk"
msgid "A high consumption of fat, especially saturated fats, can raise cholesterol, which increases the risk of heart diseases."
msgstr "Une consommation élevée de matières grasses, en particulier d'acides gras saturés, peut augmenter le cholestérol, ce qui augmente le risque de maladies cardiaques."

msgctxt "nutrient_recommendation_fat_and_saturated_fat_title"
msgid "Reduce the consumption of fat and saturated fat"
msgstr "Réduire la consommation de matières grasses et d'acides gras saturés"

msgctxt "nutrient_recommendation_fat_and_saturated_fat"
msgid "Choose products with lower fat and saturated fat content."
msgstr "Choisissez des produits à faible teneur en matières grasses et acides gras saturés."

msgctxt "sign_in"
msgid "Sign in"
msgstr "Se connecter"

msgctxt "sign_out"
msgid "Sign out"
msgstr "Se déconnecter"

msgctxt "your_contributions"
msgid "Your contributions"
msgstr "Vos contributions"

msgctxt "products_added"
msgid "Products added"
msgstr "Produits ajoutés"

msgctxt "products_edited"
msgid "Products edited"
msgstr "Produits modifiés"

msgctxt "products_photographed"
msgid "Products photographed"
msgstr "Produits photographiés"

# result of the matching with the user preferences: should ne a noun, not a verb
msgctxt "matching_with_your_preferences"
msgid "Matching with your preferences"
msgstr "Correspondance avec vos préférences"

# HTML tags and variable names between { } must not be translated
msgctxt "f_join_us_on_slack"
msgid "Join us on <a href=\"{url}\">Slack</a>"
msgstr "Rejoignez-nous sur <a href=\"{url}\">Slack</a>"

# HTML tags and variable names between { } must not be translated
msgctxt "f_discover_our_code_of_conduct"
msgid "Discover our <a href=\"{url}\">Code of conduct</a>"
msgstr "Découvrez notre <a href=\"{url}\">Code de conduite</a>"

# {links} must not be translated, it will be replaced by icons and/or text links
msgctxt "f_footer_follow_us_links"
msgid "Follow us: {links}"
msgstr "Suivez-nous : {links}"

# Should be as small as possible, e.g. use "app" instead of "application", don't specify "mobile"
msgctxt "footer_install_the_app_exclamation_mark"
msgid "Install the app!"
msgstr "Installer l'app!"

# HTML tags must not be translated, keep <span id=\"everyday\"> and <span id=\"foods\"> and put them around the corresponding words in the translation
# e.g. in French: Scannez les <span id=\"foods\">aliments</span> de votre <span id=\"everyday\">quotidien</span>
msgctxt "footer_scan_your_everyday_foods"
msgid "Scan your <span id=\"everyday\">everyday</span> <span id=\"foods\">foods</span>"
msgstr "Scannez les <span id=\"foods\">aliments</span> de votre <span id=\"everyday\">quotidien</span>"

msgctxt "nutrition"
msgid "Nutrition"
msgstr "Nutrition"

# Note: "criteria" is plural here. So in French for instance: "Vos critères"
msgctxt "your_criteria"
msgid "Your criteria"
msgstr "Vos critères"

msgctxt "product"
msgid "Product"
msgstr "Produit"

msgctxt "environment"
msgid "Environment"
msgstr "Environnement"

msgctxt "api_result_failure"
msgid "Failure"
msgstr "Échec"

msgctxt "api_result_product_found"
msgid "Product found"
msgstr "Produit trouvé"

msgctxt "api_result_product_not_found"
msgid "Product not found"
msgstr "Produit introuvable"

msgctxt "api_result_product_updated"
msgid "Product updated"
msgstr "Produit mis à jour"

msgctxt "api_message_invalid_api_action"
msgid "Invalid API action"
msgstr "Action API invalide"

msgctxt "api_message_invalid_api_method"
msgid "Invalid API method"
msgstr "Méthode API invalide"

msgctxt "api_message_empty_request_body"
msgid "Empty request body"
msgstr "Le corps de la requête est vide"

msgctxt "api_message_invalid_json_in_request_body"
msgid "Invalid JSON in request body"
msgstr "JSON invalide dans le corps de la requête"

msgctxt "api_message_invalid_code"
msgid "Invalid code"
msgstr "Code invalide"

msgctxt "api_message_invalid_type_must_be_object"
msgid "Invalid type: must be an object"
msgstr "Type invalide : doit être un objet"

msgctxt "api_message_invalid_type_must_be_array"
msgid "Invalid type: must be an array"
msgstr "Type invalide : doit être un tableau"

msgctxt "api_message_invalid_type_must_be_integer"
msgid "Invalid type: must be an integer"
msgstr "Type non valide : doit être un entier"

msgctxt "api_message_invalid_type_must_be_number"
msgid "Invalid type: must be a number"
msgstr "Type non valide : doit être un entier"

msgctxt "api_message_missing_field"
msgid "Missing field"
msgstr "Champ manquant"

msgctxt "api_message_unrecognized_field"
msgid "Unrecognized field"
msgstr "Champ non reconnu"

msgctxt "api_message_unrecognized_value"
msgid "Unrecognized value"
msgstr "Valeur non reconnue"

msgctxt "api_impact_none"
msgid "None"
msgstr "Aucun"

msgctxt "api_impact_warning"
msgid "Warning"
msgstr "Avertissement"

msgctxt "api_impact_failure"
msgid "Failure"
msgstr "Échec"

msgctxt "api_impact_field_ignored"
msgid "Field ignored"
msgstr "Champ ignoré"

msgctxt "api_impact_value_converted"
msgid "Value converted"
msgstr "Valeur convertie"

# Unit = element, not unit of measure
msgctxt "packaging_number_of_units"
msgid "Number of units"
msgstr "Nombre d'éléments"

# Unit = element, not unit of measure
msgctxt "packaging_weight"
msgid "Weight of one empty unit"
msgstr "Poids d'un élément vide"

# Unit = element, not unit of measure
msgctxt "packaging_quantity_per_unit"
msgid "Quantity of product contained per unit"
msgstr "Quantité de produit contenue par élément"

# variable names between { } must not be translated
msgctxt "f_help_categorize_on_hunger_games"
msgid "Help categorize more {title} on Hunger Games"
msgstr "Aidez à classer plus de {title} sur Hunger Games"

msgctxt "packagings_complete"
msgid "All the packaging parts of the product are listed."
msgstr "Tous les éléments de l'emballage du produit sont listés."

msgctxt "api_message_invalid_user_id_and_password"
msgid "Invalid user id and password"
msgstr "Identifiant et mot de passe non valides"

msgctxt "api_message_invalid_value_must_be_0_or_1"
msgid "Invalid value: must be 0 or 1"
msgstr "Valeur invalide : doit être 0 ou 1"

# Unit = element, not unit of measure
msgctxt "packaging_number_of_units_description"
msgid "Enter the number of packaging units of the same shape and material contained in the product."
msgstr "Entrez le nombre d'éléments d'emballage de la même forme et de la même matière contenue dans le produit."

msgctxt "packaging_shape_description"
msgid "Enter the shape name listed in the recycling instructions if they are available, or select a shape."
msgstr "Entrez le nom de la forme indiqué dans les instructions de recyclage si elles sont disponibles, ou sélectionnez une forme."

msgctxt "packaging_material_description"
msgid "Enter the specific material if it can be determined (a material code inside a triangle can often be found on packaging parts), or a generic material (for instance plastic or metal) if you are unsure."
msgstr "Entrez le matériau spécifique s'il peut être déterminé (un code de matériau à l'intérieur d'un triangle peut souvent être trouvé sur les éléments d'emballage), ou un matériau générique (par exemple du plastique ou du métal) si vous n'êtes pas sûr."

msgctxt "packaging_recycling_description"
msgid "Enter recycling instructions only if they are listed on the product."
msgstr "Saisissez les consignes de tri seulement si elles apparaîssent sur le produit."

# Unit = element, not unit of measure
msgctxt "packaging_weight_description"
msgid "Remove any remaining food and wash and dry the packaging part before weighting. If possible, use a scale with 0.1g or 0.01g precision."
msgstr "Enlevez les restes de nourriture et lavez et séchez les éléments d'emballage avant de les peser. Si possible, utilisez une balance avec une précision de 0.1g ou 0.01g."

# Unit = element, not unit of measure
msgctxt "packaging_quantity_per_unit_description"
msgid "Enter the net weight or net volume and indicate the unit (for example g or ml)."
msgstr "Entrez le poids net ou le volume net et indiquez l'unité (par exemple g ou ml)."

msgctxt "import_and_export_products"
msgid "Import and export products"
msgstr "Importer et exporter des produits"

msgctxt "add_products"
msgid "Add products"
msgstr "Ajouter des produits"

# Needs to be short (displayed in a menu)
msgctxt "install_the_app_to_add_products"
msgid "Install the app to add products"
msgstr "Installez l'application pour ajouter des produits"

msgctxt "search_and_analyze_products"
msgid "Search and analyze products"
msgstr "Rechercher et analyser des produits"

msgctxt "resources"
msgid "Resources"
msgstr "Ressources"

msgctxt "pro_platform_user_guide"
msgid "Pro platform user guide"
msgstr "Guide d'utilisation de la plateforme pro"

msgctxt "faq_for_producers"
msgid "FAQ for producers"
msgstr "FAQ pour les Producteurs"

# variable names between { } must not be translated
msgctxt "product_js_enter_value_between_0_and_max"
msgid "Please enter a value between 0 and {max}."
msgstr "Veuillez entrer une valeur entre 0 et {max}."

msgctxt "please_ask_users_create_account_first"
msgid "Please ask the following users to create an Open Food Facts account first:"
msgstr "Veuillez d'abord demander aux utilisateurs suivants de créer un compte Open Food Facts :"

msgctxt "users_added_successfully"
msgid "Users added to the organization successfully:"
msgstr "Utilisateurs ajoutés à l'organisation avec succès :"

msgctxt "product_js_sugars_warning"
msgid "Sugars should not be higher than carbohydrates."
msgstr "Les sucres ne doivent pas être supérieurs aux glucides."

msgctxt "product_js_saturated_fat_warning"
msgid "Saturated fat should not be higher than fat."
msgstr "Les acides gras saturés ne doivent pas être plus élevées que les matières grasses."

msgctxt "packaging_materials"
msgid "Packaging materials"
msgstr "Matériaux d'emballage"

msgctxt "packaging_weight_total"
msgid "Packaging weight"
msgstr "Poids de l'emballage"

msgctxt "packaging_weight_100g"
msgid "Packaging weight per 100 g of product"
msgstr "Poids de l'emballage pour 100 g de produit"

msgctxt "packaging_weight_100g_mean"
msgid "Mean packaging weight per 100 g of product"
msgstr "Poids moyen de l'emballage pour 100 g de produit"

msgctxt "total"
msgid "Total"
msgstr "Total"

msgctxt "packaging_material_products_percent"
msgid "% of products containing the material"
msgstr "% de produits contenant le matériau"

msgctxt "packaging_material_products_percent_main"
msgid "% of products containing mostly the material"
msgstr "% de produits contenant majoritairement la matière"

msgctxt "relative_to_products_containing_the_material"
msgid "for products that contain the material"
msgstr "pour les produits qui contiennent le matériau"

msgctxt "relative_to_products_containing_mostly_the_material"
msgid "for products that contain mostly the material"
msgstr "pour les produits qui contiennent principalement le matériau"

msgctxt "relative_to_all_products"
msgid "relative to all products"
msgstr "par rapport à tous les produits"

msgctxt "preferred_language"
msgid "Preferred Language"
msgstr "Langue préférée"

msgctxt "packagings_n_p"
msgid "Numbers of packaging components"
msgstr "Nombre de composants de l'emballage"

msgctxt "packagings_n_s"
msgid "Number of packaging components"
msgstr "Nombre de composants pour l'emballage"

msgctxt "packagings_materials_all"
msgid "All materials"
msgstr "Tous les matériaux"

msgctxt "weight"
msgid "Weight"
msgstr "Poids"

msgctxt "weight_100g"
msgid "Weight per 100g of product"
msgstr "Poids par 100g de produit"

msgctxt "weight_percent"
msgid "Weight percent"
msgstr "Pourcentage du poids"

msgctxt "nutriscore_component_energy"
msgid "Energy"
msgstr "Énergie"

msgctxt "nutriscore_component_energy_from_saturated_fat"
msgid "Energy from saturated fat"
msgstr "Energie provenant des acides gras saturés"

msgctxt "nutriscore_component_sugars"
msgid "Sugars"
msgstr "Sucres"

msgctxt "nutriscore_component_saturated_fat"
msgid "Saturated fat"
msgstr "Acides gras saturés"

msgctxt "nutriscore_component_saturated_fat_ratio"
msgid "Saturated fat / fat"
msgstr "Acides gras saturés / matières grasses"

msgctxt "nutriscore_component_salt"
msgid "Salt"
msgstr "Sel"

msgctxt "nutriscore_component_non_nutritive_sweeteners"
msgid "Non-nutritive sweeteners"
msgstr "Edulcorants non-nutritifs"

msgctxt "nutriscore_component_fruits_vegetables_legumes"
msgid "Fruits, vegetables and legumes"
msgstr "Fruits, légumes et légumes secs"

msgctxt "nutriscore_component_fiber"
msgid "Fiber"
msgstr "Fibre"

msgctxt "nutriscore_component_proteins"
msgid "Proteins"
msgstr "Protéines"

msgctxt "presence"
msgid "Presence"
msgstr "Présence"

msgctxt "absence"
msgid "Absence"
msgstr "Absence"

msgctxt "nutriscore_is_water"
msgid "This product is considered to be water for the calculation of the Nutri-Score."
msgstr "Ce produit est considéré comme étant de l'eau pour le calcul du Nutri-Score."

msgctxt "nutriscore_is_fat_oil_nuts_seeds"
msgid "This product is considered to be fat, oil, nuts or seeds for the calculation of the Nutri-Score."
msgstr "Ce produit est considéré comme étant une matière grasse, de l'huile, des noix ou des graines pour le calcul du Nutri-Score."

msgctxt "nutriscore_is_cheese"
msgid "This product is considered to be cheese for the calculation of the Nutri-Score."
msgstr "Ce produit est considéré comme étant du fromage pour le calcul du Nutri-Score."

msgctxt "nutriscore_is_red_meat_product"
msgid "This product is considered to be a red meat product for the calculation of the Nutri-Score."
msgstr "Ce produit est considéré comme étant un produit à base de viande rouge pour le calcul du Nutri-Score."

msgctxt "nutriscore_count_proteins_reason_beverage"
msgid "Points for proteins are counted because the product is considered to be a beverage."
msgstr "Les points pour les protéines sont comptés car le produit est considéré comme étant une boisson."

msgctxt "nutriscore_count_proteins_reason_cheese"
msgid "Points for proteins are counted because the product is considered to be cheese."
msgstr "Les points pour les protéines sont comptés car le produit est considéré comme étant du fromage."

msgctxt "nutriscore_count_proteins_reason_negative_points_less_than_7"
msgid "Points for proteins are counted because the negative points are less than 7."
msgstr "Les points pour les protéines sont comptés car les points négatifs sont inférieurs à 7."

msgctxt "nutriscore_count_proteins_reason_negative_points_less_than_11"
msgid "Points for proteins are counted because the negative points are less than 11."
msgstr "Les points pour les protéines sont comptés car les points négatifs sont inférieurs à 11."

msgctxt "nutriscore_count_proteins_reason_negative_points_greater_than_or_equal_to_7"
msgid "Points for proteins are not counted because the negative points greater than or equal to 7."
msgstr "Les points pour les protéines ne sont pas comptés car les points négatifs sont supérieurs ou égaux à 7."

msgctxt "nutriscore_count_proteins_reason_negative_points_greater_than_or_equal_to_11"
msgid "Points for proteins are not counted because the negative points greater than or equal to 11."
msgstr "Les points pour les protéines ne sont pas comptés car les points négatifs sont supérieurs ou égaux à 11."

msgctxt "nutriscore_new_computation_title"
msgid "Discover the new Nutri-Score!"
msgstr "Découvrez le nouveau Nutri-Score !"

msgctxt "nutriscore_new_computation_description"
msgid "<p>The computation of the Nutri-Score is evolving to provide better recommendations based on the latest scientific evidence.</p>"
"<p>Main improvements:</p>"
"<ul>"
"<li>Better score for some fatty fish and oils rich in good fats</li>"
"<li>Better score for whole products rich in fiber</li>"
"<li>Worse score for products containing a lot of salt or sugar</li>"
"<li>Worse score for red meat (compared to poultry)</li>"
"</ul>"
msgstr "<p>Le calcul du Nutri-Score évolue pour fournir de meilleures recommandations basées sur les dernières preuves scientifiques.</p>"
"<p>Principales améliorations :</p>"
"<ul>"
"<li>Meilleur score pour certains poissons gras et huiles riches en bonnes graisses</li>"
"<li>Meilleur score pour les produits complets riches en fibres</li>"
"<li>Moins bon score pour les produits contenant beaucoup de sel ou de sucre</li>"
"<li>Moins bon score pour la viande rouge (comparée à la volaille)</li>"
"</ul>"

msgctxt "nutriscore_new_computation_link_text"
msgid "Discover all the improvements of the new Nutri-Score"
msgstr "Découvrez toutes les améliorations du nouveau Nutri-Score"

msgctxt "nutriscore_explanation_what_it_is"
msgid "The Nutri-Score is a logo on the overall nutritional quality of products."
msgstr "Le Nutri-Score est un logo sur la qualité nutritionnelle globale des produits."

msgctxt "nutriscore_explanation_what_it_takes_into_account"
msgid "The score from A to E is calculated based on nutrients and foods to favor (proteins, fiber, fruits, vegetables and legumes ...) and nutrients to limit (calories, saturated fat, sugars, salt)."
msgstr "Le score de A à E est calculé en fonction des nutriments et aliments à favoriser (protéines, fibres, fruits et légumes, légumes secs…) et des nutriments à limiter (calories, acides gras saturés, sucres, sel)."

msgctxt "nutriscore_explanation_where_the_data_comes_from"
msgid "The score is calculated from the data of the nutrition facts table and the composition data (fruits, vegetables and legumes)."
msgstr "Le score est calculé à partir des données du tableau de la déclaration nutritionnelle et des données de composition (fruits, légumes et légumes secs)."

msgctxt "nutriscore_explanation_recommended_by_public_health_authorities"
msgid "The display of this logo is recommended by public health authorities without obligation for companies."
msgstr "L'affichage de ce logo est recommandé par les pouvoirs publics sans obligation pour les entreprises."

msgctxt "nutriscore_explanation_title"
msgid "What is the Nutri-Score?"
msgstr "Qu'est ce que le Nutri-Score ?"

msgctxt "nutrient_info_energy_risk"
msgid "Energy intakes above energy requirements are associated with increased risks of weight gain, overweight, obesity, and consequently risk of diet-related chronic diseases."
msgstr "Les apports énergétiques supérieurs aux besoins énergétiques sont associés à des risques accrus de prise de poids, de surpoids, d'obésité et, par conséquent, à un risque de maladies chroniques liées à l'alimentation."

msgctxt "nutrient_info_saturated_fat_risk"
msgid "A high consumption of fat, especially saturated fats, can raise cholesterol, which increases the risk of heart diseases."
msgstr "Une consommation élevée de matières grasses, en particulier d'acides gras saturés, peut augmenter le cholestérol, ce qui augmente le risque de maladies cardiaques."

msgctxt "nutrient_info_saturated_fat_ratio_risk"
msgid "A high consumption of fat, especially saturated fats, can raise cholesterol, which increases the risk of heart diseases."
msgstr "Une consommation élevée de matières grasses, en particulier d'acides gras saturés, peut augmenter le cholestérol, ce qui augmente le risque de maladies cardiaques."

msgctxt "nutrient_info_energy_from_saturated_fat_risk"
msgid "A high consumption of fat, especially saturated fats, can raise cholesterol, which increases the risk of heart diseases."
msgstr "Une consommation élevée de matières grasses, en particulier d'acides gras saturés, peut augmenter le cholestérol, ce qui augmente le risque de maladies cardiaques."

msgctxt "nutrient_info_non_nutritive_sweeteners_risk"
msgid "Non-nutritive sweeteners may not confer any long-term benefit in reducing body fat in adults or children. There may be potential undesirable effects from long-term use of non-nutritive sweeteners, such as an increased risk of type 2 diabetes and cardiovascular diseases in adults."
msgstr "Les édulcorants non nutritifs peuvent ne conférer aucun avantage à long terme en matière de réduction de la graisse corporelle chez les adultes ou les enfants. L'utilisation à long terme d'édulcorants non nutritifs peut entraîner des effets indésirables potentiels, tels qu'un risque accru de diabète de type 2 et de maladies cardiovasculaires chez les adultes."

msgctxt "nutrient_info_fiber_benefit"
msgid "Consuming foods rich in fiber (especially whole grain foods) reduces the risks of aerodigestive cancers, cardiovascular diseases, obesity and diabetes."
msgstr "Consommer des aliments riches en fibres (notamment les aliments à grains entiers) réduit les risques de cancers aérodigestifs, de maladies cardiovasculaires, d’obésité et de diabète."

msgctxt "nutrient_info_fruits_vegetables_legumes_benefit"
msgid "Consuming foods rich in fruits, vegetables and legumes reduces the risks of aerodigestive cancers, cardiovascular diseases, obesity and diabetes."
msgstr "Consommer des aliments riches en fruits, légumes et légumes secs réduit les risques de cancers aérodigestifs, de maladies cardiovasculaires, d’obésité et de diabète."

msgctxt "nutrient_info_proteins_benefit"
msgid "Foods that are rich in proteins are usually rich in calcium or iron which are essential minerals with numerous health benefits."
msgstr "Les aliments riches en protéines sont généralement riches en calcium ou en fer, des minéraux essentiels aux nombreux bienfaits pour la santé."

msgctxt "revert"
msgid "Revert to this revision"
msgstr "Revenir à cette révision"

msgctxt "product_js_product_revert_confirm"
msgid "Revert to this product revision?"
msgstr "Revenir à cette révision du produit ?"

msgctxt "api_status_success"
msgid "Success"
msgstr "Succès"

msgctxt "api_status_failure"
msgid "Failure"
msgstr "Échec"

msgctxt "api_result_product_reverted"
msgid "Product reverted to the specified revision"
msgstr "Produit rétabli à la révision spécifiée"

msgctxt "api_result_product_not_reverted"
msgid "Product not reverted to the specified revision"
msgstr "Produit non rétabli à la révision spécifiée"

# sweeteners (additives), plural
msgctxt "sweeteners"
msgid "sweeteners"
msgstr "édulcorants"

# sweetener (additive), singular
msgctxt "sweetener"
msgid "sweetener"
msgstr "édulcorant"

msgctxt "action_edit_product"
msgid "Complete or correct product information"
msgstr "Compléter ou corriger les informations du produit"

msgctxt "report_problem_panel_title"
msgid "Report a problem"
msgstr "Signaler un problème"

msgctxt "report_problem_navigation"
msgid "Report a problem."
msgstr "Signaler un problème."

msgctxt "incomplete_or_incorrect_data_title"
msgid "Incomplete or incorrect information?"
msgstr "Informations incomplètes ou incorrectes ?"

msgctxt "incomplete_or_incorrect_data_subtitle_off"
msgid "Category, labels, ingredients, allergens, nutritional information, photos etc."
msgstr "Catégorie, étiquettes, ingrédients, allergènes, informations nutritionnelles, photos etc."

msgctxt "incomplete_or_incorrect_data_content_correct"
msgid "If the information does not match the information on the packaging, you can complete or correct it. Thank you!"
msgstr "Si les informations ne correspondent pas à celles figurant sur l'emballage, vous pouvez les compléter ou les corriger. Merci !"

msgctxt "incomplete_or_incorrect_data_content_correct_off"
msgid "Open Food Facts is a collaborative database, and every contribution is useful for all."
msgstr "Open Food Facts est une base de données collaborative, et chaque contribution est utile pour tous."

msgctxt "description"
msgid "Description"
msgstr "Description"

# duplicate with "report_problem_panel_title"
msgctxt "report_problem_navigation"
msgid "Report a problem"
msgstr "Signaler un problème"

msgctxt "enter_main_contact_username"
msgid "Enter main contact's username :"
msgstr "Entrez le nom d'utilisateur du contact principal :"

msgctxt "change_main_contact"
msgid "Change main contact"
msgstr "Changer le contact principal"

msgctxt "main_contact_updated"
msgid "Main contact updated"
msgstr "Contact principal mis à jour"

msgctxt "error_unknown_member"
msgid "This user is not a member of the organization."
msgstr "Cet utilisateur n'est pas membre de l'organisation."

msgctxt "skip_to_content"
msgid "Skip to Content"
msgstr "Aller au contenu"

msgctxt "cant_delete_main_contact"
msgid "You cannot remove the main contact. Change it first."
msgstr "Vous ne pouvez pas supprimer le contact principal. Changez-le d'abord."

msgctxt "open_in_crm"
msgid "Open in CRM"
msgstr "Voir dans le CRM"

msgctxt "information_provided_by_the_manufacturer"
msgid "Information provided by the manufacturer"
msgstr "Informations fournies par le fabricant"

msgctxt "information_provided_by_the_manufacturer_edit_form"
msgid "Information identified by a factory icon has been provided by the manufacturer. It can be changed only by the manufacturer and moderators. If it is out of date or incorrect, please let us know."
msgstr "Les informations identifiées par une icône d'usine ont été fournies par le fabricant. Il ne peut être modifié que par le fabricant et les modérateurs. S'il est obsolète ou incorrect, veuillez nous le faire savoir."

msgctxt "knowledge_panels_did_you_know"
msgid "Did you know?"
msgstr "Le saviez-vous ?"

msgctxt "knowledge_panels_why_it_matters"
msgid "Why it matters"
msgstr "Pourquoi c'est important"

msgctxt "knowledge_panels_what_you_can_do"
msgid "What you can do"
msgstr "Ce que vous pouvez faire"

msgctxt "knowledge_panels_ingredients_rare_crops_title"
msgid "Good for agricultural biodiversity"
msgstr "Bon pour la diversité agricole"

msgctxt "knowledge_panels_ingredients_rare_crops_subtitle"
msgid "Contains neglected or underutilized crops:"
msgstr "Contient des récoltes négligées ou sous-utilisées :"

msgctxt "knowledge_panels_ingredients_rare_crops_did_you_know"
msgid "Since 1900, 75% of plant diversity has been lost as farmers around the world have abandoned local varieties for high-yielding varieties adapted to mass industrial processing. As a result, 60 % of human energy intake in the world comes from only 3 species: wheat, rice and corn."
msgstr "Depuis 1900, 75% de la diversité des plantes ont été perdus puisque des fermiers dans le monde entier ont abandonné les variétés locales pour des variétés à haute productivité et adaptées au traitement de masse industriel. Ainsi, 60% des apports en énergie de l'humain dans le monde viennent de 3 espèces : le blé, le riz et le maïs."

msgctxt "knowledge_panels_ingredients_rare_crops_why_it_matters"
msgid "The lack of variety of crops makes our food supply more vulnerable to pests, diseases and climate change."
msgstr "Le manque de variété dans les produits agricoles rend notre approvisionnement alimentaire plus vulnérable aux parasites, aux maladies et au changement climatique."

msgctxt "knowledge_panels_ingredients_rare_crops_what_you_can_do"
msgid "Consuming diverse cereals, legumes, vegetables and fruits contributes to:"
msgstr "Consommer différentes sortes de céréales, légumineuses, légumes et fruits contribue à :"

msgctxt "knowledge_panels_ingredients_rare_crops_what_you_can_do_list_1"
msgid "preserving neglected and underutilized species"
msgstr "préserver les espèces négligées et sous-utilisées"

msgctxt "knowledge_panels_ingredients_rare_crops_what_you_can_do_list_2"
msgid "rural development and support of local farmers and companies"
msgstr "développement rural et soutien aux agriculteurs et aux entreprises locales"

msgctxt "knowledge_panels_ingredients_rare_crops_what_you_can_do_list_3"
msgid "preserving of diversified landscapes"
msgstr "préservation de paysages diversifiés"

msgctxt "knowledge_panels_ingredients_rare_crops_what_you_can_do_list_4"
msgid "food security"
msgstr "sécurité alimentaire"

msgctxt "knowledge_panels_ingredients_rare_crops_what_you_can_do_list_5"
msgid "and your health!"
msgstr "et votre santé !"

msgctxt "created_by"
msgid "Created by"
msgstr "Créé par"

msgctxt "org_id"
msgid "Org id"
msgstr "ID de l'Org"

msgctxt "verified_status"
msgid "Verified status"
msgstr "Vérification du statut"

msgctxt "creation_date"
msgid "Creation date"
msgstr "Date de création"

msgctxt "knowledge_panels_ingredients_rare_crops_divinfood"
msgid "Open Food Facts participates in the European project <a href=\"https://divinfood.eu/\">DIVINFOOD</a> (funded from European Union’s Horizon 2020 research and innovation programme). DIVINFOOD aims to develop food chains that value under-utilised agrobiodiversity in order to act against the decline of biodiversity and to meet the growing expectations of consumers for healthy, local products that contribute to sustainable food systems."
msgstr "Open Food Facts participe au projet européen <a href=\"https://divinfood.eu/\">DIVINFOOD</a> (financé par le programme de recherche et d'innovation Horizon 2020 de l'Union européenne). DIVINFOOD vise à développer des filières alimentaires valorisant des ressources d'agrobiodiversité sous-exploitées afin d'agir contre le déclin de la biodiversité et de répondre aux attentes croissantes des consommateurs pour des produits sains et locaux qui contribuent à des systèmes alimentaires durables."

msgctxt "deny"
msgid "Deny"
msgstr "Refuser"

msgctxt "users_requested_to_join_org"
msgid "These users have requested to join the organization:"
msgstr "Ces utilisateurs ont demandé à rejoindre l'organisation :"

msgctxt "last_login"
msgid "Last login date"
msgstr "Dernière connexion"

msgctxt "last_import"
msgid "Last import date"
msgstr "Dernière importation"

msgctxt "drop_a_file"
msgid "Drop"
msgstr ""

msgctxt "select_product_data_file"
msgid "Select a file with product data"
msgstr "Sélectionner un fichier avec les données de produit"

msgctxt "number_of_products_without_nutriscore"
msgid "Number of products without Nutri-Score"
msgstr "Nombre de produits sans Nutri-Score"

msgctxt "percent_of_products_with_nutriscore"
msgid "% of products where Nutri-Score is computed"
msgstr "% de produits pour lesquels le Nutri-Score est calculé"

msgctxt "products_to_be_exported"
msgid "Products to be exported"
msgstr "Produits à exporter"

msgctxt "products_exported"
msgid "Products exported"
msgstr "Produits exportés"

msgctxt "opportunities_to_improve_nutriscore"
msgid "Opp. for Nutri-Score improvements"
msgstr "Opp. d'amélioration Nutri-Score"

msgctxt "date_of_last_update"
msgid "Date of last update"
msgstr "Date de la dernière mise à jour"

msgctxt "number_of_products_on_public_platform"
msgid "Number of products on public platform"
msgstr "Nombre de produits sur la plateforme publique"

msgctxt "number_of_products_on_producer_platform"
msgid "Number of products on producer platform"
msgstr "Nombre de produits sur la plateforme producteurs"

msgctxt "automated_daily_export_to_public_platform"
msgid "Automatic daily export to public platform"
msgstr "Export quotidien automatique vers la plateforme publique"

msgctxt "improvements_navigation"
msgid "Improvements"
msgstr "Améliorations"

msgctxt "products_with_changes_since_last_export"
msgid "Products with changes since last export"
msgstr "Produits avec des modifications depuis le dernier export"

msgctxt "organization_list"
msgid "Organization list"
msgstr "Liste des organisations"

msgctxt "open_org"
msgid "Open org"
msgstr ""

msgctxt "secondhand"
msgid "Secondhand"
msgstr "Seconde main"

msgctxt "donated_products_title"
msgid "Donations"
msgstr "Dons"

msgctxt "donated_products_subtitle"
msgid "Give this product, or search for a similar donated product"
msgstr "Donnez ce produit ou recherchez un produit donné similaire"

msgctxt "used_products_title"
msgid "Used products"
msgstr "Produits d'occasion"

msgctxt "used_products_subtitle"
msgid "Buy this product used, or search for a similar used product"
msgstr "Achetez ce produit d'occasion ou recherchez un produit d'occasion similaire"

msgctxt "attribute_repairability_index_france_name"
msgid "Repairability index"
msgstr "Indice de réparabilité"

msgctxt "attribute_repairability_index_france_setting_name"
msgid "Good repairability"
msgstr "Bonne réparabilité"

msgctxt "attribute_repairability_index_france_setting_note"
msgid "Mandatory rating in France for certain products since 2021"
msgstr "Notation obligatoire en France pour certains produits depuis 2021"

# keep %s, it will be replaced by the letter A, B, C, D or E
msgctxt "attribute_repairability_index_france_grade_title"
msgid "Repairability index %s"
msgstr "Indice de réparabilité %s"

msgctxt "attribute_repairability_index_france_unknown_title"
msgid "Repairability index unknown"
msgstr "Indice de réparabilité inconnu"

msgctxt "attribute_repairability_index_france_not_applicable_title"
msgid "Repairability index not-applicable"
msgstr "Indice de réparabilité non applicable"

msgctxt "attribute_repairability_index_france_not_applicable_description_short"
msgid "Not-applicable for the category"
msgstr "Non applicable pour la catégorie"

# variable names between { } must not be translated
msgctxt "f_attribute_repairability_index_france_not_applicable_description"
msgid "Applicable only for categories: {categories}"
msgstr "Applicable uniquement pour les catégories : {categories}"

msgctxt "attribute_repairability_index_france_very_good_description_short"
msgid "Very good repairability"
msgstr "Très bonne réparabilité"

msgctxt "attribute_repairability_index_france_good_description_short"
msgid "Good repairability"
msgstr "Bonne réparabilité"

msgctxt "attribute_repairability_index_france_average_description_short"
msgid "Average repairability"
msgstr "Réparabilité moyenne"

msgctxt "attribute_repairability_index_france_poor_description_short"
msgid "Poor repairability"
msgstr "Faible réparabilité"

msgctxt "attribute_repairability_index_france_bad_description_short"
msgid "Bad repairability"
msgstr "Mauvaise réparabilité"

msgctxt "recommendation_limit_ultra_processed_foods_title"
msgid "Limit ultra-processed foods"
msgstr "Limiter les aliments ultra-transformés"

msgctxt "recommendation_limit_ultra_processed_foods_subtitle"
msgid "Limiting ultra-processed foods reduces the risk of noncommunicable chronic diseases"
msgstr "Limiter les aliments ultra-transformés réduit le risque de maladies chroniques"

msgctxt "recommendation_limit_ultra_processed_foods_text"
<<<<<<< HEAD
msgid "Several studies have found that a high consumption of ultra-processed foods is associated with an increased risk of noncommunicable chronic diseases, such as obesity, hypertension and diabetes."
msgstr "Plusieurs études ont montré qu'une consommation élevée d'aliments ultra-transformés est associée à un risque accru de maladies chroniques non transmissibles, telles que l'obésité, l'hypertension et le diabète."

msgctxt "in_contact_with_food"
msgid "In contact with food"
msgstr "En contact avec l'aliment"
=======
msgid "Several studies have found that a lower consumption of ultra-processed foods is associated with a reduced risk of noncommunicable chronic diseases, such as obesity, hypertension and diabetes."
msgstr "Plusieurs études ont montré qu'une consommation plus faible d'aliments ultra-transformés est associée à un risque diminué de maladies chroniques non transmissibles, telles que l'obésité, l'hypertension et le diabète."
>>>>>>> 79e63cd2
<|MERGE_RESOLUTION|>--- conflicted
+++ resolved
@@ -7315,14 +7315,9 @@
 msgstr "Limiter les aliments ultra-transformés réduit le risque de maladies chroniques"
 
 msgctxt "recommendation_limit_ultra_processed_foods_text"
-<<<<<<< HEAD
-msgid "Several studies have found that a high consumption of ultra-processed foods is associated with an increased risk of noncommunicable chronic diseases, such as obesity, hypertension and diabetes."
-msgstr "Plusieurs études ont montré qu'une consommation élevée d'aliments ultra-transformés est associée à un risque accru de maladies chroniques non transmissibles, telles que l'obésité, l'hypertension et le diabète."
+msgid "Several studies have found that a lower consumption of ultra-processed foods is associated with a reduced risk of noncommunicable chronic diseases, such as obesity, hypertension and diabetes."
+msgstr "Plusieurs études ont montré qu'une consommation plus faible d'aliments ultra-transformés est associée à un risque diminué de maladies chroniques non transmissibles, telles que l'obésité, l'hypertension et le diabète."
 
 msgctxt "in_contact_with_food"
 msgid "In contact with food"
-msgstr "En contact avec l'aliment"
-=======
-msgid "Several studies have found that a lower consumption of ultra-processed foods is associated with a reduced risk of noncommunicable chronic diseases, such as obesity, hypertension and diabetes."
-msgstr "Plusieurs études ont montré qu'une consommation plus faible d'aliments ultra-transformés est associée à un risque diminué de maladies chroniques non transmissibles, telles que l'obésité, l'hypertension et le diabète."
->>>>>>> 79e63cd2
+msgstr "En contact avec l'aliment"