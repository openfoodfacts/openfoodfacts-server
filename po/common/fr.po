msgid ""
msgstr ""
"MIME-Version: 1.0\n"
"Content-Type: text/plain; charset=UTF-8\n"
"Content-Transfer-Encoding: 8bit\n"
"Language: fr\n"
"Project-Id-Version: openfoodfacts\n"
"PO-Revision-Date: 2022-01-14 11:52\n"
"Language-Team: French\n"
"Last-Translator: \n"
"POT-Creation-Date: \n"
"X-Generator: Poedit 2.1\n"
"Plural-Forms: nplurals=2; plural=(n > 1);\n"
"X-Crowdin-Project: openfoodfacts\n"
"X-Crowdin-Project-ID: 243092\n"
"X-Crowdin-Language: fr\n"
"X-Crowdin-File: common.pot\n"
"X-Crowdin-File-ID: 1808\n"

msgctxt "1_product"
msgid "1 product"
msgstr "1 produit"

# leave a space before and after, unless there are no spaces between "A and B" in the target language
msgctxt "_and_"
msgid " and "
msgstr " et "

msgctxt "about"
msgid "About me"
msgstr "Présentation"

msgctxt "add"
msgid "Add"
msgstr "Ajouter"

msgctxt "add_language"
msgid "Add language"
msgstr "Ajouter une langue"

msgctxt "add_product"
msgid "Add a product"
msgstr "Ajouter un produit"

msgctxt "add_user"
msgid "Register"
msgstr "S'inscrire"

msgctxt "add_user_display"
msgid "Register"
msgstr "S'inscrire"

msgctxt "add_user_process"
msgid "Welcome!"
msgstr "Bienvenue !"

msgctxt "add_user_result"
msgid "Thank you for joining us!"
msgstr "Merci de nous rejoindre !"

msgctxt "add_user_you_can_edit"
msgid "You can now add and edit products on the web or with our free <a href=\"%s\">mobile app</a>."
msgstr "Vous pouvez maintenant ajouter et modifier des produits sur le web ou avec notre <a href=\"%s\">application mobile</a> gratuite."

msgctxt "join_us_on_slack"
msgid "Join us on Slack"
msgstr "Rejoignez-nous sur Slack"

msgctxt "add_user_join_the_project"
msgid "%s is a collaborative project to which you can bring much more than new products: your energy, enthusiasm and ideas!"
msgstr "%s est un projet collaboratif auquel vous pouvez apporter beaucoup plus que de nouveaux produits : votre énergie, votre enthousiasme et vos idées !"

msgctxt "add_user_join_us_on_slack"
msgid "We use a discussion system called Slack where all project participants can exchange and collaborate. Please join! We would be happy to know you!"
msgstr "Nous utilisons un système de discussion appelé Slack où tous les participants au projet peuvent échanger et collaborer. Rejoignez-nous ! Nous serions ravis de vous connaître !"

msgctxt "add_user_you_can_edit_pro"
msgid "You can now easily import your product data and photos."
msgstr "Vous pouvez maintenant facilement importer les données et photos de vos produits."

msgctxt "add_user_you_can_edit_pro_promo"
msgid "You can now add and edit your products and import their data and photos on our free <a href=\"%s\">platform for producers</a>."
msgstr "Vous pouvez maintenant ajouter et modifier vos produits et importer leurs données et leurs photos sur notre <a href=\"%s\">plateforme pour les producteurs</a> gratuite."

msgctxt "add_user_existing_org"
msgid "There is already an existing organization with the name %s."
msgstr "Il y a déjà une organisation existante avec le nom %s."

msgctxt "add_user_existing_org_pending"
msgid "Your request to join the organization is pending approval of the organization administrator."
msgstr "Votre demande pour rejoindre l'organisation est en attente d'approbation de l'administrateur de l'organisation."

msgctxt "please_email_producers"
msgid "Please e-mail <a href=\"mailto:producers@openfoodfacts.org\">producers@openfoodfacts.org</a> if you have any question."
msgstr "Merci d'envoyer un e-mail à <a href=\"mailto:producers@openfoodfacts.org\">producers@openfoodfacts.org</a> si vous avez des questions."

msgctxt "if_you_work_for_a_producer"
msgid "If you work for a producer or brand and will add or complete data for your own products only, you can get access to our completely free Platform for Producers."
msgstr "Si vous travaillez pour un producteur ou une marque et souhaitez ajouter ou compléter des données uniquement pour vos propres produits, vous pouvez accéder à notre plateforme entièrement gratuite pour les producteurs."

msgctxt "producers_platform_description_long"
msgid "The platform for producers allows manufacturers to easily import data and photos for all their products, to mark them as official, and to get free analysis of improvement opportunities for their products."
msgstr "La plateforme pour les producteurs permet aux fabricants d'importer facilement des données et des photos pour tous leurs produits, de les marquer comme officiels et d'obtenir une analyse gratuite des opportunités d'amélioration de leurs produits."

msgctxt "pro_account"
msgid "Professional account"
msgstr "Compte professionnel"

msgctxt "this_is_a_pro_account"
msgid "This is a producer or brand account."
msgstr "Ceci est un compte de producteur ou de marque."

msgctxt "producer_or_brand"
msgid "Name of producer or name of brand"
msgstr "Nom du producteur ou nom de la marque"

msgctxt "error_missing_org"
msgid "Professional accounts must have an associated organization (company name or brand)."
msgstr "Les comptes professionnels doivent avoir une organisation associée (nom de la société ou marque)."

msgctxt "enter_name_of_org"
msgid "Please enter the name of your organization (company name or brand)."
msgstr "Merci de saisir le nom de votre organisation (nom de l'entreprise ou marque)."

msgctxt "this_is_a_pro_account_for_org"
msgid "This account is a professional account associated with the producer or brand %s. You have access to the Platform for Producers."
msgstr "Ce compte est un compte professionnel associé au producteur ou à la marque %s. Vous avez accès à la plateforme pour les producteurs."

msgctxt "add_user_email_body"
msgid "Hello <NAME>,\n\n"
"Thanks a lot for joining https://openfoodfacts.org\n"
"Here is your user name:\n\n"
"User name: <USERID>\n\n"
"You can now sign in on the site to add and edit products.\n\n"
"<<site_name>> is a collaborative project to which you can bring much more than new products: your energy, enthusiasm and ideas!\n"
"To discuss between contributors and make the project go forward, we use a very convenient messaging system called Slack: https://slack.openfoodfacts.org\n\n"
"You can also join the Facebook group for contributors:\n"
"https://www.facebook.com/groups/OpenFoodFacts/\n\n"
"New: we are also starting Open Beauty Facts to create a database of cosmetics: soap, toothpaste, makeup etc.\n"
"https://openbeautyfacts.org\n\n"
"Thank you very much!\n\n"
"Stéphane and the Open Food Facts team\n"
"https://openfoodfacts.org\n"
"https://twitter.com/OpenFoodFacts\n"
msgstr "Bonjour <NAME>,\n\n"
"Merci beaucoup pour votre inscription sur https://openfoodfacts.org\n\n"
"Vous pouvez à présent vous connecter sur le site pour ajouter ou modifier des produits.\n\n"
"<<site_name>> est un projet collaboratif auquel vous pouvez apporter bien plus que des nouveaux produits: votre énergie, votre enthousiasme, et vos idées!\n"
"Afin de discuter entre contributeurs et aider le projet à avancer, nous utilisons un système de messagerie très pratique appelé Slack: https://slack.openfoodfacts.org\n\n"
"Vous pouvez aussi nous témoigner votre soutien sur les réseaux sociaux, et rejoindre le groupe Facebook des contributeurs:\n"
"https://www.facebook.com/groups/openfoodfacts.fr/\n\n"
"Nous avons aussi lancé Open Beauty Facts afin de créer une base de données de cosmétiques: savons, dentifrice, maquillage, etc...\n"
"https://fr.openbeautyfacts.org\n\n"
"Open Food Facts est une association à but non lucratif composée de bénévoles. Vous pouvez nous soutenir financièrement en faisant un don via HelloAsso (pour les résidents en France : déductible à 66 % de vos impôts, un don de 10 euros vous reviendra à 3,40 euros) : http://donner.openfoodfacts.org\n"
"et un utilisant le moteur de recherche Lilo et en nous faisant don de vos gouttes : https://www.lilo.org/fr/open-food-facts/?utm_source=open-food-facts\n\n"
"Merci beaucoup !\n\n"
"Stéphane et toute l'équipe d’Open Food Facts\n"
"https://fr.openfoodfacts.org\n"
"https://twitter.com/OpenFoodFactsFR\n"

# please check that site_name and the brackets stays intact
msgctxt "add_user_email_subject"
msgid "Thanks for joining <<site_name>>"
msgstr "Merci de votre inscription sur <<site_name>>"

msgctxt "additives_1"
msgid "Potentially hazardous food additive. Limit usage."
msgstr "Additif alimentaire potentiellement dangereux. Limitez l'utilisation."

msgctxt "additives_2"
msgid "Hazardous food additive. Avoid."
msgstr "Additif alimentaire à risque. A éviter."

msgctxt "additives_3"
msgid "Food additive banned in Europe. Avoid at all cost."
msgstr "Additif alimentaire interdit en Europe. A éviter absolument."

msgctxt "additives_p"
msgid "additives"
msgstr "additifs"

msgctxt "additives_s"
msgid "additive"
msgstr "additif"

msgctxt "advanced_search"
msgid "Advanced search"
msgstr "Recherche avancée"

msgctxt "advanced_search_old"
msgid "Advanced search and graphs"
msgstr "Recherche avancée, graphiques et carte"

msgctxt "alcohol_warning"
msgid "Excess drinking is harmful for health."
msgstr "L'abus d'alcool est dangereux pour la santé. A consommer avec modération."

msgctxt "all_missions"
msgid "All missions"
msgstr "Toutes les missions"

msgctxt "allergens"
msgid "Substances or products causing allergies or intolerances"
msgstr "Substances ou produits provoquant des allergies ou intolérances"

msgctxt "allergens_p"
msgid "allergens"
msgstr "allergènes"

msgctxt "allergens_s"
msgid "allergen"
msgstr "allergène"

msgctxt "also_edited_by"
msgid "Product page also edited by"
msgstr "Fiche produit également modifiée par"

msgctxt "android_apk_app_icon_url"
msgid "/images/misc/android-apk.svg"
msgstr "/images/misc/android-apk.svg"

msgctxt "android_apk_app_icon_alt_text"
msgid "Android APK"
msgstr "APK Android"

# DO NOT TRANSLATE
msgctxt "android_apk_app_link"
msgid "https://world.openfoodfacts.org/files/off.apk"
msgstr "https://world-fr.openfoodfacts.org/files/off.apk"

# Please change en_get.svg to fr_get.svg. check the url https://static.openfoodfacts.org/images/misc/google-play-badge-svg-master/img/XX_get.svg
msgctxt "android_app_icon_url"
msgid "/images/misc/google-play-badge-svg-master/img/en_get.svg"
msgstr "/images/misc/google-play-badge-svg-master/img/fr_get.svg"

msgctxt "android_app_icon_alt_text"
msgid "Get It On Google Play"
msgstr "Disponible sur Google Play"

# Change hl=en to your language, and make sure the url works
msgctxt "android_app_link"
msgid "https://play.google.com/store/apps/details?id=org.openfoodfacts.scanner&hl=en"
msgstr "https://play.google.com/store/apps/details?id=org.openfoodfacts.scanner&hl=fr"

msgctxt "app_please_take_pictures"
msgid "<p>This product is not yet in the <<site_name>> database. Could you please take some pictures of the product, barcode, ingredients list and nutrition facts to add it on <a href=\"https://world.openfoodfacts.org\" target=\"_blank\"><<site_name>></a>?</p>\n"
"<p>Thanks in advance!</p>\n"
msgstr "<p>Ce produit n'est pas encore dans la base d'<<site_name>>. Pourriez-vous s'il vous plait prendre des photos\n"
"du produit, du code barre, de la liste des ingrédients et du tableau nutritionnel pour qu'il soit ajouté sur <a href=\"https://fr.openfoodfacts.org\" target=\"_blank\"><<site_name>></a> ?</p>\n"
"<p>Merci d'avance !</p>\n"

msgctxt "app_take_a_picture"
msgid "Take a picture"
msgstr "Prendre une photo"

msgctxt "app_take_a_picture_note"
msgid "Note: the pictures you send are published under the free licence Creative Commons Attribution and ShareAlike."
msgstr "Note : les photos que vous envoyez sont publiées sous la licence libre Creative Commons Attribution et Partage à l'identique."

msgctxt "app_you_can_add_pictures"
msgid "You can add pictures:"
msgstr "Vous pouvez ajouter des photos :"

msgctxt "axis_x"
msgid "Horizontal axis"
msgstr "Axe horizontal"

msgctxt "axis_y"
msgid "Vertical axis"
msgstr "Axe vertical"

msgctxt "barcode"
msgid "Barcode"
msgstr "Code-barres"

msgctxt "barcode_number"
msgid "Barcode number:"
msgstr "Chiffres du code-barres :"

msgctxt "you_can_also_help_us"
msgid "You can also help to fund the Open Food Facts project"
msgstr "Vous pouvez aussi nous aider à financer le projet Open Food Facts"

msgctxt "producers_administration_manual"
msgid "Producers Admin manual"
msgstr "Manuel d'administration de la plateforme producteurs"

msgctxt "bottom_content"
msgid "<a href=\"https://world.openfoodfacts.org/donate-to-open-food-facts\"><img src=\"https://static.openfoodfacts.org/images/svg/donate-icon.svg\" alt=\"Donate to Open Food Facts\" /></a><p><<site_name>> is made by a non-profit association, independent from the industry. It is made for all, by all, and it is funded by all. You can support our work by <a href=\"https://world.openfoodfacts.org/donate-to-open-food-facts\">donating to Open Food Facts</a> and also by <a href=\"https://www.lilo.org/fr/open-food-facts/?utm_source=open-food-facts\">using the Lilo search engine</a>.<br/><b>Thank you!</b></p>"
msgstr "<a href=\"https://fr.openfoodfacts.org/faire-un-don-a-open-food-facts\"><img src=\"https://static.openfoodfacts.org/images/svg/donate-icon.svg\" alt=\"Donate to Open Food Facts\" /></a><p><<site_name>> est développé par une association à but non lucratif indépendante de l'industrie. Open Food Facts est fait pour tous, par tous, et est financé par tous. Vous pouvez soutenir notre travail en <a href=\"https://fr.openfoodfacts.org/faire-un-don-a-open-food-facts\">donnant à Open Food Facts</a> et aussi en utilisant le <a href=\"https://www.lilo.org/fr/open-food-facts/?utm_source=open-food-facts\">moteur de recherche Lilo</a>.<br/><b>Merci beaucoup !</b></p>"

msgctxt "bottom_title"
msgid "Donate to support our work"
msgstr "Faites un don pour soutenir notre travail"

msgctxt "brands"
msgid "Brands"
msgstr "Marques"

msgctxt "brands_example"
msgid "Kinder Bueno White, Kinder Bueno, Kinder, Ferrero"
msgstr "Kinder Bueno White, Kinder Bueno, Kinder, Ferrero"

msgctxt "brands_p"
msgid "brands"
msgstr "marques"

msgctxt "brands_products"
msgid "Products from the %s brand"
msgstr "Les produits de la marque %s"

msgctxt "brands_s"
msgid "brand"
msgstr "marque"

msgctxt "brands_tagsinput"
msgid "add a brand"
msgstr "ajouter une marque"

msgctxt "brands_without_products"
msgid "Products not from the %s brand"
msgstr "Les produits qui ne sont pas de la marque %s"

msgctxt "brand_owner"
msgid "Brand owner"
msgstr "Propriétaire de la marque"

msgctxt "brand_owner_example"
msgid "The Coca Cola Company"
msgstr "The Coca Cola Company"

msgctxt "by"
msgid "by"
msgstr "par"

msgctxt "categories"
msgid "Categories"
msgstr "Catégories"

msgctxt "categories_example"
msgid "Sardines in olive oil, Orange juice from concentrate"
msgstr "Sardines à l'huile d'olive, Mayonnaises allégées, Jus d'orange à base de concentré"

msgctxt "categories_note"
msgid "Indicate only the most specific category. \"Parents\" categories will be automatically added."
msgstr "Il suffit d'indiquer la catégorie la plus spécifique, les catégories \"parentes\" seront ajoutées automatiquement."

msgctxt "categories_p"
msgid "categories"
msgstr "catégories"

msgctxt "categories_products"
msgid "Products from the %s category"
msgstr "Les produits de la catégorie %s"

msgctxt "categories_s"
msgid "category"
msgstr "catégorie"

msgctxt "categories_tagsinput"
msgid "add a category"
msgstr "ajouter une catégorie"

msgctxt "categories_without_products"
msgid "Products not from the %s category"
msgstr "Les produits qui ne sont pas dans la catégorie %s"

msgctxt "change_fields"
msgid "Data"
msgstr "Données"

msgctxt "change_nutriments"
msgid "Nutriments"
msgstr "Nutriments"

msgctxt "change_selected_images"
msgid "Selected images"
msgstr "Images sélectionnées"

msgctxt "change_uploaded_images"
msgid "Uploaded images"
msgstr "Images envoyées"

msgctxt "checkers_p"
msgid "checkers"
msgstr "vérificateurs"

msgctxt "checkers_s"
msgid "checker"
msgstr "vérificateur"

msgctxt "cities_p"
msgid "packaging cities"
msgstr "communes d'emballage"

msgctxt "cities_products"
msgid "Products packaged in the city of %s"
msgstr "Les produits dont la commune d'emballage est %s"

msgctxt "cities_s"
msgid "packaging city"
msgstr "commune d'emballage"

msgctxt "cities_without_products"
msgid "Products not packaged in the city of %s"
msgstr "Les produits dont la commune d'emballage n'est pas %s"

msgctxt "codes_p"
msgid "Codes"
msgstr "Codes"

msgctxt "codes_s"
msgid "Code"
msgstr "Code"

msgctxt "completed_n_missions"
msgid "completed %d missions:"
msgstr "a accompli %d missions :"

msgctxt "connected_with_facebook"
msgid "You are connected with your Facebook account."
msgstr "Vous êtes connecté via votre compte Facebook."

msgctxt "contributor_since"
msgid "Contributor since"
msgstr "Contributeur depuis le"

msgctxt "copy_data"
msgid "Copy data from current product to new product"
msgstr "Copier les données du produit actuel sur le nouveau"

msgctxt "correct_the_following_errors"
msgid "Please correct the following errors:"
msgstr "Merci de corriger les erreurs suivantes :"

msgctxt "correctors_p"
msgid "correctors"
msgstr "correcteurs"

msgctxt "correctors_s"
msgid "corrector"
msgstr "correcteur"

msgctxt "countries"
msgid "Countries where sold"
msgstr "Pays de vente"

msgctxt "countries_note"
msgid "Countries where the product is widely available (not including stores specialising in foreign products)"
msgstr "Pays dans lesquels le produit est largement distribué (hors magasins spécialisés dans l'import)"

msgctxt "countries_p"
msgid "countries"
msgstr "pays"

msgctxt "countries_products"
msgid "Products sold in %s"
msgstr "Les produits par lieu de vente :  %s"

msgctxt "countries_s"
msgid "country"
msgstr "pays"

msgctxt "countries_without_products"
msgid "Products not sold in %s"
msgstr "Les produits qui ne sont pas vendus à : %s"

msgctxt "data_source"
msgid "Data source"
msgstr "Source des données"

msgctxt "data_sources_p"
msgid "data sources"
msgstr "sources de données"

msgctxt "data_sources_s"
msgid "data source"
msgstr "source de données"

msgctxt "debug_p"
msgid "debug"
msgstr "débogage"

msgctxt "debug_s"
msgid "debug"
msgstr "débogage"

msgctxt "delete_comment"
msgid "Reason for removal"
msgstr "Raison de la suppression"

msgctxt "delete_product"
msgid "Delete a product"
msgstr "Supprimer un produit"

msgctxt "delete_product_page"
msgid "Delete the page"
msgstr "Supprimer la fiche"

msgctxt "delete_the_images"
msgid "Delete the images"
msgstr "Supprimer les images"

msgctxt "delete_user"
msgid "Delete an user"
msgstr "Effacer un utilisateur"

msgctxt "diff_add"
msgid "Added:"
msgstr "Ajout :"

msgctxt "diff_change"
msgid "Changed:"
msgstr "Changement :"

msgctxt "diff_delete"
msgid "Deleted:"
msgstr "Suppression :"

msgctxt "donate"
msgid "Donate to Open Food Facts"
msgstr "Faire un don à l'association Open Food Facts"

msgctxt "donate_link"
msgid "https://world.openfoodfacts.org/donate-to-open-food-facts"
msgstr "https://fr.openfoodfacts.org/faire-un-don-a-open-food-facts"

msgctxt "ecological_data_table"
msgid "Ecological footprint"
msgstr "Impact écologique"

msgctxt "ecological_data_table_note"
msgid "If the carbon footprint is specified on the label (rarely at this time), indicate it for the same quantity than the nutritional composition."
msgstr "Si l'empreinte carbone est présente sur l'emballage (rarement actuellement), elle est à indiquer pour la même quantité que pour la composition nutritionnelle."

msgctxt "edit"
msgid "edit"
msgstr "modifier"

msgctxt "edit_comment"
msgid "Changes summary"
msgstr "Description de vos changements"

msgctxt "edit_product"
msgid "Edit a product"
msgstr "Modifier un produit"

msgctxt "edit_product_page"
msgid "Edit the page"
msgstr "Modifier la fiche"

msgctxt "edit_profile"
msgid "Edit your public profile"
msgstr "Modifier votre profil public"

msgctxt "edit_profile_confirm"
msgid "Changes to your public profile have been saved."
msgstr "Les modifications de votre profil public ont été enregistrées."

msgctxt "edit_profile_msg"
msgid "Information below is visible in your public profile."
msgstr "Les informations ci-dessous figurent dans votre profil public."

msgctxt "edit_settings"
msgid "Change your account parameters"
msgstr "Modifier les paramètres de votre compte"

msgctxt "edit_user"
msgid "Account parameters"
msgstr "Paramètres du compte"

msgctxt "edit_user_display"
msgid "Account parameters"
msgstr "Paramètres du compte"

msgctxt "edit_user_process"
msgid "Account parameters"
msgstr "Paramètres du compte"

msgctxt "edit_user_result"
msgid "Your account parameters have been changed."
msgstr "Les paramètres de votre compte ont été modifiés."

msgctxt "editors_p"
msgid "editors"
msgstr "éditeurs"

msgctxt "editors_s"
msgid "editor"
msgstr "éditeur"

msgctxt "email"
msgid "e-mail address"
msgstr "Adresse e-mail"

msgctxt "emb_code_products"
msgid "Products packaged by the company with traceability code %s"
msgstr "Produits conditionnés par l'entreprise avec le code de traçabilité %s"

msgctxt "emb_code_p"
msgid "Traceability codes"
msgstr "Codes de traçabilité"

msgctxt "emb_code_s"
msgid "Traceability code"
msgstr "Code de traçabilité"

msgctxt "emb_codes"
msgid "Traceability code"
msgstr "Code de traçabilité"

msgctxt "emb_codes_p"
msgid "traceability codes"
msgstr "codes de traçabilité"

msgctxt "emb_codes_products"
msgid "Products with the traceability code %s"
msgstr "Produits avec le code de traçabilité %s"

msgctxt "emb_codes_s"
msgid "traceability code"
msgstr "code de traçabilité"

msgctxt "emb_codes_without_products"
msgid "Products without the traceability code %s"
msgstr "Produits sans le code de traçabilité %s"

# Those are country specific codes. For European countries, you can change FR 62.448.034 CE to DE BY 718 EG (for instance)
msgctxt "emb_codes_example"
msgid "EMB 53062, FR 62.448.034 CE, 84 R 20, 33 RECOLTANT 522"
msgstr "EMB 53062, FR 62.448.034 CE, 84 R 20, 33 RECOLTANT 522"

msgctxt "emb_codes_note"
msgid "In Europe, the code is in an ellipse with the 2 country initials followed by a number and CE."
msgstr "En Europe, le code est une ellipse contenant les deux initiales du pays suivies par un nombre et CE."

msgctxt "entry_dates_p"
msgid "Entry dates"
msgstr "Dates d'ajout"

msgctxt "entry_dates_s"
msgid "Entry date"
msgstr "Date d'ajout"

msgctxt "error"
msgid "Error"
msgstr "Erreur"

msgctxt "error_bad_login_password"
msgid "Incorrect user name or password. <a href=\"/cgi/reset_password.pl\">Forgotten password?</a>"
msgstr "Mauvais nom d'utilisateur ou mot de passe. <a href=\"/cgi/reset_password.pl\">Mot de passe oublié ?</a>"

msgctxt "error_database"
msgid "An error occurred while reading the data, try to refresh the page."
msgstr "Une erreur est survenue en lisant la base de données, essayez de recharger la page."

msgctxt "error_different_passwords"
msgid "The password and confirmation password are different."
msgstr "Le mot de passe et sa confirmation sont différents."

msgctxt "error_email_already_in_use"
msgid "The e-mail address is already used by another user. Maybe you already have an account? You can <a href=\"/cgi/reset_password.pl\">reset the password</a> of your other account."
msgstr "L'adresse e-mail est déjà utilisée par un autre utilisateur. Peut-être avez-vous déjà un autre compte ? Vous pouvez <a href=\"/cgi/reset_password.pl\">réinitialiser le mot de passe</a> de votre autre compte."

msgctxt "error_invalid_address"
msgid "Invalid address."
msgstr "Adresse invalide."

msgctxt "error_invalid_email"
msgid "Invalid e-mail address"
msgstr "L'adresse e-mail est invalide"

msgctxt "error_invalid_password"
msgid "The password needs to be at least 6 characters long."
msgstr "Le mot de passe doit comporter au moins 6 caractères."

msgctxt "error_invalid_user"
msgid "Invalid user."
msgstr "Impossible de lire l'utilisateur."

msgctxt "error_invalid_username"
msgid "The user name must contain only unaccented letters, digits and dashes."
msgstr "Le nom d'utilisateur doit être composé de lettres minuscules sans accents, de tirets et/ou de chiffres."

msgctxt "error_new_code_already_exists"
msgid "A product already exists with the new code"
msgstr "Un produit existe déjà avec le nouveau code"

msgctxt "error_no_name"
msgid "You need to enter a name or nickname."
msgstr "Vous devez entrer un nom, prénom ou pseudonyme."

msgctxt "error_no_permission"
msgid "Permission denied."
msgstr "Permission refusée."

msgctxt "error_no_username"
msgid "You need to enter a user name"
msgstr "Vous devez entrer un nom d'utilisateur."

msgctxt "error_reset_already_connected"
msgid "You are already signed in."
msgstr "Vous avez déjà une session ouverte."

msgctxt "error_reset_invalid_token"
msgid "The reset password link is invalid or has expired."
msgstr "Le lien de réinitialisation de mot de passe est invalide ou a expiré."

msgctxt "error_reset_unknown_email"
msgid "There is no account with this email"
msgstr "Il n'existe pas de compte avec cette adresse e-mail"

msgctxt "error_reset_unknown_id"
msgid "This username does not exist."
msgstr "Ce nom d'utilisateur n'existe pas."

msgctxt "error_username_not_available"
msgid "This username already exists, please choose another."
msgstr "Ce nom d'utilisateur existe déjà, choisissez en un autre."

msgctxt "example"
msgid "Example:"
msgstr "Exemple :"

msgctxt "examples"
msgid "Examples:"
msgstr "Exemples :"

msgctxt "expiration_date"
msgid "Best before date"
msgstr "Date limite de consommation"

msgctxt "expiration_date_note"
msgid "The expiration date is a way to track product changes over time and to identify the most recent version."
msgstr "La date limite permet de repérer les changements des produits dans le temps et d'identifier la plus récente version."

msgctxt "explore_products_by"
msgid "Explore products by..."
msgstr "Explorer les produits par…"

msgctxt "facebook_locale"
msgid "en_US"
msgstr "fr_FR"

msgctxt "facebook_page"
msgid "https://www.facebook.com/OpenFoodFacts"
msgstr "https://www.facebook.com/OpenFoodFacts.fr"

msgctxt "fixme_product"
msgid "If the data is incomplete or incorrect, you can complete or correct it by editing this page."
msgstr "Si les informations sont incomplètes ou incorrectes, vous pouvez les complèter ou les corriger en modifiant cette fiche."

msgctxt "footer_and_the_facebook_group"
msgid "and the <a href=\"https://www.facebook.com/groups/openfoodfacts/\">Facebook group for contributors</a>"
msgstr "et le <a href=\"https://www.facebook.com/groups/openfoodfacts.fr/\">groupe Facebook des contributeurs</a>"

msgctxt "footer_blog"
msgid "<<site_name>> blog"
msgstr "Le blog d'<<site_name>>"

# Do not translate
msgctxt "footer_blog_link"
msgid "https://en.blog.openfoodfacts.org"
msgstr "https://fr.blog.openfoodfacts.org"

msgctxt "footer_code_of_conduct"
msgid "Code of conduct"
msgstr "Code de conduite"

# Do not translate without having the same exact string in the Tags template. Do not use spaces, special characters, only alphanumeric characters separated by hyphens
msgctxt "footer_code_of_conduct_link"
msgid "/code-of-conduct"
msgstr "/code-de-conduite"

msgctxt "footer_data"
msgid "Data, API and SDKs"
msgstr "Données, API et SDK"

# Do not translate without having the same exact string in the Tags template. Do not use spaces, special characters, only alphanumeric characters separated by hyphens
msgctxt "footer_data_link"
msgid "/data"
msgstr "/data"

msgctxt "footer_discover_the_project"
msgid "Discover the project"
msgstr "Découvrez le projet"

msgctxt "footer_faq"
msgid "Frequently asked questions"
msgstr "Questions fréquentes"

# Do not translate without having the same exact string in the Tags template. Do not use spaces, special characters, only alphanumeric characters separated by hyphens
msgctxt "footer_faq_link"
msgid "/faq"
msgstr "/questions-frequentes"

msgctxt "footer_translators"
msgid "Translators"
msgstr "Traducteurs"

# Do not translate
msgctxt "footer_translators_link"
msgid "/cgi/top_translators.pl"
msgstr "/cgi/top_translators.pl"

msgctxt "footer_follow_us"
msgid "Follow us on <a href=\"https://twitter.com/openfoodfacts\">Twitter</a>,\n"
"<a href=\"https://www.facebook.com/OpenFoodFacts\">Facebook</a> and\n"
"<a href=\"https://www.instagram.com/open.food.facts/\">Instagram</a>\n"
msgstr "Suivez nous sur <a href=\"https://twitter.com/openfoodfactsfr\">Twitter</a>,\n"
"<a href=\"https://www.facebook.com/OpenFoodFacts.fr\">Facebook</a> et\n"
"<a href=\"https://www.instagram.com/open.food.facts/\">Instagram</a>\n"

msgctxt "footer_install_the_app"
msgid "Install the app"
msgstr "Installez l'app"

msgctxt "footer_join_the_community"
msgid "Join the community"
msgstr "Rejoignez la communauté"

msgctxt "footer_join_us_on"
msgid "Join us on %s:"
msgstr "Rejoignez-nous sur %s:"

msgctxt "footer_legal"
msgid "Legal"
msgstr "Mentions légales"

# Do not translate without having the same exact string in the Tags template. Do not use spaces, special characters, only alphanumeric characters separated by hyphens
msgctxt "footer_legal_link"
msgid "/legal"
msgstr "/mentions-legales"

msgctxt "footer_press"
msgid "Press"
msgstr "Presse"

# Do not translate without having the same exact string in the Tags template. Do not use spaces, special characters, only alphanumeric characters separated by hyphens
msgctxt "footer_press_link"
msgid "/press"
msgstr "/presse"

msgctxt "footer_tagline"
msgid "A collaborative, free and open database of food products from around the world."
msgstr "Une base de données collaborative, libre et ouverte des produits alimentaires du monde entier."

msgctxt "footer_terms"
msgid "Terms of use"
msgstr "Conditions d'utilisation"

# Do not translate without having the same exact string in the Tags template. Do not use spaces, special characters, only alphanumeric characters separated by hyphens
msgctxt "footer_terms_link"
msgid "/terms-of-use"
msgstr "/conditions-d-utilisation"

msgctxt "footer_who_we_are"
msgid "Who we are"
msgstr "Qui sommes-nous ?"

# Do not translate without having the same exact string in the Tags template. Do not use spaces, special characters, only alphanumeric characters separated by hyphens
msgctxt "footer_who_we_are_link"
msgid "/who-we-are"
msgstr "/qui-sommes-nous"

msgctxt "footer_wiki"
msgid "<<site_name>> wiki (en)"
msgstr "<<site_name>> wiki (fr)"

# Do not translate
msgctxt "footer_wiki_link"
msgid "https://wiki.openfoodfacts.org"
msgstr "https://fr.wiki.openfoodfacts.org"

# Do not translate Open Beauty Facts but do translate Cosmetics
msgctxt "footer_obf"
msgid "Open Beauty Facts - Cosmetics"
msgstr "Open Beauty Facts - Cosmétiques"

msgctxt "footer_obf_link"
msgid "https://world.openbeautyfacts.org"
msgstr "https://world-fr.openbeautyfacts.org"

msgctxt "for"
msgid "for"
msgstr "pour"

msgctxt "front_alt"
msgid "Product"
msgstr "Produit"

msgctxt "generic_name"
msgid "Common name"
msgstr "Dénomination générique"

msgctxt "generic_name_example"
msgid "Chocolate bar with milk and hazelnuts"
msgstr "Barre chocolatée au lait et aux noisettes"

msgctxt "goodbye"
msgid "See you soon!"
msgstr "À bientôt !"

msgctxt "graph_count"
msgid "%d products match the search criteria, of which %i products have defined values for the graph's axis."
msgstr "%d produits correspondent aux critères de recherche, dont %i produits avec des valeurs définies pour les axes du graphique."

msgctxt "graph_title"
msgid "Graph title"
msgstr "Titre du graphique"

msgctxt "graphs_and_maps"
msgid "Graphs and maps"
msgstr "Graphiques et cartes"

msgctxt "hello"
msgid "Hello"
msgstr "Bonjour"

msgctxt "high"
msgid "high"
msgstr "élevé"

msgctxt "high_quantity"
msgid "high quantity"
msgstr "quantité élevée"

msgctxt "history"
msgid "Changes history"
msgstr "Historique des modifications"

msgctxt "image_front"
msgid "Front picture"
msgstr "Photo du produit (recto)"

msgctxt "image_ingredients"
msgid "Ingredients picture"
msgstr "Photo de la liste des ingrédients"

msgctxt "image_ingredients_note"
msgid "If the picture is neat enough, the ingredients can be extracted automatically"
msgstr "Si elle est suffisamment nette et droite, les ingrédients peuvent être extraits automatiquement de la photo."

msgctxt "image_nutrition"
msgid "Nutrition facts picture"
msgstr "Photo des informations nutritionnelles"

msgctxt "image_upload_error_image_already_exists"
msgid "This picture has already been sent."
msgstr "Cette photo a déjà été envoyée."

msgctxt "image_upload_error_image_too_small"
msgid "The picture is too small. Please do not upload pictures found on the Internet and only send photos you have taken yourself."
msgstr "La photo est trop petite. Attention à ne pas envoyer de photos prises sur Internet. Merci de n'envoyer que vos propres photos."

msgctxt "image_upload_error_no_barcode_found_in_image_long"
msgid "The barcode in the image could not be read, or the image contained no barcode.\n"
"You can try with another image, or directly enter the barcode."
msgstr "Le code-barres dans l'image n'a pas pu être lu ou l'image ne contenait pas de code-barres.\n"
"Vous pouvez essayer avec une autre image ou saisir directement le code-barres."

msgctxt "image_upload_error_no_barcode_found_in_image_short"
msgid "No barcode found in the image."
msgstr "Aucun code-barres trouvé dans l'image."

msgctxt "image_upload_error_no_barcode_specified_or_found"
msgid "No barcode specified or found in the image or filename."
msgstr "Aucun code-barres spécifié ou trouvé dans l'image ou le nom du fichier."

msgctxt "image_upload_error_could_not_read_image"
msgid "The image could not be read."
msgstr "L'image ne peut être lue."

msgctxt "image_upload_error_no_barcode_found_in_text"
msgid "You must enter the characters of the barcode or send a product image when the barcode is visible."
msgstr "Vous devez saisir les chiffres du code-barres ou envoyer une image du produit où le code-barres est visible."

msgctxt "image_full_size"
msgid "Full size"
msgstr "Taille réelle"

msgctxt "image_attribution_creativecommons"
msgid "This file was uploaded to product %s and is licensed under the %s license."
msgstr "Ce fichier a été téléchargé sur le produit %s et est sous la licence %s."

msgctxt "image_attribution_photographer"
msgid "Attribution: Photo by %s per %s"
msgstr "Attribution: Photo par %s pour %s"

msgctxt "image_attribution_photographer_editor"
msgid "Attribution: Photo by %s with additional modifications by %s per %s"
msgstr "Attribution: Photo de %s avec des modifications supplémentaires de %s pour %s"

msgctxt "image_original_link_text"
msgid "(Original Image)"
msgstr "(Image originale)"

msgctxt "image_attribution_link_title"
msgid "Photo detail and attribution information"
msgstr "Détail de la photo et informations d'attribution"

msgctxt "incomplete_products_you_added"
msgid "Products you added that need to be completed"
msgstr "Les produits que vous avez ajoutés qui sont à compléter"

msgctxt "informers_p"
msgid "informers"
msgstr "informateurs"

msgctxt "informers_s"
msgid "informers"
msgstr "informateurs"

msgctxt "ingredients"
msgid "Ingredients"
msgstr "Ingrédients"

msgctxt "ingredients_alt"
msgid "Ingredients"
msgstr "Ingrédients"

msgctxt "ingredients_analysis_note"
msgid "Note: ingredients can be listed with many different names, please let us know if you think the analysis above is incorrect."
msgstr "Note : les ingrédients peuvent être indiqués sous beaucoup de noms différents, si vous pensez que l'analyse ci-dessus est incorrecte, merci de nous le signaler."

msgctxt "ingredients_from_or_that_may_be_from_palm_oil_p"
msgid "ingredients from or that may be from palm oil"
msgstr "ingrédients issus ou pouvant être issus de l'huile de palme"

msgctxt "ingredients_from_or_that_may_be_from_palm_oil_s"
msgid "ingredient from or that may be from palm oil"
msgstr "ingrédient issu ou pouvant être issu de l'huile de palme"

msgctxt "ingredients_from_palm_oil_p"
msgid "ingredients from palm oil"
msgstr "ingrédients issus de l'huile de palme"

msgctxt "ingredients_from_palm_oil_s"
msgid "ingredient from palm oil"
msgstr "ingrédient issu de l'huile de palme"

msgctxt "ingredients_n_p"
msgid "Numbers of ingredients"
msgstr "Nombres d'ingrédients"

msgctxt "ingredients_n_s"
msgid "Number of ingredients"
msgstr "Nombre d'ingrédients"

msgctxt "known_ingredients_n_s"
msgid "Number of recognized ingredients"
msgstr "Nombre d'ingrédients reconnus"

msgctxt "unknown_ingredients_n_s"
msgid "Number of unrecognized ingredients"
msgstr "Nombre d'ingrédients non reconnus"

msgctxt "ingredients_p"
msgid "ingredients"
msgstr "ingrédients"

msgctxt "ingredients_products"
msgid "Products that contain the ingredient %s"
msgstr "Les produits qui contiennent l'ingrédient %s"

msgctxt "ingredients_s"
msgid "ingredient"
msgstr "ingrédient"

msgctxt "ingredients_text"
msgid "Ingredients list"
msgstr "Liste des ingrédients"

msgctxt "ingredients_text_display_note"
msgid "Ingredients are listed in order of importance (quantity)."
msgstr "Les ingrédients sont listés par ordre d'importance (quantité)."

msgctxt "ingredients_text_example"
msgid "Cereals 85.5% (_wheat_ flour, whole-_wheat_ flour 11%), malt extract, cocoa 4,8%, ascorbic acid"
msgstr "Céréales 85,5% (farine de _blé_, farine de _blé_ complet 11%), extrait de malt (orge), cacao 4,8%, vitamine C"

msgctxt "ingredients_text_note"
msgid "Keep the order, indicate the % when specified, separate with a comma or - , use ( ) for ingredients of an ingredient, surround allergens with _ e.g. _milk_"
msgstr "Conserver l'ordre, indiquer le % lorsqu'il est précisé, séparer par une virgule ou - , Utiliser les ( ) pour  les ingrédients d'un ingrédient, indiquer les allergènes entre _ : farine de _blé_"

msgctxt "ingredients_that_may_be_from_palm_oil_p"
msgid "ingredients that may be from palm oil"
msgstr "ingrédients pouvant être issus de l'huile de palme"

msgctxt "ingredients_that_may_be_from_palm_oil_s"
msgid "ingredient that may be from palm oil"
msgstr "ingrédient pouvant être issu de l'huile de palme"

msgctxt "ingredients_without_products"
msgid "Products that do not contain the ingredient %s"
msgstr "Les produits qui ne contiennent pas l'ingrédient %s"

# Please change appstore_US.svg to appstore_XX.svg. check the url https://static.openfoodfacts.org/images/misc/appstore/black/appstore_XX.svg
msgctxt "ios_app_icon_url"
msgid "/images/misc/appstore/black/appstore_US.svg"
msgstr "/images/misc/appstore/black/appstore_FR.svg"

msgctxt "ios_app_icon_alt_text"
msgid "Download on the App Store"
msgstr "Disponible sur l'App Store"

msgctxt "ios_app_link"
msgid "https://apps.apple.com/app/open-food-facts/id588797948"
msgstr "https://apps.apple.com/fr/app/open-food-facts/id588797948"

msgctxt "known_nutrients_p"
msgid "known nutrients"
msgstr "nutriments connus"

msgctxt "known_nutrients_s"
msgid "known nutrient"
msgstr "nutriment connu"

msgctxt "labels"
msgid "Labels, certifications, awards"
msgstr "Labels, certifications, récompenses"

msgctxt "labels_example"
msgid "Organic"
msgstr "Bio"

msgctxt "labels_note"
msgid "Indicate only the most specific labels. \"Parents\" labels will be added automatically."
msgstr "Indiquez les labels les plus spécifiques. Les catégories \"parentes\" comme 'Bio' ou 'Commerce équitable' seront ajoutées automatiquement."

msgctxt "labels_p"
msgid "labels"
msgstr "labels"

msgctxt "labels_products"
msgid "Products that have the label %s"
msgstr "Les produits qui possèdent le label %s"

msgctxt "labels_s"
msgid "label"
msgstr "label"

msgctxt "labels_tagsinput"
msgid "add a label"
msgstr "ajouter un label"

msgctxt "labels_without_products"
msgid "Products that do not have the label %s"
msgstr "Les produits qui ne possèdent pas le label %s"

msgctxt "lang"
msgid "Main language"
msgstr "Langue principale"

msgctxt "lang_note"
msgid "Language most present and most highlighted on the product"
msgstr "Langue la plus utilisée et la plus mise en avant sur le produit"

msgctxt "language"
msgid "en-US"
msgstr "fr-FR"

msgctxt "languages_p"
msgid "languages"
msgstr "langues"

msgctxt "languages_s"
msgid "language"
msgstr "langue"

msgctxt "last_edit_dates_p"
msgid "Last edit dates"
msgstr "Dates de dernière modification"

msgctxt "last_edit_dates_s"
msgid "Last edit date"
msgstr "Date de dernière modification"

msgctxt "last_image_dates_p"
msgid "Last picture dates"
msgstr "Dates de dernière photo"

msgctxt "last_image_dates_s"
msgid "Last picture date"
msgstr "Date de dernière photo"

msgctxt "licence_accept"
msgid "By adding information, data and/or images, you accept to place irrevocably your contribution under the <a href=\"https://opendatacommons.org/licenses/dbcl/1.0/\">Database Contents Licence 1.0</a> licence\n"
"for information and data, and under the <a href=\"https://creativecommons.org/licenses/by-sa/3.0/deed.en\">Creative Commons Attribution - ShareAlike 3.0</a> licence for images.\n"
"You accept to be credited by re-users by a link to the product your are contributing to."
msgstr "En ajoutant des informations et/ou des photographies, vous acceptez de placer irrévocablement votre contribution sous licence <a href=\"https://opendatacommons.org/licenses/dbcl/1.0/\">Database Contents Licence 1.0</a>\n"
"pour les informations et sous licence <a href=\"https://creativecommons.org/licenses/by-sa/3.0/deed.fr\">Creative Commons Paternité - Partage des conditions initiales à l'identique 3.0</a> pour les photos.\n"
"Vous acceptez d'être crédité par les ré-utilisateurs par un lien vers le produit auquel vous contribuez."

msgctxt "link"
msgid "Link to the product page on the official site of the producer"
msgstr "Lien vers la page du produit sur le site officiel du fabricant"

msgctxt "list_of_x"
msgid "List of %s"
msgstr "Liste des %s"

msgctxt "loadmore"
msgid "Load more results"
msgstr "Charger plus de résultats"

msgctxt "login_and_add_product"
msgid "Sign-in and add the product"
msgstr "Se connecter et ajouter le produit"

msgctxt "login_and_edit_product"
msgid "Sign-in and edit the product"
msgstr "Se connecter et modifier la fiche du produit"

msgctxt "login_create_your_account"
msgid "Create your account."
msgstr "Créez votre compte."

msgctxt "login_not_registered_yet"
msgid "Not registered yet?"
msgstr "Pas encore inscrit(e) ?"

msgctxt "login_register_title"
msgid "Sign-in"
msgstr "Se connecter"

msgctxt "login_to_add_and_edit_products"
msgid "Sign-in to add or edit products."
msgstr "Connectez-vous pour ajouter des produits ou modifier leurs fiches."

msgctxt "login_to_add_products"
msgid "<p>Please sign-in to add or edit a product.</p>\n\n"
"<p>If you do not yet have an account on <<site_name>>, you can <a href=\"/cgi/user.pl\">register in 30 seconds</a>.</p>\n"
msgstr "<p>Vous devez vous connecter pour pouvoir ajouter ou modifier un produit.</p>\n\n"
"<p>Si vous n'avez pas encore de compte sur <<site_name>>, vous pouvez <a href=\"/cgi/user.pl\">vous inscrire en 30 secondes</a>.</p>\n"

msgctxt "login_username_email"
msgid "Username or e-mail address:"
msgstr "Nom d'utilisateur ou adresse e-mail :"

msgctxt "low"
msgid "low"
msgstr "faible"

msgctxt "low_quantity"
msgid "low quantity"
msgstr "faible quantité"

msgctxt "manage_images"
msgid "Manage images"
msgstr "Gérer les images"

msgctxt "manage_images_info"
msgid "You can select one or more images and then:"
msgstr "Vous pouvez sélectionner une ou plusieurs images et ensuite:"

msgctxt "manufacturing_places"
msgid "Manufacturing or processing places"
msgstr "Lieux de fabrication ou de transformation"

msgctxt "manufacturing_places_example"
msgid "Montana, USA"
msgstr "Provence, France"

msgctxt "manufacturing_places_p"
msgid "manufacturing or processing places"
msgstr "lieux de fabrication ou de transformation"

msgctxt "manufacturing_places_products"
msgid "Products manufactured or processed in %s"
msgstr "Les produits par lieu de fabrication ou transformation :  %s"

msgctxt "manufacturing_places_s"
msgid "manufacturing or processing place"
msgstr "lieu de fabrication ou de transformation"

msgctxt "manufacturing_places_tagsinput"
msgid "add a place"
msgstr "ajouter un lieu"

msgctxt "manufacturing_places_without_products"
msgid "Products not manufactured or processed in %s"
msgstr "Les produits qui ne sont pas fabriqués ou transformés à :  %s"

msgctxt "map_count"
msgid "%d products match the search criteria, of which %i products have a known production place."
msgstr "%d produits correspondent aux critères de recherche, dont %i produits pour lesquels le lieu de fabrication ou d'emballage est connu."

msgctxt "map_title"
msgid "Map title"
msgstr "Titre de la carte"

msgctxt "menu"
msgid "Menu"
msgstr "Menu"

msgctxt "menu_add_a_product"
msgid "Add a product"
msgstr "Ajouter un produit"

# Do not translate without having the same exact string in the Tags template. Do not use spaces, special characters, only alphanumeric characters separated by hyphens
msgctxt "menu_add_a_product_link"
msgid "/add-a-product"
msgstr "/ajouter-un-produit"

msgctxt "menu_contribute"
msgid "Contribute"
msgstr "Contribuer"

# Do not translate without having the same exact string in the Tags template. Do not use spaces, special characters, only alphanumeric characters separated by hyphens
msgctxt "menu_contribute_link"
msgid "/contribute"
msgstr "/contribuer"

msgctxt "menu_discover"
msgid "Discover"
msgstr "Découvrir"

# Do not translate without having the same exact string in the Tags template. Do not use spaces, special characters, only alphanumeric characters separated by hyphens
msgctxt "menu_discover_link"
msgid "/discover"
msgstr "/decouvrir"

msgctxt "mission_"
msgid "Mission: "
msgstr "Mission : "

msgctxt "mission_accomplished_by"
msgid "This mission has been completed by:"
msgstr "Cette mission a été accomplie par :"

msgctxt "mission_accomplished_by_n"
msgid "Completed by %d persons."
msgstr "Accomplie par %d personnes."

msgctxt "mission_accomplished_by_nobody"
msgid "Be the first to complete this mission!"
msgstr "Soyez le premier à accomplir cette mission!"

msgctxt "mission_goal"
msgid "Goal:"
msgstr "Objectif :"

msgctxt "missions"
msgid "Missions"
msgstr "Missions"

msgctxt "moderate"
msgid "moderate"
msgstr "modéré"

msgctxt "moderate_quantity"
msgid "moderate quantity"
msgstr "quantité modérée"

msgctxt "move_images_to_another_product"
msgid "Move the images to another product"
msgstr "Déplacer les images sur un autre produit"

msgctxt "n_products"
msgid "%s products"
msgstr "%s produits"

msgctxt "name"
msgid "Name"
msgstr "Nom"

msgctxt "names"
msgid "Names"
msgstr "Noms"

msgctxt "new_code"
msgid "If the barcode is not correct, please correct it here:"
msgstr "Une erreur de code-barres ? Vous pouvez entrer le bon ici :"

msgctxt "new_code_note"
msgid "For products without a barcode, an internal code is automatically set."
msgstr "Pour les produits sans code-barres, un code interne est attribué automatiquement."

msgctxt "newsletter_description"
msgid "Subscribe to the newsletter (2 emails per month maximum)"
msgstr "S'inscrire à la lettre d'information (2 e-mails par mois maximum)"

msgctxt "next"
msgid "Next"
msgstr "Suivant"

msgctxt "no_barcode"
msgid "Product without barcode"
msgstr "Produit sans code-barres"

msgctxt "no_nutrition_data"
msgid "Nutrition facts are not specified on the product."
msgstr "Les informations nutritionnelles ne sont pas mentionnées sur le produit."

msgctxt "multiple_nutrition_data"
msgid "Multiple nutrition facts are specified on the product (e.g. with added water or milk)."
msgstr "Différentes valeurs nutritionnelles sont mentionnées sur le produit (par exemple avec de l'eau ou du lait)"

msgctxt "multiple_nutrition_data_instructions"
msgid "Enter only the nutrition facts for the unprepared product, without added water or milk. If there are different products, enter nutrition facts for the first product listed."
msgstr "Entrez seulement les valeurs nutritionnelles pour le produit non préparé, sans eau ou lait ajouté. S'il y a des produits différents, entrez les valeurs nutritionnelles pour le premier produit listé."

msgctxt "no_product_for_barcode"
msgid "No product listed for barcode %s."
msgstr "Il n'y a pas de produit référencé pour le code-barres %s."

msgctxt "no_products"
msgid "No products."
msgstr "Pas de produits."

msgctxt "not_saved"
msgid "Error while saving, please retry."
msgstr "Erreur d'enregistrement, merci de réessayer."

msgctxt "number_of_additives"
msgid "Number of additives"
msgstr "Nombre d'additifs"

msgctxt "number_of_products"
msgid "Number of products"
msgstr "Nombre de produits"

msgctxt "nutrient_in_quantity"
msgid "%s in %s"
msgstr "%s en %s"

msgctxt "nutrient_levels_info"
msgid "Nutrient levels for 100 g"
msgstr "Repères nutritionnels pour 100 g"

# Do not translate without having the same exact string in the Tags template. Do not use spaces, special characters, only alphanumeric characters separated by hyphens
msgctxt "nutrient_levels_link"
msgid "/nutrient-levels"
msgstr "/reperes-nutritionnels"

msgctxt "nutrient_levels_p"
msgid "nutrient levels"
msgstr "repères nutritionnels"

msgctxt "nutrient_levels_s"
msgid "nutrient level"
msgstr "repère nutritionnel"

msgctxt "nutriments_p"
msgid "nutriments"
msgstr "nutriments"

msgctxt "nutriments_products"
msgid "Products that contain the nutriment %s"
msgstr "Les produits qui contiennent le nutriment %s"

msgctxt "nutriments_s"
msgid "nutriment"
msgstr "nutriment"

msgctxt "nutriments_without_products"
msgid "Products that do not contain the nutriment %s"
msgstr "Les produits qui ne contiennent pas le nutriment %s"

msgctxt "nutrition_alt"
msgid "Nutrition facts"
msgstr "Informations nutritionnelles"

msgctxt "nutrition_data"
msgid "Nutrition facts"
msgstr "Informations nutritionnelles"

msgctxt "nutrition_data_average"
msgid "Average nutrition facts for the %d products of the %s category for which nutrition facts are known (out of %d products)."
msgstr "Composition nutritionnelle moyenne pour les %d produits de la catégorie %s dont les informations nutritionnelles sont connues (sur un total de  %d produits)."

msgctxt "nutrition_data_compare_percent"
msgid "% of difference"
msgstr "Différence en %"

msgctxt "nutrition_data_compare_value"
msgid "value for 100 g / 100 ml"
msgstr "valeur pour 100 g/ 100 ml"

msgctxt "nutrition_data_comparison_with_categories"
msgid "Comparison to average values of products in the same category:"
msgstr "Comparaison avec les valeurs moyennes des produits de même catégorie :"

msgctxt "nutrition_data_comparison_with_categories_note"
msgid "Please note: for each nutriment, the average is computed for products for which the nutriment quantity is known, not on all products of the category."
msgstr "À noter : pour chaque nutriment, la moyenne n'est pas celle de tous les produits de la catégorie, mais des produits pour lesquels la quantité du nutriment est connue."

msgctxt "nutrition_data_note"
msgid "If the picture is sufficiently sharp and level, nutrition facts can be automatically extracted from the picture."
msgstr "Si elle est suffisamment nette et droite, les informations nutritionnelles peuvent être extraites automatiquement de la photo."

msgctxt "nutrition_data_per_10"
msgid "10th centile"
msgstr "10ème centile"

msgctxt "nutrition_data_per_100g"
msgid "for 100 g / 100 ml"
msgstr "pour 100 g / 100 ml"

msgctxt "nutrition_data_per_5"
msgid "5<sup>th</sup> centile"
msgstr "5<sup>e</sup> centile"

msgctxt "nutrition_data_per_50"
msgid "Median"
msgstr "Médiane"

msgctxt "nutrition_data_per_90"
msgid "90th centile"
msgstr "90ème centile"

msgctxt "nutrition_data_per_95"
msgid "95<sup>th</sup> centile"
msgstr "95<sup>e</sup> centile"

msgctxt "nutrition_data_per_max"
msgid "Maximum"
msgstr "Maximum"

msgctxt "nutrition_data_per_mean"
msgid "Mean"
msgstr "Moyenne"

msgctxt "nutrition_data_per_min"
msgid "Minimum"
msgstr "Minimum"

msgctxt "nutrition_data_per_serving"
msgid "per serving"
msgstr "par portion"

msgctxt "nutrition_data_per_std"
msgid "Standard deviation"
msgstr "Ecart type"

msgctxt "nutrition_data_table"
msgid "Nutrition facts"
msgstr "Informations nutritionnelles"

msgctxt "nutrition_data_table_note"
msgid "The table lists by default nutriments that are often specified. Leave the field blank if it's not on the label.<br/>You can add extra nutriments (vitamins, minerals, cholesterol etc.)\n"
"by typing the first letters of their name in the last row of the table."
msgstr "Le tableau liste par défaut les nutriments les plus couramment indiqués. Laissez le champ vide s'il n'est pas présent sur l'emballage.<br />Vous pouvez ajouter d'autres nutriments\n"
"(vitamines, minéraux, cholestérol, oméga 3 et 6 etc.) en tapant les premières lettres de leur nom dans la dernière ligne du tableau."

msgctxt "nutrition_grades_p"
msgid "Nutrition grades"
msgstr "Notes nutritionnelles"

msgctxt "nutrition_grades_s"
msgid "Nutrition grade"
msgstr "Note nutritionnelle"

# Make sure the translated link works (eg that the image already exists in your language)
msgctxt "og_image_url"
msgid "https://world.openfoodfacts.org/images/misc/openfoodfacts-logo-en-356.png"
msgstr "https://fr.openfoodfacts.org/images/misc/openfoodfacts-logo-fr-356.png"

# Do not change the lang code if the blog doesn't exist in your language
msgctxt "on_the_blog_content"
msgid "<p>To learn more about <<site_name>>, visit <a href=\"https://en.blog.openfoodfacts.org\">our blog</a>!</p>\n"
"<p>Recent news:</p>\n"
msgstr "<p>Pour découvrir les nouveautés et les coulisses d'<<site_name>>, venez sur <a href=\"https://fr.blog.openfoodfacts.org\">le blog</a> !</p>\n"
"<p>C'est nouveau :</p>\n"

msgctxt "on_the_blog_title"
msgid "News"
msgstr "Actualité"

msgctxt "openfoodhunt_points"
msgid "It's <a href=\"/open-food-hunt-2015\">Open Food Hunt</a> on <<site_name>> from Saturday February 21st 2015 to Sunday March 1st 2015! Contributors are awarded\n"
"Explorer points for products they add and Ambassador points for new contributors they recruit. Points are updated every 30 minutes."
msgstr "C'est l'<a href=\"/open-food-hunt-2015\">Open Food Hunt</a> sur <<site_name>> du samedi 21 février 2015 au dimanche 1er mars 2015 ! Les contributeurs reçoivent\n"
"des points Explorateurs pour les produits qu'ils ajoutent, et des points Ambassadeurs pour les nouveaux contributeurs qu'ils recrutent. Les points sont mis à jour toutes\n"
"les 30 minutes."

msgctxt "or"
msgid "or:"
msgstr "ou :"

msgctxt "origins"
msgid "Origin of ingredients"
msgstr "Origine des ingrédients"

msgctxt "origins_example"
msgid "California, USA"
msgstr "Vallée des Baux-de-Provence, Provence, France"

msgctxt "origins_note_xxx"
msgid "Indicate the origin of ingredients"
msgstr "Indiquer l'origine des ingrédients"

msgctxt "origins_p"
msgid "origins of ingredients"
msgstr "origines des ingrédients"

msgctxt "origins_products"
msgid "Products with ingredients originating from %s"
msgstr "Les produits dont l'origine des ingrédients est %s"

msgctxt "origins_s"
msgid "origin of ingredients"
msgstr "origine des ingrédients"

msgctxt "origins_tagsinput"
msgid "add an origin"
msgstr "ajouter une origine"

msgctxt "origins_without_products"
msgid "Products without ingredients originating from %s"
msgstr "Les produits dont l'origine des ingrédients n'est pas %s"

msgctxt "packaging"
msgid "Packaging"
msgstr "Conditionnement"

msgctxt "packaging_example"
msgid "Fresh, Canned, Frozen, Bottle, Box, Glass, Plastic..."
msgstr "Frais, Conserve, Sous-vide, Surgelé, Bouteille, Bocal, Boîte, Verre, Plastique, Carton..."

msgctxt "packaging_note"
msgid "Packaging type, format, material"
msgstr "Type de conditionnement, format, matière"

msgctxt "packaging_p"
msgid "packaging"
msgstr "conditionnements"

msgctxt "packaging_products"
msgid "Products with a %s packaging"
msgstr "Les produits avec le conditionnement %s"

msgctxt "packaging_s"
msgid "packaging"
msgstr "conditionnements"

msgctxt "packaging_tagsinput"
msgid "add a type, shape or material"
msgstr "ajouter"

msgctxt "packaging_without_products"
msgid "Products without a %s packaging"
msgstr "Les produits sans le conditionnement %s"

msgctxt "page_x"
msgid "Page %d"
msgstr "Page %d"

msgctxt "page_x_out_of_y"
msgid "Page %d out of %d."
msgstr "Page %d sur %d."

msgctxt "pages"
msgid "Pages:"
msgstr "Pages :"

msgctxt "password"
msgid "Password"
msgstr "Mot de passe"

msgctxt "password_new"
msgid "New password"
msgstr "Nouveau mot de passe"

msgctxt "password_confirm"
msgid "Confirm password"
msgstr "Confirmation du mot de passe"

msgctxt "periods_after_opening"
msgid "Period of time after opening"
msgstr "Durée de conservation après ouverture"

msgctxt "periods_after_opening_note"
msgid "Found in an open container logo with a number of months: e.g. 12 M"
msgstr "Indiquée dans un logo en forme de pot ouvert, avec un nombre de mois. Par exemple 12 M."

msgctxt "periods_after_opening_p"
msgid "Periods after opening"
msgstr "Durées d'utilisation après ouverture"

msgctxt "periods_after_opening_s"
msgid "Period after opening"
msgstr "Durée d'utilisation après ouverture"

msgctxt "photographers_p"
msgid "photographers"
msgstr "photographes"

msgctxt "photographers_s"
msgid "photographer"
msgstr "photographe"

msgctxt "pnns_groups_1"
msgid "PNNS groups 1"
msgstr "Groupes de PNNS 1"

msgctxt "pnns_groups_1_p"
msgid "PNNS groups 1"
msgstr "Groupes de PNNS 1"

msgctxt "pnns_groups_1_s"
msgid "PNNS group 1"
msgstr "Groupe de PNNS 1"

msgctxt "pnns_groups_2"
msgid "PNNS groups 2"
msgstr "Groupes de PNNS 2"

msgctxt "pnns_groups_2_p"
msgid "PNNS groups 2"
msgstr "Groupes de PNNS 2"

msgctxt "pnns_groups_2_s"
msgid "PNNS group 2"
msgstr "Groupe de PNNS 2"

msgctxt "points_all_countries"
msgid "There are %d Explorers and %d Ambassadors."
msgstr "Il y a %d Explorateurs et %d Ambassadeurs."

msgctxt "points_all_users"
msgid "There are Explorers for %d countries and Ambassadors for %d countries."
msgstr "Il y a des Explorateurs de %d pays et des Ambassadeurs de %d countries."

msgctxt "points_country"
msgid "%s has %d Explorers and %d Ambassadors."
msgstr "%s a %d Explorateurs et %d Ambassadeurs."

msgctxt "points_ranking"
msgid "Ranking"
msgstr "Classement"

msgctxt "points_ranking_users_and_countries"
msgid "Ranking of contributors and countries"
msgstr "Classement des contributeurs et des pays"

msgctxt "points_user"
msgid "%s is an Explorer for %d countries and an Ambassador for %d countries."
msgstr "%s est un Explorateur de %d pays et un Ambassadeur de %d countries."

msgctxt "previous"
msgid "Previous"
msgstr "Précédente"

msgctxt "product_add_nutrient"
msgid "Add a nutrient"
msgstr "Ajouter un nutriment"

msgctxt "product_added"
msgid "Product added on"
msgstr "Produit ajouté le"

msgctxt "product_changes_saved"
msgid "Changes saved."
msgstr "Les modifications ont été enregistrées."

msgctxt "product_characteristics"
msgid "Product characteristics"
msgstr "Caractéristiques du produit"

msgctxt "product_created"
msgid "Product created"
msgstr "Création du produit"

msgctxt "product_description"
msgid "Ingredients, allergens, additives, nutrition facts, labels, origin of ingredients and information on product %s"
msgstr "Ingrédients, allergènes, additifs, composition nutritionnelle, labels, origine des ingrédients et informations du produit %s"

msgctxt "product_image"
msgid "Product picture"
msgstr "Photo du produit"

msgctxt "product_image_with_barcode"
msgid "Picture with barcode:"
msgstr "Photo avec code-barres :"

msgctxt "product_js_current_image"
msgid "Current image:"
msgstr "Image actuelle :"

msgctxt "product_js_deleting_images"
msgid "Deleting images"
msgstr "Images en cours de suppression"

msgctxt "product_js_extract_ingredients"
msgid "Extract the ingredients from the picture"
msgstr "Extraire les ingrédients de l'image"

msgctxt "product_js_extracted_ingredients_nok"
msgid "Ingredients text could not be extracted. Try with a sharper image, with higher resolution or a better framing of the text."
msgstr "Le texte des ingrédients n'a pas pu être extrait. Vous pouvez essayer avec une image plus nette, de meilleure résolution, ou un meilleur cadrage du texte."

msgctxt "product_js_extracted_ingredients_ok"
msgid "Ingredients text has been extracted. Text recognition is not perfect, so please check the text below and correct errors if needed."
msgstr "Le texte des ingrédients a été extrait. La reconnaissance du texte n'est pas toujours parfaite, merci de vérifier le texte ci-dessous et de corriger les éventuelles erreurs."

msgctxt "product_js_extracting_ingredients"
msgid "Extracting ingredients"
msgstr "Extraction des ingrédients en cours"

msgctxt "product_js_image_normalize"
msgid "Normalize colors"
msgstr "Équilibrage des couleurs"

msgctxt "product_js_image_open_full_size_image"
msgid "Open the picture in original size in a new windows"
msgstr "Voir la photo en grand dans une nouvelle fenêtre"

msgctxt "product_js_image_received"
msgid "Image received"
msgstr "Image reçue"

msgctxt "product_js_image_rotate_and_crop"
msgid "Rotate the image if necessary, then click and drag to select the interesting zone:"
msgstr "Redressez l'image si nécessaire, puis cliquez et glissez pour sélectionner la zone d'intérêt :"

msgctxt "product_js_image_rotate_left"
msgid "Rotate left"
msgstr "Pivoter à gauche"

msgctxt "product_js_image_rotate_right"
msgid "Rotate right"
msgstr "Pivoter à droite"

msgctxt "product_js_image_save"
msgid "Validate and/or resize image"
msgstr "Valider et/ou recadrer l'image"

msgctxt "product_js_image_saved"
msgid "Image saved"
msgstr "Image enregistrée."

msgctxt "product_js_image_saving"
msgid "Saving image"
msgstr "Image en cours d'enregistrement"

msgctxt "product_js_image_upload_error"
msgid "Error while uploading image"
msgstr "Erreur lors de l'envoi de l'image"

msgctxt "product_js_image_white_magic"
msgid "Photo on white background: try to remove the background"
msgstr "Photo sur fond blanc : essayer d'enlever le fond"

msgctxt "product_js_images_delete_error"
msgid "Errors while deleting images"
msgstr "Erreur lors de la suppresion des images"

msgctxt "product_js_images_deleted"
msgid "Images deleted"
msgstr "Images supprimées"

msgctxt "product_js_images_move_error"
msgid "Errors while moving images"
msgstr "Erreur lors du déplacement des images"

msgctxt "product_js_images_moved"
msgid "Images moved"
msgstr "Images déplacées"

msgctxt "product_js_moving_images"
msgid "Moving images"
msgstr "Images en cours de déplacement"

msgctxt "product_js_upload_image"
msgid "Add a picture"
msgstr "Ajouter une image"

msgctxt "product_js_upload_image_note"
msgid "→ With Chrome, Firefox and Safari, you can select multiple pictures (product, ingredients, nutrition facts etc.) by clicking them while holding the Ctrl key pressed to add them all in one shot."
msgstr "→ Avec Chrome, Firefox et Safari, vous pouvez sélectionner plusieurs images (produit, ingrédients, infos nutritionnelles etc.) en cliquant avec la touche Ctrl enfoncée, pour les envoyer toutes en même temps."

msgctxt "product_js_uploading_image"
msgid "Uploading image"
msgstr "Image en cours d'envoi"

msgctxt "product_last_edited"
msgid "Last edit of product page on"
msgstr "Dernière modification de la page produit le"

msgctxt "product_name"
msgid "Product name"
msgstr "Nom du produit"

msgctxt "product_name_example"
msgid "Kinder Bueno White"
msgstr "Kinder Bueno White"

msgctxt "products"
msgid "products"
msgstr "produits"

msgctxt "products_stats"
msgid "Evolution of the number of products on <<site_name>>"
msgstr "Evolution du nombre de produits sur <<site_name>>"

msgctxt "products_stats_completed_t"
msgid "Products with complete information"
msgstr "Produits avec fiche complète"

msgctxt "products_stats_created_t"
msgid "Products"
msgstr "Produits"

msgctxt "products_with_nutriments"
msgid "with nutrition facts"
msgstr "avec informations<br/>nutritionnelles"

msgctxt "products_you_edited"
msgid "Products you added or edited"
msgstr "Les produits que vous avez ajoutés ou modifiés"

msgctxt "purchase_places"
msgid "City, state and country where purchased"
msgstr "Ville et pays d'achat"

msgctxt "purchase_places_note"
msgid "Indicate where you bought or saw the product (at least the country)"
msgstr "Indiquez le lieu où vous avez acheté ou vu le produit (au moins le pays)"

msgctxt "purchase_places_p"
msgid "purchase places"
msgstr "lieux de vente"

msgctxt "purchase_places_products"
msgid "Products sold in %s"
msgstr "Les produits par lieu de vente :  %s"

msgctxt "purchase_places_s"
msgid "purchase place"
msgstr "lieu de vente"

msgctxt "purchase_places_tagsinput"
msgid "add a place"
msgstr "ajouter un lieu"

msgctxt "purchase_places_without_products"
msgid "Products not sold in %s"
msgstr "Les produits qui ne sont pas vendus à : %s"

msgctxt "quantity"
msgid "Quantity"
msgstr "Quantité"

msgctxt "quantity_example"
msgid "2 l, 250 g, 1 kg, 25 cl, 6 fl oz, 1 pound"
msgstr "2 l, 250 g, 1 kg, 25 cl"

msgctxt "remember_me"
msgid "Remember me"
msgstr "Se souvenir de moi"

msgctxt "remember_purchase_places_and_stores"
msgid "Remember the place of purchase and store for the next product adds"
msgstr "Se souvenir du lieu d'achat et du magasin pour les prochains ajouts de produits"

msgctxt "reset_password"
msgid "Reset password"
msgstr "Réinitialiser le mot de passe"

msgctxt "reset_password_email_body"
msgid "Hello <NAME>,\n\n"
"You asked for your password to be reset on https://openfoodfacts.org\n\n"
"for the username: <USERID>\n\n"
"To continue the password reset, click on the link below.\n"
"If you did not ask for the password reset, you can ignore this message.\n\n"
"<RESET_URL>\n\n"
"See you soon,\n\n"
"Stephane\n"
"https://openfoodfacts.org\n"
msgstr "Bonjour <NAME>,\n"
"Vous avez demandé de remettre votre mot de passe à zéro sur https://openfoodfacts.org\n\n"
"pour le nom d'utilisateur :<USERID>\n\n"
"Pour poursuivre cette remise à zéro, veuillez cliquer sur le lien ci-dessous.\n"
"Si vous n'avez pas demandé de remise à zéro de mot de passe, veuillez ignorer ce message.\n\n"
"<RESET_URL>\n\n"
"À bientôt,\n\n"
"Stéphane\n\n"
"https://openfoodfacts.org\n"

msgctxt "reset_password_email_subject"
msgid "Reset of your password on <<site_name>>"
msgstr "Réinitialisation de votre mot de passe sur <<site_name>>"

msgctxt "reset_password_reset"
msgid "Your password has been changed. You can now log-in with this password."
msgstr "Votre mot de passe a été changé. Vous pouvez maintenant vous identifier avec ce mot de passe."

msgctxt "reset_password_reset_msg"
msgid "Enter a new password."
msgstr "Entrez un nouveau mot de passe."

msgctxt "reset_password_send_email"
msgid "An email with a link to reset your password has been sent to the e-mail address associated with your account."
msgstr "Un e-mail avec un lien pour vous permettre de changer le mot de passe a été envoyé à l'adresse e-mail associée à votre compte."

msgctxt "reset_password_send_email_msg"
msgid "If you have forgotten your password, fill-in your username or e-mail address to receive instructions for resetting your password."
msgstr "Si vous avez oublié votre mot de passe, indiquez votre nom d'utilisateur ou votre e-mail pour recevoir les instructions pour le réinitialiser."

msgctxt "risk_level"
msgid "Risk"
msgstr "Risques"

msgctxt "risk_level_0"
msgid "To be completed"
msgstr "A renseigner"

msgctxt "risk_level_1"
msgid "Low risks"
msgstr "Risques faibles"

msgctxt "risk_level_2"
msgid "Moderate risks"
msgstr "Risques modérés"

msgctxt "risk_level_3"
msgid "High risks"
msgstr "Risques élevés"

msgctxt "salt_equivalent"
msgid "salt equivalent"
msgstr "équivalent sel"

msgctxt "save"
msgid "Save"
msgstr "Enregistrer"

msgctxt "saved"
msgid "Saved."
msgstr "Informations enregistrées."

msgctxt "saving"
msgid "Saving."
msgstr "Informations en cours d'enregistrement."

msgctxt "search"
msgid "Search"
msgstr "Rechercher"

msgctxt "search_a_product_placeholder"
msgid "Search a product"
msgstr "Chercher un produit"

msgctxt "search_button"
msgid "Search"
msgstr "Rechercher"

msgctxt "search_contains"
msgid "contains"
msgstr "contient"

msgctxt "search_criteria"
msgid "Select products with specific brands, categories, labels, origins of ingredients, manufacturing places etc."
msgstr "Sélectionner les produits suivant leur marque, catégories, labels, origines des ingrédients, lieux de fabrication etc."

msgctxt "search_description_opensearch"
msgid "Open Food Facts product search"
msgstr "Recherche de produit Open Food Facts"

msgctxt "search_does_not_contain"
msgid "does not contain"
msgstr "ne contient pas"

msgctxt "search_download_button"
msgid "Download"
msgstr "Télécharger"

msgctxt "search_download_choice"
msgid "Download results"
msgstr "Télécharger les résultats"

msgctxt "search_download_results"
msgid "Download results in XLSX or CSV format. Please note that for performance reasons, you can download up to 10.000 results only."
msgstr "Télécharger les résultats au format XLSX ou CSV. Pour des raisons de performance, vous pouvez télécharger jusqu'à 10 000 résultats seulement."

msgctxt "search_download_xlsx"
msgid "XLSX format"
msgstr "Format XLSX"

msgctxt "search_download_xlsx_description"
msgid "Excel or LibreOffice"
msgstr "Excel ou LibreOffice"

msgctxt "search_download_csv"
msgid "CSV format"
msgstr "Format CSV"

msgctxt "search_download_csv_description"
msgid "Character set: Unicode (UTF-8) - Separator: tabulation (tab)"
msgstr "Encodage des caractères : Unicode (UTF-8) - Séparateur : tabulation (tab)"

msgctxt "search_edit"
msgid "Change search criteria"
msgstr "Modifier les critères de recherche"

msgctxt "search_generate_graph"
msgid "Generate graph"
msgstr "Générer le graphique"

msgctxt "search_generate_map"
msgid "Generate the map"
msgstr "Générer la carte"

msgctxt "search_graph"
msgid "Graph"
msgstr "Graphique"

msgctxt "search_graph_2_axis"
msgid "Scatter plot"
msgstr "Graphique sur 2 axes"

msgctxt "search_graph_blog"
msgid "<p>→ learn more about <<site_name>> graphs: <a href=\"/graphs-in-3-clicks\">Graphs in 3 clicks</a> (blog).</p>"
msgstr "<p>→ en savoir plus sur les graphiques d'<<site_name>>: <a href=\"/des-graphiques-en-trois-clics\">graphiques en 3 clics</a> (blog).</p>"

msgctxt "search_graph_choice"
msgid "Results on a graph"
msgstr "Résultats sur un graphique"

msgctxt "search_graph_instructions"
msgid "Select what you want to graph on the horizontal axis to obtain a histogram, or select two axis to\n"
"get a cloud of products (scatter plot)."
msgstr "Choisissez ce que vous voulez représenter sur l'axe horizontal du graphique pour obtenir un histogramme, et\n"
"sur les deux axes pour obtenir un nuage de produits."

msgctxt "search_graph_link"
msgid "Permanent link to this graph, shareable by e-mail and on social networks"
msgstr "Lien permanent vers ce graphique, partageable par e-mail et les réseaux sociaux"

msgctxt "search_graph_note"
msgid "The graph will show only products for which displayed values are known."
msgstr "Le graphique ne montrera que les produits pour lesquels les valeurs representées sont connues."

msgctxt "search_graph_title"
msgid "Display results on a graph"
msgstr "Visualiser les résultats sous forme de graphique"

msgctxt "search_graph_warning"
msgid "Note: this is a user generated graph. The title, represented products and axis of visualization have been chosen by the author of the graph."
msgstr "Note : ce graphique a été généré par un utilisateur du site <<site_name>>. Le titre, les produits representés et les axes de représentation ont été choisis par l'auteur du graphique."

msgctxt "search_indifferent"
msgid "Indifferent"
msgstr "Indifférent"

msgctxt "search_ingredients"
msgid "Ingredients"
msgstr "Ingrédients"

msgctxt "search_link"
msgid "Permanent link to these results, shareable by e-mail and on social networks"
msgstr "Lien permanent vers ces résultats, partageable par e-mail et les réseaux sociaux"

msgctxt "search_list_choice"
msgid "Results in a list of products"
msgstr "Résultats sous forme de liste de produits"

msgctxt "search_map"
msgid "Map"
msgstr "Carte"

msgctxt "search_map_choice"
msgid "Results on a map"
msgstr "Résultats sur une carte"

msgctxt "search_map_link"
msgid "Permanent link to this map, shareable by e-mail and on social networks"
msgstr "Lien permanent vers cette carte, partageable par e-mail et les réseaux sociaux"

msgctxt "search_map_note"
msgid "The map will show only products for which the production place is known."
msgstr "La carte ne montrera que les produits pour lesquels le lieu de fabrication ou d'emballage est connu."

msgctxt "search_map_title"
msgid "Display results on a map"
msgstr "Visualiser les résultats sous forme de carte"

msgctxt "search_nutriment"
msgid "choose a nutriment..."
msgstr "choisir un nutriment..."

msgctxt "search_nutriments"
msgid "Nutriments"
msgstr "Nutriments"

msgctxt "search_or"
msgid "or"
msgstr "ou"

msgctxt "search_page_size"
msgid "Results per page"
msgstr "Résultats par page"

msgctxt "search_products"
msgid "Products search"
msgstr "Recherche de produits"

msgctxt "search_results"
msgid "Search results"
msgstr "Résultats de la recherche"

msgctxt "search_series"
msgid "Use a different color for the following products:"
msgstr "Utiliser une couleur différente pour les produits :"

msgctxt "search_series_default"
msgid "Other products"
msgstr "Autres produits"

msgctxt "search_series_fairtrade"
msgid "Fair trade"
msgstr "Commerce équitable"

msgctxt "search_series_fairtrade_label"
msgid "fair-trade"
msgstr "commerce-equitable"

msgctxt "search_series_nutrition_grades"
msgid "Use nutrition grades colors"
msgstr "Utiliser les couleurs des notes nutritionnelles"

msgctxt "search_series_organic"
msgid "Organic"
msgstr "Bio"

msgctxt "search_series_organic_label"
msgid "organic"
msgstr "bio"

msgctxt "search_series_with_sweeteners"
msgid "With sweeteners"
msgstr "Avec édulcorants"

msgctxt "search_tag"
msgid "choose a criterion..."
msgstr "choisir un critère..."

msgctxt "search_tags"
msgid "Criteria"
msgstr "Critères"

msgctxt "search_terms"
msgid "Search terms"
msgstr "Termes de recherche"

msgctxt "search_terms_note"
msgid "Search for words present in the product name, generic name, brands, categories, origins and labels"
msgstr "Recherche les mots présents dans le nom du produit, le nom générique, les marques, catégories, origines et labels"

msgctxt "search_title"
msgid "Search a product, brand, ingredient, nutriment etc."
msgstr "Rechercher un produit, une marque, un ingrédient, un nutriment etc."

msgctxt "search_title_graph"
msgid "Results graph"
msgstr "Graphique des résultats"

msgctxt "search_title_map"
msgid "Results map"
msgstr "Carte des résultats"

msgctxt "search_tools"
msgid "Search tools"
msgstr "Outils de recherche"

msgctxt "search_value"
msgid "value"
msgstr "valeur"

msgctxt "search_with"
msgid "With"
msgstr "Avec"

msgctxt "search_without"
msgid "Without"
msgstr "Sans"

msgctxt "see_product_page"
msgid "See the product page"
msgstr "Voir la fiche du produit"

msgctxt "select_country"
msgid "Country"
msgstr "Pays de vente"

msgctxt "select_lang"
msgid "Language"
msgstr "Langue"

msgctxt "send_image"
msgid "Send a picture..."
msgstr "Envoyer une image..."

msgctxt "send_image_error"
msgid "Upload error"
msgstr "Erreur lors de l'envoi"

msgctxt "sending_image"
msgid "Sending image"
msgstr "Image en cours d'envoi"

msgctxt "serving_size"
msgid "Serving size"
msgstr "Taille d'une portion"

msgctxt "serving_size_prepared"
msgid "Prepared serving size"
msgstr "Taille d'une portion préparée"

msgctxt "serving_size_example"
msgid "60 g, 12 oz, 20cl, 2 fl oz"
msgstr "30 g, 2 biscuits 60 g, 5 cl, un verre 20 cl"

msgctxt "serving_size_note"
msgid "If the nutrition facts table contains values for the prepared product, indicate the total serving size of the prepared product (including added water or milk)."
msgstr "Si le tableau nutritionnel contient des valeurs pour le produit préparé, indiquez la taille totale d'une portion de produit préparé (incluant l'eau ou le lait ajouté)."

msgctxt "session_title"
msgid "Sign-in"
msgstr "Se connecter"

msgctxt "share"
msgid "Share"
msgstr "Partager"

msgctxt "show_category_stats"
msgid "Show detailed stats"
msgstr "Afficher les informations statistiques"

msgctxt "show_category_stats_details"
msgid "standard deviation, minimum, maximum, 10th and 90th percentiles"
msgstr "écart type, minimum, maximum, 10ème et 90ème centiles"

msgctxt "signin_before_submit"
msgid "If you already have an account on <SITE>, please sign-in before filling this form."
msgstr "Si vous êtes déjà inscrit sur <SITE>, identifiez-vous (\"Se connecter\" dans la colonne de droite) avant de remplir ce formulaire."

msgctxt "signout"
msgid "Sign-out"
msgstr "Se déconnecter"

msgctxt "site_description"
msgid "A collaborative, free and open database of ingredients, nutrition facts and information on food products from around the world"
msgstr "Ingrédients, composition nutritionnelle et information sur les produits alimentaires du monde entier dans une base de données libre et ouverte"

msgctxt "site_name"
msgid "Open Food Facts"
msgstr "Open Food Facts"

msgctxt "logo_site_name"
msgid "Open Food Facts logo"
msgstr "Logo Open Food Facts"

msgctxt "sort_by"
msgid "Sort by"
msgstr "Trier par"

msgctxt "sort_completeness"
msgid "Completeness"
msgstr "Complétude"

msgctxt "sort_created_t"
msgid "Add date"
msgstr "Date d'ajout"

msgctxt "sort_modified_t"
msgid "Edit date"
msgstr "Date de modification"

msgctxt "sort_popularity"
msgid "Popularity"
msgstr "Popularité"

msgctxt "sort_product_name"
msgid "Product name"
msgstr "Nom du produit"

msgctxt "state"
msgid "State"
msgstr "Etat"

msgctxt "states_p"
msgid "states"
msgstr "états"

msgctxt "states_s"
msgid "state"
msgstr "etat"

msgctxt "stores"
msgid "Stores"
msgstr "Magasins"

msgctxt "stores_note"
msgid "Name of the shop or supermarket chain"
msgstr "Enseigne du magasin où vous avez acheté ou vu le produit"

msgctxt "stores_p"
msgid "stores"
msgstr "magasins"

msgctxt "stores_products"
msgid "Products sold at %s"
msgstr "Les produits par magasin : %s"

msgctxt "stores_s"
msgid "store"
msgstr "magasin"

msgctxt "stores_tagsinput"
msgid "add a store"
msgstr "ajouter un magasin"

msgctxt "stores_without_products"
msgid "Products not bought at %s"
msgstr "Les produits qui n'ont pas été achetés dans le magasin : %s"

msgctxt "subscribe"
msgid "Subscribe"
msgstr "S'abonner"

msgctxt "tag_belongs_to"
msgid "Belongs to:"
msgstr "Fait partie de :"

msgctxt "tag_contains"
msgid "Contains:"
msgstr "Contient :"

msgctxt "tag_weblinks"
msgid "Weblinks"
msgstr "Liens Web"

msgctxt "tagstable_filtered"
msgid "out of _MAX_"
msgstr "parmi _MAX_"

msgctxt "tagstable_search"
msgid "Search:"
msgstr "Recherche :"

msgctxt "traces"
msgid "Traces"
msgstr "Traces éventuelles"

msgctxt "traces_example"
msgid "Milk, Gluten, Nuts"
msgstr "Lait, Gluten, Arachide, Fruits à coque"

msgctxt "traces_note"
msgid "Indicate ingredients from mentions like \"May contain traces of\", \"Made in a factory that also uses\" etc."
msgstr "Indiquer les ingrédients des mentions \"Peut contenir des traces de\", \"Fabriqué dans un atelier qui utilise aussi\" etc."

msgctxt "traces_p"
msgid "traces"
msgstr "traces"

msgctxt "traces_s"
msgid "trace"
msgstr "trace"

msgctxt "twitter"
msgid "Twitter username (optional)"
msgstr "Nom d'utilisateur Twitter (optionel)"

msgctxt "twitter_account"
msgid "OpenFoodFacts"
msgstr "OpenFoodFactsFr"

msgctxt "unknown"
msgid "Unknown"
msgstr "Inconnu"

msgctxt "unknown_nutrients_p"
msgid "unknown nutrients"
msgstr "nutriments inconnus"

msgctxt "unknown_nutrients_s"
msgid "unknown nutrient"
msgstr "nutriment inconnu"

msgctxt "unsubscribe"
msgid "Unsubscribe"
msgstr "Se désabonner"

msgctxt "unsubscribe_info"
msgid "You can unsubscribe from the lists at any time."
msgstr "Vous pouvez vous désabonner de la lettre d'information à tout moment et facilement."

msgctxt "userid_or_email"
msgid "Username or e-mail address: "
msgstr "Nom d'utilisateur ou adresse e-mail : "

msgctxt "username"
msgid "User name"
msgstr "Nom d'utilisateur"

msgctxt "username_info"
msgid "(non-accented letters, digits and/or dashes)"
msgstr "(lettres non accentuées, chiffres et/ou tirets)"

msgctxt "username_or_email"
msgid "Username or email address"
msgstr "Nom d'utilisateur ou adresse e-mail : "

msgctxt "users_add_products"
msgid "Products that were added by the user %s"
msgstr "Les produits qui ont été ajoutés par le contributeur %s"

msgctxt "users_add_without_products"
msgid "Products that were not added by the user %s"
msgstr "Les produits qui n'ont pas été ajoutés par le contributeur %s"

msgctxt "users_edit_products"
msgid "Products that were edited by the user %s"
msgstr "Les produits qui ont été modifiés par le contributeur %s"

msgctxt "users_edit_without_products"
msgid "Products that were not edited by the user %s"
msgstr "Les produits qui n'ont pas été modifiés par le contributeur %s"

msgctxt "users_p"
msgid "contributors"
msgstr "contributeurs"

msgctxt "users_products"
msgid "Products added by %s"
msgstr "Les produits ajoutés par %s"

msgctxt "users_s"
msgid "contributor"
msgstr "contributeur"

msgctxt "users_without_products"
msgid "Products not added by %s"
msgstr "Les produits qui n'ont pas été ajoutés par %s"

msgctxt "view"
msgid "view"
msgstr "voir"

msgctxt "view_list_for_products_from_the_entire_world"
msgid "View the list for matching products from the entire world"
msgstr "Voir la liste pour les produits correspondants du monde entier"

msgctxt "view_products_from_the_entire_world"
msgid "View matching products from the entire world"
msgstr "Voir les produits correspondants du monde entier"

msgctxt "view_results_from_the_entire_world"
msgid "View results from the entire world"
msgstr "Voir les résultats du monde entier"

msgctxt "warning_3rd_party_content"
msgid "Information and data must come from the product package and label (and not from other sites or the manufacturer's site), and you must have taken the pictures yourself.<br/>\n"
"→ <a href=\"/faq#pictures_and_data_from_other_sites\">Why it matters</a>"
msgstr "Les informations doivent provenir de l'emballage du produit (et non d'autres sites ou du site du fabricant), et vous devez avoir pris vous-même les photos.<br/>\n"
"→ <a href=\"https://openfoodfactsfr.uservoice.com/knowledgebase/articles/59183\" target=\"_blank\">Pourquoi est-ce important ?</a>"

msgctxt "website"
msgid "Site or blog address"
msgstr "Adresse de blog ou de site web"

# Please change English.svg to French.svg or German.svg… Check the url https://static.openfoodfacts.org/images/misc/microsoft/XXXX.svg
msgctxt "windows_phone_app_icon_url"
msgid "/images/misc/microsoft/English.svg"
msgstr "/images/misc/microsoft/French.svg"

msgctxt "windows_phone_app_icon_alt_text"
msgid "Get it from Microsoft"
msgstr "Disponible sur Windows Phone"

# Please change en-us to fr-fr, pt-br or de-ch…Check the URL !
msgctxt "windows_phone_app_link"
msgid "https://www.microsoft.com/en-us/p/openfoodfacts/9nblggh0dkqr"
msgstr "https://www.microsoft.com/fr-fr/p/openfoodfacts/9nblggh0dkqr"

msgctxt "you_are_connected_as_x"
msgid "You are connected as %s."
msgstr "Vous êtes connecté en tant que %s."

msgctxt "product_js_unselect_image"
msgid "Unselect image"
msgstr "Déselectionner l'image"

msgctxt "product_js_unselecting_image"
msgid "Unselecting image."
msgstr "Déselection de l'image."

msgctxt "product_js_unselected_image_ok"
msgid "Unselected image."
msgstr "Image déselectionnée."

msgctxt "product_js_unselected_image_nok"
msgid "Error while unselecting image."
msgstr "Erreur lors de la déselection de l'image."

msgctxt "product_js_zoom_on_wheel"
msgid "Enable zooming with the mouse wheel."
msgstr "Activez le zoom avec la molette de la souris."

msgctxt "product_js_use_low_res_images"
msgid "Load lower resolution images (for slow connections)"
msgstr "Charger les images en basse résolution (pour les connexions lentes)"

msgctxt "nutrition_grade_fr_fiber_warning"
msgid "Warning: the amount of fiber is not specified, their possible positive contribution to the grade could not be taken into account."
msgstr "Avertissement : Le taux de fibres n'étant pas renseigné, leur éventuelle contribution positive à la note n'a pas pu être prise en compte."

msgctxt "nutrition_grade_fr_fiber_and_fruits_vegetables_nuts_warning"
msgid "Warning: the amounts of fiber and of fruits, vegetables and nuts are not specified, their possible positive contribution to the grade could not be taken into account."
msgstr "Avertissement : Les taux de fibres et de fruits, légumes et noix n'étant pas renseigné, leurs éventuelle contribution positive à la note n'a pas pu être prise en compte."

msgctxt "nutrition_grade_fr_no_fruits_vegetables_nuts_warning"
msgid "Warning: the amount of fruits, vegetables and nuts is not specified, their possible positive contribution to the grade could not be taken into account."
msgstr "Avertissement : Le taux de fruits, légumes et noix n'étant pas renseigné, leur éventuelle contribution positive à la note n'a pas pu être prise en compte."

msgctxt "nutrition_grade_fr_fruits_vegetables_nuts_estimate_warning"
msgid "Warning: the amount of fruits, vegetables and nuts is not specified on the label, it was manually estimated from the list of ingredients: %d%"
msgstr "Avertissement : Le taux de fruits, légumes et noix n'est pas indiqué sur l'étiquette, il a été estimé manuellement en fonction de la liste des ingrédients : %d%"

msgctxt "nutrition_grade_fr_fruits_vegetables_nuts_from_category_warning"
msgid "Warning: the amount of fruits, vegetables and nuts is not specified on the label, it was estimated from the category (%s) of the product: %d%"
msgstr "Avertissement : Le taux de fruits, légumes et noix n'est pas indiqué sur l'étiquette, il a été estimé en fonction de la catégorie (%s) du produit : %d%"

msgctxt "nutrition_grade_fr_fruits_vegetables_nuts_estimate_from_ingredients_warning"
msgid "Warning: the amount of fruits, vegetables and nuts is not specified on the label, it was estimated from the list of ingredients: %d%"
msgstr "Avertissement : Le taux de fruits, légumes et noix n'est pas indiqué sur l'étiquette, il a été estimé en fonction de la liste des ingrédients : %d%"

msgctxt "nutrition_grade_fr_title"
msgid "NutriScore color nutrition grade"
msgstr "Note nutritionnelle de couleur NutriScore"

msgctxt "nutrition_grade_fr_formula"
msgid "How the color nutrition grade is computed"
msgstr "Mode de calcul de la note nutritionnelle de couleur"

msgctxt "nutrition_grade_fr_alt"
msgid "NutriScore nutrition grade"
msgstr "Note nutritionnelle NutriScore :"

msgctxt "delete_product_page"
msgid "Delete the product page"
msgstr "Supprimer la fiche produit"

msgctxt "deleting_product"
msgid "Deleting product"
msgstr "Suppression du produit"

msgctxt "has_deleted_product"
msgid "has deleted product"
msgstr "efface le produit"

msgctxt "delete_product_confirm"
msgid "Are you sure that you want to delete the page for this product?"
msgstr "Etes-vous sûr de vouloir supprimer la fiche de ce produit ?"

msgctxt "delete_user"
msgid "Delete the user"
msgstr "Supprimer l'utilisateur"

msgctxt "sources_manufacturer"
msgid "Some of the data for this product has been provided directly by the manufacturer %s."
msgstr "Certaines informations de ce produit ont été fournies directement par son fabricant %s."

msgctxt "list_of_sources"
msgid "Some of the data and/or photos for this product come from those sources:"
msgstr "Certaines informations et/ou photos de ce produit proviennent de ces sources :"

msgctxt "warning_not_complete"
msgid "This product page is not complete. You can help to complete it by editing it and adding more data from the photos we have, or by taking more photos using the app for <a href=\"https://android.openfoodfacts.org\">Android</a> or <a href=\"https://ios.openfoodfacts.org\">iPhone/iPad</a>. Thank you!"
msgstr "La page de ce produit n'est pas complète. Vous pouvez aider à la compléter en l'éditant et en ajoutant plus de données à partir des photos que nous avons, ou en prenant plus de photos à l'aide de l'application pour <a href=\"https://android.openfoodfacts.org\">Android</a> ou <a href=\"https://ios.openfoodfacts.org\">iPhone / iPad</a>. Merci!"

msgctxt "title_separator"
msgid " - "
msgstr " - "

msgctxt "recent_changes"
msgid "Recent Changes"
msgstr "Changements récents"

msgctxt "translators_title"
msgid "Our Translators"
msgstr "Nos Traducteurs"

msgctxt "translators_lead"
msgid "We would like to say THANK YOU to the awesome translators that make it possible to present Open Food Facts, Open Beauty Facts, and Open Pet Food Facts to you in all these different languages! <a href=\"https://translate.openfoodfacts.org/\">You can join us in this global effort: it doesn't require any technical knowledge.</a>"
msgstr "Nous voudrions dire MERCI aux formidables traducteurs qui permettent de vous présenter Open Food Facts, Open Beauty Facts et Open Pet Food Facts dans toutes ces langues! <a href=\"https://translate.openfoodfacts.org/\">Vous pouvez nous rejoindre dans cet effort mondial : il ne nécessite aucune connaissance technique.</a>"

msgctxt "translators_renewal_notice"
msgid "Please note that this table is refreshed nightly and might be out of date."
msgstr "Veuillez noter que cette table est actualisée tous les soirs et pourrait être périmée."

msgctxt "translators_column_name"
msgid "Name"
msgstr "Nom"

msgctxt "translators_column_translated_words"
msgid "Translated (Words)"
msgstr "Mots traduits"

msgctxt "translators_column_target_words"
msgid "Target Words"
msgstr "Mots cibles"

msgctxt "translators_column_approved_words"
msgid "Approved (Words)"
msgstr "Mots approuvés"

msgctxt "translators_column_votes_made"
msgid "Votes Made"
msgstr "Votes effectués"

msgctxt "minerals_p"
msgid "added minerals"
msgstr "minéraux ajoutés"

msgctxt "minerals_s"
msgid "added mineral"
msgstr "minéral ajouté"

msgctxt "vitamins_p"
msgid "added vitamins"
msgstr "vitamines ajoutées"

msgctxt "vitamins_s"
msgid "added vitamin"
msgstr "vitamine ajoutée"

msgctxt "amino_acids_p"
msgid "added amino acids"
msgstr "acides aminés ajoutés"

msgctxt "amino_acids_s"
msgid "added amino acid"
msgstr "acide aminé ajoutés"

msgctxt "nucleotides_p"
msgid "added nucleotides"
msgstr "nucléotides ajoutés"

msgctxt "nucleotides_s"
msgid "added nucleotide"
msgstr "nucléotide ajouté"

msgctxt "other_nutritional_substances_p"
msgid "other nutritional substances added"
msgstr "autres substances nutritives ajoutées"

msgctxt "other_nutritional_substances_s"
msgid "other nutritional substance added"
msgstr "autre substance nutritive ajoutée"

msgctxt "product_as_sold"
msgid "As sold"
msgstr "Tel que vendu"

msgctxt "prepared_product"
msgid "Prepared"
msgstr "Préparé"

msgctxt "unit"
msgid "Unit"
msgstr "Unité"

msgctxt "nutrition_data_exists"
msgid "Nutrition facts are specified for the product as sold."
msgstr "Les informations nutritionnelles sont mentionnées pour le produit tel que vendu."

msgctxt "nutrition_data_prepared_exists"
msgid "Nutrition facts are specified for the prepared product."
msgstr "Les informations nutritionnelles sont mentionnées pour le produit préparé."

msgctxt "nova_groups_s"
msgid "NOVA group"
msgstr "Groupe NOVA"

msgctxt "nova_groups_p"
msgid "NOVA groups"
msgstr "Groupes NOVA"

# Title for the link to the explanation of what a NOVA Group is
msgctxt "nova_groups_info"
msgid "NOVA groups for food processing"
msgstr "Classification NOVA pour la transformation des aliments"

msgctxt "footer_partners"
msgid "Partners"
msgstr "Partenaires"

# Do not translate without having the same exact string in the Tags template. Do not use spaces, special characters, only alphanumeric characters separated by hyphens
msgctxt "footer_partners_link"
msgid "/partners"
msgstr "/partenaires"

msgctxt "adults"
msgid "Adults"
msgstr "Adultes"

msgctxt "adults_age"
msgid "18 to 64"
msgstr "18 à 64"

msgctxt "adults_description"
msgid "From 18 years up to and including 64 years of age"
msgstr "De 18 ans jusqu'à 64 ans"

msgctxt "elderly"
msgid "Elderly"
msgstr "Personnes âgées"

msgctxt "elderly_age"
msgid "65+"
msgstr "65+"

msgctxt "elderly_description"
msgid "From 65 years of age and older"
msgstr "A partir de 65 ans"

msgctxt "adolescents"
msgid "Adolescents"
msgstr "Adolescents"

msgctxt "adolescents_age"
msgid "10 to 17"
msgstr "10 à 17"

msgctxt "adolescents_description"
msgid "From 10 years up to and including 17 years of age"
msgstr "De 10 ans jusqu'à 17 ans"

msgctxt "children"
msgid "Children"
msgstr "Enfants"

msgctxt "children_age"
msgid "3 to 9"
msgstr "3 à 9"

msgctxt "children_description"
msgid "From 36 months up to and including 9 years of age"
msgstr "De 36 mois jusqu'à 9 ans"

msgctxt "toddlers"
msgid "Toddlers"
msgstr "Jeunes enfants"

msgctxt "toddlers_age"
msgid "1 to 2"
msgstr "1 à 2"

msgctxt "toddlers_description"
msgid "From 12 months up to and including 35 months of age"
msgstr "De 12 mois jusqu'à 35 mois"

msgctxt "infants"
msgid "Infants"
msgstr "Nourrissons"

msgctxt "infants_age"
msgid "< 1"
msgstr "< 1"

msgctxt "infants_description"
msgid "From more than 12 weeks up to and including 11 months of age"
msgstr "De plus de 12 semaines jusqu'à 11 mois"

msgctxt "additives_efsa_evaluation"
msgid "EFSA evaluation"
msgstr "Evaluation de l'EFSA"

msgctxt "additives_efsa_evaluation_overexposure_risk_title"
msgid "Risk of overexposure"
msgstr "Risque de sur-exposition"

msgctxt "additives_efsa_evaluation_overexposure_risk_high"
msgid "The European Food Safety Authority (EFSA) has determined that some population groups have a high risk of consuming too much <tag>."
msgstr "L'Autorité Européenne de Sécurité des Aliments (AESA/EFSA) a déterminé que certains groupes de population ont un risque élevé de consommer trop de <tag>."

msgctxt "additives_efsa_evaluation_overexposure_risk_moderate"
msgid "The European Food Safety Authority (EFSA) has determined that some population groups have a moderate risk of consuming too much <tag>."
msgstr "L'Autorité Européenne de Sécurité des Aliments (AESA/EFSA) a déterminé que certains groupes de population ont un risque modéré de consommer trop de <tag>."

msgctxt "additives_efsa_evaluation_overexposure_risk_description"
msgid "To evaluate your exposure to the <tag> food additive, you can browse our list of products that contain it. See the list of <nb_products> products with <tag> below."
msgstr "Pour évaluer votre exposition à l'additif alimentaire <tag>, vous pouvez parcourir la liste des produits qui en contiennent. Voir la liste des <nb_products> produits avec l'additif <tag> ci-dessous."

msgctxt "additives_efsa_evaluation_overexposure_risk_products_link"
msgid "%d products with %s"
msgstr "%d produits avec %s"

msgctxt "additives_efsa_evaluation_overexposure_risk_no"
msgid "The European Food Safety Authority (EFSA) has determined that no population groups has more than 5% of members at risk of consuming more than the acceptable daily intake of <tag>."
msgstr "L'Autorité Européenne de Sécurité des Aliments (AESA/EFSA) a déterminé qu'aucun groupe de population a plus de 5% de membres à risque de consommer plus que la dose journalière admissible de <tag>."

msgctxt "additives_efsa_evaluation_overexposure_risk_icon_alt_high"
msgid "High risk of over exposure"
msgstr "Risque élevé de sur-exposition"

msgctxt "additives_efsa_evaluation_overexposure_risk_icon_alt_moderate"
msgid "Moderate risk of over exposure"
msgstr "Risque modéré de sur-exposition"

msgctxt "additives_efsa_evaluation_overexposure_risk_icon_alt_no"
msgid "No or very low risk of over exposure"
msgstr "Risque de sur-exposition très faible ou nul"

msgctxt "additives_efsa_evaluation_exposure_greater_than_adi"
msgid "Risk of exceeding the acceptable daily intake (ADI)"
msgstr "Risque de dépasser la dose journalière admissible (DJA)"

msgctxt "additives_efsa_evaluation_exposure_greater_than_noael"
msgid "Risk of exceeding the maximum dose without adverse effect (No observed adverse effect level - NOAEL)"
msgstr "Risque de dépasser la dose maximale sans effet nocif observable (DSENO)"

msgctxt "additives_efsa_evaluation_exposure_mean_greater_than_adi"
msgid "Groups with more than 50% of members exceeding the acceptable daily intake (ADI)"
msgstr "Groupes avec plus de 50% de membres qui dépassent la dose journalière admissible (DJA)"

msgctxt "additives_efsa_evaluation_exposure_95th_greater_than_adi"
msgid "Groups with more than 5% of members exceeding the acceptable daily intake (ADI)"
msgstr "Groupes avec plus de 5% de membres qui dépassent la dose journalière admissible (DJA)"

msgctxt "additives_efsa_evaluation_exposure_mean_greater_than_noael"
msgid "Groups with more than 50% of members exceeding the maximum dose without adverse effect (No observed adverse effect level - NOAEL)"
msgstr "Groupes avec plus de 50% de membres qui dépassent la dose maximale sans effet nocif observable (DSENO)"

msgctxt "additives_efsa_evaluation_exposure_95th_greater_than_noael"
msgid "Groups with more than 5% of members exceeding the maximum dose without adverse effect (No observed adverse effect level - NOAEL)"
msgstr "Groupes avec plus de 5% de membres qui dépassent la dose maximale sans effet nocif observable (DSENO)"

msgctxt "exposure_title_95th"
msgid "Some people"
msgstr "Certaines personnes"

msgctxt "exposure_description_95th"
msgid "over 5%"
msgstr "plus de 5%"

msgctxt "exposure_title_mean"
msgid "Most people"
msgstr "La plupart des gens"

msgctxt "exposure_description_mean"
msgid "over 50%"
msgstr "plus de 50%"

msgctxt "wikipedia"
msgid "Wikipedia"
msgstr "Wikipédia"

msgctxt "additives_classes"
msgid "Functions"
msgstr "Fonctions"

msgctxt "photos_and_data_check"
msgid "Photos and data check"
msgstr "Vérification des photos et des données"

msgctxt "photos_and_data_check_description"
msgid "Product pages can be marked as checked by experienced contributors who verify that the most recent photos are selected and cropped, and that all the product data that can be inferred from the product photos has been filled and is correct."
msgstr "Les fiches produits peuvent être marquées comme étant vérifiées par les contributeurs expérimentés qui vérifient que les photos les plus récentes sont sélectionnées et recadrées, et que les données du produit que l'on peut déduire des photos ont été remplies et sont correctes."

msgctxt "photos_and_data_checked"
msgid "Photos and data checked"
msgstr "Les photos et données ont été vérifiées."

msgctxt "i_checked_the_photos_and_data"
msgid "I checked the photos and data."
msgstr "J'ai vérifié les photos et les données."

msgctxt "i_checked_the_photos_and_data_again"
msgid "I checked the photos and data again."
msgstr "J'ai vérifié les photos et les donnés à nouveau."

msgctxt "last_check_dates_p"
msgid "Last check dates"
msgstr "Dates de dernière vérification"

msgctxt "last_check_dates_s"
msgid "Last check date"
msgstr "Date de dernière vérification"

msgctxt "product_last_checked"
msgid "Last check of product page on"
msgstr "Dernière vérification de la fiche produit le"

msgctxt "product_other_information"
msgid "Other information"
msgstr "Autres informations"

msgctxt "producer_version_id"
msgid "Producer version identifier"
msgstr "Identifiant de version du producteur"

msgctxt "producer_product_id"
msgid "Producer product identifier"
msgstr "Identifiant produit du producteur"

msgctxt "net_weight"
msgid "Net weight"
msgstr "Poids net"

msgctxt "drained_weight"
msgid "Drained weight"
msgstr "Poids égoutté"

msgctxt "volume"
msgid "Volume"
msgstr "Volume"

msgctxt "other_information"
msgid "Other information"
msgstr "Autres informations"

msgctxt "conservation_conditions"
msgid "Conservation conditions"
msgstr "Conditions de conservation"

msgctxt "warning"
msgid "Warning"
msgstr "Avertissement"

msgctxt "preparation"
msgid "Preparation"
msgstr "Préparation"

msgctxt "recipe_idea"
msgid "Recipe idea"
msgstr "Idée recette"

msgctxt "origin"
msgid "Origin of the product and/or its ingredients"
msgstr "Origine du produit et/ou de ses ingrédients"

msgctxt "origin_note"
msgid "Packaging mentions that indicate the manufacturing place and/or the origins of the ingredients"
msgstr "Mentions sur l'emballage indiquant le lieu de fabrication et/ou l'origine des ingrédients"

msgctxt "origin_example"
msgid "Made in France. Tomatoes from Italy. Origin of the rice: India, Thailand."
msgstr "Fabriqué en France. Tomates d'Italie. Origine du riz : Inde, Thaïlande."

msgctxt "customer_service"
msgid "Customer service"
msgstr "Service consommateur"

msgctxt "producer"
msgid "Producer"
msgstr "Producteur"

msgctxt "recycling_instructions_to_recycle"
msgid "Recycling instructions - To recycle"
msgstr "Consignes de recyclage - A recycler"

msgctxt "recycling_instructions_to_discard"
msgid "Recycling instructions - To discard"
msgstr "Consignes de recyclage - A jeter"

msgctxt "checkers_products"
msgid "Products checked by %s"
msgstr "Produits vérifiés par %s"

msgctxt "checkers_without_products"
msgid "Products not checked by %s"
msgstr "Produits qui n'ont pas été vérifiés par %s"

msgctxt "correctors_products"
msgid "Products corrected by %s"
msgstr "Produits corrigés par %s"

msgctxt "correctors_without_products"
msgid "Products not corrected by %s"
msgstr "Produits qui n'ont pas été corrigés par %s"

msgctxt "editors_products"
msgid "Products edited by %s"
msgstr "Produits modifiés par %s"

msgctxt "editors_without_products"
msgid "Products not edited by %s"
msgstr "Produits qui n'ont pas été modifiés par %s"

msgctxt "informers_products"
msgid "Products completed by %s"
msgstr "Produits complétés par %s"

msgctxt "informers_without_products"
msgid "Products not completed by %s"
msgstr "Produits qui n'ont pas été complétés par %s"

msgctxt "photographers_products"
msgid "Products photographed by %s"
msgstr "Produits photographiés par %s"

msgctxt "photographers_without_products"
msgid "Products not photographed by %s"
msgstr "Produits qui n'ont pas été photographiés par %s"

msgctxt "user_s_page"
msgid "%s's page"
msgstr "Page de %s"

msgctxt "obsolete"
msgid "Product taken off the market"
msgstr "Produit retiré du marché"

msgctxt "obsolete_since_date"
msgid "Withdrawal date"
msgstr "Date de retrait"

msgctxt "obsolete_since_date_note"
msgid "Format: YYYY-MM-DD or YYYY-MM or YYYY"
msgstr "Format: AAAA-MM-JJ ou AAAA-MM ou AAAA"

msgctxt "obsolete_since_date_example"
msgid "2019-09-30 or 2019-09 or 2019"
msgstr "2019-09-30 ou 2019-09 ou 2019"

msgctxt "obsolete_warning"
msgid "Important note: this product is no longer sold. The data is kept for reference only. This product does not appear in regular searches and is not taken into account for statistics."
msgstr "Important : ce produit n'est plus en vente. Les données sont conservées seulement pour référence. Ce produit n'apparait pas dans les résultats de recherche et n'est pas pris en compte pour les statistiques."

msgctxt "get_the_app"
msgid "Get the app"
msgstr "Installez l'application mobile"

msgctxt "get_the_app_android"
msgid "Get the Android app"
msgstr "Installez l'app Android"

msgctxt "get_the_app_iphone"
msgid "Get the iPhone app"
msgstr "Installez l'app iPhone"

msgctxt "get_the_app_ipad"
msgid "Get the iPad app"
msgstr "Installez l'app iPad"

msgctxt "warning_gs1_company_prefix"
msgid "<em>Ambiguous barcode</em>: This product has a Restricted Circulation Number barcode for products within a company. This means that different producers and stores can use the same barcode for different products."
msgstr "<em>Code-barres ambigu</em> : ce produit utilise un code-barres destiné à l'usage interne d'une entreprise. Il est possible que différents producteurs ou magasins utilisent ce même code-barres pour des produits différents."

msgctxt "environment_infocard"
msgid "Environment infocard"
msgstr "Carte d'information environnementale"

msgctxt "environment_infocard_note"
msgid "HTML code for the environment infocard in the mobile application"
msgstr "Code HTML pour la carte d'information environnementale dans l'application mobile"

msgctxt "environment_impact_level"
msgid "Environment impact level"
msgstr "Niveau d'impact environnemental"

msgctxt "environment_impact_level_example"
msgid "en:low, en:medium or en:high"
msgstr "en:low, en:medium ou en:high"

msgctxt "carbon_impact_from_meat_or_fish"
msgid "Carbon impact from meat or fish"
msgstr "Impact carbone de la viande ou du poisson"

msgctxt "of_carbon_impact_from_meat_or_fish_for_whole_product"
msgid "of carbon emission from meat or fish for the whole product"
msgstr "d'émissions de carbone causées par la viande ou le poisson pour tout le produit"

msgctxt "of_sustainable_daily_emissions_of_1_person"
msgid "of sustainable daily emissions of 1 person"
msgstr "des émissions journalières soutenables pour 1 personne"

msgctxt "of_sustainable_weekly_emissions_of_1_person"
msgid "of sustainable weekly emissions of 1 person"
msgstr "des émissions hebdomadaires soutenables pour 1 personne"

msgctxt "for_one_serving"
msgid "for one serving"
msgstr "pour une portion"

msgctxt "methodology"
msgid "Methodology"
msgstr "Méthodologie"

msgctxt "carbon_footprint_note_foodges_ademe"
msgid "Carbon emissions computations rely on the CO<sub>2</sub> per kg values from the FoodGES program by <a href=\"https://www.ademe.fr\">ADEME</a>."
msgstr "Les calculs d'émissions de carbone reposent sur les valeurs de CO<sub>2</sub> par kg de la base FoodGES de l'<a href=\"https://www.ademe.fr\">ADEME</a>."

msgctxt "carbon_footprint_note_sustainable_annual_emissions"
msgid "Sustainable annual emissions: 2 tons of CO<sub>2</sub> equivalent per person to achieve the goals set in COP21."
msgstr "Émissions annuelles soutenables : 2 tonnes d'équivalent de CO<sub>2</sub> par personne pour atteindre les objectifs fixés par la COP21."

msgctxt "carbon_footprint_note_uncertainty"
msgid "Carbon footprint calculations have high uncertainty. Values should be looked at with caution and are more intended for relative comparison than as absolute values."
msgstr "Les calculs d'empreinte carbone présentent un grand degré d'incertitude. Les valeurs sont plutôt destinées à une comparaison relative et ne doivent pas être considérées comme des mesures précises et absolues."

msgctxt "error_too_many_products_to_export"
msgid "Too many products (%d products, the limit is %d) to export, please download the <a href=\"/data\">complete database export</a> instead."
msgstr "Trop de produits (%d produits, la limite est %d) à exporter, merci de télécharger <a href=\"/data\">l'export complet de la base</a> à la place."

msgctxt "translate_taxonomy_to"
msgid "Help translate the %s to %s"
msgstr "Aidez à traduire les %s en %s"

msgctxt "translate_taxonomy_description"
msgid "You can suggest translations for the entries below that have not yet been translated to your language. The blue link and the black text (both in English) show respectively the non-localized product and the original entry incl. optional synonyms separated by commas. Enter the translation in the text field, incl. optional synonyms, and then click the Save button. Thank you!"
msgstr "Vous pouvez suggérer des traductions pour les entrées ci-dessous qui n'ont pas encore été traduites dans votre langue. Le lien bleu et le texte noir (tous deux en anglais) indiquent respectivement le produit non localisé et l'entrée d'origine, y compris les synonymes facultatifs séparés par des virgules. Entrez la traduction dans le champ de texte, y compris les synonymes facultatifs, puis cliquez sur le bouton Enregistrer. Merci beaucoup!"

msgctxt "translate_taxonomy_add"
msgid "Show only entries without pending translations."
msgstr "Afficher seulement les éléments sans traductions en attente."

msgctxt "translate_taxonomy_edit"
msgid "Also show entries with pending translations from you or other users."
msgstr "Afficher également les éléments avec des traductions en attente d'autres utilisateurs ou de vous."

msgctxt "translated"
msgid "translated"
msgstr "traduit"

msgctxt "to_be_translated"
msgid "to be translated"
msgstr "à traduire"

msgctxt "current_translation"
msgid "Current translation"
msgstr "Traduction actuelle"

msgctxt "button_caption_yes"
msgid "Yes"
msgstr "Oui"

msgctxt "button_caption_no"
msgid "No"
msgstr "Non"

msgctxt "button_caption_skip"
msgid "Skip"
msgstr "Ignorer"

msgctxt "popularity_s"
msgid "popularity"
msgstr "popularité"

msgctxt "popularity_p"
msgid "popularity"
msgstr "popularité"

msgctxt "ingredients_analysis_p"
msgid "ingredients analysis"
msgstr "Analyse des ingrédients"

msgctxt "ingredients_analysis_s"
msgid "ingredients analysis"
msgstr "Analyse des ingrédients"

msgctxt "ingredients_analysis"
msgid "Ingredients analysis"
msgstr "Analyse des ingrédients"

msgctxt "ingredients_analysis_disclaimer"
msgid "The analysis is based solely on the ingredients listed and does not take into account processing methods."
msgstr "L'analyse est basée uniquement sur les ingrédients listés et ne prend pas en compte les méthodes de fabrication."

msgctxt "rev_warning"
msgid "You are viewing an old version of this product page!"
msgstr "Vous consultez une ancienne version de cette page de produit!"

msgctxt "rev_number"
msgid "Revision number: "
msgstr "Numéro de révision: "

msgctxt "rev_contributor"
msgid "Edited by: "
msgstr "Edité par: "

msgctxt "rev_previous"
msgid "Previous version"
msgstr "Version précédente"

msgctxt "rev_next"
msgid "Next version"
msgstr "Version suivante"

msgctxt "rev_latest"
msgid "Latest version"
msgstr "Dernière version"

# "product data" in this sentence means data for many products, not just one product
msgctxt "import_data_file_title"
msgid "Import a product data file"
msgstr "Importer un fichier de données de produits"

# "product data" in this sentence means data for many products, not just one product
msgctxt "import_data_file_description"
msgid "Upload a spreadsheet file (Excel file or a comma or tab separated UTF-8 encoded CSV file) with product data."
msgstr "Envoyer un fichier tableur (un fichier Excel ou un fichier CSV encodé en UTF-8 séparé par des tabulations ou des virgules) avec les données des produits."

# "product data" in this sentence means data for many products, not just one product
msgctxt "import_data_file_format"
msgid "You can upload a table with the columns Open Food Facts import format, or you can upload a table in any format and then select the columns to import."
msgstr "Vous pouvez envoyer un tableau avec des colonnes suivant le format d'import Open Food Facts ou envoyer un tableau dans n'importe quel autre format, puis sélectionner les colonnes à importer."

# "product data" in this sentence means data for many products, not just one product
msgctxt "upload_product_data_file"
msgid "Upload a file with product data"
msgstr "Télécharger un fichier avec les données des produits"

msgctxt "uploading_file"
msgid "File being uploaded."
msgstr "Fichier en cours d'envoi."

msgctxt "upload_error"
msgid "The file could not be uploaded."
msgstr "Le fichier n'a pas pu être chargé."

msgctxt "import_data_file_select_format_title"
msgid "Select and import data"
msgstr "Sélectionner et importer des données"

msgctxt "import_data_file_select_format_description"
msgid "Use the form below to indicate which columns to import and what data they contain."
msgstr "Utilisez le formulaire ci-dessous pour indiquer les colonnes à importer et les données qu’elles contiennent."

msgctxt "import_data"
msgid "Import data"
msgstr "Importer les données"

msgctxt "import_file_rows_columns"
msgid "The uploaded file contains %s rows and %s columns."
msgstr "Le fichier envoyé contient %s lignes et %s colonnes."

msgctxt "import_file_selected_columns"
msgid "%s columns out of %s have been selected and will be imported."
msgstr "%s colonnes sur %s ont été sélectionnées et seront importées."

msgctxt "fields_group_identification"
msgid "Product identification"
msgstr "Identification du produit"

msgctxt "fields_group_origins"
msgid "Origins"
msgstr "Origines"

msgctxt "fields_group_ingredients"
msgid "Ingredients"
msgstr "Ingrédients"

msgctxt "fields_group_nutrition"
msgid "Nutrition facts"
msgstr "Informations nutritionnelles"

msgctxt "fields_group_nutrition_other"
msgid "Optional nutrition facts"
msgstr "Informations nutritionnelles facultatives"

msgctxt "fields_group_other"
msgid "Other information"
msgstr "Autres informations"

msgctxt "fields_group_images"
msgid "Product photos"
msgstr "Photos des produits"

msgctxt "image_front_url"
msgid "Link to front product photo"
msgstr "Lien vers la photo de face du produit"

msgctxt "image_ingredients_url"
msgid "Link to ingredients list photo"
msgstr "Lien vers la photo de la liste des ingrédients"

msgctxt "image_nutrition_url"
msgid "Link to nutrition facts table photo"
msgstr "Lien vers la photo du tableau nutritionnel"

msgctxt "image_other_url"
msgid "Link to other product photo"
msgstr "Lien vers une autre photo du produit"

msgctxt "labels_specific"
msgid "Specific label"
msgstr "Label spécifique"

msgctxt "categories_specific"
msgid "Specific category"
msgstr "Catégorie spécifique"

msgctxt "sources_fields_specific"
msgid "Source specific field"
msgstr "Champ spécifique à la source"

msgctxt "select_a_field"
msgid "Select a field"
msgstr "Sélectionnez un champ"

msgctxt "specify"
msgid "Specify"
msgstr "Indiquez"

msgctxt "value_unit_dropdown"
msgid "In the dropdown menu on the right, specify if the column contains:"
msgstr "Dans le menu déroulant à droite, spécifiez si la colonne contient:"

msgctxt "value_unit_dropdown_value_unit"
msgid "the value and the unit"
msgstr "la valeur et l'unité"

msgctxt "value_unit_dropdown_value_specific_unit"
msgid "the value in a specific unit"
msgstr "la valeur dans une unité spécifique"

msgctxt "value_unit_dropdown_value"
msgid "only the value, with the unit in another column"
msgstr "seule la valeur, avec l'unité dans une autre colonne"

msgctxt "value_unit_dropdown_unit"
msgid "only the unit, with the value in another column"
msgstr "seulement l'unité, avec la valeur dans une autre colonne"

# Please do not translate Y, Yes and 1
msgctxt "labels_specific_tag"
msgid "Select this option if the column indicates the presence of a specific label (e.g. Organic, Fair-Trade) when the value is either Y, Yes or 1."
msgstr "Sélectionnez cette option si la colonne indique la présence d'un label spécifique (par exemple : Biologique, Commerce équitable) lorsque la valeur est O, Oui ou 1."

msgctxt "labels_specific_tag_value"
msgid "Type the name of the label in the text field on the right."
msgstr "Saisissez le nom du label dans le champ texte à droite."

# Please do not translate Y, Yes and 1
msgctxt "categories_specific_tag"
msgid "Select this option if the column indicates the presence of a specific category (e.g. Beverages) when the value is either Y, Yes or 1."
msgstr "Sélectionnez cette option si la colonne indique la présence d’une catégorie spécifique (par exemple : Boissons) lorsque la valeur est O, Oui ou 1."

msgctxt "categories_specific_tag_value"
msgid "Type the name of the category in the text field on the right."
msgstr "Saisissez le nom de la catégorie dans le champ texte à droite."

# Please do not translate Y, Yes and 1
msgctxt "sources_fields_specific_tag"
msgid "Select this option for fields that are specific to the source, and that we want to keep as source specific fields."
msgstr "Sélectionnez cette option pour les champs spécifiques à la source et que nous voulons conserver comme champs spécifiques à la source."

msgctxt "sources_fields_specific_tag_value"
msgid "Type the name of the target field in the text field on the right, or leave blank to use the name of the source field."
msgstr "Tapez le nom du champ cible dans le champ de texte à droite, ou laissez vide pour utiliser le nom du champ source."

msgctxt "value"
msgid "Value"
msgstr "Valeur"

msgctxt "value_unit"
msgid "Value + Unit"
msgstr "Valeur + Unité"

msgctxt "value_in_l"
msgid "Value in L"
msgstr "Valeur en L"

msgctxt "value_in_dl"
msgid "Value in dl"
msgstr "Valeur en dl"

msgctxt "value_in_cl"
msgid "Value in cl"
msgstr "Valeur en cl"

msgctxt "value_in_ml"
msgid "Value in ml"
msgstr "Valeur en ml"

msgctxt "value_in_kg"
msgid "Value in kg"
msgstr "Valeur en kg"

msgctxt "value_in_g"
msgid "Value in g"
msgstr "Valeur en g"

msgctxt "value_in_mg"
msgid "Value in mg"
msgstr "Valeur en mg"

msgctxt "value_in_mcg"
msgid "Value in μg"
msgstr "Valeur en μg"

msgctxt "value_in_iu"
msgid "Value in IU"
msgstr "Valeur en UI"

msgctxt "value_in_kcal"
msgid "Value in kcal"
msgstr "Valeur en kcal"

msgctxt "value_in_kj"
msgid "Value in kJ"
msgstr "Valeur en kJ"

msgctxt "value_in_percent"
msgid "Value in %"
msgstr "Valeur en %"

msgctxt "no_owner_defined"
msgid "Please log-in to use this feature."
msgstr "Merci de vous connecter pour utiliser cette fonctionnalité."

msgctxt "organization"
msgid "Organization"
msgstr "Organisation"

msgctxt "column_in_file"
msgid "Column in file"
msgstr "Colonne dans le fichier"

msgctxt "field_on_site"
msgid "Field on %s"
msgstr "Champ sur %s"

msgctxt "producers_platform"
msgid "Platform for producers"
msgstr "Plateforme pour les producteurs"

# "product data and photos" in this sentence means data and photos for many products, not just one product
msgctxt "producers_platform_description"
msgid "The platform for producers allows manufacturers to easily manage their product photos and data on Open Food Facts."
msgstr "La plate-forme pour les producteurs permet aux fabricants de gérer facilement les photos et les données de leurs produits sur Open Food Facts."

# "product data and photos" in this sentence means data and photos for many products, not just one product
msgctxt "producers_platform_private_database"
msgid "The product data and photos you send on the platform for producers are stored in a private database. You will be able to check that all the data is correct before making it available on the public Open Food Facts database."
msgstr "Les données et photos de produits que vous envoyez sur la plate-forme pour les producteurs sont stockées dans une base de données privée. Vous pourrez vérifier que toutes les données sont correctes avant de les rendre disponibles dans la base de données publique Open Food Facts."

# "product data and photos" in this sentence means data and photos for many products, not just one product
msgctxt "producers_platform_licence"
msgid "The product data and photos will become publicly available in the Open Food Facts database, under the <a href=\"https://opendatacommons.org/licenses/odbl/1.0/\">Open Database License</a>. Individual contents of the database are available under the <a href=\"https://opendatacommons.org/licenses/dbcl/1.0/\">Database Contents License</a> and products images are available under the <a href=\"https://creativecommons.org/licenses/by-sa/3.0/deed.en\">Creative Commons Attribution ShareAlike licence</a>."
msgstr "Les données et photos du produit seront publiquement disponibles dans la base de données Open Food Facts, disponible sous <a href=\"https://opendatacommons.org/licenses/odbl/1.0/\">licence \"Open Database (Odbl)</a>. Les contenus individuels de la base de données sous disponibles sous licence <a href=\"https://opendatacommons.org/licenses/dbcl/1.0/\">Database Contents (DbCL)</a>. Les images des produits sont disponibles sous licence <a href=\"https://creativecommons.org/licenses/by-sa/3.0/deed.en\">Creative Commons Attribution ShareAlike - Cc By-Sa</a>."

# "product data" in this sentence means data for many products, not just one product
msgctxt "import_product_data"
msgid "Import product data"
msgstr "Importer des données de produits"

# "product photos" in this sentence means data for many products, not just one product
msgctxt "import_product_photos"
msgid "Import product photos"
msgstr "Importer des photos de produits"

# "product data and photos" in this sentence means data and photos for many products, not just one product
msgctxt "export_product_data_photos"
msgid "Export product data and photos to the public database"
msgstr "Exporter les données et les photos des produits vers la base de données publique"

msgctxt "export_product_data_photos_please_check"
msgid "Please check that the data on the platform for producers is correct before exporting it to the public database."
msgstr "Merci de vérifier que les données sur la plate-forme pour les producteurs sont correctes avant de les exporter vers la base de données publique."

msgctxt "export_photos"
msgid "Export photos to the public database"
msgstr "Exporter des photos vers la base de données publique"

msgctxt "replace_selected_photos"
msgid "Replace existing selected photos"
msgstr "Remplace les photos existantes sélectionnées"

msgctxt "cancel"
msgid "Cancel"
msgstr "Annuler"

msgctxt "collapsed_changes"
msgid "Collapsed changes"
msgstr "Modifications masquées"

msgctxt "data_quality_p"
msgid "data quality"
msgstr "qualité des données"

msgctxt "data_quality_s"
msgid "data quality"
msgstr "qualité des données"

msgctxt "data_quality"
msgid "data quality"
msgstr "qualité des données"

msgctxt "data_quality_bugs_p"
msgid "data quality bugs"
msgstr "bugs de qualité des données"

msgctxt "data_quality_bugs_s"
msgid "data quality bug"
msgstr "bug de qualité des données"

msgctxt "data_quality_bugs"
msgid "data quality bugs"
msgstr "bugs de qualité des données"

msgctxt "data_quality_info_p"
msgid "data quality info"
msgstr "informations sur la qualité des données"

msgctxt "data_quality_info_s"
msgid "data quality info"
msgstr "informations sur la qualité des données"

msgctxt "data_quality_info"
msgid "data quality info"
msgstr "informations sur la qualité des données"

msgctxt "data_quality_warnings_p"
msgid "data quality warnings"
msgstr "avertissements sur la qualité des données"

msgctxt "data_quality_warnings_s"
msgid "data quality warning"
msgstr "avertissement sur la qualité des données"

msgctxt "data_quality_warnings"
msgid "data quality warnings"
msgstr "avertissements sur la qualité des données"

msgctxt "data_quality_errors_p"
msgid "data quality errors"
msgstr "erreurs sur la qualité des données"

msgctxt "data_quality_errors_s"
msgid "data quality error"
msgstr "erreur sur la qualité des données"

msgctxt "data_quality_errors"
msgid "data quality errors"
msgstr "erreurs sur la qualité des données"

msgctxt "data_quality_warnings_producers_p"
msgid "data quality warnings"
msgstr "avertissements sur la qualité des données"

msgctxt "data_quality_warnings_producers_s"
msgid "data quality warning"
msgstr "avertissement sur la qualité des données"

msgctxt "data_quality_warnings_producers"
msgid "data quality warnings"
msgstr "avertissements sur la qualité des données"

msgctxt "data_quality_errors_producers_p"
msgid "data quality errors"
msgstr "erreurs sur la qualité des données"

msgctxt "data_quality_errors_producers_s"
msgid "data quality error"
msgstr "erreur sur la qualité des données"

msgctxt "data_quality_errors_producers"
msgid "data quality errors"
msgstr "erreurs sur la qualité des données"

# abbreviation for Minimum
msgctxt "min"
msgid "Min"
msgstr "Min"

# abbreviation for Maximum
msgctxt "max"
msgid "Max"
msgstr "Max"

msgctxt "improvements_p"
msgid "possible improvements"
msgstr "améliorations possibles"

msgctxt "improvements_s"
msgid "possible improvement"
msgstr "amélioration possible"

msgctxt "improvements"
msgid "possible improvements"
msgstr "améliorations possibles"

# Do not translate
msgctxt "import_products_link"
msgid "/import-products"
msgstr "/import-products"

msgctxt "add_or_update_products"
msgid "Add or update products"
msgstr "Ajouter ou mettre à jour des produits"

# Formal you
msgctxt "your_products"
msgid "Your products"
msgstr "Vos produits"

# Do not translate the e-mail address
msgctxt "account_without_org"
msgid "Your account is not associated with a company yet. Please e-mail <a href=\"mailto:producers@openfoodfacts.org\">producers@openfoodfacts.org</a> to activate the free access to the platform for producers."
msgstr "Votre compte n'est associé à aucune entreprise. Vous pouvez envoyer un e-mail à <a href=\"mailto:producteurs@openfoodfacts.org\">producteurs@openfoodfacts.org</a> pour activer l'accès gratuit à la plateforme pour les producteurs."

msgctxt "import_products"
msgid "Import products"
msgstr "Importer des produits"

msgctxt "empty_column"
msgid "Empty column"
msgstr "Colonne vide"

msgctxt "empty_column_description"
msgid "The file does not contain any value in this column."
msgstr "Le fichier ne contient aucune valeur dans cette colonne."

msgctxt "import_file_status_title"
msgid "Data import in progress"
msgstr "Import des données en cours"

# "product data" means data for many products
msgctxt "import_file_status_description"
msgid "The product data has been received and is going to be imported on the platform for producers."
msgstr "Les données des produits ont été reçues et seront importées sur la plate-forme pour les producteurs."

msgctxt "import_file_status"
msgid "Status"
msgstr "État "

msgctxt "job_status_inactive"
msgid "Scheduled"
msgstr "Planifié"

msgctxt "job_status_active"
msgid "In progress"
msgstr "En cours"

msgctxt "job_status_finished"
msgid "Finished"
msgstr "Terminé"

msgctxt "job_status_failed"
msgid "Failed"
msgstr "Echoué"

msgctxt "import_file_result"
msgid "Import result"
msgstr "Résultats de l'import"

msgctxt "products_added"
msgid "Products added"
msgstr "Produits ajoutés"

msgctxt "products_modified"
msgid "Products modified"
msgstr "Produits modifiés"

msgctxt "import_file_result_no_change"
msgid "There were no product added or modified. The data has probably been already imported previously."
msgstr "Aucun produit n'a été ajouté ou modifié. Les données ont probablement déjà été importées précédemment."

msgctxt "import_file_result_products"
msgid "List of products added or modified"
msgstr "Liste des produits ajoutés ou modifiés"

msgctxt "imports_p"
msgid "imports"
msgstr "imports"

msgctxt "imports_s"
msgid "import"
msgstr "import"

msgctxt "imports"
msgid "imports"
msgstr "imports"

msgctxt "number_of_products_with_data_quality_errors_producers"
msgid "Number of products with data quality errors"
msgstr "Nombre de produits avec des erreurs de qualité des données"

msgctxt "number_of_products_with_data_quality_warnings_producers"
msgid "Number of products with data quality warnings"
msgstr "Nombre de produits avec des avertissements de qualité des données"

msgctxt "number_of_products_with_improvements"
msgid "Number of products with improvement opportunities"
msgstr "Nombre de produits avec des opportunités d'amélioration"

msgctxt "improvements_facet_description_1"
msgid "This table lists possible opportunities to improve the nutritional quality, the Nutri-Score and the composition of food products."
msgstr "Ce tableau répertorie les possibilités d'amélioration de la qualité nutritionnelle, du score Nutri-Score et de la composition des produits alimentaires."

msgctxt "improvements_facet_description_2"
msgid "In order to get relevant results, please make sure the product data is complete (nutrition facts with values for fiber and fruits and vegetables to compute the Nutri-Score, and a precise category to compare each product to similar products)."
msgstr "Pour obtenir des résultats pertinents, assurez-vous que les données produit sont exhaustives (informations nutritionnelles comportant les valeurs des fibres, fruits et légumes pour calculer le Nutri-Score, et une catégorie précise pour comparer chaque produit à des produits similaires)."

# "product photos" in this sentence means photos for many products, not just one product
msgctxt "import_photos_title"
msgid "Import product photos"
msgstr "Importer des photos de produits"

msgctxt "import_photos_description"
msgid "You can use the form below to easily upload photos (front of product, ingredients list and nutrition facts table) for many products."
msgstr "Vous pouvez utiliser le formulaire ci-dessous pour facilement télécharger des photos (Produit de face, listes des ingrédients et le tableau de valeur nutritionnelle ) de nombreux produits."

msgctxt "import_photos_format_1"
msgid "Each filename needs to contains the barcode of the product."
msgstr "Chaque nom de fichier doit contenir le code-barres du produit."

msgctxt "import_photos_format_2"
msgid "And you can also specify the type of the photo in the filename:"
msgstr "Vous pouvez aussi spécifier le type de la photo dans le nom du fichier :"

# Do not translate the file name
msgctxt "import_photos_format_barcode"
msgid "3001234567890.jpg: front of the product in the current language."
msgstr "3001234567890.jpg : devant du produit dans la langue actuelle."

# Do not translate the file name
msgctxt "import_photos_format_front"
msgid "3001234567890.front_nl.jpg: front of the product in Dutch."
msgstr "3001234567890.front_nl.jpg : devant du produit en néerlandais."

# Do not translate the file name
msgctxt "import_photos_format_ingredients"
msgid "3001234567890.ingredients_fr.jpg: ingredients list in French."
msgstr "3001234567890.ingredients_fr.jpg: Liste d'ingrédients en Français."

# Do not translate the file name
msgctxt "import_photos_format_nutrition"
msgid "3001234567890.nutrition_es.jpg: nutrition table in Spanish."
msgstr "3001234567890.nutrition_es.jpg : Tableau nutritionnel en Espagnol."

msgctxt "add_photos"
msgid "Add photos..."
msgstr "Ajouter des photos..."

msgctxt "start_upload"
msgid "Start upload"
msgstr "Commencer l'envoi"

msgctxt "start"
msgid "Start"
msgstr "Commencer"

msgctxt "close"
msgid "Close"
msgstr "Fermer"

msgctxt "cancel_upload"
msgid "Cancel upload"
msgstr "Annuler l'envoi"

msgctxt "info"
msgid "Info"
msgstr "Informations"

msgctxt "file_received"
msgid "File received"
msgstr "Fichier reçu"

msgctxt "nutriscore_calculation_details"
msgid "Details of the calculation of the Nutri-Score"
msgstr "Détail du calcul du Nutri-Score"

msgctxt "nutriscore_is_beverage"
msgid "This product is considered a beverage for the calculation of the Nutri-Score."
msgstr "Ce produit est considéré comme une boisson pour le calcul du Nutri-Score."

msgctxt "nutriscore_is_not_beverage"
msgid "This product is not considered a beverage for the calculation of the Nutri-Score."
msgstr "Ce produit n'est pas considéré comme une boisson pour le calcul du Nutri-Score."

msgctxt "nutriscore_positive_points"
msgid "Positive points"
msgstr "Points positifs"

msgctxt "nutriscore_negative_points"
msgid "Negative points"
msgstr "Points négatifs"

msgctxt "nutriscore_proteins_negative_points_less_than_11"
msgid "The points for proteins are counted because the negative points are less than 11."
msgstr "Les points pour les protéines sont comptés car les points négatifs sont inférieurs à 11."

msgctxt "nutriscore_proteins_negative_points_greater_or_equal_to_11"
msgid "The points for proteins are not counted because the negative points are greater or equal to 11."
msgstr "Les points pour les protéines ne sont pas comptés car les points négatifs sont supérieurs ou égaux à 11."

msgctxt "nutriscore_proteins_maximum_fruits_points"
msgid "The points for proteins are counted because the points for the fruits, vegetables, nuts and colza/walnut/olive oils are at the maximum."
msgstr "Les points pour les protéines sont comptés car les points pour les fruits, les légumes, les noix et les huiles de colza, de noix et d'olive sont au maximum."

msgctxt "nutriscore_proteins_is_cheese"
msgid "The points for proteins are counted because the product is in the cheeses category."
msgstr "Les points pour les protéines sont comptés car le produit appartient à la catégorie des fromages."

msgctxt "nutriscore_proteins_is_added_fat"
msgid "The product is in the fats category, the points for saturated fat are replaced by the points for the saturated fat / fat ratio."
msgstr "Le produit est dans la catégorie des matières grasses, les points pour les matières grasses saturées sont remplacés par les points pour le rapport entre les matières grasses saturées et les matières grasses."

msgctxt "nutriscore_points_for_energy"
msgid "Energy"
msgstr "Énergie"

msgctxt "nutriscore_points_for_sugars"
msgid "Sugars"
msgstr "Sucres"

msgctxt "nutriscore_points_for_saturated_fat"
msgid "Saturated fat"
msgstr "Graisses saturées"

msgctxt "nutriscore_points_for_saturated_fat_ratio"
msgid "Saturated fat / fat ratio"
msgstr "Ratio matières grasses saturées / matières grasses"

msgctxt "nutriscore_points_for_sodium"
msgid "Sodium"
msgstr "Sodium"

msgctxt "nutriscore_points_for_fruits_vegetables_nuts_colza_walnut_olive_oils"
msgid "Fruits, vegetables, nuts, and colza/walnut/olive oils"
msgstr "Fruits, légumes, noix et huiles de colza / noix / olive"

msgctxt "nutriscore_points_for_fiber"
msgid "Fiber"
msgstr "Fibres alimentaires"

msgctxt "nutriscore_points_for_proteins"
msgid "Proteins"
msgstr "Protéines"

msgctxt "nutriscore_source_value"
msgid "value"
msgstr "valeur"

msgctxt "nutriscore_rounded_value"
msgid "rounded value"
msgstr "valeur arrondie"

msgctxt "nutriscore_score"
msgid "Nutritional score"
msgstr "Score nutritionnel"

# Do not translate
msgctxt "nutriscore_grade"
msgid "Nutri-Score"
msgstr "Nutri-Score"

# This is not the Nutri-Score grade with letters, but the Nutri-Score number score used to compute the grade. Translate score but not Nutri-Score.
msgctxt "nutriscore_score_producer"
msgid "Nutri-Score score"
msgstr "Score Nutri-Score"

# Do not translate
msgctxt "nutriscore_grade_producer"
msgid "Nutri-Score"
msgstr "Nutri-Score"

# free as in not costing something
msgctxt "donate_free_and_independent"
msgid "Open Food Facts is 100% free and independent."
msgstr "Open Food Facts est 100% gratuit et indépendant."

# leave empty link
msgctxt "donate_help_and_donations"
msgid "<a href=\"\">We need your help and donations</a> to continue and to grow the project."
msgstr "<a href=\"\">Nous avons besoin de votre aide et de vos dons</a> pour continuer et développer le projet."

msgctxt "thank_you"
msgid "Thank you!"
msgstr "Merci !"

msgctxt "value_for_the_product"
msgid "Value for the product"
msgstr "Valeur pour le produit"

# Do not translate %s, it will be replaced by the category name
msgctxt "value_for_the_category"
msgid "Mean value for the %s category"
msgstr "Valeur moyenne pour la catégorie %s"

# Keep the %s
msgctxt "better_nutriscore"
msgid "The Nutri-Score can be changed from %s to %s by changing the %s value from %s to %s (%s percent difference)."
msgstr "Le Nutri-Score peut passer de %s à %s en changeant la valeur %s de %s à %s (différence de %s pour cent)."

msgctxt "export_products_to_public_database_email"
msgid "The platform for producers is still under development and we make manual checks before importing products to the public database. Please e-mail us at <a href=\"mailto:producers@openfoodfacts.org\">producers@openfoodfacts.org</a> to update the public database."
msgstr "La plateforme dédiée aux producteurs est toujours en développement. Nous effectuons des vérifications manuelles avant d'importer les produits dans la base de données publique. Merci de nous contacter à <a href=\"mailto:producteurs@openfoodfacts.org\">producteurs@openfoodfacts.org</a> pour mettre à jour la base de données publique."

msgctxt "user_groups"
msgid "Groups"
msgstr "Groupes"

msgctxt "user_group_producer"
msgid "Producer"
msgstr "Producteur"

msgctxt "user_group_producer_description"
msgid "Must be checked only for accounts of producers who edit their own products. Product ownership will be attributed to producers when they add or edit a product."
msgstr "Ne doit être coché que les comptes des producteurs ajoutant leurs propres produits. La propriété des produits sera attribuée aux producteurs lorsqu'ils ajouteront ou modifieront un produit."

msgctxt "user_group_database"
msgid "Database"
msgstr "Base de données"

msgctxt "user_group_database_description"
msgid "For external sources of data. Product ownership of imported products will not change."
msgstr "Pour les sources de données externes. Les produits importés ne changeront pas de propriétaire."

msgctxt "user_group_app"
msgid "App"
msgstr "Appli"

msgctxt "user_group_app_description"
msgid "For applications."
msgstr "Pour les applications."

msgctxt "user_group_bot"
msgid "Bot"
msgstr "Robot"

msgctxt "user_group_bot_description"
msgid "For robots, scripts etc."
msgstr "Pour les robots, scripts, etc."

msgctxt "user_group_moderator"
msgid "Moderator"
msgstr "Modérateur"

msgctxt "user_group_moderator_description"
msgid "Moderators have access to special features to edit and review products."
msgstr "Les modérateurs ont accès à des fonctionnalités spéciales permettant de modifier et vérifier les produits."

msgctxt "user_group_pro_moderator"
msgid "Moderator for the producers platform"
msgstr "Modérateur de la plateforme des producteurs"

msgctxt "user_group_pro_moderator_description"
msgid "Moderators of the producers platform can view and edit the private products of all users and organizations on the producers platform."
msgstr "Les modérateurs de la plateforme des producteurs peuvent consulter et éditer les produits privés de tous les utilisateurs et organisations de la plateforme des producteurs."

msgctxt "donation_banner_hide"
msgid "I have already donated or I'm not interested. Hide the banner."
msgstr "J'ai déjà fait un don ou je ne suis pas intéressé. Cacher la bannière."

msgctxt "donation_banner_independant"
msgid "An independant and citizen-led project for food transparency?"
msgstr "Un projet citoyen indépendant pour la transparence alimentaire ?"

msgctxt "donation_banner_public_health"
msgid "Food product data for research that improves public health?"
msgstr "Des données sur les produits alimentaires pour améliorer la santé publique ?"

msgctxt "donation_banner_choices"
msgid "Easier and better food choices according to your own criteria?"
msgstr "Des choix alimentaires plus simples, selon vos propres critères ?"

msgctxt "donation_banner_cta"
msgid "We need your support!"
msgstr "Nous avons besoin de votre soutien !"

msgctxt "donation_banner_cta_button"
msgid "Please Donate"
msgstr "Faites un Don"

msgctxt "alcohol_warning"
msgid "Excessive consumption of alcohol is harmful to health, to be consumed with moderation."
msgstr "L'abus d’alcool est dangereux pour la santé, à consommer avec modération."

msgctxt "producers_platform_moderation_title"
msgid "Producers platform moderation"
msgstr "Plateforme de modération des producteurs"

msgctxt "pro_moderator_owner_set"
msgid "You are currently viewing products from %s."
msgstr "Vous visualisez actuellement les produits de %s."

msgctxt "pro_moderator_owner_not_set"
msgid "You are currently viewing your own products."
msgstr "Vous visualisez actuellement vos propres produits."

msgctxt "pro_moderator_edit_owner_description"
msgid "To see products from a specific user or organization, enter its id below. Leave field empty to unset."
msgstr "Pour voir les produits d'un utilisateur ou d'une organisation spécifique, entrez son identifiant ci-dessous. Laissez le champ vide pour ne pas le définir."

# Action verb "Change" to put on a form button
msgctxt "pro_moderator_edit_owner"
msgid "Change"
msgstr "Modifier"

msgctxt "pro_moderator_edit_owner_placeholder"
msgid "user-abc or org-xyz"
msgstr "user-abc ou org-xyz"

# keep %s, it is a variable for the name of the user
msgctxt "error_user_does_not_exist"
msgid "User %s does not exist"
msgstr "L'utilisateur %s n'existe pas"

msgctxt "error_malformed_owner"
msgid "The id must be of the form user-abc or org-xyz"
msgstr "L'id doit être de la forme user-abc ou org-xyz"

msgctxt "import_products_categories_from_public_database"
msgid "Import product categories from the public database"
msgstr "Importer des catégories de produits depuis la base de données publique"

msgctxt "import_products_categories_from_public_database_description"
msgid "Add categories from the public database to the products on the platform for producers."
msgstr "Ajouter des catégories à partir de la base de données publique aux produits présents sur la plate-forme pour les producteurs."

msgctxt "import_products_categories"
msgid "Import the categories"
msgstr "Importer des catégories"

msgctxt "nutri_score_score_from_producer"
msgid "Nutri-Score score from producer"
msgstr "Score Nutri-Score du producteur"

msgctxt "nutri_score_score_calculated"
msgid "Calculated Nutri-Score score"
msgstr "Score Nutri-Score calculé"

msgctxt "nutri_score_grade_from_producer"
msgid "Nutri-Score grade from producer"
msgstr "Note Nutri-Score du producteur"

msgctxt "nutri_score_grade_calculated"
msgid "Calculated Nutri-Score grade"
msgstr "Note Nutri-Score calculée"

msgctxt "scanned_code"
msgid "Scanned code"
msgstr "Code scanné"

msgctxt "code_from_filename"
msgid "Code from file name"
msgstr "Code à partir du nom du fichier"

msgctxt "using_previous_code"
msgid "Using previous code"
msgstr "Utilisation du code précédent"

msgctxt "add_field_values"
msgid "You can specify field values that will be added to all products for which you will send images."
msgstr "Vous pouvez définir des valeurs qui seront ajoutées à tous les produits pour lesquels vous enverrez des photos."

msgctxt "add_tag_field"
msgid "Add a field"
msgstr "Ajouter un champ"

msgctxt "remove_products"
msgid "Remove all the products"
msgstr "Supprimer l'intégralité des produits"

msgctxt "remove_products_from_producers_platform"
msgid "Remove all your products from the platform for producers"
msgstr "Retirez tous vos produits de la plateforme pour les producteurs"

msgctxt "remove_products_from_producers_platform_description"
msgid "You can remove all your products from the platform for producers, for instance to start with a clean slate if there were some issues with an import. This will not affect your products in the public database."
msgstr "Vous pouvez supprimer tous vos produits de la plateforme pour les producteurs, par exemple pour repartir d'une page propre s'il y a eu des problèmes avec un import. Cela n'affectera pas vos produits dans la base de données publique."

msgctxt "this_action_cannot_be_undone"
msgid "Please note that this action cannot be undone."
msgstr "Veuillez noter que cette action ne peut pas être annulée."

msgctxt "remove_products_confirm"
msgid "Warning: this action cannot be undone. Are you sure that you want to remove all your products from the platform for producers?"
msgstr "Attention: cette action ne peut pas être annulée. Êtes-vous sûr de vouloir supprimer tous vos produits de la plateforme pour les producteurs?"

msgctxt "function_not_available"
msgid "This function is not available."
msgstr "Cette action n'est pas disponible."

msgctxt "remove_products_done"
msgid "Your products have been removed from the platform for producers."
msgstr "Vos produits ont été supprimés de la plateforme pour les producteurs."

msgctxt "ingredients_analysis_details"
msgid "Details of the analysis of the ingredients"
msgstr "Détail de l'analyse des ingrédients"

msgctxt "some_unknown_ingredients"
msgid "Some ingredients could not be recognized."
msgstr "Certains ingrédients n'ont pas été identifiés."

# variable names between { } must not be translated
msgctxt "f_move_data_and_photos_to_main_language"
msgid "Move all data and selected photos in {language} to the main language of the product: {main_language}"
msgstr "Déplacez toutes les données et les photos sélectionnées en {language} vers la langue principale du produit : {main_language}"

msgctxt "move_data_and_photos_to_main_language_replace"
msgid "Replace existing values and selected photos"
msgstr "Remplacer les valeurs existantes et les photos sélectionnées"

msgctxt "move_data_and_photos_to_main_language_ignore"
msgid "Keep existing values and selected photos"
msgstr "Conserver les valeurs existantes et les photos sélectionnées"

msgctxt "done_status"
msgid "Done"
msgstr "Fait"

msgctxt "to_do_status"
msgid "To do"
msgstr "À faire"

msgctxt "teams"
msgid "Teams"
msgstr "Équipes"

msgctxt "optional"
msgid "optional"
msgstr "optionnel"

msgctxt "teams_p"
msgid "teams"
msgstr "équipes"

msgctxt "teams_s"
msgid "team"
msgstr "équipe"

msgctxt "teams_description"
msgid "You can join 1 to 3 teams. Products you add or edit will be credited to you and to your teams. Teams can be changed at any time."
msgstr "Vous pouvez rejoindre 1 à 3 équipes. Les produits que vous ajouterez ou modifierez vous seront attribués à vous ainsi qu'à votre équipe. Vous pouvez changer d'équipe quand vous voulez."

msgctxt "teams_names_warning"
msgid "Team names are public. Do not create teams with names containing personal data (e.g. family names), trademarks (unless you own them), or anything offensive."
msgstr "Les noms d'équipe sont publics. Ne créez pas de noms d'équipe contenant des données personnelles (par ex. noms de famille), des marques déposées (à moins que vous ne les possédiez), ou quoi que ce soit d'offensant."

# keep %s, it can be a number "Team 1" or a name "Team XYZ"
msgctxt "team_s"
msgid "Team %s"
msgstr "Équipe %s"

# leave the %d, it will be replaced by a number
msgctxt "n_products_will_be_exported"
msgid "%d products will be exported."
msgstr "%d produits seront exportés."

msgctxt "ciqual_food_name"
msgid "CIQUAL food name"
msgstr "Nom de l'aliment CIQUAL"

msgctxt "ciqual_food_name_s"
msgid "CIQUAL food name"
msgstr "Nom de l'aliment CIQUAL"

msgctxt "ciqual_food_name_p"
msgid "CIQUAL food names"
msgstr "Noms d'aliments CIQUAL"

msgctxt "we_need_your_help"
msgid "We need your help!"
msgstr "Nous avons besoin de votre aide !"

msgctxt "you_can_help_improve_ingredients_analysis"
msgid "You can help us recognize more ingredients and better analyze the list of ingredients for this product and others by:"
msgstr "Vous pouvez nous aider à reconnaître d'autres ingrédients et à mieux analyser la liste des ingrédients pour ce produit et d'autres en :"

msgctxt "help_improve_ingredients_analysis_1"
msgid "Edit this product page to correct spelling mistakes in the ingredients list, and/or to remove ingredients in other languages and sentences that are not related to the ingredients."
msgstr "Modifiez la page de ce produit pour corriger les fautes d'orthographe dans la liste des ingrédients, pour supprimer des ingrédients dans d'autres langues ou pour supprimer des phrases qui ne correspondent pas aux ingrédients."

msgctxt "help_improve_ingredients_analysis_2"
msgid "Add new entries, synonyms or translations to our multilingual lists of ingredients, ingredient processing methods, and labels."
msgstr "Ajoutez de nouvelles entrées, synonymes ou traductions à nos listes multilingues d'ingrédients, de méthodes de traitement des ingrédients, et de labels."

# Do not translate #ingredients
msgctxt "help_improve_ingredients_analysis_instructions"
msgid "Join the #ingredients channel on <a href=\"https://slack.openfoodfacts.org\">our Slack discussion space</a> and/or learn about <a href=\"https://wiki.openfoodfacts.org/Ingredients_Extraction_and_Analysis\">ingredients analysis on our wiki</a>, if you would like to help. Thank you!"
msgstr "Rejoignez le canal #ingredients dans <a href=\"https://slack.openfoodfacts.org\">notre espace de discussion Slack</a> et apprenez-en plus sur <a href=\"https://wiki.openfoodfacts.org/Ingredients_Extraction_and_Analysis\">l'analyse des ingrédients sur notre wiki</a>, si vous désirez nous aider. Merci !"

msgctxt "footer_producers_link"
msgid "https://world.pro.openfoodfacts.org/"
msgstr "https://fr.pro.openfoodfacts.org/"

msgctxt "footer_producers"
msgid "Producers"
msgstr "Producteurs"

# %s will be replaced by the language name
msgctxt "add_ingredients_in_language"
msgid "If this product has an ingredients list in %s, please add it."
msgstr "Si ce produit a une liste d'ingrédients en %s, merci de l'ajouter."

msgctxt "missing_barcode"
msgid "Missing barcode"
msgstr "Code-barres manquant"

msgctxt "invalid_barcode"
msgid "Invalid barcode"
msgstr "Code-barres invalide"

# Either 'ltr' for left to right languages like English or 'rtl' for right to left languages like Arabic
msgctxt "text_direction"
msgid "ltr"
msgstr "ltr"

msgctxt "separate_values_with_commas"
msgid "Separate multiple values with commas."
msgstr "En cas de valeurs multiples, séparez-les avec des virgules."

msgctxt "lc_note"
msgid "If the product's packaging is in multiple languages, indicate the most visible language on the product."
msgstr "Si l'emballage du produit est en plusieurs langues, indiquez la langue la plus facilement visible sur le produit."

msgctxt "obsolete_import_note"
msgid "Enter Yes, Y or 1 if the product is no longer available in stores."
msgstr "Entrez Oui, O ou 1 si le produit n'est plus disponible en magasin."

msgctxt "specify_value_and_unit_or_use_default_unit"
msgid "Specify both the value and unit, or use the default unit: %s"
msgstr "Spécifiez la valeur et l'unité, ou utilisez l'unité par défaut : %s"

msgctxt "specify_value_and_unit"
msgid "Specify both the value and unit."
msgstr "Spécifiez la valeur et l'unité."

msgctxt "download_sample_import_file"
msgid "Download an XLSX template file for Excel or LibreOffice with the fields that can be imported."
msgstr "Téléchargez un modèle .XLSX pour Excel ou LibreOffice avec les champs pouvant être importés."

msgctxt "code_import_note"
msgid "Barcode as it appears on the product."
msgstr "Le code-barres tel qu'il apparaît sur le produit."

msgctxt "producer_product_id_import_note"
msgid "Internal code used by the producer to identify the product, different from the product's barcode."
msgstr "Code interne utilisé par le producteur pour identifier le produit, différent du code-barres."

msgctxt "producer_version_id_import_note"
msgid "Internal code used by the producer to identify a specific version of a product when it changes."
msgstr "Code interne utilisé par le producteur pour identifier une version spécifique d'un produit lorsqu'il évolue."

msgctxt "categories_import_note"
msgid "Providing a category is very important to make the product easy to search for, and to compute the Nutri-Score"
msgstr "Il est très important d'indiquer la catégorie du produit pour qu'il puisse être facilement trouvable sur la plateforme, et pour que nous puissions calculer le Nutri-Score"

msgctxt "labels_import_note"
msgid "Some labels such as the organic label are used to filter and/or rank search results, so it is strongly recommended to specify them."
msgstr "Certaines étiquettes comme le label bio sont utilisées pour filtrer ou ordonner les résultats, c'est pourquoi il est fortement recommandé de les indiquer."

msgctxt "origins_import_note"
msgid "This field must contain only a comma separated list of countries of origin of the ingredients"
msgstr "Ce champ ne doit contenir que la liste de pays d'origine des ingrédients, séparés par des virgules"

msgctxt "origin_import_note"
msgid "Text or sentences that indicate the origin of the product and/or its ingredients."
msgstr "Texte ou phrases indiquant l'origine du produit et / ou de ses ingrédients."

msgctxt "nutriscore_grade_producer_note"
msgid "Nutri-Score grade from A to E displayed on the product label"
msgstr "Note Nutri-Score de A à E affichée sur l'étiquette du produit"

msgctxt "nutriscore_grade_producer_import_note"
msgid "Open Food Facts computes the Nutri-Score grade based on the information provided (nutrition facts and category). If the grade we compute is different from the grade you provide, you will get a private notification on the producers platform so that the difference can be resolved."
msgstr "Open Food Facts calcule le Nutri-Score selon les informations fournies (catégorie et informations nutritionnelles). Si la note que nous calculons est différent de la note que vous fournissez, vous recevrez une notification privée sur votre plateforme producteur afin que nous puissions résoudre cette disparité."

msgctxt "nutriscore_score_producer_note"
msgid "Nutri-Score score (numeric value from which the A to E grade is derived)"
msgstr "Score Nutri-Score (valeur numérique à partir de laquelle la note de A à E est attribuée)"

msgctxt "nutriscore_score_producer_import_note"
msgid "Open Food Facts computes the Nutri-Score score based on the information provided (nutrition facts and category). If the score we compute is different from the score you provide, you will get a private notification on the producers platform so that the difference can be resolved."
msgstr "Open Food Facts calcule le Nutri-Score selon les informations fournies (catégorie et informations nutritionnelles). Si le score que nous calculons est différent du score que vous fournissez, vous recevrez une notification privée sur votre plateforme producteur afin que nous puissions résoudre cette disparité."

msgctxt "mandatory_field"
msgid "Mandatory field"
msgstr "Champ obligatoire"

msgctxt "mandatory_field_note"
msgid "All products should have this information."
msgstr "Tous les produits devraient fournir cette information."

msgctxt "recommended_field"
msgid "Recommended field"
msgstr "Champs recommandés"

msgctxt "recommended_field_note"
msgid "If this information exists and is relevant for the product, it is recommended to provide it to make the product easier to search for and the product data more useful."
msgstr "Si cette information existe et qu'elle est pertinente vis-à-vis de ce produit, il est recommandé de la fournir. Ainsi, il sera plus facile de retrouver ce produit et les données produits seront plus utiles."

msgctxt "optional_field"
msgid "Optional field"
msgstr "Champ facultatif"

msgctxt "optional_field_note"
msgid "If available, this information will be displayed on the product page."
msgstr "Si disponible, cette information sera affichée sur la page produit."

# product photos here means photos of multiple products
msgctxt "images_can_be_provided_separately"
msgid "Product photos can also be provided separately through the Import product photos function of the platform for producers."
msgstr "Les photos du produits peuvent aussi être fournies séparément, via la fonction \"Importer des photos de produits\" depuis votre plateforme producteur."

msgctxt "attribute_group_labels_name"
msgid "Labels"
msgstr "Labels"

msgctxt "attribute_labels_organic_name"
msgid "Organic farming"
msgstr "Agriculture biologique"

msgctxt "attribute_labels_organic_yes_title"
msgid "Organic product"
msgstr "Produit bio"

msgctxt "attribute_labels_organic_no_title"
msgid "Not an organic product"
msgstr "Pas un produit bio"

msgctxt "attribute_labels_organic_unknown_title"
msgid "Missing information: organic product?"
msgstr "Information manquante : produit bio ?"

msgctxt "attribute_labels_organic_yes_description_short"
msgid "Promotes ecological sustainability and biodiversity."
msgstr "Encourage la durabilité écologique et la biodiversité."

msgctxt "attribute_labels_organic_description_short"
msgid "Organic products promote ecological sustainability and biodiversity."
msgstr "Les produits bios encouragent la durabilité écologique et la biodiversité."

msgctxt "attribute_labels_organic_description"
msgid "Organic farming aims to protect the environment and to conserve biodiversity by prohibiting or limiting the use of synthetic fertilizers, pesticides and food additives."
msgstr "L'agriculture biologique vise à protéger l'environnement et à conserver la biodiversité en prohibant ou limitant l'utilisation d'engrais synthétiques, de pesticides et d'additifs alimentaires."

msgctxt "attribute_labels_fair_trade_name"
msgid "Fair trade"
msgstr "Commerce équitable"

msgctxt "attribute_labels_fair_trade_yes_title"
msgid "Fair trade product"
msgstr "Produit du commerce équitable"

msgctxt "attribute_labels_fair_trade_no_title"
msgid "Not a fair trade product"
msgstr "Ne provient pas du commerce équitable"

msgctxt "attribute_labels_fair_trade_unknown_title"
msgid "Missing information: fair trade product?"
msgstr "Information manquante : produit de commerce équitable ?"

msgctxt "attribute_labels_fair_trade_yes_description_short"
msgid "Helps producers in developing countries."
msgstr "Aide les producteurs des pays en développement."

msgctxt "attribute_labels_fair_trade_description_short"
msgid "Fair trade products help producers in developing countries."
msgstr "Les produits du commerce équitable aident les producteurs des pays en voie de développement."

msgctxt "attribute_labels_fair_trade_description"
msgid "When you buy fair trade products, producers in developing countries are paid an higher and fairer price, which helps them improve and sustain higher social and often environmental standards."
msgstr "Quand vous achetez des produits du commerce équitable, les producteurs dans les pays en développement sont payés un prix plus haut et plus équitable, ce qui les aide à atteindre des plus hauts standards sociaux et environnementaux et à les conserver."

msgctxt "attribute_group_nutritional_quality_name"
msgid "Nutritional quality"
msgstr "Qualité nutritionnelle"

msgctxt "attribute_nutriscore_name"
msgid "Nutri-Score"
msgstr "Nutri-Score"

msgctxt "attribute_nutriscore_setting_name"
msgid "Good nutritional quality (Nutri-Score)"
msgstr "Bonne qualité nutritionnelle (Nutri-Score)"

msgctxt "attribute_nutriscore_setting_note"
msgid "The Nutri-Score is computed and can be taken into account for all products, even if is not displayed on the packaging."
msgstr "Le Nutri-Score est calculé et peut être pris en compte pour tous les produits, même s'il n'est pas affiché sur l'emballage."

# keep %s, it will be replaced by the letter A, B, C, D or E
msgctxt "attribute_nutriscore_grade_title"
msgid "Nutri-Score %s"
msgstr "Nutri-Score %s"

msgctxt "attribute_nutriscore_unknown_title"
msgid "Nutri-Score unknown"
msgstr "Nutri-Score inconnu"

msgctxt "attribute_nutriscore_unknown_description_short"
msgid "Missing data to compute the Nutri-Score"
msgstr "Données manquantes pour calculer le Nutri-Score"

msgctxt "attribute_nutriscore_not_applicable_title"
msgid "Nutri-Score not-applicable"
msgstr "Nutri-Score non applicable"

msgctxt "attribute_nutriscore_not_applicable_description_short"
msgid "Exempted category"
msgstr "Catégorie exemptée"

msgctxt "attribute_nutriscore_a_description_short"
msgid "Very good nutritional quality"
msgstr "Très bonne qualité nutritionnelle"

msgctxt "attribute_nutriscore_b_description_short"
msgid "Good nutritional quality"
msgstr "Bonne qualité nutritionnelle"

msgctxt "attribute_nutriscore_c_description_short"
msgid "Average nutritional quality"
msgstr "Qualité nutritionnelle moyenne"

msgctxt "attribute_nutriscore_d_description_short"
msgid "Poor nutritional quality"
msgstr "Mauvaise qualité nutritionnelle"

msgctxt "attribute_nutriscore_e_description_short"
msgid "Bad nutritional quality"
msgstr "Mauvaise qualité nutritionnelle"

msgctxt "attribute_group_processing_name"
msgid "Food processing"
msgstr "Transformation des aliments"

msgctxt "attribute_nova_name"
msgid "NOVA group"
msgstr "Groupe NOVA"

msgctxt "attribute_nova_unknown_title"
msgid "NOVA not computed"
msgstr "NOVA non calculé"

msgctxt "attribute_nova_unknown_description_short"
msgid "Food processing level unknown"
msgstr "Degré de transformation des aliments inconnu"

msgctxt "attribute_nova_setting_name"
msgid "No or little food processing (NOVA group)"
msgstr "Pas ou peu de transformation des aliments (groupe NOVA)"

# keep %s, it will be replaced by the group 1, 2, 3 or 4
msgctxt "attribute_nova_group_title"
msgid "NOVA %s"
msgstr "NOVA %s"

msgctxt "attribute_nova_1_description_short"
msgid "Unprocessed or minimally processed foods"
msgstr "Aliments non transformés ou minimalement transformés"

msgctxt "attribute_nova_2_description_short"
msgid "Processed culinary ingredients"
msgstr "Ingrédients culinaires transformés"

msgctxt "attribute_nova_3_description_short"
msgid "Processed foods"
msgstr "Aliments transformés"

msgctxt "attribute_nova_4_description_short"
msgid "Ultra processed foods"
msgstr "Aliments ultra-transformés"

msgctxt "export_product_page"
msgid "Export product to public database"
msgstr "Exporter le produit vers la base de données publique"

msgctxt "one_product_will_be_exported"
msgid "1 product will be exported."
msgstr "1 produit sera exporté."

msgctxt "no_products_to_export"
msgid "No products to export."
msgstr "Aucun produit à exporter."

msgctxt "query_filter"
msgid "Query filter"
msgstr "Filtre de requête"

msgctxt "nova_group_producer"
msgid "NOVA group"
msgstr "Groupe NOVA"

msgctxt "error_unknown_org"
msgid "Unknown organization."
msgstr "Organisation inconnue."

msgctxt "error_unknown_user"
msgid "Unknown user."
msgstr "Utilisateur inconnu."

msgctxt "attribute_low_salt_setting_note"
msgid "The salt level is taken into account by the Nutri-Score. Use this setting only if you are specifically on a low salt diet."
msgstr "Le niveau de sel est pris en compte par le Nutri-Score. Utilisez ce paramètre uniquement si vous suivez un régime pauvre en sel."

msgctxt "attribute_low_sugars_setting_note"
msgid "The sugars level is taken into account by the Nutri-Score. Use this setting only if you are specifically on a low sugars diet."
msgstr "Le taux de sucres est pris en compte par le Nutri-Score. Utilisez ce paramètre uniquement si vous suivez un régime alimentaire faible en sucres."

msgctxt "attribute_low_fat_setting_note"
msgid "The fat level is taken into account by the Nutri-Score. Use this setting only if you are specifically on a low fat diet."
msgstr "Le taux de graisse est pris en compte par le Nutri-Score. Utilisez ce paramètre uniquement si vous suivez un régime alimentaire faible en gras."

msgctxt "attribute_low_saturated_fat_setting_note"
msgid "The saturated fat level is taken into account by the Nutri-Score. Use this setting only if you are specifically on a low saturated fat diet."
msgstr "Le taux de graisses saturées est pris en compte par le Nutri-Score. Utilisez ce paramètre uniquement si vous suivez un régime alimentaire faible en graisses saturées."

msgctxt "attribute_group_allergens_name"
msgid "Allergens"
msgstr "Allergènes"

msgctxt "attribute_group_allergens_warning"
msgid "There is always a possibility that data about allergens may be missing, incomplete, incorrect or that the product's composition has changed. If you are allergic, always check the information on the actual product packaging."
msgstr "Il est toujours possible que les données sur les allergènes soient manquantes, incomplètes, incorrectes ou que la composition du produit ait changé. Si vous êtes allergique, vérifiez toujours les informations sur l'emballage réel du produit."

msgctxt "attribute_additives_name"
msgid "Additives"
msgstr "Additifs"

msgctxt "attribute_additives_setting_name"
msgid "No or few additives"
msgstr "Pas ou peu d'additifs"

msgctxt "attribute_additives_unknown_title"
msgid "Additives not computed"
msgstr "Additifs non calculés"

msgctxt "preference_not_important"
msgid "Not important"
msgstr "Pas important"

msgctxt "preference_important"
msgid "Important"
msgstr "Important"

msgctxt "preference_very_important"
msgid "Very important"
msgstr "Très important"

msgctxt "preference_mandatory"
msgid "Mandatory"
msgstr "Obligatoire"

msgctxt "packaging_alt"
msgid "Recycling instructions and/or packaging information"
msgstr "Instruction de recyclage et/ou informations d'emballage"

msgctxt "image_packaging"
msgid "Recycling instructions and/or packaging information picture"
msgstr "Image d'instructions de recyclage et/ou information d'emballage"

msgctxt "image_packaging_url"
msgid "Link to recycling instructions and/or packaging information photo"
msgstr "Lien vers la photo des instructions de recyclage et/ou d'information d'emballage"

# Do not translate the file name
msgctxt "import_photos_format_packaging"
msgid "3001234567890.packaging_es.jpg: recycling instructions in Spanish."
msgstr "3001234567890.packaging_fr.jpg: instructions de recyclage en français."

msgctxt "packaging_text"
msgid "Recycling instructions and/or packaging information"
msgstr "Instruction de recyclage et/ou informations d'emballage"

msgctxt "packaging_text_example"
msgid "1 plastic film to discard, 1 FSC carboard box to recycle, 6 1.5L transparent PET plastic bottles to recycle, 6 colored opaque plastic caps, 12 33cl aluminium cans"
msgstr "1 film plastique à jeter, 1 boîte en carton FSC à recycler, 6 bouteilles en plastique transparent PET de 1,5 L à recycler, 6 bouchons en plastique de couleur opaques, 12 canettes en aluminium de 33 cl"

msgctxt "packaging_text_note"
msgid "List all packaging parts separated by a comma or line feed, with their amount (e.g. 1 or 6) type (e.g. bottle, box, can), material (e.g. plastic, metal, aluminium) and if available their size (e.g. 33cl) and recycling instructions."
msgstr "Lister toutes les parties de l'emballage séparées par une virgule ou un retour à la ligne, avec leur quantité (ex : 1 ou 6), leur type (ex : bouteille, boîte, canette), le matériau (ex : plastique, métal, aluminium), et si possible leur taille (ex: 33cl) ainsi que les instructions de recyclage."

msgctxt "packaging_text_note_2"
msgid "Try to be as specific as possible. For plastic, please indicate if it is opaque or transparent, colored, PET or PEHD."
msgstr "Essayez d'être aussi précis que possible. Pour le plastique, merci d'indiquer s'il est opaque ou transparent, coloré, PET ou PEHD."

msgctxt "product_js_extract_packaging"
msgid "Extract the recycling instructions and/or packaging information from the picture"
msgstr "Extraire les instructions de recyclage et/ou les informations d'emballage depuis l'image"

msgctxt "product_js_extracted_packaging_nok"
msgid "Recycling instructions and/or packaging information text could not be extracted. Try with a sharper image, with higher resolution or a better framing of the text."
msgstr "Les instructions de recyclage et/ou d'informations d'emballage n'ont pas pu être extraites. Essayez avec une image moins floue, de plus haute résolution, ou un meilleur cadrage du texte."

msgctxt "product_js_extracted_packaging_ok"
msgid "Recycling instructions and/or packaging information text has been extracted. Text recognition is not perfect, so please check the text below and correct errors if needed."
msgstr "Les instructions de recyclage et/ou informations d'emballage ont été extraites. La reconnaissance de texte n'est pas parfaite, veuillez vérifier le texte ci-dessous et corrigez les erreurs si nécessaire."

msgctxt "product_js_extracting_packaging"
msgid "Extracting recycling instructions and/or packaging information"
msgstr "Extraction en cours des instructions de recyclage et/ou informations d'emballage"

msgctxt "attribute_group_environment_name"
msgid "Environment"
msgstr "Environnement"

msgctxt "attribute_ecoscore_name"
msgid "Eco-Score"
msgstr "Éco-Score"

msgctxt "attribute_ecoscore_setting_name"
msgid "Low environmental impact (Eco-Score)"
msgstr "Faible impact environnemental (Éco-Score)"

# keep %s, it will be replaced by the letter A, B, C, D or E
msgctxt "attribute_ecoscore_grade_title"
msgid "Eco-Score %s"
msgstr "Éco-Score %s"

msgctxt "attribute_ecoscore_a_description_short"
msgid "Very low environmental impact"
msgstr "Très faible impact environnemental"

msgctxt "attribute_ecoscore_b_description_short"
msgid "Low environmental impact"
msgstr "Faible impact environnemental"

msgctxt "attribute_ecoscore_c_description_short"
msgid "Moderate environmental impact"
msgstr "Impact modéré sur l'environnement"

msgctxt "attribute_ecoscore_d_description_short"
msgid "High environmental impact"
msgstr "Impact environnemental élevé"

msgctxt "attribute_ecoscore_e_description_short"
msgid "Very high environmental impact"
msgstr "Impact environnemental très élevé"

# keep the %s, it will be replaced by an allergen
msgctxt "contains_s"
msgid "Contains: %s"
msgstr "Contient : %s"

# keep the %s, it will be replaced by an allergen
msgctxt "may_contain_s"
msgid "May contain: %s"
msgstr "Peut contenir : %s"

# keep the %s, it will be replaced by an allergen
msgctxt "does_not_contain_s"
msgid "Does not contain: %s"
msgstr "Ne contient pas : %s"

# keep the %s, it will be replaced by an allergen
msgctxt "without_s"
msgid "Without %s"
msgstr "Sans %s"

msgctxt "owners_p"
msgid "owners"
msgstr "propriétaires"

msgctxt "owners_s"
msgid "owner"
msgstr "propriétaire"

msgctxt "org_profile_description"
msgid "You can provide information about your company that will be displayed in your organization profile."
msgstr "Vous pouvez fournir des informations sur votre entreprise qui seront affichées dans le profil de votre organisation."

msgctxt "org_profile_description_2"
msgid "Some of the information like the customer service contact information may also be displayed directly on pages for your products."
msgstr "Certaines informations telles que les coordonnées du service client peuvent également être affichées directement sur les pages de vos produits."

msgctxt "org_name"
msgid "Name"
msgstr "Nom"

msgctxt "org_link"
msgid "Link to the official web site"
msgstr "Lien vers le site Web officiel"

msgctxt "org_customer_service"
msgid "Customer service"
msgstr "Service consommateur"

msgctxt "org_customer_service_description"
msgid "Customer service information is public and can be shown on the Open Food Facts web site and apps."
msgstr "Les informations sur le service client sont publiques et peuvent être affichées sur le site Web et les applications d'Open Food Facts."

msgctxt "org_customer_service_note"
msgid "All fields are optional."
msgstr "Tous les champs sont optionnels."

msgctxt "org_commercial_service"
msgid "Commercial service"
msgstr "Service commercial"

msgctxt "org_commercial_service_description"
msgid "Commercial service information is only shown in the organization profile."
msgstr "Les informations sur le service commercial sont uniquement affichées dans le profil de l'organisation."

msgctxt "contact_name"
msgid "Name"
msgstr "Nom"

msgctxt "contact_address"
msgid "Address"
msgstr "Adresse"

msgctxt "contact_phone"
msgid "Phone number"
msgstr "N° de téléphone"

msgctxt "contact_email"
msgid "e-mail address"
msgstr "Adresse e-mail"

msgctxt "contact_link"
msgid "Contact form link"
msgstr "Lien vers le formulaire de contact"

msgctxt "contact_info"
msgid "Other information"
msgstr "Autres informations"

msgctxt "contact_info_note"
msgid "e.g. opening times"
msgstr "par exemple les heures d'ouverture"

msgctxt "error_org_does_not_exist"
msgid "The organization was not found."
msgstr "L'organisation n'a pas été trouvée."

msgctxt "error_missing_org_name"
msgid "The organization name is missing."
msgstr "Le nom de l'organisation est manquant."

msgctxt "edit_org_title"
msgid "Organization profile"
msgstr "Profil de l’organisation"

msgctxt "edit_org_result"
msgid "The organization profile has been updated."
msgstr "Le profil de l'organisation a été mis à jour."

msgctxt "delete_org"
msgid "Delete the organization"
msgstr "Supprimer l'organisation"

msgctxt "official_site"
msgid "Official site"
msgstr "Site officiel"

msgctxt "contact_form"
msgid "Contact form"
msgstr "Formulaire de contact"

msgctxt "edit_org_profile"
msgid "Edit your organization profile"
msgstr "Modifier le profil de votre organisation"

msgctxt "edit_user_profile"
msgid "Edit your user profile"
msgstr "Modifier votre profil utilisateur"

msgctxt "attribute_group_ingredients_analysis_name"
msgid "Ingredients"
msgstr "Ingrédients"

# keep the %s, it will be replaced by an allergen
msgctxt "presence_unknown_s"
msgid "Presence unknown: %s"
msgstr "Présence inconnue : %s"

msgctxt "environmental_impact"
msgid "Environmental impact"
msgstr "Impact environnemental"

# Numerical score for the Eco-score (do not translate Eco-score)
msgctxt "ecoscore_score"
msgid "Eco-score score"
msgstr "Score Éco-score"

# Letter grade from A to E for the Eco-score (do not translate Eco-score)
msgctxt "ecoscore_grade"
msgid "Eco-score grade"
msgstr "Note Éco-score"

# do not translate Eco-score
msgctxt "ecoscore_calculation_details"
msgid "Details of the calculation of the Eco-score"
msgstr "Détails du calcul de l'Éco-score"

# do not translate Eco-score
msgctxt "ecoscore_information"
msgid "Information about the Eco-score"
msgstr "Information sur l'Éco-score"

msgctxt "preferences_edit_your_food_preferences"
msgid "Edit your food preferences"
msgstr "Modifier vos préférences alimentaires"

msgctxt "preferences_your_preferences"
msgid "Your food preferences"
msgstr "Vos préférences alimentaires"

msgctxt "preferences_currently_selected_preferences"
msgid "Currently selected preferences"
msgstr "Préférences actuellement sélectionnées"

msgctxt "preferences_locally_saved"
msgid "Your food preferences are kept in your browser and never sent to Open Food Facts or anyone else."
msgstr "Vos préférences alimentaires sont conservées dans votre navigateur et ne sont jamais envoyées à Open Food Facts ou à quiconque."

# used in phrases like "salt in unknown quantity"
msgctxt "unknown_quantity"
msgid "unknown quantity"
msgstr "quantité inconnue"

msgctxt "missing_ingredients_list"
msgid "Missing ingredients list"
msgstr "Liste des ingrédients manquante"

msgctxt "missing_nutrition_facts"
msgid "Missing nutrition facts"
msgstr "Données nutritionnelles manquantes"

msgctxt "ecoscore_p"
msgid "Eco-Score"
msgstr "Éco-Score"

msgctxt "ecoscore_s"
msgid "Eco-Score"
msgstr "Éco-Score"

msgctxt "packaging_parts"
msgid "Packaging parts"
msgstr "Parties de l'emballage"

# Number of packaging parts
msgctxt "packaging_number"
msgid "Number"
msgstr "Nombre"

msgctxt "packaging_shape"
msgid "Shape"
msgstr "Forme"

msgctxt "packaging_quantity"
msgid "Quantity contained"
msgstr "Quantité contenue"

msgctxt "packaging_material"
msgid "Material"
msgstr "Matière"

msgctxt "packaging_recycling"
msgid "Recycling"
msgstr "Recyclage"

msgctxt "products_on_this_page_are_sorted_according_to_your_preferences"
msgid "Products on this page are sorted according to your preferences:"
msgstr "Les produits sur cette page sont triés selon vos préférences :"

msgctxt "choose_which_information_you_prefer_to_see_first"
msgid "Choose which information you prefer to see first."
msgstr "Choisissez quelles informations vous préférez voir en premier."

msgctxt "see_your_preferences"
msgid "See your preferences"
msgstr "Voir vos préférences"

msgctxt "delete_all_preferences"
msgid "Delete all preferences"
msgstr "Supprimer toutes les préférences"

msgctxt "products_are_being_loaded_please_wait"
msgid "Products are being loaded, please wait."
msgstr "Produits en cours de chargement, veuillez patienter."

msgctxt "products_match_all"
msgid "All products"
msgstr "Tous les produits"

msgctxt "products_match_yes"
msgid "Products that match your preferences"
msgstr "Produits qui correspondent à vos préférences"

msgctxt "products_match_no"
msgid "Products that do not match your preferences"
msgstr "Produits qui ne correspondent pas à vos préférences"

msgctxt "products_match_unknown"
msgid "Products for which we currently miss data to determine if they match your preferences"
msgstr "Produits pour lesquels nous manquons actuellement de données pour déterminer s'ils correspondent à vos préférences"

msgctxt "forest_footprint"
msgid "Forest footprint"
msgstr "Empreinte forêt"

msgctxt "ingredients_requiring_soy"
msgid "Ingredients requiring soy"
msgstr "Ingrédients nécessitant du soja"

msgctxt "type"
msgid "Type"
msgstr "Type"

msgctxt "processing_factor"
msgid "Processing factor"
msgstr "Facteur de transformation"

msgctxt "soy_feed_factor"
msgid "Soy feed factor"
msgstr "Facteur de l'alimentation au soja"

msgctxt "soy_yield"
msgid "Soy yield"
msgstr "Rendement du soja"

msgctxt "deforestation_risk"
msgid "Deforestation risk"
msgstr "Risque de déforestation"

msgctxt "total_forest_footprint"
msgid "Total forest footprint"
msgstr "Empreinte forêt totale"

msgctxt "square_meters_per_kg_of_food"
msgid "m² per kg of food"
msgstr "m² par kg d'aliment"

msgctxt "percent_of_food_after_processing"
msgid "% of food after processing"
msgstr "% d'aliments après transformation"

msgctxt "kg_of_soy_per_kg_of_food"
msgid "kg of soy per kg of food"
msgstr "kg de soja par kg d'aliment"

msgctxt "kg_of_soy_per_square_meter"
msgid "kg of soy per m²"
msgstr "kg de soja par m²"

msgctxt "percent_in_product"
msgid "% in product"
msgstr "% dans le produit"

msgctxt "forest_footprint_calculation_details"
msgid "Details of the calculation of the forest footprint"
msgstr "Détails du calcul de l'empreinte forêt"

msgctxt "you_are_on_the_public_database"
msgid "You are on the public database."
msgstr "Vous êtes sur la base publique."

msgctxt "manage_your_products_on_the_producers_platform"
msgid "Manage your products on the platform for producers"
msgstr "Gérez vos produits sur la plateforme pour les producteurs"

msgctxt "number_of_products_with_changes_since_last_export"
msgid "Number of products with changes since last export"
msgstr "Nombre de produits avec des modifications depuis le dernier export"

msgctxt "only_export_products_with_changes"
msgid "Only export products with changes"
msgstr "Exporter seulement les produits avec modifications"

msgctxt "product_edits_by_producers"
msgid "Is this your product? If it is, please use our free platform for producers to update it."
msgstr "Est-ce votre produit ? Si c'est le cas, merci d'utiliser notre plateforme gratuite pour les producteurs pour le mettre à jour."

msgctxt "product_edits_by_producers_platform"
msgid "We encourage manufacturers to add or change data and photos for their products through our free platform for producers so that they can be marked as official and protected from changes by others."
msgstr "Nous encourageons les fabricants à ajouter ou modifier des données et des photos pour leurs produits via notre plateforme gratuite pour les producteurs afin qu'ils puissent être marqués comme officiels et protégés contre les modifications par d'autres."

msgctxt "product_edits_by_producers_import"
msgid "The platform makes it easy to import product data and photos with an Excel or CSV file in any format."
msgstr "La plateforme permet d'importer facilement des données et des photos de produits avec un fichier Excel ou CSV dans n'importe quel format."

msgctxt "product_edits_by_producers_analysis"
msgid "The platform also provides in-depth analysis of the products."
msgstr "La plate-forme fournit également une analyse approfondie des produits."

# It = the platform
msgctxt "product_edits_by_producers_indicators"
msgid "It computes indicators such as the Nutri-Score, NOVA, and the Eco-score, and automatically identifies suggestions to improve them (for instance all products that would get a better Nutri-Score grade with a slight composition change)."
msgstr "Elle calcule des indicateurs tels que le Nutri-Score, NOVA et l'Eco-score, et identifie automatiquement les suggestions pour les améliorer (par exemple tous les produits qui obtiendraient une meilleure note Nutri-Score avec un léger changement de composition)."

msgctxt "attribute_forest_footprint_name"
msgid "Forest footprint"
msgstr "Empreinte forêt"

msgctxt "attribute_forest_footprint_setting_name"
msgid "Low risk of deforestation (Forest footprint)"
msgstr "Faible risque de déforestation (Empreinte forêt)"

msgctxt "attribute_forest_footprint_a_title"
msgid "Very small forest footprint"
msgstr "Très petite empreinte forêt"

msgctxt "attribute_forest_footprint_b_title"
msgid "Small forest footprint"
msgstr "Petite empreinte forêt"

msgctxt "attribute_forest_footprint_c_title"
msgid "Medium forest footprint"
msgstr "Empreinte forêt moyenne"

msgctxt "attribute_forest_footprint_d_title"
msgid "Large forest footprint"
msgstr "Grande empreinte forêt"

msgctxt "attribute_forest_footprint_e_title"
msgid "Very large forest footprint"
msgstr "Très grande empreinte forêt"

msgctxt "attribute_forest_footprint_not_computed_title"
msgid "Forest footprint not computed"
msgstr "Empreinte forêt non calculée"

msgctxt "attribute_forest_footprint_a_description_short"
msgid "Almost no risk of deforestation"
msgstr "Pas de risque de déforestation"

msgctxt "attribute_forest_footprint_b_description_short"
msgid "Low risk of deforestation"
msgstr "Faible risque de déforestation"

msgctxt "attribute_forest_footprint_c_description_short"
msgid "Moderate risk of deforestation"
msgstr "Risque modéré de déforestation"

msgctxt "attribute_forest_footprint_d_description_short"
msgid "High risk of deforestation"
msgstr "Haut risque de déforestation"

msgctxt "attribute_forest_footprint_e_description_short"
msgid "Very high risk of deforestation"
msgstr "Très haut risque de déforestation"

msgctxt "attribute_forest_footprint_not_computed_description_short"
msgid "Currently only for products with chicken or eggs"
msgstr "Pour l'instant seulement pour les produits avec du poulet ou des oeufs"

msgctxt "classify_products_according_to_your_preferences"
msgid "Classify products according to your preferences"
msgstr "Classer les produits suivant vos préférences"

# %d will be replaced by the number of products
msgctxt "classify_the_d_products_below_according_to_your_preferences"
msgid "Classify the %d products below according to your preferences"
msgstr "Classer les %d produits ci-dessous suivant vos préférences"

msgctxt "sort_by_popularity"
msgid "Most scanned products"
msgstr "Produits les plus scannés"

msgctxt "sort_by_nutriscore_score"
msgid "Products with the best Nutri-Score"
msgstr "Produits avec le meilleur Nutri-Score"

msgctxt "sort_by_ecoscore_score"
msgid "Products with the best Eco-Score"
msgstr "Produits avec le meilleur Eco-Score"

msgctxt "sort_by_created_t"
msgid "Recently added products"
msgstr "Produits récemment ajoutés"

msgctxt "sort_by_last_modified_t"
msgid "Recently modified products"
msgstr "Produits récemment modifiés"

# %d will be replaced by the number of products
msgctxt "d_products_per_page"
msgid "%d products per page"
msgstr "%d produits par page"

msgctxt "not_applicable"
msgid "Not applicable"
msgstr "Non applicable"

msgctxt "abbreviated_product_name"
msgid "Abbreviated product name"
msgstr "Nom abrégé du produit"

msgctxt "abbreviated_product_name_note"
msgid "Product name with abbreviations shown on receipts"
msgstr "Nom du produit avec des abbréviations figurant sur les tickets de caisse"

msgctxt "footer_vision"
msgid "Vision, Mission, Values and Programs"
msgstr "Vision, mission, valeurs et programmes"

# Do not translate
msgctxt "footer_vision_link"
msgid "https://world.openfoodfacts.org/open-food-facts-vision-mission-values-and-programs"
msgstr "https://world.openfoodfacts.org/open-food-facts-vision-mission-values-and-programs"

msgctxt "forgotten_password"
msgid "Forgotten password?"
msgstr "Mot de passe oublié ?"

msgctxt "reset_password_error"
msgid "We could not reinitialize your password, please contact us for assistance."
msgstr "Votre mot de passe n'a pas pu être réinitialisé. Veuillez nous contacter pour plus d'assistance."

msgctxt "remove_all_nutrient_values"
msgid "Remove all nutrient values"
msgstr "Supprimer toutes les valeurs nutritives"

msgctxt "delete_user_process"
msgid "User deleted."
msgstr "Utilisateur supprimé."

msgctxt "attribute_ecoscore_unknown_title"
msgid "Eco-Score not computed"
msgstr "Eco-Score non calculé"

msgctxt "attribute_ecoscore_unknown_description_short"
msgid "Unknown environmental impact"
msgstr "Impact environnemental inconnu"

msgctxt "org_list_of_gs1_gln_description"
msgid "GS1 data is automatically associated with an OFF organization identifier that corresponds to the GS1 partyName field. To change the OFF organization identifier, you can directly assign 1 or more GS1 GLN identifiers."
msgstr "Les données GS1 sont automatiquement associées à un identifiant d'organisation OFF qui correspond au champ GS1 partyName. Pour modifier l'identifiant de l'organisation OFF, vous pouvez attribuer directement un ou plusieurs identifiants GS1 GLN."

msgctxt "org_list_of_gs1_gln"
msgid "List of GS1 GLN identifiers to be associated with the organization"
msgstr "Liste des identifiants GS1 GLN à associer à l'organisation"

msgctxt "org_list_of_gs1_gln_note"
msgid "A comma separated list of GS1 GLN identifiers to force the association with this organization."
msgstr "Une liste d'identificateurs GS1 GLN séparés par des virgules pour forcer l'association avec cette organisation."

msgctxt "org_enable_manual_export_to_public_platform"
msgid "Enable organization members to manually export product data and photos to the public database."
msgstr "Permettre aux membres de l'organisation d'exporter manuellement les données et les photos des produits vers la base de données publique."

msgctxt "org_enable_manual_export_to_public_platform_note"
msgid "Manual exports can be enabled once the imported data has been reviewed by an administrator."
msgstr "Les exports manuels ne peuvent être activés que lorsque les données importées ont été examinées par un administrateur."

msgctxt "org_activate_automated_daily_export_to_public_platform"
msgid "Activate automated daily exports of product data and photos to the public database."
msgstr "Activez les exports quotidiens automatisés de données produit et de photos vers la base de données publique."

msgctxt "org_activate_automated_daily_export_to_public_platform_note"
msgid "Automated exports should be activated only for organizations that have automated imports (e.g. through Equadis)."
msgstr "Les exports automatisés ne être activés que pour les organisations qui ont des imports automatisés (par exemple via Equadis)."

msgctxt "org_admin"
msgid "Administrator fields"
msgstr "Champs administrateur"

msgctxt "minion_status_inactive"
msgid "Queued"
msgstr "En file d'attente"

msgctxt "minion_status_active"
msgid "In progress"
msgstr "En cours"

msgctxt "minion_status_finished"
msgid "Finished"
msgstr "Terminé"

msgctxt "minion_status_failed"
msgid "Failed"
msgstr "Echoué"

# Export: use a noun and not a verb
msgctxt "export_job_export"
msgid "Export from the producers platform"
msgstr "Exporter depuis la plateforme des producteurs"

# Import: use a noun and not a verb
msgctxt "export_job_import"
msgid "Import to the public database"
msgstr "Importer dans la base de données publique"

# Update: use a noun and not a verb
msgctxt "export_job_status_update"
msgid "Update of the import status on the producers platform"
msgstr "Mise à jour du statut d'import sur la plateforme des producteurs"

msgctxt "export_in_progress"
msgid "The export has been scheduled. This page can be closed."
msgstr "L'export a été planifié. Cette page peut être fermée."

msgctxt "export_products_to_public_database_request_email"
msgid "Your export has been scheduled. You will receive an e-mail once it is finished."
msgstr "Votre export a été planifié. Vous recevrez un courriel dès qu'il sera terminé."

msgctxt "product_page_on_the_public_database"
msgid "Product page on the public database"
msgstr "Page produit sur la base de données publique"

msgctxt "product_does_not_exist_on_the_public_database"
msgid "The product does not exist yet on the public database"
msgstr "Le produit n'existe pas encore dans la base de données publique"

# product updates = updates to multiple products
msgctxt "some_product_updates_have_not_been_published_on_the_public_database"
msgid "Some product updates have not been published on the public database."
msgstr "Certaines mises à jour de produits n'ont pas été publiées dans la base de données publique."

msgctxt "org_do_not_import_codeonline"
msgid "Do not import CodeOnline data."
msgstr "Ne pas importer les données CodeOnline."

msgctxt "overwrite_owner"
msgid "Overwrite products that have a different owner on the public platform. Otherwise, products with a different owner will be skipped."
msgstr "Ecrire sur les produits dont le propriétaire est différent sur la plate-forme publique. Les produits avec un propriétaire différent seront sinon ignorés."

msgctxt "data_source_database"
msgid "Some of the data for the products of %s come from %s."
msgstr "Certaines des informations des produits de %s proviennent de %s."

msgctxt "data_source_database_note_about_the_producers_platform"
msgid "Manufacturers can use the Open Food Facts <a href=\"<producers_platform_url>\">free plaform for producers</a> to access and complete this data, and to obtain reports, analysis and product improvements opportunities (e.g. better Nutri-Score)."
msgstr "Les fabricants peuvent utiliser la <a href=\"<producers_platform_url>\">plateforme gratuite pour les producteurs</a> d'Open Food Facts pour accéder à ces données et les compléter, et obtenir des rapports, analyses et pistes d'améliorations des produits (par exemple meilleur Nutri-Score)."

msgctxt "data_source_database_equadis"
msgid "The manufacturer %s uses %s to automatically transmit data and photos for its products."
msgstr "Le fabricant %s utilise %s pour transmettre automatiquement les photos et données de ses produits."

msgctxt "image_other_type"
msgid "Type of the product photo"
msgstr "Type de la photo du produit"

# do not translate "front, ingredients, nutrition, packaging"
msgctxt "image_other_type_description"
msgid "If you use the same column on multiple lines to provide images URLs for a single product, you can use this field to indicate the type of the image: front, ingredients, nutrition or packaging."
msgstr "Si vous utilisez la même colonne sur plusieurs lignes pour fournir les URL des images d'un même produit, vous pouvez utiliser ce champ pour indiquer le type de l'image : face, ingrédients, nutrition ou emballage."

msgctxt "forest_footprint_one_line_explanation"
msgid "The forest footprint is calculated by taking into account the ingredients whose production requires soybeans, the cultivation of which is linked to deforestation."
msgstr "L'empreinte forêt est calculée en prenant en compte les ingrédients dont l'élaboration nécessite du soja dont la culture est liée à la déforestation."

msgctxt "ecoscore_agribalyse_match_warning"
msgid "The Eco-Score can only be calculated if the product has a sufficiently precise category."
msgstr "L'Eco-Score ne peut être calculé que si le produit possède une catégorie suffisamment précise."

msgctxt "ecoscore_add_more_precise_category"
msgid "You can modify the product page to add a more precise category."
msgstr "Vous pouvez modifier la fiche produit pour ajouter une catégorie plus précise."

msgctxt "ecoscore_platform_promo"
msgid "If you are the manufacturer of this product, you can send us the information with our <a href=\"https://world.pro.openfoodfacts.org\">free platform for producers</a>."
msgstr "Si vous êtes le fabricant de ce produit, vous pouvez nous transmettre les informations avec notre <a href=\"https://fr.pro.openfoodfacts.org\">plateforme gratuite pour les producteurs</a>."

msgctxt "ecoscore_warning_missing_information"
msgid "Warning: some information necessary to calculate the Eco-Score with precision is not provided (see the details of the calculation below)."
msgstr "Avertissement : certaines informations nécessaires pour calculer l'Eco-Score avec précision ne sont pas renseignées (voir le détail du calcul ci-dessous)."

msgctxt "ecoscore_add_missing_information"
msgid "You can edit the product to add the missing information."
msgstr "Vous pouvez modifier la fiche produit pour ajouter les informations manquantes."

msgctxt "ecoscore_product_category_reference_score"
msgid "Baseline score of the product category"
msgstr "Score de référence de la catégorie du produit"

msgctxt "ecoscore_panel_lca"
msgid "Lifecyle Analysis (LCA)"
msgstr "Analyse de cycle de vie (ACV)"

# do not translate Agribalyse
msgctxt "ecoscore_agribalyse_category"
msgid "Agribalyse category"
msgstr "Catégorie Agribalyse"

msgctxt "ecoscore_category_proxy_match"
msgid "Approximate match with the product category"
msgstr "Correspondance approchée avec la catégorie du produit"

msgctxt "ecoscore_category_exact_match"
msgid "Exact match with the product category"
msgstr "Correspondance exacte avec la catégorie du produit"

msgctxt "ecoscore_pef_environmental_score"
msgid "PEF environmental score"
msgstr "Score environnemental PEF"

msgctxt "ecoscore_incl_climate_change_impact"
msgid "including impact on climate change"
msgstr "dont impact sur le changement climatique :"

msgctxt "ecoscore_impact_detail_by_stages"
msgid "Details of the impacts by stages of the life cycle"
msgstr "Détail des impacts par étapes du cycle de vie"

# stage meaning step
msgctxt "ecoscore_stage"
msgid "Stage"
msgstr "Etape"

msgctxt "ecoscore_impact"
msgid "Impact"
msgstr "Impact"

msgctxt "ecoscore_agriculture"
msgid "Agriculture"
msgstr "Agriculture"

msgctxt "ecoscore_processing"
msgid "Processing"
msgstr "Transformation"

msgctxt "ecoscore_packaging"
msgid "Packaging"
msgstr "Conditionnement"

msgctxt "ecoscore_transportation"
msgid "Transportation"
msgstr "Transport"

msgctxt "ecoscore_distribution"
msgid "Distribution"
msgstr "Distribution"

msgctxt "ecoscore_consumption"
msgid "Consumption"
msgstr "Consommation"

msgctxt "ecoscore_lca_score_out_of_100"
msgid "LCA score out of 100"
msgstr "Score ACV sur 100"

msgctxt "ecoscore_no_agribalyse_category_match"
msgid "No match between product categories and Agribalyse categories."
msgstr "Pas de correspondance entre les catégories du produit et les catégories Agribalyse."

msgctxt "ecoscore_edit_category_to_more_granular"
msgid "You can modify the product page to add a more granular category."
msgstr "Vous pouvez modifier la fiche produit pour ajouter une catégorie plus fine."

msgctxt "ecoscore_additional_bonuses_and_maluses"
msgid "Additional bonuses and maluses"
msgstr "Bonus et malus complémentaires"

msgctxt "ecoscore_production_system"
msgid "Production mode"
msgstr "Mode de production"

msgctxt "ecoscore_no_labels_taken_into_account"
msgid "No labels taken into account for the production system."
msgstr "Pas de labels pris en compte pour le système de production."

msgctxt "ecoscore_please_add_the_labels"
msgid "If this product has a label characterizing the production system (organic, fair trade, Label Rouge, Bleu Blanc Coeur etc.), you can modify the product sheet to add it."
msgstr "Si ce produit a un label caractérisant le système de production (bio, commerce équitable, Label Rouge, Bleu Blanc Coeur etc.), vous pouvez modifier la fiche produit pour l'ajouter."

msgctxt "ecoscore_origins_of_ingredients"
msgid "Origins of ingredients"
msgstr "Origines des ingrédients"

msgctxt "ecoscore_ingredients_not_indicated"
msgid "The origins of the ingredients of this product are not indicated."
msgstr "Les origines des ingrédients de ce produit ne sont pas renseignées."

msgctxt "ecoscore_please_add_the_ingredients"
msgid "If they are indicated on the packaging, you can modify the product sheet and add them."
msgstr "Si elles sont indiquées sur l'emballage, vous pouvez modifier la fiche produit et les ajouter."

msgctxt "ecoscore_environmental_policy"
msgid "Environmental policy"
msgstr "Politique environnementale"

msgctxt "ecoscore_threatened_species"
msgid "Threatened species"
msgstr "Espèces menacées"

msgctxt "ecoscore_ingredients_whose_cultivation_threatens_species"
msgid "Ingredients that threatens species"
msgstr "Ingrédients qui menacent des espèces"

msgctxt "ecoscore_no_species_threatening_ingredients"
msgid "No ingredients that threaten species"
msgstr "Aucun ingrédient qui menace une espèce"

msgctxt "ecoscore_ingredients_unknown"
msgid "The information on the ingredients of this product has not been given."
msgstr "Les informations sur les ingrédients de ce produit ne sont pas renseignées."

msgctxt "ecoscore_edit_for_more_precise_ecoscore"
msgid "For a more precise calculation of the Eco-Score, you can edit the product page and add them."
msgstr "Pour un calcul plus précis de l'Eco-Score, vous pouvez modifier la fiche produit et les ajouter."

msgctxt "ecoscore_packaging_ratio"
msgid "ratio"
msgstr "ratio"

msgctxt "ecoscore_packaging_score"
msgid "score"
msgstr "score"

msgctxt "ecoscore_score_of_all_components"
msgid "Score of all components"
msgstr "Score de tous les composants"

msgctxt "ecoscore_no_packaging_information"
msgid "The information about the packaging of this product is not filled in."
msgstr "Les informations sur l'emballage de ce produit ne sont pas renseignées."

msgctxt "ecoscore_unprecise_packaging_information"
msgid "The information about the packaging of this product is not sufficiently precise (exact shapes and materials of all components of the packaging)."
msgstr "Les informations sur l'emballage de ce produit ne sont pas suffisamment précises (formes et matériaux exacts de tous les composants de l'emballage)."

msgctxt "ecoscore_edit_for_more_precise_ecoscore"
msgid "For a more precise calculation of the Eco-Score, you can modify the product page and add them."
msgstr "Pour un calcul plus précis de l'Eco-Score, vous pouvez modifier la fiche produit et les ajouter."

msgctxt "ecoscore_final_score"
msgid "Final score"
msgstr "Score final"

msgctxt "ecoscore_lower_the_score_lower_the_impact"
msgid "(the lower the score, the lower the impact)"
msgstr "(plus le score est bas, plus l'impact est faible)"

msgctxt "ecoscore_kg_co2_eq_kg_product"
msgid "kg CO2 eq/kg of product"
msgstr "kg CO2 eq/kg de produit"

# do not translate the link
msgctxt "ecoscore_platform_prompt_ecoscore_modal"
msgid "If you are the manufacturer of this product, you can send us the information with our <a href=\"https://world.pro.openfoodfacts.org\">free platform for producers</a>."
msgstr "Si vous êtes le fabricant de ce produit, vous pouvez nous transmettre les informations avec notre <a href=\"https://fr.pro.openfoodfacts.org\">plateforme gratuite pour les producteurs</a>."

# do not translate Eco-Score and the link
msgctxt "ecoscore_description"
msgid "The <a href=\"/ecoscore\">Eco-Score</a> is an experimental score that summarizes the environmental impacts of food products."
msgstr "L'<a href=\"/ecoscore\">Eco-Score</a> est un score expérimental qui synthétise les impacts environnementaux des produits alimentaires."

# do not translate Eco-Score
msgctxt "ecoscore_warning_fr"
msgid "The Eco-Score formula is subject to change as it is regularly improved to make it more precise."
msgstr "La formule de l'Eco-Score est susceptible d'évoluer car elle est régulièrement améliorée pour la rendre plus précise."

# do not translate Eco-Score
msgctxt "ecoscore_warning_international"
msgid "The Eco-Score was initially developped for France and it is being extended to other European countries. The Eco-Score formula is subject to change as it is regularly improved to make it more precise and better suited to each country."
msgstr "L'Eco-Score a été initialement conçu pour la France et est en cours d'extension à d'autres pays européens. La formule de l'Eco-Score est susceptible d'évoluer car elle est régulièrement améliorée pour la rendre plus précise et mieux adaptée à chaque pays."

msgctxt "app_banner_text"
msgid "Scan barcodes to get the Nutri-Score, the Eco-Score and more!"
msgstr "Scannez les codes-barres pour obtenir le Nutri-Score, l'Eco-Score et plus !"

msgctxt "org_gs1_product_name_is_abbreviated"
msgid "GS1 product names for this manufacturer are abbreviated."
msgstr "Les noms de produit GS1 de ce fabricant sont abrégés."

msgctxt "org_gs1_nutrients_are_unprepared"
msgid "GS1 prepared nutrients for this manufacturer are in fact for the product as sold."
msgstr "Les nutriments préparés par ce fabricant sont en réalité pour le produit vendu."

msgctxt "org_gs1_nutrients_are_unprepared_note"
msgid "Check that the manufacturer does not make products that really have nutrients for the prepared product."
msgstr "Vérifiez que le fabricant ne fait pas de produit qui contiennent réellement des nutriments pour le produit préparé."

msgctxt "org_gs1_product_name_is_abbreviated_description"
msgid "Some manufacturers have incorrect values for some fields in GS1. The features below can be used to fix some of them."
msgstr "Certains fabricants ont des valeurs incorrectes pour certains domaines en GS1. Les fonctionnalités si-dessous peuvent être utilisées pour en corriger certaines."

# do not remove %s, it will be replaced with the source name
msgctxt "import_source_string"
msgid "Import data from %s"
msgstr "Importer des données depuis %s"

msgctxt "org_protect_data"
msgid "Protect the data that is provided by the organization."
msgstr "Protège les données fournies par l'organisation."

msgctxt "org_protect_data_note"
msgid "Removing or changing the provided data will be possible only by experimented contributors on the web site."
msgstr "La suppression ou la modification des données fournies pourra être possible qu'avec l'aide de contribueurs expérimentés sur le site web."

msgctxt "ecoscore_packaging_impact_high"
msgid "Packaging with a high impact"
msgstr "Emballage à fort impact"

msgctxt "ecoscore_packaging_impact_medium"
msgid "Packaging with a medium impact"
msgstr "Emballage à impact moyen"

msgctxt "ecoscore_packaging_impact_low"
msgid "Packaging with a low impact"
msgstr "Emballage à faible impact"

msgctxt "ecoscore_packaging_missing_information"
msgid "Missing packaging information for this product"
msgstr "Informations d'emballage manquantes pour ce produit"

msgctxt "ecoscore_origins_of_ingredients_impact_high"
msgid "Origins of ingredients with a high impact"
msgstr "Origines des ingrédients ayant un fort impact"

msgctxt "ecoscore_origins_of_ingredients_impact_medium"
msgid "Origins of ingredients with a medium impact"
msgstr "Origines des ingrédients ayant un impact moyen"

msgctxt "ecoscore_origins_of_ingredients_impact_low"
msgid "Origins of ingredients with a low impact"
msgstr "Origines des ingrédients ayant un faible impact"

msgctxt "ecoscore_origins_of_ingredients_missing_information"
msgid "Missing origins of ingredients information"
msgstr "Informations manquantes sur les origines des ingrédients"

msgctxt "percent_of_ingredients"
msgid "% of ingredients"
msgstr "% d'ingrédients"

# medium as in "medium impact"
msgctxt "medium"
msgid "medium"
msgstr "moyen"

msgctxt "nutrition_grade_fr_tea_bags_note"
msgid "Note: the Nutri-Score of teas and herbal teas corresponds to the product prepared with water only, without sugar or milk."
msgstr "Remarque : le Nutri-Score des thés et tisanes correspond au produit préparé avec de l'eau uniquement, sans sucre ni lait."

msgctxt "g_per_100g"
msgid "%s g / 100 g"
msgstr "%s g / 100 g"

msgctxt "donation_title"
msgid "Important: we need your support!"
msgstr "Important : nous avons besoin de votre soutien !"

# variable names between { } must not be translated, {number_of_employees} will be a number
msgctxt "donation_body_employees"
msgid "Open Food Facts is a collaborative project built by tens of thousands of volunteers and managed by a non-profit organization with {number_of_employees} employees."
msgstr "Open Food Facts est un projet collaboratif construit par des dizaines de milliers de bénévoles et géré par une organisation à but non lucratif avec {number_of_employees} employés."

# variable names between { } must not be translated, {year} will be the upcoming year
msgctxt "donation_why_year"
msgid "We need your donations to fund the Open Food Facts {year} budget and to continue to develop the project."
msgstr "Nous avons besoin de vos dons pour financer le budget {year} d'Open Food Facts et pour continuer à développer le projet."

msgctxt "donation_cta"
msgid "Donate"
msgstr "Faire un don"

msgctxt "ecoscore_production_system_no_labels_with_environmental_benefits"
msgid "No labels with environmental benefits"
msgstr "Pas de labels avec des avantages environnementaux"

msgctxt "ecoscore_production_system_labels_with_environmental_benefits"
msgid "Labels with environmental benefits"
msgstr "Labels avec des avantages environnementaux"

msgctxt "ecoscore_production_system_labels_with_environmental_benefits_high"
msgid "Labels with high environmental benefits"
msgstr "Labels à haut bénéfice environnemental"

msgctxt "ecoscore_production_system_labels_with_environmental_benefits_very_high"
msgid "Labels with very high environmental benefits"
msgstr "Labels à très hauts bénéfices environnementaux"

msgctxt "other"
msgid "Other"
msgstr "Autre"

# statistical mean
msgctxt "mean"
msgid "Mean"
msgstr "Moyenne"

msgctxt "recipes_ingredients_statistics"
msgid "Ingredients statistics for all products"
msgstr "Statistiques des ingrédients pour tous les produits"

msgctxt "recipes_ingredients_for_each_product"
msgid "Ingredients for each product"
msgstr "Ingrédients pour chaque produit"

msgctxt "product_deleted"
msgid "Product deleted."
msgstr "Produit supprimé."

msgctxt "carbon_footprint"
msgid "Carbon footprint"
msgstr "Empreinte carbone"

# variable names between { } must not be translated
msgctxt "f_carbon_footprint_per_100g_of_product"
msgid "{grams} g CO² per 100g of product"
msgstr "{grams} g de CO² pour 100g de produit"

# variable names between { } must not be translated
msgctxt "f_equal_to_driving_km_in_a_petrol_car"
msgid "Equal to driving {kilometers} km in a petrol car"
msgstr "Équivaut à parcourir {kilometers} km dans une voiture à essence"

msgctxt "source_ademe_agribalyse"
msgid "Source: ADEME Agribalyse Database"
msgstr "Source : Base de données ADEME Agribalyse"

msgctxt "environment_card_title"
msgid "Environment"
msgstr "Environnement"

msgctxt "health_card_title"
msgid "Nutrition and health"
msgstr "Alimentation et santé"

msgctxt "contains_palm_oil"
msgid "Contains palm oil"
msgstr "Contient de l'huile de palme"

msgctxt "contains_palm_oil_subtitle"
msgid "Drives deforestation and threatens species such as the orangutan"
msgstr "Stimule la déforestation et menace des espèces telles que l'orang-outan"

msgctxt "contains_palm_oil_description"
msgid "Tropical forests in Asia, Africa and Latin America are destroyed to create and expand oil palm tree plantations. The deforestation contributes to climate change, and it endangers species such as the orangutan, the pigmy elephant and the Sumatran rhino."
msgstr "Les forêts tropicales d'Asie, d'Afrique et d'Amérique latine sont détruites pour créer et étendre les plantations de palmiers à huile. La déforestation contribue au changement climatique et met en danger des espèces telles que l'orang-outan, l'éléphant pygmée et le rhinocéros de Sumatra."

msgctxt "bonus"
msgid "Bonus"
msgstr "Bonus"

msgctxt "malus"
msgid "Malus"
msgstr "Malus"

msgctxt "life_cycle_analysis"
msgid "Life cycle analysis"
msgstr "Analyse du cycle de vie"

msgctxt "ecoscore_bonuses_and_maluses"
msgid "Bonuses and maluses"
msgstr "Bonus et malus"

msgctxt "ecoscore_for_this_product"
msgid "Eco-Score for this product"
msgstr "Eco-Score pour ce produit"

msgctxt "average_impact_of_the_category"
msgid "Average impact of products of the same category"
msgstr "Impact moyen des produits de la même catégorie"

msgctxt "ecoscore_sum_of_bonuses_and_maluses"
msgid "Sum of bonuses and maluses"
msgstr "Somme des bonus et malus"

msgctxt "ecoscore_sum_of_bonuses_and_maluses_is_capped"
msgid "The sum of bonuses and maluses is capped at +25."
msgstr "La somme des bonus et malus est plafonnée à +25."

msgctxt "ecoscore_lca_score"
msgid "Life cycle analysis score"
msgstr "Score d'analyse du cycle de vie"

msgctxt "ecoscore_downgraded_non_recyclable_and_non_biodegradable_materials"
msgid "The score of products with non-recyclable and non-biodegradable packaging materials is capped at 79 (grade B)."
msgstr "Le score des produits avec des matériaux d'emballage non recyclables et non biodégradables est plafonné à 79 (grade B)."

msgctxt "nutriscore_not_applicable"
msgid "Nutri-Score not applicable for this product category."
msgstr "Nutri-Score ne s'applique pas à cette catégorie de produits."

msgctxt "nutriscore_missing_category"
msgid "The category of the product must be specified in order to compute the Nutri-Score."
msgstr "La catégorie du produit doit être spécifiée afin de calculer le Nutri-Score."

msgctxt "nutriscore_missing_nutrition_data"
msgid "The nutrition facts of the product must be specified in order to compute the Nutri-Score."
msgstr "Les données nutritionnelles du produit doivent être spécifiées afin de calculer le Nutri-Score."

msgctxt "health"
msgid "Health"
msgstr "Santé"

# will be followed by : and a value. e.g. "Compared to: bananas"
msgctxt "compared_to"
msgid "Compared to"
msgstr "Comparé à"

# name of an activity / a sport
msgctxt "activity_walking"
msgid "Walking"
msgstr "Marche"

# name of an activity / a sport
msgctxt "activity_swimming"
msgid "Swimming"
msgstr "Nage"

# name of an activity / a sport
msgctxt "activity_bicycling"
msgid "Bicycling"
msgstr "Vélo"

# name of an activity / a sport
msgctxt "activity_running"
msgid "Running"
msgstr "Course"

# Don't translate {kj}, it will be replaced by a number
msgctxt "f_energy_per_100g"
msgid "{kj} kJ per 100g"
msgstr "{kj} kJ pour 100g"

# Don't translate {kj}, it will be replaced by a number
msgctxt "f_equal_to_walking_minutes_or_steps"
msgid "Equal to walking {minutes} minutes or {steps} steps"
msgstr "Correspond à {minutes} minutes de marche ou {steps} pas"

# Don't translate {kg} and {lb}, it will be replaced by a number
msgctxt "f_energy_expenditure_for_weight_in_kg_lb"
msgid "Energy expenditure for a person weighting {kg} kg / {lb} lb"
msgstr "Dépenses énergétiques pour une personne pesant {kg} kg / {lb} lb"

msgctxt "nutriscore_not_applicable_short"
msgid "Not applicable for this product"
msgstr "Non applicable à ce produit"

msgctxt "nutriscore_missing_category_short"
msgid "Missing category"
msgstr "Catégorie manquante"

msgctxt "nutriscore_missing_nutrition_data_short"
msgid "Missing nutrition facts"
msgstr "Données nutritionnelles manquantes"

msgctxt "recommendation_who_reduce_or_stop_drinking_alcohol_title"
msgid "Reduce or stop drinking alcohol"
msgstr "Réduire ou arrêter de boire de l'alcool"

msgctxt "recommendation_who_reduce_or_stop_drinking_alcohol_subtitle"
msgid "Less is better"
msgstr "Moins c'est mieux"

msgctxt "recommendation_who_reduce_or_stop_drinking_alcohol_text"
msgid "This might not be the answer people want to hear, but there is no safe level for drinking alcohol. Of course there is lower-risk drinking, but WHO does not set particular limits, because the evidence shows that the ideal situation for health is to not drink at all. Alcohol is closely related to around 60 different diagnoses and for almost all there is a close dose–response relationship, so the more you drink, the higher your risk of disease. Less is better."
msgstr "Ce n’est peut-être pas la réponse que vous souhaitez entendre, mais il n’existe pas de consommation d’alcool sans risque. Bien sûr, il est possible de boire à moindre risque, mais l’OMS n’impose pas de limites spécifiques car il est démontré que la solution idéale pour rester en bonne santé est de ne pas boire du tout. L’alcool est étroitement impliqué dans environ 60 diagnostics différents et, dans la quasi-majorité des cas, on observe une étroite relation dose-effet. En d’autres termes, plus vous buvez, plus vous risquez d’être malade. Moins l’on boit, mieux c’est."

# "source" as in "source of the information"
msgctxt "source"
msgid "Source"
<<<<<<< HEAD
msgstr ""
=======
msgstr "Source"
>>>>>>> 7be647dd

msgctxt "food_groups_p"
msgid "food groups"
msgstr "groupes alimentaires"

msgctxt "food_groups_s"
msgid "food group"
msgstr "groupe alimentaire"<|MERGE_RESOLUTION|>--- conflicted
+++ resolved
@@ -5827,11 +5827,7 @@
 # "source" as in "source of the information"
 msgctxt "source"
 msgid "Source"
-<<<<<<< HEAD
-msgstr ""
-=======
 msgstr "Source"
->>>>>>> 7be647dd
 
 msgctxt "food_groups_p"
 msgid "food groups"
