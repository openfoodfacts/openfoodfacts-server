msgid ""
msgstr ""
"MIME-Version: 1.0\n"
"Content-Type: text/plain; charset=UTF-8\n"
"Content-Transfer-Encoding: 8bit\n"
"Language: fr\n"
"Project-Id-Version: openfoodfacts\n"
"Language-Team: French\n"
"Last-Translator: \n"
"POT-Creation-Date: \n"
"X-Generator: Poedit 2.1\n"
"Plural-Forms: nplurals=2; plural=(n > 1);\n"
"X-Crowdin-Project: openfoodfacts\n"
"X-Crowdin-Project-ID: 243092\n"
"X-Crowdin-Language: fr\n"
"X-Crowdin-File-ID: 3123\n"

msgctxt "site_description_off"
msgid "A collaborative, free and open database of ingredients, nutrition facts and information on food products from around the world"
msgstr "Une base de données collaborative, gratuite, libre et ouverte d'ingrédients, de valeurs nutritionnelles et d'informations sur les produits alimentaires du monde entier"

msgctxt "tagline_off"
msgid "Open Food Facts gathers information and data on food products from around the world."
msgstr "Open Food Facts répertorie les produits alimentaires du monde entier."

msgctxt "footer_tagline_off"
msgid "A collaborative, free and open database of food products from around the world."
msgstr "Une base de données collaborative, libre et ouverte des produits alimentaires du monde entier."

#. make sure the text file exists for your language, otherwise ask @teolemon 
msgctxt "get_the_app_link_off"
msgid "/open-food-facts-mobile-app"
msgstr "/application-mobile-open-food-facts"

msgctxt "site_description_obf"
msgid "A collaborative, free and open database of ingredients, and information on cosmetic products from around the world"
msgstr "Une base de données collaborative, gratuite et ouverte sur les ingrédients, et des informations sur les produits cosmétiques du monde entier"

msgctxt "tagline_obf"
msgid "Open Beauty Facts gathers information and data on cosmetic products from around the world."
msgstr "Open Beauty Facts rassemble des informations et des données sur les produits cosmétiques à travers le monde."

msgctxt "footer_tagline_obf"
msgid "A collaborative, free and open database of cosmetic products from around the world."
msgstr "Une base de données collaborative, libre et ouverte des produits cosmétiques du monde entier."

# OPF
msgctxt "site_description_opf"
msgid "A collaborative, free and open database of ingredients, and information on various products from around the world."
msgstr "Une base de données collaborative, gratuite, libre et ouverte d'ingrédients, et d'informations sur des produits variés du monde entier."

msgctxt "tagline_opf"
msgid "Open Products Facts gathers information and data on a wide range of products from around the world."
msgstr "Open Products Facts rassemble des informations et des données sur une large gamme de produits du monde entier."

msgctxt "footer_tagline_opf"
msgid "A collaborative, free and open database of various products from around the world."
msgstr "Une base de données collaborative, gratuite, libre et ouverte de produits variés du monde entier."

# OPFF
msgctxt "site_description_opff"
msgid "A collaborative, free and open database of ingredients, nutrition facts, and information on pet food products from around the world."
msgstr "Une base de données collaborative, gratuite, libre et ouverte d'ingrédients, de faits nutritionnels et d'informations sur des produits alimentaires pour animaux de compagnie du monde entier."

msgctxt "tagline_opff"
msgid "Open Pet Food Facts gathers information and data on pet food products from around the world."
msgstr "Open Pet Food Facts rassemble des informations et des données sur des produits alimentaires pour animaux de compagnie du monde entier."

msgctxt "footer_tagline_opff"
msgid "A collaborative, free and open database of pet food products from around the world."
msgstr "Une base de données collaborative, libre et ouverte de produits alimentaires pour animaux de compagnie du monde entier."

#. make sure the text file exists for your language, otherwise ask @teolemon 
msgctxt "get_the_app_link_obf"
msgid "/open-beauty-facts-mobile-app"
msgstr "/application-mobile-open-beauty-facts"

msgctxt "footer_and_the_facebook_group_obf"
msgid "and the <a href=\"https://www.facebook.com/groups/OpenBeautyFacts/\">Facebook group for contributors</a>"
msgstr "et le <a href=\"https://www.facebook.com/groups/OpenBeautyFacts/\">groupe Facebook des contributeurs</a>"

msgctxt "search_description_opensearch_obf"
msgid "Open Beauty Facts product search"
msgstr "Recherche de produit Open Beauty Facts"

msgctxt "warning_not_complete_obf"
msgid "This product page is not complete. You can help to complete it by editing it and adding more data from the photos we have, or by taking more photos using the app for <a href=\"https://play.google.com/store/apps/details?id=org.openbeautyfacts.scanner&hl=en\">Android</a> or <a href=\"https://apps.apple.com/us/app/open-beauty-facts/id1122926380\">iPhone/iPad</a>. Thank you!"
msgstr "La page de ce produit n'est pas complète. Vous pouvez aider à la compléter en l'éditant et en ajoutant plus de données à partir des photos que nous avons, ou en prenant plus de photos à l'aide de l'application pour <a href=\"https://play.google.com/store/apps/details?id=org.openbeautyfacts.scanner&hl=en\">Android</a> ou <a href=\"https://apps.apple.com/us/app/open-beauty-facts/id1122926380\">iPhone / iPad</a>. Merci!"

msgctxt "brands_example_beauty"
msgid "Nivea, Nivea Men"
msgstr "Nivea, Nivea Hommes"

msgctxt "categories_example_beauty"
msgid "Anti-dandruff shampoo, Whitening toothpaste"
msgstr "Shampooing anti-pelliculaire, dentifrice blanchissant"

msgctxt "emb_codes_example_beauty"
msgid "EMB 53062"
msgstr "EMB 53062"

msgctxt "generic_name_example_beauty"
msgid "Anti-dandruff shampoo"
msgstr "Shampooing anti-pelliculaire"

msgctxt "product_name_example_beauty"
msgid "Anti-Perspirant Stress Protect"
msgstr "Protection anti transpirante et anti stress"

msgctxt "ingredients_text_example_beauty"
msgid "AQUA/WATER, SODIUM LAURETH SULFATE, DISODIUM COCOAMPHODIACETATE, GLYCOL DISTEARATE, COCAMIDE MEA"
msgstr "AQUA / EAU, LAURETH SULFATE DE SODIUM, COCOAMPHODIACETATE DISODIQUE, DISTEARATE DE GLYCOL, COCAMIDE MEA"

msgctxt "1_product"
msgid "1 product"
msgstr "1 produit"

msgctxt "about"
msgid "About me"
msgstr "Présentation"

msgctxt "add"
msgid "Add"
msgstr "Ajouter"

msgctxt "add_language"
msgid "Add language"
msgstr "Ajouter une langue"

msgctxt "add_product"
msgid "Add a product"
msgstr "Ajouter un produit"

msgctxt "add_user"
msgid "Register"
msgstr "S'inscrire"

msgctxt "add_user_display"
msgid "Register"
msgstr "S'inscrire"

msgctxt "add_user_process"
msgid "Welcome!"
msgstr "Bienvenue !"

msgctxt "add_user_result"
msgid "Thank you for joining us!"
msgstr "Merci de nous rejoindre !"

msgctxt "add_user_you_can_edit"
msgid "You can now add and edit products on the web or with our free <a href=\"%s\">mobile app</a>."
msgstr "Vous pouvez maintenant ajouter et modifier des produits sur le web ou avec notre <a href=\"%s\">application mobile</a> gratuite."

msgctxt "join_us_on_slack"
msgid "Join us on Slack"
msgstr "Rejoignez-nous sur Slack"

msgctxt "add_user_join_the_project"
msgid "%s is a collaborative project to which you can bring much more than new products: your energy, enthusiasm and ideas!"
msgstr "%s est un projet collaboratif auquel vous pouvez apporter beaucoup plus que de nouveaux produits : votre énergie, votre enthousiasme et vos idées !"

msgctxt "add_user_join_us_on_slack"
msgid "We use a discussion system called Slack where all project participants can exchange and collaborate. Please join! We would be happy to know you!"
msgstr "Nous utilisons un système de discussion appelé Slack où tous les participants au projet peuvent échanger et collaborer. Rejoignez-nous ! Nous serions ravis de vous connaître !"

msgctxt "add_user_you_can_edit_pro"
msgid "You can now easily import your product data and photos."
msgstr "Vous pouvez maintenant facilement importer les données et photos de vos produits."

msgctxt "add_user_you_can_edit_pro_promo"
msgid "You can now add and edit your products and import their data and photos on our free <a href=\"%s\">platform for producers</a>."
msgstr "Vous pouvez maintenant ajouter et modifier vos produits et importer leurs données et leurs photos sur notre <a href=\"%s\">plateforme pour les producteurs</a> gratuite."

msgctxt "add_user_existing_org"
msgid "There is already an existing organization with the name %s."
msgstr "Il y a déjà une organisation existante avec le nom %s."

msgctxt "add_user_existing_org_pending"
msgid "Your request to join the organization is pending approval of the organization administrator."
msgstr "Votre demande pour rejoindre l'organisation est en attente d'approbation de l'administrateur de l'organisation."

msgctxt "admin_status_updated"
msgid "Admin Status Updated"
msgstr "Statut d'administrateur mis à jour"

msgctxt "admin_status"
msgid "Admin Status"
msgstr "Statut d'administrateur"

msgctxt "grant_remove_admin_status"
msgid "Grant/Remove Admin status"
msgstr "Accorder/Supprimer le statut d'administrateur"

msgctxt "please_email_producers"
msgid "Please e-mail <a href=\"mailto:producers@openfoodfacts.org\">producers@openfoodfacts.org</a> if you have any question."
msgstr "Merci d'envoyer un e-mail à <a href=\"mailto:producers@openfoodfacts.org\">producers@openfoodfacts.org</a> si vous avez des questions."

msgctxt "if_you_work_for_a_producer"
msgid "If you work for a producer or brand and will add or complete data for your own products only, you can get access to our completely free Platform for Producers."
msgstr "Si vous travaillez pour un producteur ou une marque et souhaitez ajouter ou compléter des données uniquement pour vos propres produits, vous pouvez accéder à notre plateforme entièrement gratuite pour les producteurs."

msgctxt "producers_platform_description_long"
msgid "The platform for producers allows manufacturers to easily import data and photos for all their products, to mark them as official, and to get free analysis of improvement opportunities for their products."
msgstr "La plateforme pour les producteurs permet aux fabricants d'importer facilement des données et des photos pour tous leurs produits, de les marquer comme officiels et d'obtenir une analyse gratuite des opportunités d'amélioration de leurs produits."

msgctxt "pro_account"
msgid "Professional account"
msgstr "Compte professionnel"

msgctxt "this_is_a_pro_account"
msgid "This is a producer or brand account."
msgstr "Ceci est un compte de producteur ou de marque."

msgctxt "producer_or_brand"
msgid "Name of producer or name of brand"
msgstr "Nom du producteur ou nom de la marque"

msgctxt "error_missing_org"
msgid "Professional accounts must have an associated organization (company name or brand)."
msgstr "Les comptes professionnels doivent avoir une organisation associée (nom de la société ou marque)."

msgctxt "enter_name_of_org"
msgid "Please enter the name of your organization (company name or brand)."
msgstr "Merci de saisir le nom de votre organisation (nom de l'entreprise ou marque)."

msgctxt "enter_email_addresses_of_users"
msgid "Enter email addresses of users to invite (comma-separated):"
msgstr "Saisissez les courriels des utilisateurs à inviter (séparés par des virgules) :"

msgctxt "f_this_is_a_pro_account_for_org"
msgid "This account is a professional account associated with the producer or brand {org}. You have access to the Platform for Producers."
msgstr "Ce compte est un compte professionnel associé au producteur ou à la marque {org}. Vous avez accès à la Plateforme pour les Producteurs."

# please check that site_name and the brackets stays intact
msgctxt "add_user_email_subject"
msgid "Thanks for joining <<site_name>>"
msgstr "Merci de votre inscription sur <<site_name>>"

msgctxt "additives_1"
msgid "Potentially hazardous food additive. Limit usage."
msgstr "Additif alimentaire potentiellement dangereux. Limitez l'utilisation."

msgctxt "additives_2"
msgid "Hazardous food additive. Avoid."
msgstr "Additif alimentaire à risque. A éviter."

msgctxt "additives_3"
msgid "Food additive banned in Europe. Avoid at all cost."
msgstr "Additif alimentaire interdit en Europe. A éviter absolument."

msgctxt "additives_p"
msgid "additives"
msgstr "additifs"

msgctxt "additives_s"
msgid "additive"
msgstr "additif"

msgctxt "advanced_search"
msgid "Advanced search"
msgstr "Recherche avancée"

msgctxt "advanced_search_old"
msgid "Advanced search and graphs"
msgstr "Recherche avancée et graphiques"

# duplicate
msgctxt "alcohol_warning"
msgid "Excessive consumption of alcohol is harmful to health, to be consumed with moderation."
msgstr "L'abus d’alcool est dangereux pour la santé, à consommer avec modération."

msgctxt "email_warning"
msgid "Please note that your Pro account will only be valid if you use your professional e-mail address. Our moderation team checks that the domain name is consistent with the organisation you wish to join."
msgstr "Attention, votre compte Pro ne sera valide que si vous utilisez votre adresse e-mail professionnelle. Notre équipe de modération vérifie que le nom de domaine est cohérent avec l'organisation que vous souhaitez rejoindre."

msgctxt "all_missions"
msgid "All missions"
msgstr "Toutes les missions"

msgctxt "allergens"
msgid "Substances or products causing allergies or intolerances"
msgstr "Substances ou produits provoquant des allergies ou intolérances"

msgctxt "allergens_p"
msgid "allergens"
msgstr "allergènes"

msgctxt "allergens_s"
msgid "allergen"
msgstr "allergène"

msgctxt "also_edited_by"
msgid "Product page also edited by"
msgstr "Fiche produit également modifiée par"

msgctxt "analytical_constituents"
msgid "Analytical constituents"
msgstr "Constituants analytiques"

msgctxt "analytical_constituents_per_1kg"
msgid "for 1 kg"
msgstr "pour 1 kg"

msgctxt "android_apk_app_icon_url"
msgid "/images/misc/app-landing-page/download-apk/download-apk_en.svg"
msgstr "/images/misc/app-landing-page/download-apk/download-apk_en.svg"

msgctxt "android_apk_app_icon_alt_text"
msgid "Android APK"
msgstr "APK Android"

# Please change GetItOnGooglePlay_Badge_Web_color_English.svg to GetItOnGooglePlay_Badge_Web_color_<Language>.svg. check the url https://static.openfoodfacts.org/images/misc/playstore/img/latest/GetItOnGooglePlay_Badge_Web_color_<Language>.svg . Note remove '<' and '>'. Also first letter of language should be capital.
msgctxt "android_app_icon_url"
msgid "/images/misc/playstore/img/latest/GetItOnGooglePlay_Badge_Web_color_English.svg"
msgstr "/images/misc/playstore/img/latest/GetItOnGooglePlay_Badge_Web_color_English.svg"

msgctxt "android_app_icon_alt_text"
msgid "Get It On Google Play"
msgstr "Disponible sur Google Play"

msgctxt "app_please_take_pictures"
msgid "<p>This product is not yet in the <<site_name>> database. Could you please take some pictures of the product, barcode, ingredients list and nutrition facts to add it on <a href=\"https://world.openfoodfacts.org\" target=\"_blank\"><<site_name>></a>?</p>\n"
"<p>Thanks in advance!</p>\n"
msgstr "<p>Ce produit n'est pas encore dans la base d'<<site_name>>. Pourriez-vous s'il vous plait prendre des photos\n"
"du produit, du code barre, de la liste des ingrédients et du tableau nutritionnel pour qu'il soit ajouté sur <a href=\"https://fr.openfoodfacts.org\" target=\"_blank\"><<site_name>></a> ?</p>\n"
"<p>Merci d'avance !</p>\n"

msgctxt "app_take_a_picture"
msgid "Take a picture"
msgstr "Prendre une photo"

msgctxt "app_take_a_picture_note"
msgid "Note: the pictures you send are published under the free licence Creative Commons Attribution and ShareAlike."
msgstr "Note : les photos que vous envoyez sont publiées sous la licence libre Creative Commons Attribution et Partage à l'identique."

msgctxt "app_you_can_add_pictures"
msgid "You can add pictures:"
msgstr "Vous pouvez ajouter des photos :"

msgctxt "axis_x"
msgid "Horizontal axis"
msgstr "Axe horizontal"

msgctxt "axis_y"
msgid "Vertical axis"
msgstr "Axe vertical"

msgctxt "barcode"
msgid "Barcode"
msgstr "Code-barres"

msgctxt "barcode_number"
msgid "Barcode number:"
msgstr "Chiffres du code-barres :"

msgctxt "you_can_also_help_us"
msgid "You can also help to fund the Open Food Facts project"
msgstr "Vous pouvez aussi nous aider à financer le projet Open Food Facts"

msgctxt "producers_administration_manual"
msgid "Producers Admin manual"
msgstr "Manuel d'administration des producteurs"

msgctxt "bottom_content"
msgid "<a href=\"https://world.openfoodfacts.org/donate-to-open-food-facts?utm_source=login-open-food-facts\"><img src=\"https://static.openfoodfacts.org/images/svg/donate-icon.svg\" alt=\"Donate to Open Food Facts\" /></a><p><<site_name>> is made by a non-profit association, independent from the industry. It is made for all, by all, and it is funded by all. You can support our work by <a href=\"https://world.openfoodfacts.org/donate-to-open-food-facts?utm_source=login-open-food-facts\">donating to Open Food Facts</a> and also by <a href=\"https://www.lilo.org/fr/open-food-facts/?utm_source=open-food-facts\">using the Lilo search engine</a>.<br/><b>Thank you!</b></p>"
msgstr "<a href=\"https://fr.openfoodfacts.org/faire-un-don-a-open-food-facts?utm_source=login-open-food-facts\"><img src=\"https://static.openfoodfacts.org/images/svg/donate-icon.svg\" alt=\"Donner à Open Food Facts\" /></a><p><<site_name>> est développé par une association à but non lucratif indépendante de l'industrie. Open Food Facts est fait pour tous, par tous, et est financé par tous. Vous pouvez soutenir notre travail en <a href=\"https://fr.openfoodfacts.org/faire-un-don-a-open-food-facts?utm_source=login-open-food-facts\">donnant à Open Food Facts</a> et aussi en utilisant le <a href=\"https://www.lilo.org/fr/open-food-facts/?utm_source=open-food-facts\">moteur de recherche Lilo</a>.<br/><b>Merci beaucoup !</b></p>"

msgctxt "bottom_title"
msgid "Donate to support our work"
msgstr "Faites un don pour soutenir notre travail"

msgctxt "brands"
msgid "Brands"
msgstr "Marques"

msgctxt "brands_example"
msgid "Kinder Bueno White, Kinder Bueno, Kinder, Ferrero"
msgstr "Kinder Bueno White, Kinder Bueno, Kinder, Ferrero"

msgctxt "brands_p"
msgid "brands"
msgstr "marques"

msgctxt "brands_products"
msgid "Products from the %s brand"
msgstr "Les produits de la marque %s"

msgctxt "brands_s"
msgid "brand"
msgstr "marque"

msgctxt "brands_tagsinput"
msgid "add a brand"
msgstr "ajouter une marque"

msgctxt "brands_without_products"
msgid "Products not from the %s brand"
msgstr "Les produits qui ne sont pas de la marque %s"

msgctxt "brand_owner"
msgid "Brand owner"
msgstr "Propriétaire de la marque"

msgctxt "brand_owner_example"
msgid "The Coca Cola Company"
msgstr "The Coca Cola Company"

msgctxt "by"
msgid "by"
msgstr "par"

msgctxt "categories"
msgid "Categories"
msgstr "Catégories"

msgctxt "categories_example"
msgid "Sardines in olive oil, Orange juice from concentrate"
msgstr "Sardines à l'huile d'olive, Mayonnaises allégées, Jus d'orange à base de concentré"

msgctxt "categories_note"
msgid "Indicate only the most specific category. \"Parents\" categories will be automatically added."
msgstr "Il suffit d'indiquer la catégorie la plus spécifique, les catégories \"parentes\" seront ajoutées automatiquement."

msgctxt "categories_p"
msgid "categories"
msgstr "catégories"

msgctxt "categories_products"
msgid "Products from the %s category"
msgstr "Les produits de la catégorie %s"

msgctxt "categories_s"
msgid "category"
msgstr "catégorie"

msgctxt "categories_tagsinput"
msgid "add a category"
msgstr "ajouter une catégorie"

msgctxt "categories_without_products"
msgid "Products not from the %s category"
msgstr "Les produits qui ne sont pas dans la catégorie %s"

msgctxt "change_fields"
msgid "Data"
msgstr "Données"

msgctxt "change_nutriments"
msgid "Nutriments"
msgstr "Nutriments"

msgctxt "change_selected_images"
msgid "Selected images"
msgstr "Images sélectionnées"

msgctxt "change_uploaded_images"
msgid "Uploaded images"
msgstr "Images envoyées"

msgctxt "checkers_p"
msgid "checkers"
msgstr "vérificateurs"

msgctxt "checkers_s"
msgid "checker"
msgstr "vérificateur"

msgctxt "cities_p"
msgid "packaging cities"
msgstr "communes d'emballage"

msgctxt "cities_products"
msgid "Products packaged in the city of %s"
msgstr "Les produits dont la commune d'emballage est %s"

msgctxt "cities_s"
msgid "packaging city"
msgstr "commune d'emballage"

msgctxt "cities_without_products"
msgid "Products not packaged in the city of %s"
msgstr "Les produits dont la commune d'emballage n'est pas %s"

msgctxt "codes_p"
msgid "Codes"
msgstr "Codes"

msgctxt "codes_s"
msgid "Code"
msgstr "Code"

msgctxt "completed_n_missions"
msgid "completed %d missions:"
msgstr "a accompli %d missions :"

msgctxt "connected_with_facebook"
msgid "You are connected with your Facebook account."
msgstr "Vous êtes connecté via votre compte Facebook."

msgctxt "contributor_since"
msgid "Contributor since"
msgstr "Contributeur depuis le"

msgctxt "copy_data"
msgid "Copy data from current product to new product"
msgstr "Copier les données du produit actuel sur le nouveau"

msgctxt "correct_the_following_errors"
msgid "Please correct the following errors:"
msgstr "Merci de corriger les erreurs suivantes :"

msgctxt "correctors_p"
msgid "correctors"
msgstr "correcteurs"

msgctxt "correctors_s"
msgid "corrector"
msgstr "correcteur"

msgctxt "countries"
msgid "Countries where sold"
msgstr "Pays de vente"

msgctxt "countries_note"
msgid "Countries where the product is widely available (not including stores specialising in foreign products)"
msgstr "Pays dans lesquels le produit est largement distribué (hors magasins spécialisés dans l'import)"

msgctxt "countries_p"
msgid "countries"
msgstr "pays"

msgctxt "countries_products"
msgid "Products sold in %s"
msgstr "Les produits par lieu de vente :  %s"

msgctxt "countries_s"
msgid "country"
msgstr "pays"

msgctxt "countries_without_products"
msgid "Products not sold in %s"
msgstr "Les produits qui ne sont pas vendus à : %s"

msgctxt "data_source"
msgid "Data source"
msgstr "Source des données"

msgctxt "data_sources_p"
msgid "data sources"
msgstr "sources de données"

msgctxt "data_sources_s"
msgid "data source"
msgstr "source de données"

msgctxt "debug_p"
msgid "debug"
msgstr "débogage"

msgctxt "debug_s"
msgid "debug"
msgstr "débogage"

msgctxt "delete_comment"
msgid "Reason for removal"
msgstr "Raison de la suppression"

msgctxt "delete_product"
msgid "Delete a product"
msgstr "Supprimer un produit"

msgctxt "delete_the_images"
msgid "Delete the images"
msgstr "Supprimer les images"

msgctxt "delete_user"
msgid "Delete the user"
msgstr "Supprimer l'utilisateur"

msgctxt "delete_confirmation"
msgid "This will delete your user details and anonymise all of your contributions. Please re-enter your user name to confirm."
msgstr "Cela supprimera vos informations d'utilisateur et anonymisera toutes vos contributions. Veuillez ressaisir votre nom d'utilisateur pour confirmer."

msgctxt "danger_zone"
msgid "Danger Zone"
msgstr "Zone Dangereuse"

msgctxt "diff_add"
msgid "Added:"
msgstr "Ajout :"

msgctxt "diff_change"
msgid "Changed:"
msgstr "Changement :"

msgctxt "diff_delete"
msgid "Deleted:"
msgstr "Suppression :"

msgctxt "donate"
msgid "Donate to Open Food Facts"
msgstr "Faire un don à l'association Open Food Facts"

msgctxt "donate_link"
msgid "https://world.openfoodfacts.org/donate-to-open-food-facts"
msgstr "https://fr.openfoodfacts.org/faire-un-don-a-open-food-facts"

msgctxt "ecological_data_table"
msgid "Ecological footprint"
msgstr "Impact écologique"

msgctxt "ecological_data_table_note"
msgid "If the carbon footprint is specified on the label (rarely at this time), indicate it for the same quantity than the nutritional composition."
msgstr "Si l'empreinte carbone est présente sur l'emballage (rarement actuellement), elle est à indiquer pour la même quantité que pour la composition nutritionnelle."

msgctxt "edit"
msgid "edit"
msgstr "modifier"

msgctxt "edit_comment"
msgid "Changes summary"
msgstr "Description de vos changements"

msgctxt "edit_product"
msgid "Edit a product"
msgstr "Modifier un produit"

msgctxt "edit_product_page"
msgid "Edit the page"
msgstr "Modifier la fiche"

msgctxt "edit_profile"
msgid "Edit your public profile"
msgstr "Modifier votre profil public"

msgctxt "edit_profile_confirm"
msgid "Changes to your public profile have been saved."
msgstr "Les modifications de votre profil public ont été enregistrées."

msgctxt "edit_profile_msg"
msgid "Information below is visible in your public profile."
msgstr "Les informations ci-dessous figurent dans votre profil public."

msgctxt "edit_settings"
msgid "Change your account parameters"
msgstr "Modifier les paramètres de votre compte"

msgctxt "edit_user"
msgid "Account parameters"
msgstr "Paramètres du compte"

msgctxt "edit_user_display"
msgid "Account parameters"
msgstr "Paramètres du compte"

msgctxt "edit_user_process"
msgid "Account parameters"
msgstr "Paramètres du compte"

msgctxt "edit_user_result"
msgid "Your account parameters have been changed."
msgstr "Les paramètres de votre compte ont été modifiés."

msgctxt "edit_user_preferences"
msgid "Preferences"
msgstr "Préférences"

msgctxt "edit_user_preferences_result"
msgid "Your preferences have been changed."
msgstr "Vos préférences ont été modifiées."

msgctxt "editors_p"
msgid "editors"
msgstr "éditeurs"

msgctxt "editors_s"
msgid "editor"
msgstr "éditeur"

msgctxt "email"
msgid "E-mail address"
msgstr "Adresse e-mail"

msgctxt "emb_code_products"
msgid "Products packaged by the company with traceability code %s"
msgstr "Produits conditionnés par l'entreprise avec le code de traçabilité %s"

msgctxt "emb_code_p"
msgid "Traceability codes"
msgstr "Codes de traçabilité"

msgctxt "emb_code_s"
msgid "Traceability code"
msgstr "Code de traçabilité"

msgctxt "emb_codes"
msgid "Traceability code"
msgstr "Code de traçabilité"

msgctxt "emb_codes_p"
msgid "traceability codes"
msgstr "codes de traçabilité"

msgctxt "emb_codes_products"
msgid "Products with the traceability code %s"
msgstr "Produits avec le code de traçabilité %s"

msgctxt "emb_codes_s"
msgid "traceability code"
msgstr "code de traçabilité"

msgctxt "emb_codes_without_products"
msgid "Products without the traceability code %s"
msgstr "Produits sans le code de traçabilité %s"

# Those are country specific codes. For European countries, you can change FR 62.448.034 CE to DE BY 718 EG (for instance)
msgctxt "emb_codes_example"
msgid "EMB 53062, FR 62.448.034 CE, 84 R 20, 33 RECOLTANT 522"
msgstr "EMB 53062, FR 62.448.034 CE, 84 R 20, 33 RECOLTANT 522"

msgctxt "emb_codes_note"
msgid "In Europe, the code is in an ellipse with the 2 country initials followed by a number and CE."
msgstr "En Europe, le code est une ellipse contenant les deux initiales du pays suivies par un nombre et CE."

msgctxt "entry_dates_p"
msgid "Entry dates"
msgstr "Dates d'ajout"

msgctxt "entry_dates_s"
msgid "Entry date"
msgstr "Date d'ajout"

msgctxt "error"
msgid "Error"
msgstr "Erreur"

msgctxt "error_bad_login_password"
msgid "Incorrect user name or password. <a href=\"/cgi/reset_password.pl\">Forgotten password?</a>"
msgstr "Mauvais nom d'utilisateur ou mot de passe. <a href=\"/cgi/reset_password.pl\">Mot de passe oublié ?</a>"

msgctxt "error_database"
msgid "An error occurred while reading the data, try to refresh the page."
msgstr "Une erreur est survenue en lisant la base de données, essayez de recharger la page."

msgctxt "error_different_passwords"
msgid "The password and confirmation password are different."
msgstr "Le mot de passe et sa confirmation sont différents."

msgctxt "error_email_already_in_use"
msgid "The e-mail address is already used by another user. Maybe you already have an account? You can <a href=\"/cgi/reset_password.pl\">reset the password</a> of your other account."
msgstr "L'adresse e-mail est déjà utilisée par un autre utilisateur. Peut-être avez-vous déjà un autre compte ? Vous pouvez <a href=\"/cgi/reset_password.pl\">réinitialiser le mot de passe</a> de votre autre compte."

msgctxt "error_invalid_address"
msgid "Invalid address."
msgstr "Adresse invalide."

msgctxt "error_invalid_email"
msgid "Invalid e-mail address"
msgstr "L'adresse e-mail est invalide"

msgctxt "error_invalid_password"
msgid "The password needs to be at least 6 characters long."
msgstr "Le mot de passe doit comporter au moins 6 caractères."

msgctxt "error_invalid_user"
msgid "Invalid user."
msgstr "Impossible de lire l'utilisateur."

msgctxt "error_invalid_username"
msgid "The user name must contain only unaccented letters, digits and dashes."
msgstr "Le nom d'utilisateur doit être composé de lettres minuscules sans accents, de tirets et/ou de chiffres."

msgctxt "error_username_too_long"
msgid "The user name is too long (maximum 40 characters)."
msgstr "Le nom d'utilisateur est trop long (40 caractères maximum)."

msgctxt "error_name_too_long"
msgid "The name is too long (maximum 60 characters)."
msgstr "Le nom est trop long (60 caractères maximum)."

msgctxt "error_new_code_already_exists"
msgid "A product already exists with the new code"
msgstr "Un produit existe déjà avec le nouveau code"

msgctxt "error_no_name"
msgid "You need to enter a name or nickname."
msgstr "Vous devez entrer un nom, prénom ou pseudonyme."

msgctxt "error_no_permission"
msgid "Permission denied."
msgstr "Permission refusée."

msgctxt "error_no_username"
msgid "You need to enter a user name"
msgstr "Vous devez entrer un nom d'utilisateur."

msgctxt "error_reset_already_connected"
msgid "You are already signed in."
msgstr "Vous avez déjà une session ouverte."

msgctxt "error_reset_invalid_token"
msgid "The reset password link is invalid or has expired."
msgstr "Le lien de réinitialisation de mot de passe est invalide ou a expiré."

msgctxt "error_reset_unknown_email"
msgid "There is no account with this email"
msgstr "Il n'existe pas de compte avec cette adresse e-mail"

msgctxt "error_reset_unknown_id"
msgid "This username does not exist."
msgstr "Ce nom d'utilisateur n'existe pas."

msgctxt "error_username_not_available"
msgid "This username already exists, please choose another."
msgstr "Ce nom d'utilisateur existe déjà, choisissez en un autre."

msgctxt "example"
msgid "Example:"
msgstr "Exemple :"

msgctxt "examples"
msgid "Examples:"
msgstr "Exemples :"

msgctxt "expiration_date"
msgid "Best before date"
msgstr "Date limite de consommation"

msgctxt "expiration_date_note"
msgid "The expiration date is a way to track product changes over time and to identify the most recent version."
msgstr "La date limite permet de repérer les changements des produits dans le temps et d'identifier la plus récente version."

msgctxt "explore_products_by"
msgid "Explore products by..."
msgstr "Explorer les produits par…"

msgctxt "facebook_locale"
msgid "en_US"
msgstr "fr_FR"

msgctxt "fixme_product"
msgid "If the data is incomplete or incorrect, you can complete or correct it by editing this page."
msgstr "Si les informations sont incomplètes ou incorrectes, vous pouvez les complèter ou les corriger en modifiant cette fiche."

msgctxt "footer_and_the_facebook_group"
msgid "and the <a href=\"https://www.facebook.com/groups/openfoodfacts/\">Facebook group for contributors</a>"
msgstr "et le <a href=\"https://www.facebook.com/groups/openfoodfacts.fr/\">groupe Facebook des contributeurs</a>"

msgctxt "footer_blog"
msgid "<<site_name>> blog"
msgstr "Le blog d'<<site_name>>"

# Do not translate
msgctxt "footer_blog_link"
msgid "https://blog.openfoodfacts.org/en/"
msgstr "https://blog.openfoodfacts.org/fr/"

msgctxt "footer_code_of_conduct"
msgid "Code of conduct"
msgstr "Code de conduite"

# Do not translate without having the same exact string in the Tags template. Do not use spaces, special characters, only alphanumeric characters separated by hyphens
msgctxt "footer_code_of_conduct_link"
msgid "/code-of-conduct"
msgstr "/code-de-conduite"

msgctxt "footer_data"
msgid "Data, API and SDKs"
msgstr "Données, API et SDK"

# Do not translate without having the same exact string in the Tags template. Do not use spaces, special characters, only alphanumeric characters separated by hyphens
msgctxt "footer_data_link"
msgid "/data"
msgstr "/data"

msgctxt "footer_discover_the_project"
msgid "Discover the project"
msgstr "Découvrez le projet"

msgctxt "footer_faq"
msgid "Frequently asked questions"
msgstr "Questions fréquentes"

# Do not translate without having the same exact string in the Tags template. Do not use spaces, special characters, only alphanumeric characters separated by hyphens
msgctxt "footer_faq_link"
msgid "https://support.openfoodfacts.org/help/en-gb"
msgstr "https://support.openfoodfacts.org/help/fr-fr"

msgctxt "footer_translators"
msgid "Translators"
msgstr "Traducteurs"

# Do not translate
msgctxt "footer_translators_link"
msgid "/cgi/top_translators.pl"
msgstr "/cgi/top_translators.pl"

msgctxt "footer_follow_us"
msgid "Follow us on <a href=\"https://twitter.com/openfoodfacts\">Twitter</a>,\n"
"<a href=\"https://www.facebook.com/OpenFoodFacts\">Facebook</a> and\n"
"<a href=\"https://www.instagram.com/open.food.facts/\">Instagram</a>\n"
msgstr "Suivez nous sur <a href=\"https://twitter.com/openfoodfactsfr\">Twitter</a>,\n"
"<a href=\"https://www.facebook.com/OpenFoodFacts.fr\">Facebook</a> et\n"
"<a href=\"https://www.instagram.com/open.food.facts/\">Instagram</a>\n"

msgctxt "footer_install_the_app"
msgid "Install the app"
msgstr "Installez l'app"

msgctxt "footer_join_the_community"
msgid "Join the community"
msgstr "Rejoignez la communauté"

msgctxt "footer_join_us_on"
msgid "Join us on %s:"
msgstr "Rejoignez-nous sur %s:"

msgctxt "footer_legal"
msgid "Legal"
msgstr "Mentions légales"

# Do not translate without having the same exact string in the Tags template. Do not use spaces, special characters, only alphanumeric characters separated by hyphens
msgctxt "footer_legal_link"
msgid "/legal"
msgstr "/mentions-legales"

msgctxt "footer_privacy"
msgid "Privacy"
msgstr "Confidentialité"

# Do not translate without having the same exact string in the Tags template. Do not use spaces, special characters, only alphanumeric characters separated by hyphens
msgctxt "footer_privacy_link"
msgid "/privacy"
msgstr "/privacy"

msgctxt "footer_press"
msgid "Press"
msgstr "Presse"

# Do not translate without having the same exact string in the Tags template. Do not use spaces, special characters, only alphanumeric characters separated by hyphens
msgctxt "footer_press_link"
msgid "/press"
msgstr "/presse"

msgctxt "footer_terms"
msgid "Terms of use"
msgstr "Conditions d'utilisation"

# Do not translate without having the same exact string in the Tags template. Do not use spaces, special characters, only alphanumeric characters separated by hyphens
msgctxt "footer_terms_link"
msgid "/terms-of-use"
msgstr "/conditions-d-utilisation"

msgctxt "footer_who_we_are"
msgid "Who we are"
msgstr "Qui sommes-nous ?"

# Do not translate without having the same exact string in the Tags template. Do not use spaces, special characters, only alphanumeric characters separated by hyphens
msgctxt "footer_who_we_are_link"
msgid "/who-we-are"
msgstr "/qui-sommes-nous"

msgctxt "footer_wiki"
msgid "<<site_name>> wiki (en)"
msgstr "<<site_name>> wiki (fr)"

# Do not translate
msgctxt "footer_wiki_link"
msgid "https://wiki.openfoodfacts.org"
msgstr "https://fr.wiki.openfoodfacts.org"

# Do not translate Open Beauty Facts but do translate Cosmetics
msgctxt "footer_obf"
msgid "Open Beauty Facts - Cosmetics"
msgstr "Open Beauty Facts - Cosmétiques"

msgctxt "footer_obf_link"
msgid "https://world.openbeautyfacts.org"
msgstr "https://world-fr.openbeautyfacts.org"

msgctxt "footer_pro"
msgid "Open Food Facts for Producers"
msgstr "Open Food Facts pour les producteurs"

msgctxt "for"
msgid "for"
msgstr "pour"

msgctxt "front_alt"
msgid "Product"
msgstr "Produit"

msgctxt "generic_name"
msgid "Common name"
msgstr "Dénomination générique"

msgctxt "generic_name_example"
msgid "Chocolate bar with milk and hazelnuts"
msgstr "Barre chocolatée au lait et aux noisettes"

msgctxt "goodbye"
msgid "See you soon!"
msgstr "À bientôt !"

msgctxt "graph_count"
msgid "%d products match the search criteria, of which %i products have defined values for the graph's axis."
msgstr "%d produits correspondent aux critères de recherche, dont %i produits avec des valeurs définies pour les axes du graphique."

msgctxt "graph_title"
msgid "Graph title"
msgstr "Titre du graphique"

msgctxt "graphs_and_maps"
msgid "Graphs and maps"
msgstr "Graphiques et cartes"

msgctxt "hello"
msgid "Hello"
msgstr "Bonjour"

msgctxt "high"
msgid "high"
msgstr "élevé"

msgctxt "high_quantity"
msgid "high quantity"
msgstr "quantité élevée"

msgctxt "history"
msgid "Changes history"
msgstr "Historique des modifications"

msgctxt "image_front"
msgid "Front picture"
msgstr "Photo du produit (recto)"

msgctxt "image_ingredients"
msgid "Ingredients picture"
msgstr "Photo de la liste des ingrédients"

msgctxt "image_ingredients_note"
msgid "If the picture is neat enough, the ingredients can be extracted automatically"
msgstr "Si elle est suffisamment nette et droite, les ingrédients peuvent être extraits automatiquement de la photo."

msgctxt "image_nutrition"
msgid "Nutrition facts picture"
msgstr "Photo des informations nutritionnelles"

msgctxt "image_upload_error_image_already_exists"
msgid "This picture has already been sent."
msgstr "Cette photo a déjà été envoyée."

msgctxt "image_upload_error_image_too_small"
msgid "The picture is too small. Please do not upload pictures found on the Internet and only send photos you have taken yourself."
msgstr "La photo est trop petite. Attention à ne pas envoyer de photos prises sur Internet. Merci de n'envoyer que vos propres photos."

msgctxt "image_upload_error_no_barcode_found_in_image_long"
msgid "The barcode in the image could not be read, or the image contained no barcode.\n"
"You can try with another image, or directly enter the barcode."
msgstr "Le code-barres dans l'image n'a pas pu être lu ou l'image ne contenait pas de code-barres.\n"
"Vous pouvez essayer avec une autre image ou saisir directement le code-barres."

msgctxt "image_upload_error_no_barcode_found_in_image_short"
msgid "No barcode found in the image."
msgstr "Aucun code-barres trouvé dans l'image."

msgctxt "image_upload_error_no_barcode_specified_or_found"
msgid "No barcode specified or found in the image or filename."
msgstr "Aucun code-barres spécifié ou trouvé dans l'image ou le nom du fichier."

msgctxt "image_upload_error_could_not_read_image"
msgid "The image could not be read."
msgstr "L'image ne peut être lue."

msgctxt "image_upload_error_no_barcode_found_in_text"
msgid "You must enter the characters of the barcode or send a product image when the barcode is visible."
msgstr "Vous devez saisir les chiffres du code-barres ou envoyer une image du produit où le code-barres est visible."

msgctxt "image_full_size"
msgid "Full size"
msgstr "Taille réelle"

msgctxt "image_attribution_creativecommons"
msgid "This file was uploaded to product %s and is licensed under the %s license."
msgstr "Ce fichier a été téléchargé sur le produit %s et est sous la licence %s."

msgctxt "image_attribution_photographer"
msgid "Attribution: Photo by %s per %s"
msgstr "Attribution: Photo par %s pour %s"

msgctxt "image_attribution_photographer_editor"
msgid "Attribution: Photo by %s with additional modifications by %s per %s"
msgstr "Attribution: Photo de %s avec des modifications supplémentaires de %s pour %s"

msgctxt "image_original_link_text"
msgid "(Original Image)"
msgstr "(Image originale)"

msgctxt "image_attribution_link_title"
msgid "Photo detail and attribution information"
msgstr "Détail de la photo et informations d'attribution"

msgctxt "invite_user"
msgid "Invite Users"
msgstr "Inviter des utilisateurs"

msgctxt "incomplete_products_you_added"
msgid "Products you added that need to be completed"
msgstr "Les produits que vous avez ajoutés qui sont à compléter"

msgctxt "informers_p"
msgid "informers"
msgstr "informateurs"

msgctxt "informers_s"
msgid "informers"
msgstr "informateurs"

msgctxt "ingredients"
msgid "Ingredients"
msgstr "Ingrédients"

msgctxt "no_ingredient"
msgid "Ingredients are missing"
msgstr "Les ingrédients sont manquants"

msgctxt "one_ingredient"
msgid "1 ingredient"
msgstr "1 ingrédient"

msgctxt "f_ingredients_with_number"
msgid "{number} ingredients"
msgstr "{number} ingrédients"

msgctxt "ingredients_alt"
msgid "Ingredients"
msgstr "Ingrédients"

msgctxt "ingredients_analysis_note"
msgid "Note: ingredients can be listed with many different names, please let us know if you think the analysis above is incorrect."
msgstr "Note : les ingrédients peuvent être indiqués sous beaucoup de noms différents, si vous pensez que l'analyse ci-dessus est incorrecte, merci de nous le signaler."

msgctxt "ingredients_from_or_that_may_be_from_palm_oil_p"
msgid "ingredients from or that may be from palm oil"
msgstr "ingrédients issus ou pouvant être issus de l'huile de palme"

msgctxt "ingredients_from_or_that_may_be_from_palm_oil_s"
msgid "ingredient from or that may be from palm oil"
msgstr "ingrédient issu ou pouvant être issu de l'huile de palme"

msgctxt "ingredients_from_palm_oil_p"
msgid "ingredients from palm oil"
msgstr "ingrédients issus de l'huile de palme"

msgctxt "ingredients_from_palm_oil_s"
msgid "ingredient from palm oil"
msgstr "ingrédient issu de l'huile de palme"

msgctxt "ingredients_n_p"
msgid "Numbers of ingredients"
msgstr "Nombres d'ingrédients"

msgctxt "ingredients_n_s"
msgid "Number of ingredients"
msgstr "Nombre d'ingrédients"

msgctxt "known_ingredients_n_s"
msgid "Number of recognized ingredients"
msgstr "Nombre d'ingrédients reconnus"

msgctxt "unknown_ingredients_n_s"
msgid "Number of unrecognized ingredients"
msgstr "Nombre d'ingrédients non reconnus"

msgctxt "ingredients_p"
msgid "ingredients"
msgstr "ingrédients"

msgctxt "ingredients_products"
msgid "Products that contain the ingredient %s"
msgstr "Les produits qui contiennent l'ingrédient %s"

msgctxt "ingredients_s"
msgid "ingredient"
msgstr "ingrédient"

msgctxt "ingredients_text"
msgid "Ingredients list"
msgstr "Liste des ingrédients"

msgctxt "ingredients_text_display_note"
msgid "Ingredients are listed in order of importance (quantity)."
msgstr "Les ingrédients sont listés par ordre d'importance (quantité)."

msgctxt "ingredients_text_example"
msgid "Cereals 85.5% (_wheat_ flour, whole-_wheat_ flour 11%), malt extract, cocoa 4,8%, ascorbic acid"
msgstr "Céréales 85,5% (farine de _blé_, farine de _blé_ complet 11%), extrait de malt (orge), cacao 4,8%, vitamine C"

msgctxt "ingredients_text_note"
msgid "Keep the order, indicate the % when specified, separate with a comma or - , use ( ) for ingredients of an ingredient, surround allergens with _ e.g. _milk_"
msgstr "Conserver l'ordre, indiquer le % lorsqu'il est précisé, séparer par une virgule ou - , Utiliser les ( ) pour  les ingrédients d'un ingrédient, indiquer les allergènes entre _ : farine de _blé_"

msgctxt "ingredients_that_may_be_from_palm_oil_p"
msgid "ingredients that may be from palm oil"
msgstr "ingrédients pouvant être issus de l'huile de palme"

msgctxt "ingredients_that_may_be_from_palm_oil_s"
msgid "ingredient that may be from palm oil"
msgstr "ingrédient pouvant être issu de l'huile de palme"

msgctxt "ingredients_without_products"
msgid "Products that do not contain the ingredient %s"
msgstr "Les produits qui ne contiennent pas l'ingrédient %s"

# Please change appstore_US.svg to appstore_XX.svg. check the url https://static.openfoodfacts.org/images/misc/appstore/black/appstore_XX.svg
msgctxt "ios_app_icon_url"
msgid "/images/misc/appstore/black/appstore_US.svg"
msgstr "/images/misc/appstore/black/appstore_FR.svg"

msgctxt "ios_app_icon_alt_text"
msgid "Download on the App Store"
msgstr "Disponible sur l'App Store"

msgctxt "known_nutrients_p"
msgid "known nutrients"
msgstr "nutriments connus"

msgctxt "known_nutrients_s"
msgid "known nutrient"
msgstr "nutriment connu"

msgctxt "labels"
msgid "Labels, certifications, awards"
msgstr "Labels, certifications, récompenses"

msgctxt "labels_example"
msgid "Organic"
msgstr "Bio"

msgctxt "labels_note"
msgid "Indicate only the most specific labels. \"Parents\" labels will be added automatically."
msgstr "Indiquez les labels les plus spécifiques. Les catégories \"parentes\" comme 'Bio' ou 'Commerce équitable' seront ajoutées automatiquement."

msgctxt "labels_p"
msgid "labels"
msgstr "labels"

msgctxt "labels_products"
msgid "Products that have the label %s"
msgstr "Les produits qui possèdent le label %s"

msgctxt "labels_s"
msgid "label"
msgstr "label"

msgctxt "labels_tagsinput"
msgid "add a label"
msgstr "ajouter un label"

msgctxt "labels_without_products"
msgid "Products that do not have the label %s"
msgstr "Les produits qui ne possèdent pas le label %s"

msgctxt "lang"
msgid "Main language"
msgstr "Langue principale"

msgctxt "lang_note"
msgid "Language most present and most highlighted on the product"
msgstr "Langue la plus utilisée et la plus mise en avant sur le produit"

msgctxt "language"
msgid "en-US"
msgstr "fr-FR"

msgctxt "languages_p"
msgid "languages"
msgstr "langues"

msgctxt "languages_s"
msgid "language"
msgstr "langue"

msgctxt "last_edit_dates_p"
msgid "Last edit dates"
msgstr "Dates de dernière modification"

msgctxt "last_edit_dates_s"
msgid "Last edit date"
msgstr "Date de dernière modification"

msgctxt "last_image_dates_p"
msgid "Last picture dates"
msgstr "Dates de dernière photo"

msgctxt "last_image_dates_s"
msgid "Last picture date"
msgstr "Date de dernière photo"

msgctxt "licence_accept"
msgid "By adding information, data and/or images, you accept to place irrevocably your contribution under the <a href=\"https://opendatacommons.org/licenses/dbcl/1.0/\">Database Contents Licence 1.0</a> licence\n"
"for information and data, and under the <a href=\"https://creativecommons.org/licenses/by-sa/3.0/deed.en\">Creative Commons Attribution - ShareAlike 3.0</a> licence for images.\n"
"You accept to be credited by re-users by a link to the product your are contributing to."
msgstr "En ajoutant des informations et/ou des photographies, vous acceptez de placer irrévocablement votre contribution sous licence <a href=\"https://opendatacommons.org/licenses/dbcl/1.0/\">Database Contents Licence 1.0</a>\n"
"pour les informations et sous licence <a href=\"https://creativecommons.org/licenses/by-sa/3.0/deed.fr\">Creative Commons Paternité - Partage des conditions initiales à l'identique 3.0</a> pour les photos.\n"
"Vous acceptez d'être crédité par les ré-utilisateurs par un lien vers le produit auquel vous contribuez."

msgctxt "link"
msgid "Link to the product page on the official site of the producer"
msgstr "Lien vers la page du produit sur le site officiel du fabricant"

msgctxt "list_of_x"
msgid "List of %s"
msgstr "Liste des %s"

msgctxt "loadmore"
msgid "Load more results"
msgstr "Charger plus de résultats"

msgctxt "login_and_add_product"
msgid "Sign-in and add the product"
msgstr "Se connecter et ajouter le produit"

msgctxt "login_and_edit_product"
msgid "Sign-in and edit the product"
msgstr "Se connecter et modifier la fiche du produit"

msgctxt "login_create_your_account"
msgid "Create your account."
msgstr "Créez votre compte."

msgctxt "login_not_registered_yet"
msgid "Not registered yet?"
msgstr "Pas encore inscrit(e) ?"

msgctxt "login_register_title"
msgid "Sign-in"
msgstr "Se connecter"

msgctxt "login_to_add_and_edit_products"
msgid "Sign-in to add or edit products."
msgstr "Connectez-vous pour ajouter des produits ou modifier leurs fiches."

msgctxt "login_to_add_products"
msgid "<p>Please sign-in to add or edit a product.</p>\n\n"
"<p>If you do not yet have an account on <<site_name>>, you can <a href=\"/cgi/user.pl\">register in 30 seconds</a>.</p>\n"
msgstr "<p>Vous devez vous connecter pour pouvoir ajouter ou modifier un produit.</p>\n\n"
"<p>Si vous n'avez pas encore de compte sur <<site_name>>, vous pouvez <a href=\"/cgi/user.pl\">vous inscrire en 30 secondes</a>.</p>\n"

msgctxt "login_username_email"
msgid "Username or e-mail address:"
msgstr "Nom d'utilisateur ou adresse e-mail :"

msgctxt "low"
msgid "low"
msgstr "faible"

msgctxt "low_quantity"
msgid "low quantity"
msgstr "faible quantité"

msgctxt "manage_images"
msgid "Manage images"
msgstr "Gérer les images"

msgctxt "manage_images_info"
msgid "You can select one or more images and then:"
msgstr "Vous pouvez sélectionner une ou plusieurs images et ensuite:"

msgctxt "manufacturing_places"
msgid "Manufacturing or processing places"
msgstr "Lieux de fabrication ou de transformation"

msgctxt "manufacturing_places_example"
msgid "Montana, USA"
msgstr "Provence, France"

msgctxt "manufacturing_places_p"
msgid "manufacturing or processing places"
msgstr "lieux de fabrication ou de transformation"

msgctxt "manufacturing_places_products"
msgid "Products manufactured or processed in %s"
msgstr "Les produits par lieu de fabrication ou transformation :  %s"

msgctxt "manufacturing_places_s"
msgid "manufacturing or processing place"
msgstr "lieu de fabrication ou de transformation"

msgctxt "manufacturing_places_tagsinput"
msgid "add a place"
msgstr "ajouter un lieu"

msgctxt "manufacturing_places_without_products"
msgid "Products not manufactured or processed in %s"
msgstr "Les produits qui ne sont pas fabriqués ou transformés à :  %s"

msgctxt "map_count"
msgid "%d products match the search criteria, of which %i products have a known production place."
msgstr "%d produits correspondent aux critères de recherche, dont %i produits pour lesquels le lieu de fabrication ou d'emballage est connu."

msgctxt "map_title"
msgid "Map title"
msgstr "Titre de la carte"

msgctxt "menu"
msgid "Menu"
msgstr "Menu"

msgctxt "menu_add_a_product"
msgid "Add a product"
msgstr "Ajouter un produit"

# Do not translate without having the same exact string in the Tags template. Do not use spaces, special characters, only alphanumeric characters separated by hyphens
msgctxt "menu_add_a_product_link"
msgid "/add-a-product"
msgstr "/ajouter-un-produit"

msgctxt "menu_contribute"
msgid "Contribute"
msgstr "Contribuer"

# Do not translate without having the same exact string in the Tags template. Do not use spaces, special characters, only alphanumeric characters separated by hyphens
msgctxt "menu_contribute_link"
msgid "/contribute"
msgstr "/contribuer"

msgctxt "menu_discover"
msgid "Discover"
msgstr "Découvrir"

# Do not translate without having the same exact string in the Tags template. Do not use spaces, special characters, only alphanumeric characters separated by hyphens
msgctxt "menu_discover_link"
msgid "/discover"
msgstr "/decouvrir"

msgctxt "mission_"
msgid "Mission: "
msgstr "Mission : "

msgctxt "mission_accomplished_by"
msgid "This mission has been completed by:"
msgstr "Cette mission a été accomplie par :"

msgctxt "mission_accomplished_by_n"
msgid "Completed by %d persons."
msgstr "Accomplie par %d personnes."

msgctxt "mission_accomplished_by_nobody"
msgid "Be the first to complete this mission!"
msgstr "Soyez le premier à accomplir cette mission!"

msgctxt "mission_goal"
msgid "Goal:"
msgstr "Objectif :"

msgctxt "missions"
msgid "Missions"
msgstr "Missions"

msgctxt "moderate"
msgid "moderate"
msgstr "modéré"

msgctxt "moderate_quantity"
msgid "moderate quantity"
msgstr "quantité modérée"

msgctxt "move_images_to_another_product"
msgid "Move the images to another product"
msgstr "Déplacer les images sur un autre produit"

msgctxt "n_products"
msgid "%s products"
msgstr "%s produits"

msgctxt "name"
msgid "Name"
msgstr "Nom"

msgctxt "names"
msgid "Names"
msgstr "Noms"

msgctxt "new_code"
msgid "If the barcode is not correct, please correct it here:"
msgstr "Une erreur de code-barres ? Vous pouvez entrer le bon ici :"

msgctxt "new_code_note"
msgid "For products without a barcode, an internal code is automatically set."
msgstr "Pour les produits sans code-barres, un code interne est attribué automatiquement."

msgctxt "newsletter_description"
msgid "Subscribe to the newsletter (2 emails per month maximum)"
msgstr "S'inscrire à la lettre d'information (2 e-mails par mois maximum)"

msgctxt "subscribe_to_our_newsletter"
msgid "Subscribe to our newsletter"
msgstr "S'abonner à notre newsletter"

msgctxt "next"
msgid "Next"
msgstr "Suivant"

msgctxt "no_barcode"
msgid "Product without barcode"
msgstr "Produit sans code-barres"

msgctxt "no_nutrition_data"
msgid "Nutrition facts are not specified on the product."
msgstr "Les informations nutritionnelles ne sont pas mentionnées sur le produit."

msgctxt "multiple_nutrition_data"
msgid "Multiple nutrition facts are specified on the product (e.g. with added water or milk)."
msgstr "Différentes valeurs nutritionnelles sont mentionnées sur le produit (par exemple avec de l'eau ou du lait)"

msgctxt "multiple_nutrition_data_instructions"
msgid "Enter only the nutrition facts for the unprepared product, without added water or milk. If there are different products, enter nutrition facts for the first product listed."
msgstr "Entrez seulement les valeurs nutritionnelles pour le produit non préparé, sans eau ou lait ajouté. S'il y a des produits différents, entrez les valeurs nutritionnelles pour le premier produit listé."

msgctxt "no_product_for_barcode"
msgid "No product listed for barcode %s."
msgstr "Il n'y a pas de produit référencé pour le code-barres %s."

msgctxt "no_products"
msgid "No products."
msgstr "Pas de produits."

msgctxt "not_saved"
msgid "Error while saving, please retry."
msgstr "Erreur d'enregistrement, merci de réessayer."

msgctxt "number_of_additives"
msgid "Number of additives"
msgstr "Nombre d'additifs"

msgctxt "number_of_products"
msgid "Number of products"
msgstr "Nombre de produits"

msgctxt "nutrient_in_quantity"
msgid "%s in %s"
msgstr "%s en %s"

msgctxt "nutrient_levels_info"
msgid "Nutrient levels for 100 g"
msgstr "Repères nutritionnels pour 100 g"

# Do not translate without having the same exact string in the Tags template. Do not use spaces, special characters, only alphanumeric characters separated by hyphens
msgctxt "nutrient_levels_link"
msgid "/nutrient-levels"
msgstr "/reperes-nutritionnels"

msgctxt "nutrient_levels_p"
msgid "nutrient levels"
msgstr "repères nutritionnels"

msgctxt "nutrient_levels_s"
msgid "nutrient level"
msgstr "repère nutritionnel"

msgctxt "nutriments_p"
msgid "nutriments"
msgstr "nutriments"

msgctxt "nutriments_products"
msgid "Products that contain the nutriment %s"
msgstr "Les produits qui contiennent le nutriment %s"

msgctxt "nutriments_s"
msgid "nutriment"
msgstr "nutriment"

msgctxt "nutriments_without_products"
msgid "Products that do not contain the nutriment %s"
msgstr "Les produits qui ne contiennent pas le nutriment %s"

msgctxt "nutrition_alt"
msgid "Nutrition facts"
msgstr "Tableau nutritionnel"

msgctxt "nutrition_data"
msgid "Nutrition facts"
msgstr "Tableau nutritionnel"

msgctxt "nutrition_data_average"
msgid "Average nutrition facts for the %d products of the %s category for which nutrition facts are known (out of %d products)."
msgstr "Composition nutritionnelle moyenne pour les %d produits de la catégorie %s dont les informations nutritionnelles sont connues (sur un total de  %d produits)."

msgctxt "nutrition_data_compare_percent"
msgid "% of difference"
msgstr "Différence en %"

msgctxt "nutrition_data_compare_value"
msgid "value for 100 g / 100 ml"
msgstr "valeur pour 100 g/ 100 ml"

msgctxt "nutrition_data_comparison_with_categories"
msgid "Comparison to average values of products in the same category:"
msgstr "Comparaison avec les valeurs moyennes des produits de même catégorie :"

msgctxt "nutrition_data_comparison_with_categories_note"
msgid "Please note: for each nutriment, the average is computed for products for which the nutriment quantity is known, not on all products of the category."
msgstr "À noter : pour chaque nutriment, la moyenne n'est pas celle de tous les produits de la catégorie, mais des produits pour lesquels la quantité du nutriment est connue."

msgctxt "nutrition_data_note"
msgid "If the picture is sufficiently sharp and level, nutrition facts can be automatically extracted from the picture."
msgstr "Si elle est suffisamment nette et droite, les informations nutritionnelles peuvent être extraites automatiquement de la photo."

msgctxt "nutrition_data_per_10"
msgid "10th centile"
msgstr "10ème centile"

msgctxt "nutrition_data_per_100g"
msgid "for 100 g / 100 ml"
msgstr "pour 100 g / 100 ml"

msgctxt "nutrition_data_per_5"
msgid "5<sup>th</sup> centile"
msgstr "5<sup>e</sup> centile"

msgctxt "nutrition_data_per_50"
msgid "Median"
msgstr "Médiane"

msgctxt "nutrition_data_per_90"
msgid "90th centile"
msgstr "90ème centile"

msgctxt "nutrition_data_per_95"
msgid "95<sup>th</sup> centile"
msgstr "95<sup>e</sup> centile"

msgctxt "nutrition_data_per_max"
msgid "Maximum"
msgstr "Maximum"

msgctxt "nutrition_data_per_mean"
msgid "Mean"
msgstr "Moyenne"

msgctxt "nutrition_data_per_min"
msgid "Minimum"
msgstr "Minimum"

msgctxt "nutrition_data_per_serving"
msgid "per serving"
msgstr "par portion"

msgctxt "nutrition_data_per_std"
msgid "Standard deviation"
msgstr "Ecart type"

msgctxt "nutrition_data_table"
msgid "Nutrition facts"
msgstr "Tableau nutritionnel"

msgctxt "nutrition_data_table_note"
msgid "The table lists by default nutriments that are often specified. Leave the field blank if it's not on the label.<br/>You can add extra nutriments (vitamins, minerals, cholesterol etc.)\n"
"by typing the first letters of their name in the last row of the table."
msgstr "Le tableau liste par défaut les nutriments les plus couramment indiqués. Laissez le champ vide s'il n'est pas présent sur l'emballage.<br />Vous pouvez ajouter d'autres nutriments\n"
"(vitamines, minéraux, cholestérol, oméga 3 et 6 etc.) en tapant les premières lettres de leur nom dans la dernière ligne du tableau."

msgctxt "nutrition_data_table_asterisk"
msgid "Essential nutrients to calculate the Nutri-Score."
msgstr "Nutriments essentiels pour calculer le Nutri-Score."

msgctxt "nutrition_grades_p"
msgid "Nutrition grades"
msgstr "Notes nutritionnelles"

msgctxt "nutrition_grades_s"
msgid "Nutrition grade"
msgstr "Note nutritionnelle"

# Make sure the translated link works (eg that the image already exists in your language)
msgctxt "og_image_url"
msgid "https://static.openfoodfacts.org/images/logos/logo-vertical-white-social-media-preview.png"
msgstr "https://static.openfoodfacts.org/images/logos/logo-vertical-white-social-media-preview.png"

# Do not change the lang code if the blog doesn't exist in your language
msgctxt "on_the_blog_content"
msgid "<p>To learn more about <<site_name>>, visit <a href=\"https://blog.openfoodfacts.org/en/\">our blog</a>!</p>\n"
"<p>Recent news:</p>\n"
msgstr "<p>Pour en savoir plus sur <<site_name>>, visitez <a href=\"https://blog.openfoodfacts.org/fr/\">notre blog</a>!</p>\n"
"<p>Actualités récentes :</p>\n"

msgctxt "on_the_blog_title"
msgid "News"
msgstr "Actualité"

msgctxt "openfoodhunt_points"
msgid "It's <a href=\"/open-food-hunt-2015\">Open Food Hunt</a> on <<site_name>> from Saturday February 21st 2015 to Sunday March 1st 2015! Contributors are awarded\n"
"Explorer points for products they add and Ambassador points for new contributors they recruit. Points are updated every 30 minutes."
msgstr "C'est l'<a href=\"/open-food-hunt-2015\">Open Food Hunt</a> sur <<site_name>> du samedi 21 février 2015 au dimanche 1er mars 2015 ! Les contributeurs reçoivent\n"
"des points Explorateurs pour les produits qu'ils ajoutent, et des points Ambassadeurs pour les nouveaux contributeurs qu'ils recrutent. Les points sont mis à jour toutes\n"
"les 30 minutes."

msgctxt "or"
msgid "or:"
msgstr "ou :"

msgctxt "origins"
msgid "Origin of ingredients"
msgstr "Origine des ingrédients"

msgctxt "origins_example"
msgid "California, USA"
msgstr "Vallée des Baux-de-Provence, Provence, France"

msgctxt "origins_note_xxx"
msgid "Indicate the origin of ingredients"
msgstr "Indiquer l'origine des ingrédients"

msgctxt "origins_p"
msgid "origins of ingredients"
msgstr "origines des ingrédients"

msgctxt "origins_products"
msgid "Products with ingredients originating from %s"
msgstr "Les produits dont l'origine des ingrédients est %s"

msgctxt "origins_s"
msgid "origin of ingredients"
msgstr "origine des ingrédients"

msgctxt "origins_tagsinput"
msgid "add an origin"
msgstr "ajouter une origine"

msgctxt "origins_without_products"
msgid "Products without ingredients originating from %s"
msgstr "Les produits dont l'origine des ingrédients n'est pas %s"

msgctxt "packaging"
msgid "Packaging"
msgstr "Emballage"

msgctxt "packaging_example"
msgid "Fresh, Canned, Frozen, Bottle, Box, Glass, Plastic..."
msgstr "Frais, Conserve, Sous-vide, Surgelé, Bouteille, Bocal, Boîte, Verre, Plastique, Carton..."

msgctxt "packaging_note"
msgid "Packaging type, format, material"
msgstr "Type de conditionnement, format, matière"

msgctxt "packaging_p"
msgid "packaging"
msgstr "conditionnements"

msgctxt "packaging_products"
msgid "Products with a %s packaging"
msgstr "Les produits avec le conditionnement %s"

msgctxt "packaging_s"
msgid "packaging"
msgstr "conditionnements"

msgctxt "packaging_tagsinput"
msgid "add a type, shape or material"
msgstr "ajouter"

msgctxt "packaging_without_products"
msgid "Products without a %s packaging"
msgstr "Les produits sans le conditionnement %s"

msgctxt "page_x"
msgid "Page %d"
msgstr "Page %d"

msgctxt "page_x_out_of_y"
msgid "Page %d out of %d."
msgstr "Page %d sur %d."

msgctxt "pages"
msgid "Pages:"
msgstr "Pages :"

msgctxt "password"
msgid "Password"
msgstr "Mot de passe"

msgctxt "password_new"
msgid "New password"
msgstr "Nouveau mot de passe"

msgctxt "password_confirm"
msgid "Confirm password"
msgstr "Confirmation du mot de passe"

msgctxt "periods_after_opening"
msgid "Period of time after opening"
msgstr "Durée de conservation après ouverture"

msgctxt "periods_after_opening_note"
msgid "Found in an open container logo with a number of months: e.g. 12 M"
msgstr "Indiquée dans un logo en forme de pot ouvert, avec un nombre de mois. Par exemple 12 M."

msgctxt "periods_after_opening_p"
msgid "Periods after opening"
msgstr "Durées d'utilisation après ouverture"

msgctxt "periods_after_opening_s"
msgid "Period after opening"
msgstr "Durée d'utilisation après ouverture"

msgctxt "photographers_p"
msgid "photographers"
msgstr "photographes"

msgctxt "photographers_s"
msgid "photographer"
msgstr "photographe"

msgctxt "pnns_groups_1"
msgid "PNNS groups 1"
msgstr "Groupes de PNNS 1"

msgctxt "pnns_groups_1_p"
msgid "PNNS groups 1"
msgstr "Groupes de PNNS 1"

msgctxt "pnns_groups_1_s"
msgid "PNNS group 1"
msgstr "Groupe de PNNS 1"

msgctxt "pnns_groups_2"
msgid "PNNS groups 2"
msgstr "Groupes de PNNS 2"

msgctxt "pnns_groups_2_p"
msgid "PNNS groups 2"
msgstr "Groupes de PNNS 2"

msgctxt "pnns_groups_2_s"
msgid "PNNS group 2"
msgstr "Groupe de PNNS 2"

msgctxt "points_all_countries"
msgid "There are %d Explorers and %d Ambassadors."
msgstr "Il y a %d Explorateurs et %d Ambassadeurs."

msgctxt "points_all_users"
msgid "There are Explorers for %d countries and Ambassadors for %d countries."
msgstr "Il y a des Explorateurs de %d pays et des Ambassadeurs de %d countries."

msgctxt "points_country"
msgid "%s has %d Explorers and %d Ambassadors."
msgstr "%s a %d Explorateurs et %d Ambassadeurs."

msgctxt "points_ranking"
msgid "Ranking"
msgstr "Classement"

msgctxt "points_ranking_users_and_countries"
msgid "Ranking of contributors and countries"
msgstr "Classement des contributeurs et des pays"

msgctxt "points_user"
msgid "%s is an Explorer for %d countries and an Ambassador for %d countries."
msgstr "%s est un Explorateur de %d pays et un Ambassadeur de %d countries."

msgctxt "previous"
msgid "Previous"
msgstr "Précédente"

msgctxt "product_add_nutrient"
msgid "Add a nutrient"
msgstr "Ajouter un nutriment"

msgctxt "product_added"
msgid "Product added on"
msgstr "Produit ajouté le"

msgctxt "product_changes_saved"
msgid "Changes saved."
msgstr "Les modifications ont été enregistrées."

msgctxt "product_edit_you_contributed"
msgid "You just helped to improve the world largest open data database."
msgstr "Vous venez de contribuer à améliorer la plus grande base de données ouverte du monde."

msgctxt "product_edit_thank_you"
msgid "Thank you so much for joining us in our journey to data transparency!"
msgstr "Merci beaucoup de nous avoir rejoints dans notre voyage vers la transparence des données !"

msgctxt "product_characteristics"
msgid "Product characteristics"
msgstr "Caractéristiques du produit"

msgctxt "product_created"
msgid "Product created"
msgstr "Création du produit"

msgctxt "product_description"
msgid "Ingredients, allergens, additives, nutrition facts, labels, origin of ingredients and information on product %s"
msgstr "Ingrédients, allergènes, additifs, composition nutritionnelle, labels, origine des ingrédients et informations du produit %s"

msgctxt "product_image"
msgid "Product picture"
msgstr "Photo du produit"

msgctxt "product_image_with_barcode"
msgid "Picture with barcode:"
msgstr "Photo avec code-barres :"

msgctxt "product_js_current_image"
msgid "Current image:"
msgstr "Image actuelle :"

msgctxt "product_js_deleting_images"
msgid "Deleting images"
msgstr "Images en cours de suppression"

msgctxt "product_js_extract_ingredients"
msgid "Extract the ingredients from the picture"
msgstr "Extraire les ingrédients de l'image"

msgctxt "product_js_extracted_ingredients_nok"
msgid "Ingredients text could not be extracted. Try with a sharper image, with higher resolution or a better framing of the text."
msgstr "Le texte des ingrédients n'a pas pu être extrait. Vous pouvez essayer avec une image plus nette, de meilleure résolution, ou un meilleur cadrage du texte."

msgctxt "product_js_extracted_ingredients_ok"
msgid "Ingredients text has been extracted. Text recognition is not perfect, so please check the text below and correct errors if needed."
msgstr "Le texte des ingrédients a été extrait. La reconnaissance du texte n'est pas toujours parfaite, merci de vérifier le texte ci-dessous et de corriger les éventuelles erreurs."

msgctxt "product_js_extracting_ingredients"
msgid "Extracting ingredients"
msgstr "Extraction des ingrédients en cours"

msgctxt "product_js_image_normalize"
msgid "Normalize colors"
msgstr "Équilibrage des couleurs"

msgctxt "product_js_image_open_full_size_image"
msgid "Open the picture in original size in a new windows"
msgstr "Voir la photo en grand dans une nouvelle fenêtre"

msgctxt "product_js_image_received"
msgid "Image received"
msgstr "Image reçue"

msgctxt "product_js_image_rotate_and_crop"
msgid "Rotate the image if necessary, then click and drag to select the interesting zone:"
msgstr "Redressez l'image si nécessaire, puis cliquez et glissez pour sélectionner la zone d'intérêt :"

msgctxt "product_js_image_rotate_left"
msgid "Rotate left"
msgstr "Pivoter à gauche"

msgctxt "product_js_image_rotate_right"
msgid "Rotate right"
msgstr "Pivoter à droite"

msgctxt "product_js_image_save"
msgid "Validate and/or resize image"
msgstr "Valider et/ou recadrer l'image"

msgctxt "product_js_image_saved"
msgid "Image saved"
msgstr "Image enregistrée."

msgctxt "product_js_image_saving"
msgid "Saving image"
msgstr "Image en cours d'enregistrement"

msgctxt "product_js_image_upload_error"
msgid "Error while uploading image"
msgstr "Erreur lors de l'envoi de l'image"

msgctxt "product_js_image_white_magic"
msgid "Photo on white background: try to remove the background"
msgstr "Photo sur fond blanc : essayer d'enlever le fond"

msgctxt "product_js_images_delete_error"
msgid "Errors while deleting images"
msgstr "Erreur lors de la suppresion des images"

msgctxt "product_js_images_deleted"
msgid "Images deleted"
msgstr "Images supprimées"

msgctxt "product_js_images_move_error"
msgid "Errors while moving images"
msgstr "Erreur lors du déplacement des images"

msgctxt "product_js_images_moved"
msgid "Images moved"
msgstr "Images déplacées"

msgctxt "product_js_moving_images"
msgid "Moving images"
msgstr "Images en cours de déplacement"

msgctxt "product_js_upload_image"
msgid "Add a picture"
msgstr "Ajouter une image"

msgctxt "product_js_upload_image_note"
msgid "→ With Chrome, Firefox and Safari, you can select multiple pictures (product, ingredients, nutrition facts etc.) by clicking them while holding the Ctrl key pressed to add them all in one shot."
msgstr "→ Avec Chrome, Firefox et Safari, vous pouvez sélectionner plusieurs images (produit, ingrédients, infos nutritionnelles etc.) en cliquant avec la touche Ctrl enfoncée, pour les envoyer toutes en même temps."

msgctxt "product_js_uploading_image"
msgid "Uploading image"
msgstr "Image en cours d'envoi"

msgctxt "product_last_edited"
msgid "Last edit of product page on"
msgstr "Dernière modification de la page produit le"

msgctxt "product_name"
msgid "Product name"
msgstr "Nom du produit"

msgctxt "product_name_example"
msgid "Kinder Bueno White"
msgstr "Kinder Bueno White"

msgctxt "products"
msgid "products"
msgstr "produits"

msgctxt "products_stats"
msgid "Evolution of the number of products on <<site_name>>"
msgstr "Evolution du nombre de produits sur <<site_name>>"

msgctxt "products_stats_completed_t"
msgid "Products with complete information"
msgstr "Produits avec fiche complète"

msgctxt "products_stats_created_t"
msgid "Products"
msgstr "Produits"

msgctxt "products_with_nutriments"
msgid "with nutrition facts"
msgstr "avec informations<br/>nutritionnelles"

msgctxt "products_you_edited"
msgid "Products you added or edited"
msgstr "Les produits que vous avez ajoutés ou modifiés"

msgctxt "purchase_places"
msgid "City, state and country where purchased"
msgstr "Ville et pays d'achat"

msgctxt "purchase_places_note"
msgid "Indicate where you bought or saw the product (at least the country)"
msgstr "Indiquez le lieu où vous avez acheté ou vu le produit (au moins le pays)"

msgctxt "purchase_places_p"
msgid "purchase places"
msgstr "lieux de vente"

msgctxt "purchase_places_products"
msgid "Products sold in %s"
msgstr "Les produits par lieu de vente :  %s"

msgctxt "purchase_places_s"
msgid "purchase place"
msgstr "lieu de vente"

msgctxt "purchase_places_tagsinput"
msgid "add a place"
msgstr "ajouter un lieu"

msgctxt "purchase_places_without_products"
msgid "Products not sold in %s"
msgstr "Les produits qui ne sont pas vendus à : %s"

msgctxt "quantity"
msgid "Quantity"
msgstr "Quantité"

msgctxt "quantity_example"
msgid "2 l, 250 g, 1 kg, 25 cl, 6 fl oz, 1 pound"
msgstr "2 l, 250 g, 1 kg, 25 cl"

msgctxt "remember_me"
msgid "Remember me"
msgstr "Se souvenir de moi"

msgctxt "remember_purchase_places_and_stores"
msgid "Remember the place of purchase and store for the next product adds"
msgstr "Se souvenir du lieu d'achat et du magasin pour les prochains ajouts de produits"

msgctxt "reset_password"
msgid "Reset password"
msgstr "Réinitialiser le mot de passe"

msgctxt "reset_password_email_body"
msgid "Hello <NAME>,\n\n"
"You asked for your password to be reset on https://openfoodfacts.org\n\n"
"for the username: <USERID>\n\n"
"To continue the password reset, click on the link below.\n"
"If you did not ask for the password reset, you can ignore this message.\n\n"
"<RESET_URL>\n\n"
"See you soon,\n\n"
"Stephane\n"
"https://openfoodfacts.org\n"
msgstr "Bonjour <NAME>,\n"
"Vous avez demandé de remettre votre mot de passe à zéro sur https://openfoodfacts.org\n\n"
"pour le nom d'utilisateur :<USERID>\n\n"
"Pour poursuivre cette remise à zéro, veuillez cliquer sur le lien ci-dessous.\n"
"Si vous n'avez pas demandé de remise à zéro de mot de passe, veuillez ignorer ce message.\n\n"
"<RESET_URL>\n\n"
"À bientôt,\n\n"
"Stéphane\n\n"
"https://openfoodfacts.org\n"

msgctxt "reset_password_email_subject"
msgid "Reset of your password on <<site_name>>"
msgstr "Réinitialisation de votre mot de passe sur <<site_name>>"

msgctxt "reset_password_reset"
msgid "Your password has been changed. You can now log-in with this password."
msgstr "Votre mot de passe a été changé. Vous pouvez maintenant vous identifier avec ce mot de passe."

msgctxt "reset_password_reset_msg"
msgid "Enter a new password."
msgstr "Entrez un nouveau mot de passe."

msgctxt "reset_password_send_email"
msgid "An email with a link to reset your password has been sent to the e-mail address associated with your account."
msgstr "Un e-mail avec un lien pour vous permettre de changer le mot de passe a été envoyé à l'adresse e-mail associée à votre compte."

msgctxt "reset_password_send_email_msg"
msgid "If you have forgotten your password, fill-in your username or e-mail address to receive instructions for resetting your password."
msgstr "Si vous avez oublié votre mot de passe, indiquez votre nom d'utilisateur ou votre e-mail pour recevoir les instructions pour le réinitialiser."

msgctxt "risk_level"
msgid "Risk"
msgstr "Risques"

msgctxt "risk_level_0"
msgid "To be completed"
msgstr "À compléter"

msgctxt "risk_level_1"
msgid "Low risks"
msgstr "Risques faibles"

msgctxt "risk_level_2"
msgid "Moderate risks"
msgstr "Risques modérés"

msgctxt "risk_level_3"
msgid "High risks"
msgstr "Risques élevés"

msgctxt "salt_equivalent"
msgid "salt equivalent"
msgstr "équivalent sel"

msgctxt "save"
msgid "Save"
msgstr "Enregistrer"

msgctxt "saved"
msgid "Saved."
msgstr "Informations enregistrées."

msgctxt "saving"
msgid "Saving."
msgstr "Informations en cours d'enregistrement."

msgctxt "search"
msgid "Search"
msgstr "Rechercher"

msgctxt "search_a_product_placeholder"
msgid "Search a product"
msgstr "Chercher un produit"

msgctxt "search_button"
msgid "Search"
msgstr "Rechercher"

msgctxt "search_contains"
msgid "contains"
msgstr "contient"

msgctxt "search_criteria"
msgid "Select products with specific brands, categories, labels, origins of ingredients, manufacturing places etc."
msgstr "Sélectionner les produits suivant leur marque, catégories, labels, origines des ingrédients, lieux de fabrication etc."

msgctxt "search_description_opensearch"
msgid "Product search"
msgstr "Recherche de produits"

msgctxt "search_does_not_contain"
msgid "does not contain"
msgstr "ne contient pas"

msgctxt "search_download_button"
msgid "Download"
msgstr "Télécharger"

msgctxt "search_download_choice"
msgid "Download results"
msgstr "Télécharger les résultats"

msgctxt "search_download_results"
msgid "Download results in XLSX or CSV format. Please note that for performance reasons, you can download up to 10.000 results only."
msgstr "Télécharger les résultats au format XLSX ou CSV. Pour des raisons de performance, vous pouvez télécharger jusqu'à 10 000 résultats seulement."

msgctxt "search_download_xlsx"
msgid "XLSX format"
msgstr "Format XLSX"

msgctxt "search_download_xlsx_description"
msgid "Excel or LibreOffice"
msgstr "Excel ou LibreOffice"

msgctxt "search_download_csv"
msgid "CSV format"
msgstr "Format CSV"

msgctxt "search_download_csv_description"
msgid "Character set: Unicode (UTF-8) - Separator: tabulation (tab)"
msgstr "Encodage des caractères : Unicode (UTF-8) - Séparateur : tabulation (tab)"

msgctxt "search_edit"
msgid "Change search criteria"
msgstr "Modifier les critères de recherche"

msgctxt "search_generate_graph"
msgid "Generate graph"
msgstr "Générer le graphique"

msgctxt "search_generate_map"
msgid "Generate the map"
msgstr "Générer la carte"

msgctxt "search_graph"
msgid "Graph"
msgstr "Graphique"

msgctxt "search_graph_2_axis"
msgid "Scatter plot"
msgstr "Graphique sur 2 axes"

msgctxt "search_graph_blog"
msgid "<p>→ learn more about <<site_name>> graphs: <a href=\"/graphs-in-3-clicks\">Graphs in 3 clicks</a> (blog).</p>"
msgstr "<p>→ en savoir plus sur les graphiques d'<<site_name>>: <a href=\"https://blog.openfoodfacts.org/fr/news/des-graphiques-en-3-clics\">graphiques en 3 clics</a> (blog).</p>"

msgctxt "search_graph_choice"
msgid "Results on a graph"
msgstr "Résultats sur un graphique"

msgctxt "search_graph_instructions"
msgid "Select what you want to graph on the horizontal axis to obtain a histogram, or select two axis to\n"
"get a cloud of products (scatter plot)."
msgstr "Choisissez ce que vous voulez représenter sur l'axe horizontal du graphique pour obtenir un histogramme, et\n"
"sur les deux axes pour obtenir un nuage de produits."

msgctxt "search_graph_link"
msgid "Permanent link to this graph, shareable by e-mail and on social networks"
msgstr "Lien permanent vers ce graphique, partageable par e-mail et les réseaux sociaux"

msgctxt "search_graph_note"
msgid "The graph will show only products for which displayed values are known."
msgstr "Le graphique ne montrera que les produits pour lesquels les valeurs representées sont connues."

msgctxt "search_graph_title"
msgid "Display results on a graph"
msgstr "Visualiser les résultats sous forme de graphique"

msgctxt "search_graph_warning"
msgid "Note: this is a user generated graph. The title, represented products and axis of visualization have been chosen by the author of the graph."
msgstr "Note : ce graphique a été généré par un utilisateur du site <<site_name>>. Le titre, les produits representés et les axes de représentation ont été choisis par l'auteur du graphique."

msgctxt "search_indifferent"
msgid "Indifferent"
msgstr "Indifférent"

msgctxt "search_ingredients"
msgid "Ingredients"
msgstr "Ingrédients"

msgctxt "search_link"
msgid "Permanent link to these results, shareable by e-mail and on social networks"
msgstr "Lien permanent vers ces résultats, partageable par e-mail et les réseaux sociaux"

msgctxt "search_list_choice"
msgid "Results in a list of products"
msgstr "Résultats sous forme de liste de produits"

msgctxt "search_map"
msgid "Map"
msgstr "Carte"

msgctxt "search_map_choice"
msgid "Results on a map"
msgstr "Résultats sur une carte"

msgctxt "search_map_link"
msgid "Permanent link to this map, shareable by e-mail and on social networks"
msgstr "Lien permanent vers cette carte, partageable par e-mail et les réseaux sociaux"

msgctxt "search_map_note"
msgid "The map will show only products for which the production place is known."
msgstr "La carte ne montrera que les produits pour lesquels le lieu de fabrication ou d'emballage est connu."

msgctxt "search_map_title"
msgid "Display results on a map"
msgstr "Visualiser les résultats sous forme de carte"

msgctxt "search_nutriment"
msgid "choose a nutriment..."
msgstr "choisir un nutriment..."

msgctxt "search_nutriments"
msgid "Nutriments"
msgstr "Nutriments"

msgctxt "search_or"
msgid "or"
msgstr "ou"

msgctxt "search_page_size"
msgid "Results per page"
msgstr "Résultats par page"

msgctxt "search_products"
msgid "Products search"
msgstr "Recherche de produits"

msgctxt "search_results"
msgid "Search results"
msgstr "Résultats de la recherche"

msgctxt "search_series"
msgid "Use a different color for the following products:"
msgstr "Utiliser une couleur différente pour les produits :"

msgctxt "search_series_default"
msgid "Other products"
msgstr "Autres produits"

msgctxt "search_series_fairtrade"
msgid "Fair trade"
msgstr "Commerce équitable"

msgctxt "search_series_fairtrade_label"
msgid "fair-trade"
msgstr "commerce-equitable"

msgctxt "search_series_nutrition_grades"
msgid "Use nutrition grades colors"
msgstr "Utiliser les couleurs des notes nutritionnelles"

msgctxt "search_series_organic"
msgid "Organic"
msgstr "Bio"

msgctxt "search_series_organic_label"
msgid "organic"
msgstr "bio"

msgctxt "search_series_with_sweeteners"
msgid "With sweeteners"
msgstr "Avec édulcorants"

msgctxt "search_tag"
msgid "choose a criterion..."
msgstr "choisir un critère..."

msgctxt "search_tags"
msgid "Criteria"
msgstr "Critères"

msgctxt "search_terms"
msgid "Search terms"
msgstr "Termes de recherche"

msgctxt "search_terms_note"
msgid "Search for words present in the product name, generic name, brands, categories, origins and labels"
msgstr "Recherche les mots présents dans le nom du produit, le nom générique, les marques, catégories, origines et labels"

msgctxt "search_title"
msgid "Search a product, brand, ingredient, nutriment etc."
msgstr "Rechercher un produit, une marque, un ingrédient, un nutriment etc."

msgctxt "search_title_graph"
msgid "Results graph"
msgstr "Graphique des résultats"

msgctxt "search_title_map"
msgid "Results map"
msgstr "Carte des résultats"

msgctxt "search_tools"
msgid "Search tools"
msgstr "Outils de recherche"

msgctxt "search_value"
msgid "value"
msgstr "valeur"

msgctxt "search_with"
msgid "With"
msgstr "Avec"

msgctxt "search_without"
msgid "Without"
msgstr "Sans"

msgctxt "see_product_page"
msgid "See the product page"
msgstr "Voir la fiche du produit"

msgctxt "re_edit_product_page"
msgid "Edit the product again"
msgstr "Modifier à nouveau le produit"

msgctxt "select_country"
msgid "Country"
msgstr "Pays"

msgctxt "select_lang"
msgid "Language"
msgstr "Langue"

msgctxt "send_image"
msgid "Send a picture..."
msgstr "Envoyer une image..."

msgctxt "send_image_error"
msgid "Upload error"
msgstr "Erreur lors de l'envoi"

msgctxt "sending_image"
msgid "Sending image"
msgstr "Image en cours d'envoi"

msgctxt "serving_size"
msgid "Serving size"
msgstr "Taille d'une portion"

msgctxt "serving_size_prepared"
msgid "Prepared serving size"
msgstr "Taille d'une portion préparée"

msgctxt "serving_size_example"
msgid "60 g, 12 oz, 20cl, 2 fl oz"
msgstr "30 g, 2 biscuits 60 g, 5 cl, un verre 20 cl"

msgctxt "serving_size_note"
msgid "If the nutrition facts table contains values for the prepared product, indicate the total serving size of the prepared product (including added water or milk)."
msgstr "Si le tableau nutritionnel contient des valeurs pour le produit préparé, indiquez la taille totale d'une portion de produit préparé (incluant l'eau ou le lait ajouté)."

msgctxt "serving_too_small_for_nutrition_analysis"
msgid "Serving size is too small (5 g / 5 ml or less) to calculate 100 g / 100 ml values and perform any further nutritional analysis"
msgstr "La portion est trop petite (5 g / 5 ml ou moins) pour calculer les valeurs de 100 g / 100 ml et effectuer toute autre analyse nutritionnelle"

msgctxt "session_title"
msgid "Sign-in"
msgstr "Se connecter"

msgctxt "share"
msgid "Share"
msgstr "Partager"

msgctxt "show_category_stats"
msgid "Show detailed stats"
msgstr "Afficher les informations statistiques"

msgctxt "show_category_stats_details"
msgid "standard deviation, minimum, maximum, 10th and 90th percentiles"
msgstr "écart type, minimum, maximum, 10ème et 90ème centiles"

msgctxt "signin_before_submit"
msgid "If you already have an account on <SITE>, please sign-in before filling this form."
msgstr "Si vous êtes déjà inscrit sur <SITE>, identifiez-vous (\"Se connecter\" dans la colonne de droite) avant de remplir ce formulaire."

msgctxt "signout"
msgid "Sign-out"
msgstr "Se déconnecter"

msgctxt "sort_by"
msgid "Sort by"
msgstr "Trier par"

msgctxt "sort_completeness"
msgid "Completeness"
msgstr "Complétude"

msgctxt "sort_created_t"
msgid "Add date"
msgstr "Date d'ajout"

msgctxt "sort_modified_t"
msgid "Edit date"
msgstr "Date de modification"

msgctxt "sort_popularity"
msgid "Popularity"
msgstr "Popularité"

msgctxt "sort_product_name"
msgid "Product name"
msgstr "Nom du produit"

msgctxt "state"
msgid "State"
msgstr "Etat"

msgctxt "states_p"
msgid "states"
msgstr "états"

msgctxt "states_s"
msgid "state"
msgstr "etat"

msgctxt "stores"
msgid "Stores"
msgstr "Magasins"

msgctxt "stores_note"
msgid "Name of the shop or supermarket chain"
msgstr "Enseigne du magasin où vous avez acheté ou vu le produit"

msgctxt "stores_p"
msgid "stores"
msgstr "magasins"

msgctxt "stores_products"
msgid "Products sold at %s"
msgstr "Les produits par magasin : %s"

msgctxt "stores_s"
msgid "store"
msgstr "magasin"

msgctxt "stores_tagsinput"
msgid "add a store"
msgstr "ajouter un magasin"

msgctxt "stores_without_products"
msgid "Products not bought at %s"
msgstr "Les produits qui n'ont pas été achetés dans le magasin : %s"

msgctxt "subscribe"
msgid "Subscribe"
msgstr "S'abonner"

msgctxt "tag_belongs_to"
msgid "Belongs to:"
msgstr "Fait partie de :"

msgctxt "tag_contains"
msgid "Contains:"
msgstr "Contient :"

msgctxt "tag_weblinks"
msgid "Weblinks"
msgstr "Liens Web"

msgctxt "tagstable_filtered"
msgid "out of _MAX_"
msgstr "parmi _MAX_"

msgctxt "tagstable_search"
msgid "Search:"
msgstr "Recherche :"

# This is linked to a unit test
msgctxt "traces"
msgid "Traces"
msgstr "Traces éventuelles"

msgctxt "traces_example"
msgid "Milk, Gluten, Nuts"
msgstr "Lait, Gluten, Arachide, Fruits à coque"

msgctxt "traces_note"
msgid "Indicate ingredients from mentions like \"May contain traces of\", \"Made in a factory that also uses\" etc."
msgstr "Indiquer les ingrédients des mentions \"Peut contenir des traces de\", \"Fabriqué dans un atelier qui utilise aussi\" etc."

msgctxt "traces_p"
msgid "traces"
msgstr "traces"

msgctxt "traces_s"
msgid "trace"
msgstr "trace"

msgctxt "twitter"
msgid "Twitter username (optional)"
msgstr "Nom d'utilisateur Twitter (optionel)"

msgctxt "unknown"
msgid "Unknown"
msgstr "Inconnu"

msgctxt "unknown_nutrients_p"
msgid "unknown nutrients"
msgstr "nutriments inconnus"

msgctxt "unknown_nutrients_s"
msgid "unknown nutrient"
msgstr "nutriment inconnu"

msgctxt "unsubscribe"
msgid "Unsubscribe"
msgstr "Se désabonner"

msgctxt "unsubscribe_info"
msgid "You can unsubscribe from the lists at any time."
msgstr "Vous pouvez vous désabonner de la lettre d'information à tout moment et facilement."

msgctxt "userid_or_email"
msgid "Username or e-mail address: "
msgstr "Nom d'utilisateur ou adresse e-mail : "

msgctxt "username"
msgid "User name"
msgstr "Nom d'utilisateur"

msgctxt "username_info"
msgid "(non-accented letters, digits and/or dashes)"
msgstr "(lettres non accentuées, chiffres et/ou tirets)"

msgctxt "username_or_email"
msgid "Username or email address"
msgstr "Nom d'utilisateur ou adresse e-mail : "

msgctxt "users_add_products"
msgid "Products that were added by the user %s"
msgstr "Les produits qui ont été ajoutés par le contributeur %s"

msgctxt "users_add_without_products"
msgid "Products that were not added by the user %s"
msgstr "Les produits qui n'ont pas été ajoutés par le contributeur %s"

msgctxt "users_edit_products"
msgid "Products that were edited by the user %s"
msgstr "Les produits qui ont été modifiés par le contributeur %s"

msgctxt "users_edit_without_products"
msgid "Products that were not edited by the user %s"
msgstr "Les produits qui n'ont pas été modifiés par le contributeur %s"

msgctxt "users_p"
msgid "contributors"
msgstr "contributeurs"

msgctxt "users_products"
msgid "Products added by %s"
msgstr "Les produits ajoutés par %s"

msgctxt "users_s"
msgid "contributor"
msgstr "contributeur"

msgctxt "users_without_products"
msgid "Products not added by %s"
msgstr "Les produits qui n'ont pas été ajoutés par %s"

msgctxt "video_tutorials"
msgid "Video Tutorials"
msgstr "Tutoriels vidéo"

msgctxt "view"
msgid "view"
msgstr "voir"

msgctxt "view_this_revision"
msgid "View this revision"
msgstr "Voir cette révision"

msgctxt "view_list_for_products_from_the_entire_world"
msgid "View the list for matching products from the entire world"
msgstr "Voir la liste pour les produits correspondants du monde entier"

msgctxt "view_products_from_the_entire_world"
msgid "View matching products from the entire world"
msgstr "Voir les produits correspondants du monde entier"

msgctxt "view_results_from_the_entire_world"
msgid "View results from the entire world"
msgstr "Voir les résultats du monde entier"

msgctxt "warning_3rd_party_content"
msgid "Information and data must come from the product package and label (and not from other sites or the manufacturer's site), and you must have taken the pictures yourself.<br/>\n"
"→ <a href=\"https://support.openfoodfacts.org/help/en-gb/9/27\">Why it matters</a>"
msgstr "Les informations et les données doivent provenir de l'emballage et de l'étiquette du produit (et non pas d'autres sites ou du site du fabricant), et vous devez avoir pris les photos vous-même.<br/>\n"
"→ <a href=\"https://support.openfoodfacts.org/help/fr-fr/9/27\">Pourquoi c'est important</a>"

msgctxt "website"
msgid "Site or blog address"
msgstr "Adresse de blog ou de site web"

msgctxt "you_are_connected_as_x"
msgid "You are connected as %s."
msgstr "Vous êtes connecté en tant que %s."

msgctxt "product_js_unselect_image"
msgid "Unselect image"
msgstr "Déselectionner l'image"

msgctxt "product_js_unselecting_image"
msgid "Unselecting image."
msgstr "Déselection de l'image."

msgctxt "product_js_unselected_image_ok"
msgid "Unselected image."
msgstr "Image déselectionnée."

msgctxt "product_js_unselected_image_nok"
msgid "Error while unselecting image."
msgstr "Erreur lors de la déselection de l'image."

msgctxt "product_js_zoom_on_wheel"
msgid "Enable zooming with the mouse wheel."
msgstr "Activez le zoom avec la molette de la souris."

msgctxt "product_js_use_low_res_images"
msgid "Load lower resolution images (for slow connections)"
msgstr "Charger les images en basse résolution (pour les connexions lentes)"

msgctxt "protected_image_message"
msgid "An image has been sent by the manufacturer. If you think it is incorrect or not up-to-date, please contact us."
msgstr "Une image a été envoyée par le producteur. Si vous pensez qu'il y a une erreur ou que l'information est dépassée, veuillez nous contacter."

msgctxt "nutrition_grade_fr_nutriments_estimated_warning"
msgid "Warning: the nutrition facts are not specified. They have been estimated from the list of ingredients."
msgstr "Attention : les valeurs nutritionnelles ne sont pas précisées. Elles ont été estimées à partir de la liste des ingrédients."

msgctxt "nutrition_grade_fr_fiber_warning"
msgid "Warning: the amount of fiber is not specified, their possible positive contribution to the grade could not be taken into account."
msgstr "Avertissement : Le taux de fibres n'étant pas indiqué, leur éventuelle contribution positive à la note n'a pas pu être prise en compte."

msgctxt "nutrition_grade_fr_fiber_and_fruits_vegetables_nuts_warning"
msgid "Warning: the amounts of fiber and of fruits, vegetables and nuts are not specified, their possible positive contribution to the grade could not be taken into account."
msgstr "Avertissement : Les taux de fibres et de fruits, légumes et noix n'étant pas indiqué, leur éventuelle contribution positive à la note n'a pas pu être prise en compte."

msgctxt "nutrition_grade_fr_no_fruits_vegetables_nuts_warning"
msgid "Warning: the amount of fruits, vegetables and nuts is not specified, their possible positive contribution to the grade could not be taken into account."
msgstr "Avertissement : Le taux de fruits, légumes et noix n'étant pas indiqué, leur éventuelle contribution positive à la note n'a pas pu être prise en compte."

msgctxt "nutrition_grade_fr_fruits_vegetables_nuts_estimate_warning"
msgid "Warning: the amount of fruits, vegetables and nuts is not specified on the label, it was manually estimated from the list of ingredients: %d"
msgstr "Avertissement : Le taux de fruits, légumes et noix n'est pas indiqué sur l'étiquette, il a été estimé manuellement en fonction de la liste des ingrédients : %d"

msgctxt "nutrition_grade_fr_fruits_vegetables_nuts_from_category_warning"
msgid "Warning: the amount of fruits, vegetables and nuts is not specified on the label, it was estimated from the category (%s) of the product: %d"
msgstr "Avertissement : Le taux de fruits, légumes et noix n'est pas indiqué sur l'étiquette, il a été estimé en fonction de la catégorie (%s) du produit : %d"

msgctxt "nutrition_grade_fr_fruits_vegetables_nuts_estimate_from_ingredients_warning"
msgid "Warning: the amount of fruits, vegetables and nuts is not specified on the label, it was estimated from the list of ingredients: %d"
msgstr "Avertissement : Le taux de fruits, légumes et noix n'est pas indiqué sur l'étiquette, il a été estimé en fonction de la liste des ingrédients : %d"

msgctxt "nutrition_grade_fr_title"
msgid "NutriScore color nutrition grade"
msgstr "Note nutritionnelle de couleur NutriScore"

msgctxt "nutrition_grade_fr_formula"
msgid "How the color nutrition grade is computed"
msgstr "Mode de calcul de la note nutritionnelle de couleur"

msgctxt "nutrition_grade_fr_alt"
msgid "NutriScore nutrition grade"
msgstr "Note nutritionnelle NutriScore :"

# duplicate
msgctxt "delete_product_page"
msgid "Delete the product page"
msgstr "Supprimer la fiche produit"

msgctxt "deleting_product"
msgid "Deleting product"
msgstr "Suppression du produit"

msgctxt "has_deleted_product"
msgid "has deleted product"
msgstr "efface le produit"

msgctxt "delete_product_confirm"
msgid "Are you sure that you want to delete the page for this product?"
msgstr "Etes-vous sûr de vouloir supprimer la fiche de ce produit ?"

msgctxt "sources_manufacturer"
msgid "Some of the data for this product has been provided directly by the manufacturer %s."
msgstr "Certaines informations de ce produit ont été fournies directement par son fabricant %s."

msgctxt "list_of_sources"
msgid "Some of the data and/or photos for this product come from those sources:"
msgstr "Certaines informations et/ou photos de ce produit proviennent de ces sources :"

msgctxt "warning_not_complete"
msgid "This product page is not complete. You can help to complete it by editing it and adding more data from the photos we have, or by taking more photos using the app for <a href=\"https://android.openfoodfacts.org\">Android</a> or <a href=\"https://ios.openfoodfacts.org\">iPhone/iPad</a>. Thank you!"
msgstr "La page de ce produit n'est pas complète. Vous pouvez aider à la compléter en l'éditant et en ajoutant plus de données à partir des photos que nous avons, ou en prenant plus de photos à l'aide de l'application pour <a href=\"https://android.openfoodfacts.org\">Android</a> ou <a href=\"https://ios.openfoodfacts.org\">iPhone / iPad</a>. Merci !"

msgctxt "title_separator"
msgid " - "
msgstr " - "

msgctxt "recent_changes"
msgid "Recent Changes"
msgstr "Changements récents"

msgctxt "translators_title"
msgid "Our Translators"
msgstr "Nos Traducteurs"

msgctxt "translators_lead"
msgid "We would like to say THANK YOU to the awesome translators that make it possible to present Open Food Facts, Open Beauty Facts, and Open Pet Food Facts to you in all these different languages! <a href=\"https://translate.openfoodfacts.org/\">You can join us in this global effort: it doesn't require any technical knowledge.</a>"
msgstr "Nous voudrions dire MERCI aux formidables traducteurs qui permettent de vous présenter Open Food Facts, Open Beauty Facts et Open Pet Food Facts dans toutes ces langues! <a href=\"https://translate.openfoodfacts.org/\">Vous pouvez nous rejoindre dans cet effort mondial : il ne nécessite aucune connaissance technique.</a>"

msgctxt "translators_renewal_notice"
msgid "Please note that this table is refreshed nightly and might be out of date."
msgstr "Veuillez noter que cette table est actualisée tous les soirs et pourrait être périmée."

msgctxt "translators_column_name"
msgid "Name"
msgstr "Nom"

msgctxt "translators_column_translated_words"
msgid "Translated (Words)"
msgstr "Mots traduits"

msgctxt "translators_column_target_words"
msgid "Target Words"
msgstr "Mots cibles"

msgctxt "translators_column_approved_words"
msgid "Approved (Words)"
msgstr "Mots approuvés"

msgctxt "translators_column_votes_made"
msgid "Votes Made"
msgstr "Votes effectués"

msgctxt "minerals_p"
msgid "added minerals"
msgstr "minéraux ajoutés"

msgctxt "minerals_s"
msgid "added mineral"
msgstr "minéral ajouté"

msgctxt "vitamins_p"
msgid "added vitamins"
msgstr "vitamines ajoutées"

msgctxt "vitamins_s"
msgid "added vitamin"
msgstr "vitamine ajoutée"

msgctxt "amino_acids_p"
msgid "added amino acids"
msgstr "acides aminés ajoutés"

msgctxt "amino_acids_s"
msgid "added amino acid"
msgstr "acide aminé ajoutés"

msgctxt "nucleotides_p"
msgid "added nucleotides"
msgstr "nucléotides ajoutés"

msgctxt "nucleotides_s"
msgid "added nucleotide"
msgstr "nucléotide ajouté"

msgctxt "other_nutritional_substances_p"
msgid "other nutritional substances added"
msgstr "autres substances nutritives ajoutées"

msgctxt "other_nutritional_substances_s"
msgid "other nutritional substance added"
msgstr "autre substance nutritive ajoutée"

msgctxt "product_as_sold"
msgid "As sold"
msgstr "Tel que vendu"

msgctxt "prepared_product"
msgid "Prepared"
msgstr "Préparé"

msgctxt "unit"
msgid "Unit"
msgstr "Unité"

msgctxt "nutrition_data_exists"
msgid "Nutrition facts are specified for the product as sold."
msgstr "Les informations nutritionnelles sont mentionnées pour le produit tel que vendu."

msgctxt "nutrition_data_prepared_exists"
msgid "Nutrition facts are specified for the prepared product."
msgstr "Les informations nutritionnelles sont mentionnées pour le produit préparé."

msgctxt "nova_groups_s"
msgid "NOVA group"
msgstr "Groupe NOVA"

msgctxt "nova_groups_p"
msgid "NOVA groups"
msgstr "Groupes NOVA"

# Title for the link to the explanation of what a NOVA Group is
msgctxt "nova_groups_info"
msgid "NOVA groups for food processing"
msgstr "Classification NOVA pour la transformation des aliments"

msgctxt "footer_partners"
msgid "Partners"
msgstr "Partenaires"

# Do not translate without having the same exact string in the Tags template. Do not use spaces, special characters, only alphanumeric characters separated by hyphens
msgctxt "footer_partners_link"
msgid "/partners"
msgstr "/partenaires"

msgctxt "adults"
msgid "Adults"
msgstr "Adultes"

msgctxt "adults_age"
msgid "18 to 64"
msgstr "18 à 64"

msgctxt "adults_description"
msgid "From 18 years up to and including 64 years of age"
msgstr "De 18 ans jusqu'à 64 ans"

msgctxt "elderly"
msgid "Elderly"
msgstr "Personnes âgées"

msgctxt "elderly_age"
msgid "65+"
msgstr "65+"

msgctxt "elderly_description"
msgid "From 65 years of age and older"
msgstr "A partir de 65 ans"

msgctxt "adolescents"
msgid "Adolescents"
msgstr "Adolescents"

msgctxt "adolescents_age"
msgid "10 to 17"
msgstr "10 à 17"

msgctxt "adolescents_description"
msgid "From 10 years up to and including 17 years of age"
msgstr "De 10 ans jusqu'à 17 ans"

msgctxt "children"
msgid "Children"
msgstr "Enfants"

msgctxt "children_age"
msgid "3 to 9"
msgstr "3 à 9"

msgctxt "children_description"
msgid "From 36 months up to and including 9 years of age"
msgstr "De 36 mois jusqu'à 9 ans"

msgctxt "toddlers"
msgid "Toddlers"
msgstr "Jeunes enfants"

msgctxt "toddlers_age"
msgid "1 to 2"
msgstr "1 à 2"

msgctxt "toddlers_description"
msgid "From 12 months up to and including 35 months of age"
msgstr "De 12 mois jusqu'à 35 mois"

msgctxt "infants"
msgid "Infants"
msgstr "Nourrissons"

msgctxt "infants_age"
msgid "< 1"
msgstr "< 1"

msgctxt "infants_description"
msgid "From more than 12 weeks up to and including 11 months of age"
msgstr "De plus de 12 semaines jusqu'à 11 mois"

msgctxt "additives_efsa_evaluation"
msgid "EFSA evaluation"
msgstr "Evaluation de l'EFSA"

msgctxt "additives_efsa_evaluation_overexposure_risk_title"
msgid "Risk of overexposure"
msgstr "Risque de sur-exposition"

msgctxt "additives_efsa_evaluation_overexposure_risk_high"
msgid "The European Food Safety Authority (EFSA) has determined that some population groups have a high risk of reaching or exceeding the Acceptable Daily Intake (ADI) for <tag>."
msgstr "L'Autorité européenne de sécurité des aliments (EFSA) a déterminé que certains groupes de population ont un risque élevé d'atteindre ou de dépasser la Dose Journalière Admissible (DJA) pour <tag>."

msgctxt "additives_efsa_evaluation_overexposure_risk_moderate"
msgid "The European Food Safety Authority (EFSA) has determined that some population groups have a moderate risk of reaching or exceeding the Acceptable Daily Intake (ADI) for <tag>."
msgstr "L'Autorité européenne de sécurité des aliments (EFSA) a déterminé que certains groupes de population ont un risque modéré d'atteindre ou de dépasser la Dose Journalière Admissible (DJA) pour <tag>."

msgctxt "additives_efsa_evaluation_overexposure_risk_description"
msgid "To evaluate your exposure to the <tag> food additive, you can browse our list of products that contain it. See the list of <nb_products> products with <tag> below."
msgstr "Pour évaluer votre exposition à l'additif alimentaire <tag>, vous pouvez parcourir la liste des produits qui en contiennent. Voir la liste des <nb_products> produits avec l'additif <tag> ci-dessous."

msgctxt "additives_efsa_evaluation_overexposure_risk_products_link"
msgid "%d products with %s"
msgstr "%d produits avec %s"

msgctxt "additives_efsa_evaluation_overexposure_risk_no"
msgid "The European Food Safety Authority (EFSA) has determined that no population groups has more than 5% of members at risk of consuming more than the acceptable daily intake of <tag>."
msgstr "L'Autorité Européenne de Sécurité des Aliments (AESA/EFSA) a déterminé qu'aucun groupe de population a plus de 5% de membres à risque de consommer plus que la dose journalière admissible de <tag>."

msgctxt "additives_efsa_evaluation_overexposure_risk_icon_alt_high"
msgid "High risk of over exposure"
msgstr "Risque élevé de sur-exposition"

msgctxt "additives_efsa_evaluation_overexposure_risk_icon_alt_moderate"
msgid "Moderate risk of over exposure"
msgstr "Risque modéré de sur-exposition"

msgctxt "additives_efsa_evaluation_overexposure_risk_icon_alt_no"
msgid "No or very low risk of over exposure"
msgstr "Risque de sur-exposition très faible ou nul"

msgctxt "additives_efsa_evaluation_exposure_greater_than_adi"
msgid "Risk of reaching or exceeding the acceptable daily intake (ADI)"
msgstr "Risque d'atteindre ou de dépasser la dose journalière admissible (DJA)"

msgctxt "additives_efsa_evaluation_exposure_greater_than_noael"
msgid "Risk of reaching exceeding the maximum dose without adverse effect (No observed adverse effect level - NOAEL)"
msgstr "Risque d'atteindre ou dépasser la dose maximale sans effet indésirable (dose sans effet nocif observable - DSENO)"

msgctxt "additives_efsa_evaluation_exposure_mean_greater_than_adi"
msgid "Groups with more than 50% of members exceeding the acceptable daily intake (ADI)"
msgstr "Groupes avec plus de 50% de membres qui dépassent la dose journalière admissible (DJA)"

msgctxt "additives_efsa_evaluation_exposure_95th_greater_than_adi"
msgid "Groups with more than 5% of members exceeding the acceptable daily intake (ADI)"
msgstr "Groupes avec plus de 5% de membres qui dépassent la dose journalière admissible (DJA)"

msgctxt "additives_efsa_evaluation_exposure_mean_greater_than_noael"
msgid "Groups with more than 50% of members exceeding the maximum dose without adverse effect (No observed adverse effect level - NOAEL)"
msgstr "Groupes avec plus de 50% de membres qui dépassent la dose maximale sans effet nocif observable (DSENO)"

msgctxt "additives_efsa_evaluation_exposure_95th_greater_than_noael"
msgid "Groups with more than 5% of members exceeding the maximum dose without adverse effect (No observed adverse effect level - NOAEL)"
msgstr "Groupes avec plus de 5% de membres qui dépassent la dose maximale sans effet nocif observable (DSENO)"

msgctxt "exposure_title_95th"
msgid "Moderate risk"
msgstr "Risque modéré"

msgctxt "exposure_description_95th"
msgid "5% of people or more"
msgstr "5% des personnes ou plus"

msgctxt "exposure_title_mean"
msgid "High risk"
msgstr "Risque élevé"

msgctxt "exposure_description_mean"
msgid "50% of people or more"
msgstr "50% des personnes ou plus"

msgctxt "wikipedia"
msgid "Wikipedia"
msgstr "Wikipédia"

msgctxt "additives_classes"
msgid "Functions"
msgstr "Fonctions"

msgctxt "photos_and_data_check"
msgid "Photos and data check"
msgstr "Vérification des photos et des données"

msgctxt "photos_and_data_check_description"
msgid "Product pages can be marked as checked by experienced contributors who verify that the most recent photos are selected and cropped, and that all the product data that can be inferred from the product photos has been filled and is correct."
msgstr "Les fiches produits peuvent être marquées comme étant vérifiées par les contributeurs expérimentés qui vérifient que les photos les plus récentes sont sélectionnées et recadrées, et que les données du produit que l'on peut déduire des photos ont été remplies et sont correctes."

msgctxt "photos_and_data_checked"
msgid "Photos and data checked"
msgstr "Les photos et données ont été vérifiées."

msgctxt "i_checked_the_photos_and_data"
msgid "I checked the photos and data."
msgstr "J'ai vérifié les photos et les données."

msgctxt "i_checked_the_photos_and_data_again"
msgid "I checked the photos and data again."
msgstr "J'ai vérifié les photos et les données à nouveau."

msgctxt "last_check_dates_p"
msgid "Last check dates"
msgstr "Dates de dernière vérification"

msgctxt "last_check_dates_s"
msgid "Last check date"
msgstr "Date de dernière vérification"

msgctxt "product_last_checked"
msgid "Last check of product page on"
msgstr "Dernière vérification de la fiche produit le"

msgctxt "product_other_information"
msgid "Other information"
msgstr "Autres informations"

msgctxt "producer_version_id"
msgid "Producer version identifier"
msgstr "Identifiant de version du producteur"

msgctxt "producer_product_id"
msgid "Producer product identifier"
msgstr "Identifiant produit du producteur"

msgctxt "net_weight"
msgid "Net weight"
msgstr "Poids net"

msgctxt "drained_weight"
msgid "Drained weight"
msgstr "Poids égoutté"

msgctxt "volume"
msgid "Volume"
msgstr "Volume"

msgctxt "other_information"
msgid "Other information"
msgstr "Autres informations"

msgctxt "conservation_conditions"
msgid "Conservation conditions"
msgstr "Conditions de conservation"

msgctxt "warning"
msgid "Warning"
msgstr "Avertissement"

msgctxt "preparation"
msgid "Preparation"
msgstr "Préparation"

msgctxt "recipe_idea"
msgid "Recipe idea"
msgstr "Idée recette"

msgctxt "origin"
msgid "Origin of the product and/or its ingredients"
msgstr "Origine du produit et/ou de ses ingrédients"

msgctxt "origin_note"
msgid "Packaging mentions that indicate the manufacturing place and/or the origins of the ingredients"
msgstr "Mentions sur l'emballage indiquant le lieu de fabrication et/ou l'origine des ingrédients"

msgctxt "origin_example"
msgid "Made in France. Tomatoes from Italy. Origin of the rice: India, Thailand."
msgstr "Fabriqué en France. Tomates d'Italie. Origine du riz : Inde, Thaïlande."

msgctxt "customer_service"
msgid "Customer service"
msgstr "Service consommateur"

msgctxt "producer"
msgid "Producer"
msgstr "Producteur"

msgctxt "recycling_instructions_to_recycle"
msgid "Recycling instructions - To recycle"
msgstr "Consignes de recyclage - A recycler"

msgctxt "recycling_instructions_to_discard"
msgid "Recycling instructions - To discard"
msgstr "Consignes de recyclage - A jeter"

msgctxt "checkers_products"
msgid "Products checked by %s"
msgstr "Produits vérifiés par %s"

msgctxt "checkers_without_products"
msgid "Products not checked by %s"
msgstr "Produits qui n'ont pas été vérifiés par %s"

msgctxt "correctors_products"
msgid "Products corrected by %s"
msgstr "Produits corrigés par %s"

msgctxt "correctors_without_products"
msgid "Products not corrected by %s"
msgstr "Produits qui n'ont pas été corrigés par %s"

msgctxt "contributors_products"
msgid "Products added by %s"
msgstr "Les produits ajoutés par %s"

msgctxt "editors_products"
msgid "Products edited by %s"
msgstr "Produits modifiés par %s"

msgctxt "editors_without_products"
msgid "Products not edited by %s"
msgstr "Produits qui n'ont pas été modifiés par %s"

msgctxt "informers_products"
msgid "Products completed by %s"
msgstr "Produits complétés par %s"

msgctxt "informers_without_products"
msgid "Products not completed by %s"
msgstr "Produits qui n'ont pas été complétés par %s"

msgctxt "photographers_products"
msgid "Products photographed by %s"
msgstr "Produits photographiés par %s"

msgctxt "photographers_without_products"
msgid "Products not photographed by %s"
msgstr "Produits qui n'ont pas été photographiés par %s"

msgctxt "user_s_page"
msgid "%s's page"
msgstr "Page de %s"

msgctxt "obsolete"
msgid "Product taken off the market"
msgstr "Produit retiré du marché"

msgctxt "obsolete_since_date"
msgid "Withdrawal date"
msgstr "Date de retrait"

msgctxt "obsolete_since_date_note"
msgid "Format: YYYY-MM-DD or YYYY-MM or YYYY"
msgstr "Format: AAAA-MM-JJ ou AAAA-MM ou AAAA"

msgctxt "obsolete_since_date_example"
msgid "2019-09-30 or 2019-09 or 2019"
msgstr "2019-09-30 ou 2019-09 ou 2019"

msgctxt "obsolete_warning"
msgid "Important note: this product is no longer sold. The data is kept for reference only. This product does not appear in regular searches and is not taken into account for statistics."
msgstr "Important : ce produit n'est plus en vente. Les données sont conservées seulement pour référence. Ce produit n'apparait pas dans les résultats de recherche et n'est pas pris en compte pour les statistiques."

# This will be on a button and needs to be as short as possible
# So instead of something like "Install the mobile application"
# try to make it very short "Get the app" or "Install the app"
# Use infinitive instead of imperative
msgctxt "get_the_app"
msgid "Get the app"
msgstr "Installer l'app"

msgctxt "get_the_app_android"
msgid "Get the Android app"
msgstr "Installer l'app Android"

msgctxt "get_the_app_iphone"
msgid "Get the iPhone app"
msgstr "Installez l'app iPhone"

msgctxt "get_the_app_ipad"
msgid "Get the iPad app"
msgstr "Installez l'app iPad"

msgctxt "warning_gs1_company_prefix"
msgid "<em>Ambiguous barcode</em>: This product has a Restricted Circulation Number barcode for products within a company. This means that different producers and stores can use the same barcode for different products."
msgstr "<em>Code-barres ambigu</em> : ce produit utilise un code-barres destiné à l'usage interne d'une entreprise. Il est possible que différents producteurs ou magasins utilisent ce même code-barres pour des produits différents."

msgctxt "environment_infocard"
msgid "Environment infocard"
msgstr "Carte d'information environnementale"

msgctxt "environment_infocard_note"
msgid "HTML code for the environment infocard in the mobile application"
msgstr "Code HTML pour la carte d'information environnementale dans l'application mobile"

msgctxt "environment_impact_level"
msgid "Environment impact level"
msgstr "Niveau d'impact environnemental"

msgctxt "environment_impact_level_example"
msgid "en:low, en:medium or en:high"
msgstr "en:low, en:medium ou en:high"

msgctxt "carbon_impact_from_meat_or_fish"
msgid "Carbon impact from meat or fish"
msgstr "Impact carbone de la viande ou du poisson"

msgctxt "of_carbon_impact_from_meat_or_fish_for_whole_product"
msgid "of carbon emission from meat or fish for the whole product"
msgstr "d'émissions de carbone causées par la viande ou le poisson pour tout le produit"

msgctxt "of_sustainable_daily_emissions_of_1_person"
msgid "of sustainable daily emissions of 1 person"
msgstr "des émissions journalières soutenables pour 1 personne"

msgctxt "of_sustainable_weekly_emissions_of_1_person"
msgid "of sustainable weekly emissions of 1 person"
msgstr "des émissions hebdomadaires soutenables pour 1 personne"

msgctxt "for_one_serving"
msgid "for one serving"
msgstr "pour une portion"

msgctxt "methodology"
msgid "Methodology"
msgstr "Méthodologie"

msgctxt "carbon_footprint_note_foodges_ademe"
msgid "Carbon emissions computations rely on the CO<sub>2</sub> per kg values from the FoodGES program by <a href=\"https://www.ademe.fr\">ADEME</a>."
msgstr "Les calculs d'émissions de carbone reposent sur les valeurs de CO<sub>2</sub> par kg de la base FoodGES de l'<a href=\"https://www.ademe.fr\">ADEME</a>."

msgctxt "carbon_footprint_note_sustainable_annual_emissions"
msgid "Sustainable annual emissions: 2 tons of CO<sub>2</sub> equivalent per person to achieve the goals set in COP21."
msgstr "Émissions annuelles soutenables : 2 tonnes d'équivalent de CO<sub>2</sub> par personne pour atteindre les objectifs fixés par la COP21."

msgctxt "carbon_footprint_note_uncertainty"
msgid "Carbon footprint calculations have high uncertainty. Values should be looked at with caution and are more intended for relative comparison than as absolute values."
msgstr "Les calculs d'empreinte carbone présentent un grand degré d'incertitude. Les valeurs sont plutôt destinées à une comparaison relative et ne doivent pas être considérées comme des mesures précises et absolues."

msgctxt "error_too_many_products_to_export"
msgid "Too many products (%d products, the limit is %d) to export, please download the <a href=\"/data\">complete database export</a> instead."
msgstr "Trop de produits (%d produits, la limite est %d) à exporter, merci de télécharger <a href=\"/data\">l'export complet de la base</a> à la place."

msgctxt "translate_taxonomy_to"
msgid "Help translate the %s to %s"
msgstr "Aidez à traduire les %s en %s"

msgctxt "translate_taxonomy_description"
msgid "You can suggest translations for the entries below that have not yet been translated to your language. The blue link and the black text (both in English) show respectively the non-localized product and the original entry incl. optional synonyms separated by commas. Enter the translation in the text field, incl. optional synonyms, and then click the Save button. Thank you!"
msgstr "Vous pouvez suggérer des traductions pour les entrées ci-dessous qui n'ont pas encore été traduites dans votre langue. Le lien bleu et le texte noir (tous deux en anglais) indiquent respectivement le produit non localisé et l'entrée d'origine, y compris les synonymes facultatifs séparés par des virgules. Entrez la traduction dans le champ de texte, y compris les synonymes facultatifs, puis cliquez sur le bouton Enregistrer. Merci beaucoup!"

msgctxt "translate_taxonomy_add"
msgid "Show only entries without pending translations."
msgstr "Afficher seulement les éléments sans traductions en attente."

msgctxt "translate_taxonomy_edit"
msgid "Also show entries with pending translations from you or other users."
msgstr "Afficher également les éléments avec des traductions en attente d'autres utilisateurs ou de vous."

msgctxt "translated"
msgid "translated"
msgstr "traduit"

msgctxt "to_be_translated"
msgid "to be translated"
msgstr "à traduire"

msgctxt "current_translation"
msgid "Current translation"
msgstr "Traduction actuelle"

msgctxt "button_caption_yes"
msgid "Yes"
msgstr "Oui"

msgctxt "button_caption_no"
msgid "No"
msgstr "Non"

msgctxt "button_caption_skip"
msgid "Skip"
msgstr "Ignorer"

msgctxt "popularity_s"
msgid "popularity"
msgstr "popularité"

msgctxt "popularity_p"
msgid "popularity"
msgstr "popularité"

msgctxt "ingredients_analysis_p"
msgid "ingredients analysis"
msgstr "Analyse des ingrédients"

msgctxt "ingredients_analysis_s"
msgid "ingredients analysis"
msgstr "Analyse des ingrédients"

msgctxt "ingredients_analysis"
msgid "Ingredients analysis"
msgstr "Analyse des ingrédients"

msgctxt "ingredients_analysis_disclaimer"
msgid "The analysis is based solely on the ingredients listed and does not take into account processing methods."
msgstr "L'analyse est basée uniquement sur les ingrédients listés et ne prend pas en compte les méthodes de fabrication."

msgctxt "rev_warning"
msgid "You are viewing an old version of this product page!"
msgstr "Vous consultez une ancienne version de cette page de produit!"

msgctxt "rev_number"
msgid "Revision number: "
msgstr "Numéro de révision: "

msgctxt "rev_contributor"
msgid "Edited by: "
msgstr "Edité par: "

msgctxt "rev_previous"
msgid "Previous version"
msgstr "Version précédente"

msgctxt "rev_next"
msgid "Next version"
msgstr "Version suivante"

msgctxt "rev_latest"
msgid "Latest version"
msgstr "Dernière version"

# "product data" in this sentence means data for many products, not just one product
msgctxt "import_data_file_title"
msgid "Import a product data file"
msgstr "Importer un fichier de données de produits"

# "product data" in this sentence means data for many products, not just one product
msgctxt "import_data_file_description"
msgid "Upload a spreadsheet file (Excel file or a comma or tab separated UTF-8 encoded CSV file) with product data."
msgstr "Envoyer un fichier tableur (un fichier Excel ou un fichier CSV encodé en UTF-8 séparé par des tabulations ou des virgules) avec les données des produits."

# "product data" in this sentence means data for many products, not just one product
msgctxt "import_data_file_format"
msgid "You can upload a table with the columns Open Food Facts import format, or you can upload a table in any format and then select the columns to import."
msgstr "Vous pouvez envoyer un tableau avec des colonnes suivant le format d'import Open Food Facts ou envoyer un tableau dans n'importe quel autre format, puis sélectionner les colonnes à importer."

# "product data" in this sentence means data for many products, not just one product
msgctxt "upload_product_data_file"
msgid "Upload a file with product data"
msgstr "Envoyer un fichier avec les données des produits"

msgctxt "uploading_file"
msgid "File being uploaded."
msgstr "Fichier en cours d'envoi."

msgctxt "upload_error"
msgid "The file could not be uploaded."
msgstr "Le fichier n'a pas pu être chargé."

msgctxt "import_data_file_select_format_title"
msgid "Select and import data"
msgstr "Sélectionner et importer des données"

msgctxt "import_data_file_select_format_description"
msgid "Use the form below to indicate which columns to import and what data they contain."
msgstr "Utilisez le formulaire ci-dessous pour indiquer les colonnes à importer et les données qu’elles contiennent."

msgctxt "import_data"
msgid "Import data"
msgstr "Importer les données"

msgctxt "import_file_rows_columns"
msgid "The uploaded file contains %s rows and %s columns."
msgstr "Le fichier envoyé contient %s lignes et %s colonnes."

msgctxt "import_file_selected_columns"
msgid "%s columns out of %s have been selected and will be imported."
msgstr "%s colonnes sur %s ont été sélectionnées et seront importées."

msgctxt "fields_group_identification"
msgid "Product identification"
msgstr "Identification du produit"

msgctxt "fields_group_origins"
msgid "Origins"
msgstr "Origines"

msgctxt "fields_group_ingredients"
msgid "Ingredients"
msgstr "Ingrédients"

msgctxt "fields_group_nutrition"
msgid "Nutrition facts"
msgstr "Tableau nutritionnel"

msgctxt "fields_group_nutrition_other"
msgid "Optional nutrition facts"
msgstr "Informations nutritionnelles facultatives"

msgctxt "fields_group_other"
msgid "Other information"
msgstr "Autres informations"

msgctxt "fields_group_images"
msgid "Product photos"
msgstr "Photos des produits"

msgctxt "fields_group_packaging"
msgid "Packaging"
msgstr "Emballage"

msgctxt "image_front_url"
msgid "Link to front product photo"
msgstr "Lien vers la photo de face du produit"

msgctxt "image_ingredients_url"
msgid "Link to ingredients list photo"
msgstr "Lien vers la photo de la liste des ingrédients"

msgctxt "image_nutrition_url"
msgid "Link to nutrition facts table photo"
msgstr "Lien vers la photo du tableau nutritionnel"

msgctxt "image_other_url"
msgid "Link to other product photo"
msgstr "Lien vers une autre photo du produit"

msgctxt "labels_specific"
msgid "Specific label"
msgstr "Label spécifique"

msgctxt "categories_specific"
msgid "Specific category"
msgstr "Catégorie spécifique"

msgctxt "sources_fields_specific"
msgid "Source specific field"
msgstr "Champ spécifique à la source"

msgctxt "select_a_field"
msgid "Select a field"
msgstr "Sélectionnez un champ"

msgctxt "specify"
msgid "Specify"
msgstr "Indiquez"

msgctxt "value_unit_dropdown"
msgid "In the dropdown menu on the right, specify if the column contains:"
msgstr "Dans le menu déroulant à droite, spécifiez si la colonne contient:"

msgctxt "value_unit_dropdown_value_unit"
msgid "the value and the unit"
msgstr "la valeur et l'unité"

msgctxt "value_unit_dropdown_value_specific_unit"
msgid "the value in a specific unit"
msgstr "la valeur dans une unité spécifique"

msgctxt "value_unit_dropdown_value"
msgid "only the value, with the unit in another column"
msgstr "seule la valeur, avec l'unité dans une autre colonne"

msgctxt "value_unit_dropdown_unit"
msgid "only the unit, with the value in another column"
msgstr "seulement l'unité, avec la valeur dans une autre colonne"

# Please do not translate Y, Yes and 1
msgctxt "labels_specific_tag"
msgid "Select this option if the column indicates the presence of a specific label (e.g. Organic, Fair-Trade) when the value is either Y, Yes or 1."
msgstr "Sélectionnez cette option si la colonne indique la présence d'un label spécifique (par exemple : Biologique, Commerce équitable) lorsque la valeur est O, Oui ou 1."

msgctxt "labels_specific_tag_value"
msgid "Type the name of the label in the text field on the right."
msgstr "Saisissez le nom du label dans le champ texte à droite."

# Please do not translate Y, Yes and 1
msgctxt "categories_specific_tag"
msgid "Select this option if the column indicates the presence of a specific category (e.g. Beverages) when the value is either Y, Yes or 1."
msgstr "Sélectionnez cette option si la colonne indique la présence d’une catégorie spécifique (par exemple : Boissons) lorsque la valeur est O, Oui ou 1."

msgctxt "categories_specific_tag_value"
msgid "Type the name of the category in the text field on the right."
msgstr "Saisissez le nom de la catégorie dans le champ texte à droite."

# Please do not translate Y, Yes and 1
msgctxt "sources_fields_specific_tag"
msgid "Select this option for fields that are specific to the source, and that we want to keep as source specific fields."
msgstr "Sélectionnez cette option pour les champs spécifiques à la source et que nous voulons conserver comme champs spécifiques à la source."

msgctxt "sources_fields_specific_tag_value"
msgid "Type the name of the target field in the text field on the right, or leave blank to use the name of the source field."
msgstr "Tapez le nom du champ cible dans le champ de texte à droite, ou laissez vide pour utiliser le nom du champ source."

msgctxt "value"
msgid "Value"
msgstr "Valeur"

msgctxt "value_unit"
msgid "Value + Unit"
msgstr "Valeur + Unité"

msgctxt "value_in_l"
msgid "Value in L"
msgstr "Valeur en L"

msgctxt "value_in_dl"
msgid "Value in dl"
msgstr "Valeur en dl"

msgctxt "value_in_cl"
msgid "Value in cl"
msgstr "Valeur en cl"

msgctxt "value_in_ml"
msgid "Value in ml"
msgstr "Valeur en ml"

msgctxt "value_in_kg"
msgid "Value in kg"
msgstr "Valeur en kg"

msgctxt "value_in_g"
msgid "Value in g"
msgstr "Valeur en g"

msgctxt "value_in_mg"
msgid "Value in mg"
msgstr "Valeur en mg"

msgctxt "value_in_mcg"
msgid "Value in μg"
msgstr "Valeur en μg"

msgctxt "value_in_iu"
msgid "Value in IU"
msgstr "Valeur en UI"

msgctxt "value_in_kcal"
msgid "Value in kcal"
msgstr "Valeur en kcal"

msgctxt "value_in_kj"
msgid "Value in kJ"
msgstr "Valeur en kJ"

msgctxt "value_in_percent"
msgid "Value in %"
msgstr "Valeur en %"

msgctxt "no_owner_defined"
msgid "Please log-in to use this feature."
msgstr "Merci de vous connecter pour utiliser cette fonctionnalité."

msgctxt "organization"
msgid "Organization"
msgstr "Organisation"

msgctxt "column_in_file"
msgid "Column in file"
msgstr "Colonne dans le fichier"

msgctxt "field_on_site"
msgid "Field on %s"
msgstr "Champ sur %s"

msgctxt "producers_platform"
msgid "Platform for producers"
msgstr "Plateforme pour les producteurs"

# "product data and photos" in this sentence means data and photos for many products, not just one product
msgctxt "producers_platform_description"
msgid "The platform for producers allows manufacturers to easily manage their product photos and data on Open Food Facts."
msgstr "La plate-forme pour les producteurs permet aux fabricants de gérer facilement les photos et les données de leurs produits sur Open Food Facts."

# "product data and photos" in this sentence means data and photos for many products, not just one product
msgctxt "producers_platform_private_database"
msgid "The product data and photos you send on the platform for producers are stored in a private database. You will be able to check that all the data is correct before making it available on the public Open Food Facts database."
msgstr "Les données et photos de produits que vous envoyez sur la plate-forme pour les producteurs sont stockées dans une base de données privée. Vous pourrez vérifier que toutes les données sont correctes avant de les rendre disponibles dans la base de données publique Open Food Facts."

# "product data and photos" in this sentence means data and photos for many products, not just one product
msgctxt "producers_platform_licence"
msgid "The product data and photos will become publicly available in the Open Food Facts database, under the <a href=\"https://opendatacommons.org/licenses/odbl/1.0/\">Open Database License</a>. Individual contents of the database are available under the <a href=\"https://opendatacommons.org/licenses/dbcl/1.0/\">Database Contents License</a> and products images are available under the <a href=\"https://creativecommons.org/licenses/by-sa/3.0/deed.en\">Creative Commons Attribution ShareAlike licence</a>."
msgstr "Les données et photos du produit seront publiquement disponibles dans la base de données Open Food Facts, disponible sous <a href=\"https://opendatacommons.org/licenses/odbl/1.0/\">licence \"Open Database (Odbl)</a>. Les contenus individuels de la base de données sous disponibles sous licence <a href=\"https://opendatacommons.org/licenses/dbcl/1.0/\">Database Contents (DbCL)</a>. Les images des produits sont disponibles sous licence <a href=\"https://creativecommons.org/licenses/by-sa/3.0/deed.en\">Creative Commons Attribution ShareAlike - Cc By-Sa</a>."

# "product data" in this sentence means data for many products, not just one product
msgctxt "import_product_data"
msgid "Import product data"
msgstr "Importer des données de produits"

# "product photos" in this sentence means data for many products, not just one product
msgctxt "import_product_photos"
msgid "Import product photos"
msgstr "Importer des photos de produits"

# "product data and photos" in this sentence means data and photos for many products, not just one product
msgctxt "export_product_data_photos"
msgid "Export product data and photos to the public database"
msgstr "Exporter les données et les photos des produits vers la base de données publique"

msgctxt "export_product_data_photos_please_check"
msgid "Please check that the data on the platform for producers is correct before exporting it to the public database."
msgstr "Merci de vérifier que les données sur la plate-forme pour les producteurs sont correctes avant de les exporter vers la base de données publique."

msgctxt "export_photos"
msgid "Export photos to the public database"
msgstr "Exporter des photos vers la base de données publique"

msgctxt "replace_selected_photos"
msgid "Replace existing selected photos"
msgstr "Remplace les photos existantes sélectionnées"

msgctxt "cancel"
msgid "Cancel"
msgstr "Annuler"

msgctxt "collapsed_changes"
msgid "Collapsed changes"
msgstr "Modifications masquées"

msgctxt "data_quality_p"
msgid "data quality"
msgstr "qualité des données"

msgctxt "data_quality_s"
msgid "data quality"
msgstr "qualité des données"

msgctxt "data_quality"
msgid "data quality"
msgstr "qualité des données"

msgctxt "data_quality_bugs_p"
msgid "data quality bugs"
msgstr "bugs de qualité des données"

msgctxt "data_quality_bugs_s"
msgid "data quality bug"
msgstr "bug de qualité des données"

msgctxt "data_quality_bugs"
msgid "data quality bugs"
msgstr "bugs de qualité des données"

msgctxt "data_quality_info_p"
msgid "data quality info"
msgstr "informations sur la qualité des données"

msgctxt "data_quality_info_s"
msgid "data quality info"
msgstr "informations sur la qualité des données"

msgctxt "data_quality_info"
msgid "data quality info"
msgstr "informations sur la qualité des données"

msgctxt "data_quality_warnings_p"
msgid "data quality warnings"
msgstr "avertissements sur la qualité des données"

msgctxt "data_quality_warnings_s"
msgid "data quality warning"
msgstr "avertissement sur la qualité des données"

msgctxt "data_quality_warnings"
msgid "data quality warnings"
msgstr "avertissements sur la qualité des données"

msgctxt "data_quality_errors_p"
msgid "data quality errors"
msgstr "erreurs sur la qualité des données"

msgctxt "data_quality_errors_s"
msgid "data quality error"
msgstr "erreur sur la qualité des données"

msgctxt "data_quality_errors"
msgid "data quality errors"
msgstr "erreurs sur la qualité des données"

msgctxt "data_quality_warnings_producers_p"
msgid "data quality warnings"
msgstr "avertissements sur la qualité des données"

msgctxt "data_quality_warnings_producers_s"
msgid "data quality warning"
msgstr "avertissement sur la qualité des données"

msgctxt "data_quality_warnings_producers"
msgid "data quality warnings"
msgstr "avertissements sur la qualité des données"

msgctxt "data_quality_errors_producers_p"
msgid "data quality errors"
msgstr "erreurs sur la qualité des données"

msgctxt "data_quality_errors_producers_s"
msgid "data quality error"
msgstr "erreur sur la qualité des données"

msgctxt "data_quality_errors_producers"
msgid "data quality errors"
msgstr "erreurs sur la qualité des données"

# abbreviation for Minimum
msgctxt "min"
msgid "Min"
msgstr "Min"

# abbreviation for Maximum
msgctxt "max"
msgid "Max"
msgstr "Max"

msgctxt "improvements_p"
msgid "possible improvements"
msgstr "améliorations possibles"

msgctxt "improvements_s"
msgid "possible improvement"
msgstr "amélioration possible"

msgctxt "improvements"
msgid "possible improvements"
msgstr "améliorations possibles"

# Do not translate
msgctxt "import_products_link"
msgid "/import-products"
msgstr "/import-products"

msgctxt "add_or_update_products"
msgid "Add or update products"
msgstr "Ajouter ou mettre à jour des produits"

# Formal you
msgctxt "your_products"
msgid "Your products"
msgstr "Vos produits"

# Do not translate the e-mail address
msgctxt "account_without_org"
msgid "Your account is not associated with a company yet. Please e-mail <a href=\"mailto:producers@openfoodfacts.org\">producers@openfoodfacts.org</a> to activate the free access to the platform for producers."
msgstr "Votre compte n'est associé à aucune entreprise. Vous pouvez envoyer un e-mail à <a href=\"mailto:producteurs@openfoodfacts.org\">producteurs@openfoodfacts.org</a> pour activer l'accès gratuit à la plateforme pour les producteurs."

msgctxt "import_products"
msgid "Import products"
msgstr "Importer des produits"

msgctxt "empty_column"
msgid "Empty column"
msgstr "Colonne vide"

msgctxt "empty_column_description"
msgid "The file does not contain any value in this column."
msgstr "Le fichier ne contient aucune valeur dans cette colonne."

msgctxt "import_file_status_title"
msgid "Data import in progress"
msgstr "Import des données en cours"

# "product data" means data for many products
msgctxt "import_file_status_description"
msgid "The product data has been received and is going to be imported on the platform for producers."
msgstr "Les données des produits ont été reçues et seront importées sur la plate-forme pour les producteurs."

msgctxt "import_file_status"
msgid "Status"
msgstr "État "

msgctxt "job_status_inactive"
msgid "Scheduled"
msgstr "Planifié"

msgctxt "job_status_active"
msgid "In progress"
msgstr "En cours"

msgctxt "job_status_finished"
msgid "Finished"
msgstr "Terminé"

msgctxt "job_status_failed"
msgid "Failed"
msgstr "Echoué"

msgctxt "import_file_result"
msgid "Import result"
msgstr "Résultats de l'import"

msgctxt "products_modified"
msgid "Products modified"
msgstr "Produits modifiés"

msgctxt "import_file_result_no_change"
msgid "There were no product added or modified. The data has probably been already imported previously."
msgstr "Aucun produit n'a été ajouté ou modifié. Les données ont probablement déjà été importées précédemment."

msgctxt "import_file_result_products"
msgid "List of products added or modified"
msgstr "Liste des produits ajoutés ou modifiés"

msgctxt "imports_p"
msgid "imports"
msgstr "imports"

msgctxt "imports_s"
msgid "import"
msgstr "import"

msgctxt "imports"
msgid "imports"
msgstr "imports"

msgctxt "number_of_products_with_data_quality_errors_producers"
msgid "Number of products with data quality errors"
msgstr "Nombre de produits avec des erreurs de qualité des données"

msgctxt "number_of_products_with_data_quality_warnings_producers"
msgid "Number of products with data quality warnings"
msgstr "Nombre de produits avec des avertissements de qualité des données"

msgctxt "number_of_products_with_improvements"
msgid "Number of products with improvement opportunities"
msgstr "Nombre de produits avec des opportunités d'amélioration"

msgctxt "improvements_facet_description_1"
msgid "This table lists possible opportunities to improve the nutritional quality, the Nutri-Score and the composition of food products."
msgstr "Ce tableau répertorie les possibilités d'amélioration de la qualité nutritionnelle, du score Nutri-Score et de la composition des produits alimentaires."

msgctxt "improvements_facet_description_2"
msgid "In order to get relevant results, please make sure the product data is complete (nutrition facts with values for fiber and fruits and vegetables to compute the Nutri-Score, and a precise category to compare each product to similar products)."
msgstr "Pour obtenir des résultats pertinents, assurez-vous que les données produit sont exhaustives (informations nutritionnelles comportant les valeurs des fibres, fruits et légumes pour calculer le Nutri-Score, et une catégorie précise pour comparer chaque produit à des produits similaires)."

# "product photos" in this sentence means photos for many products, not just one product
msgctxt "import_photos_title"
msgid "Import product photos"
msgstr "Importer des photos de produits"

msgctxt "import_photos_description"
msgid "You can use the form below to easily upload photos (front of product, ingredients list and nutrition facts table) for many products."
msgstr "Vous pouvez utiliser le formulaire ci-dessous pour facilement télécharger des photos (Produit de face, listes des ingrédients et le tableau de valeur nutritionnelle ) de nombreux produits."

msgctxt "import_photos_format_1"
msgid "Each filename needs to contains the barcode of the product."
msgstr "Chaque nom de fichier doit contenir le code-barres du produit."

msgctxt "import_photos_format_2"
msgid "And you can also specify the type of the photo in the filename:"
msgstr "Vous pouvez aussi spécifier le type de la photo dans le nom du fichier :"

# Do not translate the file name
msgctxt "import_photos_format_barcode"
msgid "3001234567890.jpg: front of the product in the current language."
msgstr "3001234567890.jpg : devant du produit dans la langue actuelle."

# Do not translate the file name
msgctxt "import_photos_format_front"
msgid "3001234567890.front_nl.jpg: front of the product in Dutch."
msgstr "3001234567890.front_nl.jpg : devant du produit en néerlandais."

# Do not translate the file name
msgctxt "import_photos_format_ingredients"
msgid "3001234567890.ingredients_fr.jpg: ingredients list in French."
msgstr "3001234567890.ingredients_fr.jpg: Liste d'ingrédients en Français."

# Do not translate the file name
msgctxt "import_photos_format_nutrition"
msgid "3001234567890.nutrition_es.jpg: nutrition table in Spanish."
msgstr "3001234567890.nutrition_es.jpg : Tableau nutritionnel en Espagnol."

msgctxt "add_photos"
msgid "Add photos..."
msgstr "Ajouter des photos..."

msgctxt "start_upload"
msgid "Start upload"
msgstr "Commencer l'envoi"

msgctxt "start"
msgid "Start"
msgstr "Commencer"

msgctxt "close"
msgid "Close"
msgstr "Fermer"

msgctxt "cancel_upload"
msgid "Cancel upload"
msgstr "Annuler l'envoi"

msgctxt "info"
msgid "Info"
msgstr "Informations"

msgctxt "file_received"
msgid "File received"
msgstr "Fichier reçu"

msgctxt "nutriscore_calculation_details"
msgid "Details of the calculation of the Nutri-Score"
msgstr "Détail du calcul du Nutri-Score"

msgctxt "nutriscore_is_beverage"
msgid "This product is considered a beverage for the calculation of the Nutri-Score."
msgstr "Ce produit est considéré comme une boisson pour le calcul du Nutri-Score."

msgctxt "nutriscore_is_not_beverage"
msgid "This product is not considered a beverage for the calculation of the Nutri-Score."
msgstr "Ce produit n'est pas considéré comme une boisson pour le calcul du Nutri-Score."

msgctxt "nutriscore_positive_points"
msgid "Positive points"
msgstr "Points positifs"

msgctxt "nutriscore_negative_points"
msgid "Negative points"
msgstr "Points négatifs"

msgctxt "nutriscore_proteins_negative_points_less_than_11"
msgid "The points for proteins are counted because the negative points are less than 11."
msgstr "Les points pour les protéines sont comptés car les points négatifs sont inférieurs à 11."

msgctxt "nutriscore_proteins_negative_points_greater_or_equal_to_11"
msgid "The points for proteins are not counted because the negative points are greater or equal to 11."
msgstr "Les points pour les protéines ne sont pas comptés car les points négatifs sont supérieurs ou égaux à 11."

msgctxt "nutriscore_proteins_maximum_fruits_points"
msgid "The points for proteins are counted because the points for the fruits, vegetables, nuts and colza/walnut/olive oils are at the maximum."
msgstr "Les points pour les protéines sont comptés car les points pour les fruits, les légumes, les noix et les huiles de colza, de noix et d'olive sont au maximum."

msgctxt "nutriscore_proteins_is_cheese"
msgid "The points for proteins are counted because the product is in the cheeses category."
msgstr "Les points pour les protéines sont comptés car le produit appartient à la catégorie des fromages."

msgctxt "nutriscore_proteins_is_added_fat"
msgid "The product is in the fats category, the points for saturated fat are replaced by the points for the saturated fat / fat ratio."
msgstr "Le produit est dans la catégorie des matières grasses, les points pour les acides gras saturés sont remplacés par les points pour le rapport entre les acides gras saturés et les matières grasses."

msgctxt "nutriscore_points_for_energy"
msgid "Energy"
msgstr "Énergie"

msgctxt "nutriscore_points_for_sugars"
msgid "Sugars"
msgstr "Sucres"

msgctxt "nutriscore_points_for_saturated_fat"
msgid "Saturated fat"
msgstr "Acides gras saturés"

msgctxt "nutriscore_points_for_saturated_fat_ratio"
msgid "Saturated fat / fat ratio"
msgstr "Ratio acides gras saturés / matières grasses"

msgctxt "nutriscore_points_for_sodium"
msgid "Sodium"
msgstr "Sodium"

msgctxt "nutriscore_points_for_fruits_vegetables_nuts_colza_walnut_olive_oils"
msgid "Fruits, vegetables, nuts, and colza/walnut/olive oils"
msgstr "Fruits, légumes, noix et huiles de colza / noix / olive"

msgctxt "nutriscore_points_for_fiber"
msgid "Fiber"
msgstr "Fibre"

msgctxt "nutriscore_points_for_proteins"
msgid "Proteins"
msgstr "Protéines"

msgctxt "nutriscore_source_value"
msgid "value"
msgstr "valeur"

msgctxt "nutriscore_rounded_value"
msgid "rounded value"
msgstr "valeur arrondie"

msgctxt "nutriscore_score"
msgid "Nutritional score"
msgstr "Score nutritionnel"

# Do not translate
msgctxt "nutriscore_grade"
msgid "Nutri-Score"
msgstr "Nutri-Score"

# This is not the Nutri-Score grade with letters, but the Nutri-Score number score used to compute the grade. Translate score but not Nutri-Score.
msgctxt "nutriscore_score_producer"
msgid "Nutri-Score score"
msgstr "Score Nutri-Score"

# Do not translate
msgctxt "nutriscore_grade_producer"
msgid "Nutri-Score"
msgstr "Nutri-Score"

# free as in not costing something
msgctxt "donate_free_and_independent"
msgid "Open Food Facts is 100% free and independent."
msgstr "Open Food Facts est 100% gratuit et indépendant."

# leave empty link
msgctxt "donate_help_and_donations"
msgid "<a href=\"\">We need your help and donations</a> to continue and to grow the project."
msgstr "<a href=\"\">Nous avons besoin de votre aide et de vos dons</a> pour continuer et développer le projet."

msgctxt "thank_you"
msgid "Thank you!"
msgstr "Merci !"

msgctxt "thank_you_very_much"
msgid "Thank you very much!"
msgstr "Merci beaucoup !"

msgctxt "value_for_the_product"
msgid "Value for the product"
msgstr "Valeur pour le produit"

# Do not translate %s, it will be replaced by the category name
msgctxt "value_for_the_category"
msgid "Mean value for the %s category"
msgstr "Valeur moyenne pour la catégorie %s"

# Keep the %s
msgctxt "better_nutriscore"
msgid "The Nutri-Score can be changed from %s to %s by changing the %s value from %s to %s (%s percent difference)."
msgstr "Le Nutri-Score peut passer de %s à %s en changeant la valeur %s de %s à %s (différence de %s pour cent)."

msgctxt "export_products_to_public_database_email"
msgid "The platform for producers is still under development and we make manual checks before importing products to the public database. Please e-mail us at <a href=\"mailto:producers@openfoodfacts.org\">producers@openfoodfacts.org</a> to update the public database."
msgstr "La plateforme dédiée aux producteurs est toujours en développement. Nous effectuons des vérifications manuelles avant d'importer les produits dans la base de données publique. Merci de nous contacter à <a href=\"mailto:producteurs@openfoodfacts.org\">producteurs@openfoodfacts.org</a> pour mettre à jour la base de données publique."

msgctxt "crm_user_id"
msgid "Id of corresponding contact in CRM"
msgstr "Identifiant du contact correspondant dans CRM"

msgctxt "crm_org_id"
msgid "Id of corresponding organization in CRM"
msgstr "Identifiant du contact correspondant dans CRM"

msgctxt "user_groups"
msgid "Groups"
msgstr "Groupes"

msgctxt "user_group_producer"
msgid "Producer"
msgstr "Producteur"

msgctxt "user_group_producer_description"
msgid "Must be checked only for accounts of producers who edit their own products. Product ownership will be attributed to producers when they add or edit a product."
msgstr "Ne doit être coché que les comptes des producteurs ajoutant leurs propres produits. La propriété des produits sera attribuée aux producteurs lorsqu'ils ajouteront ou modifieront un produit."

msgctxt "user_group_database"
msgid "Database"
msgstr "Base de données"

msgctxt "user_group_database_description"
msgid "For external sources of data. Product ownership of imported products will not change."
msgstr "Pour les sources de données externes. Les produits importés ne changeront pas de propriétaire."

msgctxt "user_group_app"
msgid "App"
msgstr "Appli"

msgctxt "user_group_app_description"
msgid "For applications."
msgstr "Pour les applications."

msgctxt "user_group_bot"
msgid "Bot"
msgstr "Robot"

msgctxt "user_group_bot_description"
msgid "For robots, scripts etc."
msgstr "Pour les robots, scripts, etc."

msgctxt "user_group_moderator"
msgid "Moderator"
msgstr "Modérateur"

msgctxt "user_group_moderator_description"
msgid "Moderators have access to special features to edit and review products."
msgstr "Les modérateurs ont accès à des fonctionnalités spéciales permettant de modifier et vérifier les produits."

msgctxt "user_group_pro_moderator"
msgid "Moderator for the producers platform"
msgstr "Modérateur de la plateforme des producteurs"

msgctxt "user_group_pro_moderator_description"
msgid "Moderators of the producers platform can view and edit the private products of all users and organizations on the producers platform."
msgstr "Les modérateurs de la plateforme des producteurs peuvent consulter et éditer les produits privés de tous les utilisateurs et organisations de la plateforme des producteurs."

msgctxt "donation_banner_hide"
msgid "I have already donated or I'm not interested. Hide the banner."
msgstr "J'ai déjà fait un don ou je ne suis pas intéressé. Cacher la bannière."

msgctxt "donation_banner_independant"
msgid "An independant and citizen-led project for food transparency?"
msgstr "Un projet citoyen indépendant pour la transparence alimentaire ?"

msgctxt "donation_banner_public_health"
msgid "Food product data for research that improves public health?"
msgstr "Des données sur les produits alimentaires pour améliorer la santé publique ?"

msgctxt "donation_banner_choices"
msgid "Easier and better food choices according to your own criteria?"
msgstr "Des choix alimentaires plus simples, selon vos propres critères ?"

msgctxt "donation_banner_cta"
msgid "We need your support!"
msgstr "Nous avons besoin de votre soutien !"

msgctxt "donation_banner_cta_button"
msgid "Please Donate"
msgstr "Faites un Don"

msgctxt "producers_platform_moderation_title"
msgid "Producers platform moderation"
msgstr "Plateforme de modération des producteurs"

# variable names between { } must not be translated
msgctxt "f_pro_moderator_owner_set"
msgid "You are currently viewing products from {organization}."
msgstr "Vous visualisez actuellement des produits de {organization}."

msgctxt "pro_moderator_owner_not_set"
msgid "You are currently viewing your own products."
msgstr "Vous visualisez actuellement vos propres produits."

msgctxt "pro_moderator_edit_owner_description"
msgid "To see products from a specific user or organization, enter its id below. Leave field empty to unset."
msgstr "Pour voir les produits d'un utilisateur ou d'une organisation spécifique, entrez son identifiant ci-dessous. Laissez le champ vide pour ne pas le définir."

# Action verb "Change" to put on a form button
msgctxt "pro_moderator_edit_owner"
msgid "Switch to another organization"
msgstr "Basculer vers une autre organisation"

msgctxt "pro_moderator_edit_owner_placeholder"
msgid "user-abc or org-xyz"
msgstr "user-abc ou org-xyz"

# keep %s, it is a variable for the name of the user
msgctxt "error_user_does_not_exist"
msgid "User %s does not exist"
msgstr "L'utilisateur %s n'existe pas"

msgctxt "error_malformed_owner"
msgid "The id must be of the form user-abc or org-xyz"
msgstr "L'id doit être de la forme user-abc ou org-xyz"

msgctxt "import_products_categories_from_public_database"
msgid "Import product categories from the public database"
msgstr "Importer des catégories de produits depuis la base de données publique"

msgctxt "import_products_categories_from_public_database_description"
msgid "Add categories from the public database to the products on the platform for producers."
msgstr "Ajouter des catégories à partir de la base de données publique aux produits présents sur la plate-forme pour les producteurs."

msgctxt "import_products_categories"
msgid "Import the categories"
msgstr "Importer des catégories"

msgctxt "nutri_score_score_from_producer"
msgid "Nutri-Score score from producer"
msgstr "Score Nutri-Score du producteur"

msgctxt "nutri_score_score_calculated"
msgid "Calculated Nutri-Score score"
msgstr "Score Nutri-Score calculé"

msgctxt "nutri_score_grade_from_producer"
msgid "Nutri-Score grade from producer"
msgstr "Note Nutri-Score du producteur"

msgctxt "nutri_score_grade_calculated"
msgid "Calculated Nutri-Score grade"
msgstr "Note Nutri-Score calculée"

msgctxt "scanned_code"
msgid "Scanned code"
msgstr "Code scanné"

msgctxt "code_from_filename"
msgid "Code from file name"
msgstr "Code à partir du nom du fichier"

msgctxt "using_previous_code"
msgid "Using previous code"
msgstr "Utilisation du code précédent"

msgctxt "add_field_values"
msgid "You can specify field values that will be added to all products for which you will send images."
msgstr "Vous pouvez définir des valeurs qui seront ajoutées à tous les produits pour lesquels vous enverrez des photos."

msgctxt "add_tag_field"
msgid "Add a field"
msgstr "Ajouter un champ"

msgctxt "remove_products"
msgid "Remove all the products"
msgstr "Supprimer l'intégralité des produits"

msgctxt "remove_user"
msgid "Remove user"
msgstr "Supprimer l'utilisateur"

msgctxt "remove_products_from_producers_platform"
msgid "Remove all your products from the platform for producers"
msgstr "Retirez tous vos produits de la plateforme pour les producteurs"

msgctxt "remove_products_from_producers_platform_description"
msgid "You can remove all your products from the platform for producers, for instance to start with a clean slate if there were some issues with an import. This will not affect your products in the public database."
msgstr "Vous pouvez supprimer tous vos produits de la plateforme pour les producteurs, par exemple pour repartir d'une page propre s'il y a eu des problèmes avec un import. Cela n'affectera pas vos produits dans la base de données publique."

msgctxt "this_action_cannot_be_undone"
msgid "Please note that this action cannot be undone."
msgstr "Veuillez noter que cette action ne peut pas être annulée."

msgctxt "remove_products_confirm"
msgid "Warning: this action cannot be undone. Are you sure that you want to remove all your products from the platform for producers?"
msgstr "Attention: cette action ne peut pas être annulée. Êtes-vous sûr de vouloir supprimer tous vos produits de la plateforme pour les producteurs?"

msgctxt "function_not_available"
msgid "This function is not available."
msgstr "Cette action n'est pas disponible."

msgctxt "remove_products_done"
msgid "Your products have been removed from the platform for producers."
msgstr "Vos produits ont été supprimés de la plateforme pour les producteurs."

msgctxt "ingredients_analysis_details"
msgid "Details of the analysis of the ingredients"
msgstr "Détail de l'analyse des ingrédients"

msgctxt "some_unknown_ingredients"
msgid "Some ingredients could not be recognized."
msgstr "Certains ingrédients n'ont pas été identifiés."

# variable names between { } must not be translated
msgctxt "f_move_data_and_photos_to_main_language"
msgid "Move all data and selected photos in {language} to the main language of the product: {main_language}"
msgstr "Déplacez toutes les données et les photos sélectionnées en {language} vers la langue principale du produit : {main_language}"

msgctxt "move_data_and_photos_to_main_language_replace"
msgid "Replace existing values and selected photos"
msgstr "Remplacer les valeurs existantes et les photos sélectionnées"

msgctxt "move_data_and_photos_to_main_language_ignore"
msgid "Keep existing values and selected photos"
msgstr "Conserver les valeurs existantes et les photos sélectionnées"

msgctxt "done_status"
msgid "Done"
msgstr "Fait"

msgctxt "to_do_status"
msgid "To do"
msgstr "À faire"

msgctxt "teams"
msgid "Teams"
msgstr "Équipes"

msgctxt "optional"
msgid "optional"
msgstr "optionnel"

msgctxt "teams_p"
msgid "teams"
msgstr "équipes"

msgctxt "teams_s"
msgid "team"
msgstr "équipe"

msgctxt "teams_description"
msgid "You can join 1 to 3 teams. Products you add or edit will be credited to you and to your teams. Teams can be changed at any time."
msgstr "Vous pouvez rejoindre 1 à 3 équipes. Les produits que vous ajouterez ou modifierez vous seront attribués à vous ainsi qu'à votre équipe. Vous pouvez changer d'équipe quand vous voulez."

msgctxt "teams_names_warning"
msgid "Team names are public. Do not create teams with names containing personal data (e.g. family names), trademarks (unless you own them), or anything offensive."
msgstr "Les noms d'équipe sont publics. Ne créez pas de noms d'équipe contenant des données personnelles (par ex. noms de famille), des marques déposées (à moins que vous ne les possédiez), ou quoi que ce soit d'offensant."

# keep %s, it can be a number "Team 1" or a name "Team XYZ"
msgctxt "team_s"
msgid "Team %s"
msgstr "Équipe %s"

msgctxt "contributor_settings"
msgid "Contributor"
msgstr "Contributeur"

msgctxt "contributor_settings_description"
msgid "Those settings allow you to personalize some aspects of the website"
msgstr "Ces paramètres vous permettent de personnaliser certains aspects du site web"

msgctxt "display_barcode_in_search"
msgid "Display barcode in search results"
msgstr "Afficher le code-barres dans les résultats de recherche"

msgctxt "edit_link_in_search"
msgid "Add an edit link in search results"
msgstr "Ajouter un lien de modification dans les résultats de recherche"

msgctxt "ciqual_food_name"
msgid "CIQUAL food name"
msgstr "Nom de l'aliment CIQUAL"

msgctxt "ciqual_food_name_s"
msgid "CIQUAL food name"
msgstr "Nom de l'aliment CIQUAL"

msgctxt "ciqual_food_name_p"
msgid "CIQUAL food names"
msgstr "Noms d'aliments CIQUAL"

msgctxt "we_need_your_help"
msgid "We need your help!"
msgstr "Nous avons besoin de votre aide !"

msgctxt "you_can_help_improve_ingredients_analysis"
msgid "You can help us recognize more ingredients and better analyze the list of ingredients for this product and others by:"
msgstr "Vous pouvez nous aider à reconnaître d'autres ingrédients et à mieux analyser la liste des ingrédients pour ce produit et d'autres en :"

msgctxt "help_improve_ingredients_analysis_1"
msgid "Edit this product page to correct spelling mistakes in the ingredients list, and/or to remove ingredients in other languages and sentences that are not related to the ingredients."
msgstr "Modifiez la page de ce produit pour corriger les fautes d'orthographe dans la liste des ingrédients, pour supprimer des ingrédients dans d'autres langues ou pour supprimer des phrases qui ne correspondent pas aux ingrédients."

msgctxt "help_improve_ingredients_analysis_2"
msgid "Add new entries, synonyms or translations to our multilingual lists of ingredients, ingredient processing methods, and labels."
msgstr "Ajoutez de nouvelles entrées, synonymes ou traductions à nos listes multilingues d'ingrédients, de méthodes de traitement des ingrédients, et de labels."

# Do not translate #ingredients
msgctxt "help_improve_ingredients_analysis_instructions"
msgid "Join the #ingredients channel on <a href=\"https://slack.openfoodfacts.org\">our Slack discussion space</a> and/or learn about <a href=\"https://wiki.openfoodfacts.org/Ingredients_Extraction_and_Analysis\">ingredients analysis on our wiki</a>, if you would like to help. Thank you!"
msgstr "Rejoignez le canal #ingredients dans <a href=\"https://slack.openfoodfacts.org\">notre espace de discussion Slack</a> et apprenez-en plus sur <a href=\"https://wiki.openfoodfacts.org/Ingredients_Extraction_and_Analysis\">l'analyse des ingrédients sur notre wiki</a>, si vous désirez nous aider. Merci !"

msgctxt "footer_producers_link"
msgid "https://world.pro.openfoodfacts.org/"
msgstr "https://fr.pro.openfoodfacts.org/"

msgctxt "footer_producers"
msgid "Producers"
msgstr "Producteurs"

# %s will be replaced by the language name
msgctxt "add_ingredients_in_language"
msgid "If this product has an ingredients list in %s, please add it."
msgstr "Si ce produit a une liste d'ingrédients en %s, merci de l'ajouter."

msgctxt "missing_barcode"
msgid "Missing barcode"
msgstr "Code-barres manquant"

msgctxt "invalid_barcode"
msgid "Invalid barcode"
msgstr "Code-barres invalide"

# Either 'ltr' for left to right languages like English or 'rtl' for right to left languages like Arabic
msgctxt "text_direction"
msgid "ltr"
msgstr "ltr"

msgctxt "separate_values_with_commas"
msgid "Separate multiple values with commas."
msgstr "En cas de valeurs multiples, séparez-les avec des virgules."

msgctxt "lc_note"
msgid "If the product's packaging is in multiple languages, indicate the most visible language on the product."
msgstr "Si l'emballage du produit est en plusieurs langues, indiquez la langue la plus facilement visible sur le produit."

msgctxt "obsolete_import_note"
msgid "Enter Yes, Y or 1 if the product is no longer available in stores."
msgstr "Entrez Oui, O ou 1 si le produit n'est plus disponible en magasin."

msgctxt "specify_value_and_unit_or_use_default_unit"
msgid "Specify both the value and unit, or use the default unit: %s"
msgstr "Spécifiez la valeur et l'unité, ou utilisez l'unité par défaut : %s"

msgctxt "specify_value_and_unit"
msgid "Specify both the value and unit."
msgstr "Spécifiez la valeur et l'unité."

msgctxt "download_sample_import_file"
msgid "Download an XLSX template file for Excel or LibreOffice with the fields that can be imported."
msgstr "Téléchargez un modèle .XLSX pour Excel ou LibreOffice avec les champs pouvant être importés."

msgctxt "code_import_note"
msgid "Barcode as it appears on the product."
msgstr "Le code-barres tel qu'il apparaît sur le produit."

msgctxt "producer_product_id_import_note"
msgid "Internal code used by the producer to identify the product, different from the product's barcode."
msgstr "Code interne utilisé par le producteur pour identifier le produit, différent du code-barres."

msgctxt "producer_version_id_import_note"
msgid "Internal code used by the producer to identify a specific version of a product when it changes."
msgstr "Code interne utilisé par le producteur pour identifier une version spécifique d'un produit lorsqu'il évolue."

msgctxt "categories_import_note"
msgid "Providing a category is very important to make the product easy to search for, and to compute the Nutri-Score"
msgstr "Il est très important d'indiquer la catégorie du produit pour qu'il puisse être facilement trouvable sur la plateforme, et pour que nous puissions calculer le Nutri-Score"

msgctxt "labels_import_note"
msgid "Some labels such as the organic label are used to filter and/or rank search results, so it is strongly recommended to specify them."
msgstr "Certaines étiquettes comme le label bio sont utilisées pour filtrer ou ordonner les résultats, c'est pourquoi il est fortement recommandé de les indiquer."

msgctxt "origins_import_note"
msgid "This field must contain only a comma separated list of countries of origin of the ingredients"
msgstr "Ce champ ne doit contenir que la liste de pays d'origine des ingrédients, séparés par des virgules"

msgctxt "origin_import_note"
msgid "Text or sentences that indicate the origin of the product and/or its ingredients."
msgstr "Texte ou phrases indiquant l'origine du produit et / ou de ses ingrédients."

msgctxt "nutriscore_grade_producer_note"
msgid "Nutri-Score grade from A to E displayed on the product label"
msgstr "Note Nutri-Score de A à E affichée sur l'étiquette du produit"

msgctxt "nutriscore_grade_producer_import_note"
msgid "Open Food Facts computes the Nutri-Score grade based on the information provided (nutrition facts and category). If the grade we compute is different from the grade you provide, you will get a private notification on the producers platform so that the difference can be resolved."
msgstr "Open Food Facts calcule le Nutri-Score selon les informations fournies (catégorie et informations nutritionnelles). Si la note que nous calculons est différent de la note que vous fournissez, vous recevrez une notification privée sur votre plateforme producteur afin que nous puissions résoudre cette disparité."

msgctxt "nutriscore_score_producer_note"
msgid "Nutri-Score score (numeric value from which the A to E grade is derived)"
msgstr "Score Nutri-Score (valeur numérique à partir de laquelle la note de A à E est attribuée)"

msgctxt "nutriscore_score_producer_import_note"
msgid "Open Food Facts computes the Nutri-Score score based on the information provided (nutrition facts and category). If the score we compute is different from the score you provide, you will get a private notification on the producers platform so that the difference can be resolved."
msgstr "Open Food Facts calcule le Nutri-Score selon les informations fournies (catégorie et informations nutritionnelles). Si le score que nous calculons est différent du score que vous fournissez, vous recevrez une notification privée sur votre plateforme producteur afin que nous puissions résoudre cette disparité."

msgctxt "mandatory_field"
msgid "Mandatory field"
msgstr "Champ obligatoire"

msgctxt "mandatory_field_note"
msgid "All products should have this information."
msgstr "Tous les produits devraient fournir cette information."

msgctxt "recommended_field"
msgid "Recommended field"
msgstr "Champs recommandés"

msgctxt "recommended_field_note"
msgid "If this information exists and is relevant for the product, it is recommended to provide it to make the product easier to search for and the product data more useful."
msgstr "Si cette information existe et qu'elle est pertinente vis-à-vis de ce produit, il est recommandé de la fournir. Ainsi, il sera plus facile de retrouver ce produit et les données produits seront plus utiles."

msgctxt "optional_field"
msgid "Optional field"
msgstr "Champ facultatif"

msgctxt "optional_field_note"
msgid "If available, this information will be displayed on the product page."
msgstr "Si disponible, cette information sera affichée sur la page produit."

# product photos here means photos of multiple products
msgctxt "images_can_be_provided_separately"
msgid "Product photos can also be provided separately through the Import product photos function of the platform for producers."
msgstr "Les photos du produits peuvent aussi être fournies séparément, via la fonction \"Importer des photos de produits\" depuis votre plateforme producteur."

# This is linked to a unit test
msgctxt "attribute_group_labels_name"
msgid "Labels"
msgstr "Labels"

msgctxt "attribute_labels_organic_name"
msgid "Organic farming"
msgstr "Agriculture biologique"

msgctxt "attribute_labels_organic_yes_title"
msgid "Organic product"
msgstr "Produit bio"

msgctxt "attribute_labels_organic_no_title"
msgid "Not an organic product"
msgstr "Pas un produit bio"

msgctxt "attribute_labels_organic_unknown_title"
msgid "Missing information: organic product?"
msgstr "Information manquante : produit bio ?"

msgctxt "attribute_labels_organic_yes_description_short"
msgid "Promotes ecological sustainability and biodiversity."
msgstr "Encourage la durabilité écologique et la biodiversité."

msgctxt "attribute_labels_organic_description_short"
msgid "Organic products promote ecological sustainability and biodiversity."
msgstr "Les produits bios encouragent la durabilité écologique et la biodiversité."

msgctxt "attribute_labels_organic_description"
msgid "Organic farming aims to protect the environment and to conserve biodiversity by prohibiting or limiting the use of synthetic fertilizers, pesticides and food additives."
msgstr "L'agriculture biologique vise à protéger l'environnement et à conserver la biodiversité en prohibant ou limitant l'utilisation d'engrais synthétiques, de pesticides et d'additifs alimentaires."

msgctxt "attribute_labels_fair_trade_name"
msgid "Fair trade"
msgstr "Commerce équitable"

msgctxt "attribute_labels_fair_trade_yes_title"
msgid "Fair trade product"
msgstr "Produit du commerce équitable"

msgctxt "attribute_labels_fair_trade_no_title"
msgid "Not a fair trade product"
msgstr "Ne provient pas du commerce équitable"

msgctxt "attribute_labels_fair_trade_unknown_title"
msgid "Missing information: fair trade product?"
msgstr "Information manquante : produit de commerce équitable ?"

msgctxt "attribute_labels_fair_trade_yes_description_short"
msgid "Helps producers in developing countries."
msgstr "Aide les producteurs des pays en développement."

msgctxt "attribute_labels_fair_trade_description_short"
msgid "Fair trade products help producers in developing countries."
msgstr "Les produits du commerce équitable aident les producteurs des pays en voie de développement."

msgctxt "attribute_labels_fair_trade_description"
msgid "When you buy fair trade products, producers in developing countries are paid an higher and fairer price, which helps them improve and sustain higher social and often environmental standards."
msgstr "Quand vous achetez des produits du commerce équitable, les producteurs dans les pays en développement sont payés un prix plus haut et plus équitable, ce qui les aide à atteindre des plus hauts standards sociaux et environnementaux et à les conserver."

msgctxt "attribute_group_nutritional_quality_name"
msgid "Nutritional quality"
msgstr "Qualité nutritionnelle"

msgctxt "attribute_nutriscore_name"
msgid "Nutri-Score"
msgstr "Nutri-Score"

msgctxt "attribute_nutriscore_setting_name"
msgid "Good nutritional quality (Nutri-Score)"
msgstr "Bonne qualité nutritionnelle (Nutri-Score)"

msgctxt "attribute_nutriscore_setting_note"
msgid "The Nutri-Score is computed and can be taken into account for all products, even if is not displayed on the packaging."
msgstr "Le Nutri-Score est calculé et peut être pris en compte pour tous les produits, même s'il n'est pas affiché sur l'emballage."

# keep %s, it will be replaced by the letter A, B, C, D or E
msgctxt "attribute_nutriscore_grade_title"
msgid "Nutri-Score %s"
msgstr "Nutri-Score %s"

msgctxt "attribute_nutriscore_unknown_title"
msgid "Nutri-Score unknown"
msgstr "Nutri-Score inconnu"

msgctxt "attribute_nutriscore_unknown_description_short"
msgid "Missing data to compute the Nutri-Score"
msgstr "Données manquantes pour calculer le Nutri-Score"

msgctxt "attribute_nutriscore_not_applicable_title"
msgid "Nutri-Score not applicable"
msgstr "Nutri-Score non applicable"

msgctxt "attribute_nutriscore_not_applicable_description_short"
msgid "Not applicable for the category"
msgstr "Non applicable pour la catégorie"

# variable names between { } must not be translated
msgctxt "f_attribute_nutriscore_not_applicable_description"
msgid "Not applicable for the category: {category}"
msgstr "Non applicable pour la catégorie : {category}"

msgctxt "attribute_nutriscore_a_description_short"
msgid "Very good nutritional quality"
msgstr "Très bonne qualité nutritionnelle"

msgctxt "attribute_nutriscore_b_description_short"
msgid "Good nutritional quality"
msgstr "Bonne qualité nutritionnelle"

msgctxt "attribute_nutriscore_c_description_short"
msgid "Average nutritional quality"
msgstr "Qualité nutritionnelle moyenne"

# lower: translate to "less good" in some languages (e.g. French: "Moins bonne qualité nutritionnelle")
msgctxt "attribute_nutriscore_d_description_short"
msgid "Lower nutritional quality"
msgstr "Moins bonne qualité nutritionnelle"

# lower: translate to "less good" in some languages (e.g. French: "Moins bonne qualité nutritionnelle")
msgctxt "attribute_nutriscore_e_description_short"
msgid "Lower nutritional quality"
msgstr "Moins bonne qualité nutritionnelle"

msgctxt "attribute_group_processing_name"
msgid "Food processing"
msgstr "Transformation des aliments"

msgctxt "attribute_nova_name"
msgid "NOVA group"
msgstr "Groupe NOVA"

msgctxt "attribute_nova_unknown_title"
msgid "NOVA not computed"
msgstr "NOVA non calculé"

msgctxt "attribute_nova_unknown_description_short"
msgid "Food processing level unknown"
msgstr "Degré de transformation des aliments inconnu"

msgctxt "attribute_nova_setting_name"
msgid "No or little food processing (NOVA group)"
msgstr "Pas ou peu de transformation des aliments (groupe NOVA)"

msgctxt "attribute_nova_setting_note"
msgid "To determine the level of processing of a product, we rely on the list of ingredients (markers, processing methods) and categories."
msgstr "Pour déterminer le niveau de transformation d'un produit, nous nous appuyons sur la liste des ingrédients (marqueurs, méthodes de transformation) et des catégories."

# keep %s, it will be replaced by the group 1, 2, 3 or 4
msgctxt "attribute_nova_group_title"
msgid "NOVA %s"
msgstr "NOVA %s"

msgctxt "attribute_nova_1_description_short"
msgid "Unprocessed or minimally processed foods"
msgstr "Aliments non transformés ou minimalement transformés"

msgctxt "attribute_nova_2_description_short"
msgid "Processed culinary ingredients"
msgstr "Ingrédients culinaires transformés"

msgctxt "attribute_nova_3_description_short"
msgid "Processed foods"
msgstr "Aliments transformés"

msgctxt "attribute_nova_4_description_short"
msgid "Ultra-processed foods"
msgstr "Aliments ultra-transformés"

msgctxt "attribute_nova_4_1_marker"
msgid "1 ultra-processing marker"
msgstr "1 marqueur d'ultra-transformation"

# variable names between { } must not be translated
msgctxt "f_attribute_nova_4_markers"
msgid "{number} ultra-processing markers"
msgstr "{number} marqueurs d'ultra-transformation"

msgctxt "export_product_page"
msgid "Export product to public database"
msgstr "Exporter le produit vers la base de données publique"

msgctxt "no_products_to_export"
msgid "No products to export."
msgstr "Aucun produit à exporter."

msgctxt "query_filter"
msgid "Query filter"
msgstr "Filtre de requête"

msgctxt "nova_group_producer"
msgid "NOVA group"
msgstr "Groupe NOVA"

msgctxt "error_unknown_org"
msgid "Unknown organization."
msgstr "Organisation inconnue."

msgctxt "error_unknown_user"
msgid "Unknown user."
msgstr "Utilisateur inconnu."

msgctxt "attribute_low_salt_setting_note"
msgid "The salt level is taken into account by the Nutri-Score. Use this setting only if you are specifically on a low salt diet."
msgstr "Le niveau de sel est pris en compte par le Nutri-Score. Utilisez ce paramètre uniquement si vous suivez un régime pauvre en sel."

msgctxt "attribute_low_sugars_setting_note"
msgid "The sugars level is taken into account by the Nutri-Score. Use this setting only if you are specifically on a low sugars diet."
msgstr "Le taux de sucres est pris en compte par le Nutri-Score. Utilisez ce paramètre uniquement si vous suivez un régime alimentaire faible en sucres."

msgctxt "attribute_low_fat_setting_note"
msgid "The fat level is taken into account by the Nutri-Score. Use this setting only if you are specifically on a low fat diet."
msgstr "Le taux de graisse est pris en compte par le Nutri-Score. Utilisez ce paramètre uniquement si vous suivez un régime alimentaire faible en gras."

msgctxt "attribute_low_saturated_fat_setting_note"
msgid "The saturated fat level is taken into account by the Nutri-Score. Use this setting only if you are specifically on a low saturated fat diet."
msgstr "Le taux d'acides gras saturés est pris en compte par le Nutri-Score. Utilisez ce paramètre uniquement si vous suivez un régime alimentaire faible en acides gras saturés."

msgctxt "attribute_group_allergens_name"
msgid "Allergens"
msgstr "Allergènes"

msgctxt "attribute_group_allergens_warning"
msgid "There is always a possibility that data about allergens may be missing, incomplete, incorrect or that the product's composition has changed. If you are allergic, always check the information on the actual product packaging."
msgstr "Il est toujours possible que les données sur les allergènes soient manquantes, incomplètes, incorrectes ou que la composition du produit ait changé. Si vous êtes allergique, vérifiez toujours les informations sur l'emballage réel du produit."

msgctxt "attribute_additives_name"
msgid "Additives"
msgstr "Additifs"

msgctxt "attribute_additives_setting_name"
msgid "No or few additives"
msgstr "Pas ou peu d'additifs"

msgctxt "attribute_additives_setting_note"
msgid "Additives are markers of food processing, and excess consumption of some of them have undesirable health impacts."
msgstr "Les additifs sont des marqueurs de l'ultra transformation des aliments et une consommation excessive de certains d'entre eux peut avoir des effets indésirables sur la santé."

msgctxt "attribute_additives_unknown_title"
msgid "Additives not computed"
msgstr "Additifs non calculés"

msgctxt "preference_not_important"
msgid "Not important"
msgstr "Pas important"

msgctxt "preference_important"
msgid "Important"
msgstr "Important"

msgctxt "preference_very_important"
msgid "Very important"
msgstr "Très important"

msgctxt "preference_mandatory"
msgid "Mandatory"
msgstr "Obligatoire"

msgctxt "packaging_alt"
msgid "Recycling instructions and/or packaging information"
msgstr "Instruction de recyclage et/ou informations d'emballage"

msgctxt "image_packaging"
msgid "Recycling instructions and/or packaging information picture"
msgstr "Image d'instructions de recyclage et/ou information d'emballage"

msgctxt "image_packaging_url"
msgid "Link to recycling instructions and/or packaging information photo"
msgstr "Lien vers la photo des instructions de recyclage et/ou d'information d'emballage"

# Do not translate the file name
msgctxt "import_photos_format_packaging"
msgid "3001234567890.packaging_es.jpg: recycling instructions in Spanish."
msgstr "3001234567890.packaging_fr.jpg: instructions de recyclage en français."

msgctxt "packaging_text"
msgid "Recycling instructions and/or packaging information"
msgstr "Instruction de recyclage et/ou informations d'emballage"

msgctxt "packaging_text_example"
msgid "1 plastic film to discard, 1 FSC carboard box to recycle, 6 1.5L transparent PET plastic bottles to recycle, 6 colored opaque plastic caps, 12 33cl aluminium cans"
msgstr "1 film plastique à jeter, 1 boîte en carton FSC à recycler, 6 bouteilles en plastique transparent PET de 1,5 L à recycler, 6 bouchons en plastique de couleur opaques, 12 canettes en aluminium de 33 cl"

msgctxt "packaging_text_note"
msgid "List all packaging parts separated by a comma or line feed, with their amount (e.g. 1 or 6) type (e.g. bottle, box, can), material (e.g. plastic, metal, aluminium) and if available their size (e.g. 33cl) and recycling instructions."
msgstr "Lister toutes les parties de l'emballage séparées par une virgule ou un retour à la ligne, avec leur quantité (ex : 1 ou 6), leur type (ex : bouteille, boîte, canette), le matériau (ex : plastique, métal, aluminium), et si possible leur taille (ex: 33cl) ainsi que les instructions de recyclage."

msgctxt "packaging_text_note_2"
msgid "Try to be as specific as possible. For plastic, please indicate if it is opaque or transparent, colored, PET or PEHD."
msgstr "Essayez d'être aussi précis que possible. Pour le plastique, merci d'indiquer s'il est opaque ou transparent, coloré, PET ou PEHD."

msgctxt "packaging_text_note_3"
msgid "Data from this field will be combined with any data provided for each packaging part. It is possible to provide one or the other, or both."
msgstr "Les données de ce champ seront combinées avec toutes les données fournies pour chaque partie de l'emballage. Il est possible de fournir l'un ou l'autre, ou les deux."

msgctxt "product_js_extract_packaging"
msgid "Extract the recycling instructions and/or packaging information from the picture"
msgstr "Extraire les instructions de recyclage et/ou les informations d'emballage depuis l'image"

msgctxt "product_js_extracted_packaging_nok"
msgid "Recycling instructions and/or packaging information text could not be extracted. Try with a sharper image, with higher resolution or a better framing of the text."
msgstr "Les instructions de recyclage et/ou d'informations d'emballage n'ont pas pu être extraites. Essayez avec une image moins floue, de plus haute résolution, ou un meilleur cadrage du texte."

msgctxt "product_js_extracted_packaging_ok"
msgid "Recycling instructions and/or packaging information text has been extracted. Text recognition is not perfect, so please check the text below and correct errors if needed."
msgstr "Les instructions de recyclage et/ou informations d'emballage ont été extraites. La reconnaissance de texte n'est pas parfaite, veuillez vérifier le texte ci-dessous et corrigez les erreurs si nécessaire."

msgctxt "product_js_extracting_packaging"
msgid "Extracting recycling instructions and/or packaging information"
msgstr "Extraction en cours des instructions de recyclage et/ou informations d'emballage"

msgctxt "attribute_group_environment_name"
msgid "Environment"
msgstr "Environnement"

msgctxt "attribute_environmental_score_name"
msgid "Green-Score"
msgstr "Green-Score"

msgctxt "attribute_environmental_score_setting_name"
msgid "Low environmental impact (Green-Score)"
msgstr "Faible impact environnemental (Green-Score)"

msgctxt "attribute_environmental_score_setting_note"
msgid "The Green-Score is an environmental score from A to E which makes it easy to compare the impact of food products on the environment."
msgstr "Le Green-Score est un score environnemental de A à E qui permet de comparer facilement l'impact des produits alimentaires sur l'environnement."

# Note: the Eco-Score is renamed to Green-Score, but we keep the ecoscore identifier as it is stored in clients
msgctxt "attribute_ecoscore_name"
msgid "Green-Score"
msgstr "Green-Score"

msgctxt "attribute_ecoscore_setting_name"
msgid "Low environmental impact (Green-Score)"
msgstr "Faible impact environnemental (Green-Score)"

msgctxt "attribute_ecoscore_setting_note"
msgid "The Green-Score is an environmental score from A to E which makes it easy to compare the impact of food products on the environment."
msgstr "Le Green-Score est un score environnemental de A à E qui permet de comparer facilement l'impact des produits alimentaires sur l'environnement."

# keep %s, it will be replaced by the letter A+, A, B, C, D, E or F
msgctxt "attribute_environmental_score_grade_title"
msgid "Green-Score %s"
msgstr "Green-Score %s"

msgctxt "attribute_environmental_score_a_plus_description_short"
msgid "Very low environmental impact"
msgstr "Très faible impact environnemental"

msgctxt "attribute_environmental_score_a_description_short"
msgid "Very low environmental impact"
msgstr "Très faible impact environnemental"

msgctxt "attribute_environmental_score_b_description_short"
msgid "Low environmental impact"
msgstr "Faible impact environnemental"

msgctxt "attribute_environmental_score_c_description_short"
msgid "Moderate environmental impact"
msgstr "Impact modéré sur l'environnement"

msgctxt "attribute_environmental_score_d_description_short"
msgid "High environmental impact"
msgstr "Impact environnemental élevé"

msgctxt "attribute_environmental_score_e_description_short"
msgid "Very high environmental impact"
msgstr "Impact environnemental très élevé"

msgctxt "attribute_environmental_score_f_description_short"
msgid "Very high environmental impact"
msgstr "Impact environnemental très élevé"

# keep the %s, it will be replaced by an allergen
msgctxt "contains_s"
msgid "Contains: %s"
msgstr "Contient : %s"

# keep the %s, it will be replaced by an allergen
msgctxt "may_contain_s"
msgid "May contain: %s"
msgstr "Peut contenir : %s"

# keep the %s, it will be replaced by an allergen
msgctxt "does_not_contain_s"
msgid "Does not contain: %s"
msgstr "Ne contient pas : %s"

# keep the %s, it will be replaced by an allergen
msgctxt "without_s"
msgid "Without %s"
msgstr "Sans %s"

msgctxt "owners_p"
msgid "owners"
msgstr "propriétaires"

msgctxt "owners_s"
msgid "owner"
msgstr "propriétaire"

msgctxt "org_profile_description"
msgid "You can provide information about your company that will be displayed in your organization profile."
msgstr "Vous pouvez fournir des informations sur votre entreprise qui seront affichées dans le profil de votre organisation."

msgctxt "org_profile_description_2"
msgid "Some of the information like the customer service contact information may also be displayed directly on pages for your products."
msgstr "Certaines informations telles que les coordonnées du service client peuvent également être affichées directement sur les pages de vos produits."

msgctxt "org_name"
msgid "Name"
msgstr "Nom"

msgctxt "org_link"
msgid "Link to the official web site"
msgstr "Lien vers le site Web officiel"

msgctxt "org_customer_service"
msgid "Customer service"
msgstr "Service consommateur"

msgctxt "org_customer_service_description"
msgid "Customer service information is public and can be shown on the Open Food Facts web site and apps."
msgstr "Les informations sur le service client sont publiques et peuvent être affichées sur le site Web et les applications d'Open Food Facts."

msgctxt "org_customer_service_note"
msgid "All fields are optional."
msgstr "Tous les champs sont optionnels."

msgctxt "org_commercial_service"
msgid "Commercial service"
msgstr "Service commercial"

msgctxt "org_commercial_service_description"
msgid "Commercial service information is only shown in the organization profile."
msgstr "Les informations sur le service commercial sont uniquement affichées dans le profil de l'organisation."

msgctxt "contact_name"
msgid "Name"
msgstr "Nom"

msgctxt "contact_address"
msgid "Address"
msgstr "Adresse"

msgctxt "contact_phone"
msgid "Phone number"
msgstr "N° de téléphone"

msgctxt "contact_email"
msgid "e-mail address"
msgstr "Adresse e-mail"

msgctxt "contact_link"
msgid "Contact form link"
msgstr "Lien vers le formulaire de contact"

msgctxt "contact_info"
msgid "Other information"
msgstr "Autres informations"

msgctxt "contact_info_note"
msgid "e.g. opening times"
msgstr "par exemple les heures d'ouverture"

msgctxt "error_org_does_not_exist"
msgid "The organization was not found."
msgstr "L'organisation n'a pas été trouvée."

msgctxt "error_missing_org_name"
msgid "The organization name is missing."
msgstr "Le nom de l'organisation est manquant."

msgctxt "edit_org_title"
msgid "Organization profile"
msgstr "Profil de l’organisation"

msgctxt "edit_org_result"
msgid "The organization profile has been updated."
msgstr "Le profil de l'organisation a été mis à jour."

msgctxt "delete_org"
msgid "Delete the organization"
msgstr "Supprimer l'organisation"

msgctxt "official_site"
msgid "Official site"
msgstr "Site officiel"

msgctxt "organization_members"
msgid "Organization Members"
msgstr "Membres de l'organisation"

msgctxt "number_of_members"
msgid "Number of Members"
msgstr "Nombre de membres"

msgctxt "serial_no"
msgid "S.No"
msgstr "Numéro de série"

msgctxt "contact_form"
msgid "Contact form"
msgstr "Formulaire de contact"

msgctxt "edit_org_profile"
msgid "Edit your organization profile"
msgstr "Modifier le profil de votre organisation"

msgctxt "edit_user_profile"
msgid "Edit your user profile"
msgstr "Modifier votre profil utilisateur"

msgctxt "attribute_group_ingredients_analysis_name"
msgid "Ingredients"
msgstr "Ingrédients"

# keep the %s, it will be replaced by an allergen
msgctxt "presence_unknown_s"
msgid "Presence unknown: %s"
msgstr "Présence inconnue : %s"

msgctxt "environmental_impact"
msgid "Environmental impact"
msgstr "Impact environnemental"

# Numerical score for the Green-Score (do not translate Green-Score)
msgctxt "environmental_score_score"
msgid "Green-Score score"
msgstr "Score Green-Score"

# Letter grade from A to E for the Green-Score (do not translate Green-Score)
msgctxt "environmental_score_grade"
msgid "Green-Score grade"
msgstr "Note Green-Score"

# do not translate Green-Score
msgctxt "environmental_score_calculation_details"
msgid "Details of the calculation of the Green-Score"
msgstr "Détails du calcul du Green-Score"

# do not translate Green-Score
msgctxt "environmental_score_information"
msgid "Information about the Green-Score"
msgstr "Informations à propos du Green-Score"

msgctxt "preferences_currently_selected_preferences"
msgid "Currently selected preferences"
msgstr "Préférences actuellement sélectionnées"

msgctxt "preferences_locally_saved"
msgid "Your preferences are kept in your browser and never sent to Open Food Facts or anyone else."
msgstr "Vos préférences sont conservées dans votre navigateur et ne sont jamais envoyées à Open Food Facts ou à qui que ce soit d'autre."

msgctxt "preferences_edit_your_preferences"
msgid "Edit your preferences"
msgstr "Modifier vos préférences"

msgctxt "preferences_your_preferences"
msgid "Your preferences"
msgstr "Vos préférences"

# used in phrases like "salt in unknown quantity"
msgctxt "unknown_quantity"
msgid "unknown quantity"
msgstr "quantité inconnue"

msgctxt "missing_ingredients_list"
msgid "Missing ingredients list"
msgstr "Liste des ingrédients manquante"

msgctxt "missing_nutrition_facts"
msgid "Missing nutrition facts"
msgstr "Données nutritionnelles manquantes"

msgctxt "ecoscore_p"
msgid "Green-Score"
msgstr "Green-Score"

msgctxt "ecoscore_s"
msgid "Green-Score"
msgstr "Green-Score"

msgctxt "environmental_score_p"
msgid "Green-Score"
msgstr "Green-Score"

msgctxt "environmental_score_s"
msgid "Green-Score"
msgstr "Green-Score"

msgctxt "misc_p"
msgid "Miscellaneous"
msgstr "Divers"

msgctxt "misc_s"
msgid "Miscellaneous"
msgstr "Divers"

msgctxt "packaging_parts"
msgid "Packaging parts"
msgstr "Elements d'emballage"

# A short name for a physical piece of packaging (e.g. in English, "packaging" instead of "packaging part"). Used with a number (e.g. "Packaging 1" to identify a packaging part)
msgctxt "packaging_part_short"
msgid "Packaging"
msgstr "Emballage"

# Number of packaging parts
msgctxt "packaging_number"
msgid "Number"
msgstr "Nombre"

msgctxt "packaging_shape"
msgid "Shape"
msgstr "Forme"

msgctxt "packaging_quantity"
msgid "Quantity contained"
msgstr "Quantité contenue"

msgctxt "packaging_material"
msgid "Material"
msgstr "Matière"

msgctxt "packaging_recycling"
msgid "Recycling"
msgstr "Recyclage"

msgctxt "products_on_this_page_are_sorted_according_to_your_preferences"
msgid "Products on this page are sorted according to your preferences:"
msgstr "Les produits sur cette page sont triés selon vos préférences :"

msgctxt "choose_which_information_you_prefer_to_see_first"
msgid "Choose which information you prefer to see first."
msgstr "Choisissez quelles informations vous préférez voir en premier."

msgctxt "see_your_preferences"
msgid "See your preferences"
msgstr "Voir vos préférences"

msgctxt "delete_all_preferences"
msgid "Delete all preferences"
msgstr "Supprimer toutes les préférences"

msgctxt "products_are_being_loaded_please_wait"
msgid "Products are being loaded, please wait."
msgstr "Produits en cours de chargement, veuillez patienter."

msgctxt "products_match_all"
msgid "All products"
msgstr "Tous les produits"

msgctxt "products_match_yes"
msgid "Products that match your preferences"
msgstr "Produits qui correspondent à vos préférences"

msgctxt "products_match_no"
msgid "Products that do not match your preferences"
msgstr "Produits qui ne correspondent pas à vos préférences"

msgctxt "products_match_unknown"
msgid "Products for which we currently miss data to determine if they match your preferences"
msgstr "Produits pour lesquels nous manquons actuellement de données pour déterminer s'ils correspondent à vos préférences"

msgctxt "forest_footprint"
msgid "Forest footprint"
msgstr "Empreinte forêt"

msgctxt "ingredients_requiring_soy"
msgid "Ingredients requiring soy"
msgstr "Ingrédients nécessitant du soja"

msgctxt "type"
msgid "Type"
msgstr "Type"

msgctxt "processing_factor"
msgid "Processing factor"
msgstr "Facteur de transformation"

msgctxt "soy_feed_factor"
msgid "Soy feed factor"
msgstr "Facteur de l'alimentation au soja"

msgctxt "soy_yield"
msgid "Soy yield"
msgstr "Rendement du soja"

msgctxt "deforestation_risk"
msgid "Deforestation risk"
msgstr "Risque de déforestation"

msgctxt "total_forest_footprint"
msgid "Total forest footprint"
msgstr "Empreinte forêt totale"

msgctxt "square_meters_per_kg_of_food"
msgid "m² per kg of food"
msgstr "m² par kg d'aliment"

msgctxt "percent_of_food_after_processing"
msgid "% of food after processing"
msgstr "% d'aliments après transformation"

msgctxt "kg_of_soy_per_kg_of_food"
msgid "kg of soy per kg of food"
msgstr "kg de soja par kg d'aliment"

msgctxt "kg_of_soy_per_square_meter"
msgid "kg of soy per m²"
msgstr "kg de soja par m²"

msgctxt "percent_in_product"
msgid "% in product"
msgstr "% dans le produit"

msgctxt "forest_footprint_calculation_details"
msgid "Details of the calculation of the forest footprint"
msgstr "Détails du calcul de l'empreinte forêt"

msgctxt "you_are_on_the_public_database"
msgid "You are on the public database."
msgstr "Vous êtes sur la base publique."

msgctxt "manage_your_products_on_the_producers_platform"
msgid "Manage your products on the platform for producers"
msgstr "Gérez vos produits sur la plateforme pour les producteurs"

msgctxt "number_of_products_with_changes_since_last_export"
msgid "Number of products with changes since last export"
msgstr "Nombre de produits avec des modifications depuis le dernier export"

msgctxt "number_of_products_withdrawn_from_the_market_since_last_export"
msgid "Number of products withdrawn from the market since last export"
msgstr "Nombre de produits retirés du marché depuis le dernier export"

msgctxt "only_export_products_with_changes"
msgid "Only export products with changes"
msgstr "Exporter seulement les produits avec modifications"

msgctxt "product_edits_by_producers"
msgid "Is this your product? If it is, please use our free platform for producers to update it."
msgstr "Est-ce votre produit ? Si c'est le cas, merci d'utiliser notre plateforme gratuite pour les producteurs pour le mettre à jour."

msgctxt "product_edits_by_producers_platform"
msgid "We encourage manufacturers to add or change data and photos for their products through our free platform for producers so that they can be marked as official and protected from changes by others."
msgstr "Nous encourageons les fabricants à ajouter ou modifier des données et des photos pour leurs produits via notre plateforme gratuite pour les producteurs afin qu'ils puissent être marqués comme officiels et protégés contre les modifications par d'autres."

msgctxt "product_edits_by_producers_import"
msgid "The platform makes it easy to import product data and photos with an Excel or CSV file in any format."
msgstr "La plateforme permet d'importer facilement des données et des photos de produits avec un fichier Excel ou CSV dans n'importe quel format."

msgctxt "product_edits_by_producers_analysis"
msgid "The platform also provides in-depth analysis of the products."
msgstr "La plate-forme fournit également une analyse approfondie des produits."

# It = the platform
msgctxt "product_edits_by_producers_indicators"
msgid "It computes indicators such as the Nutri-Score, NOVA, and the Green-Score, and automatically identifies suggestions to improve them (for instance all products that would get a better Nutri-Score grade with a slight composition change)."
msgstr "Elle calcule des indicateurs tels que le Nutri-Score, NOVA et le Green-Score, et identifie automatiquement les suggestions pour les améliorer (par exemple tous les produits qui obtiendraient une meilleure note Nutri-Score avec un léger changement de composition)."

msgctxt "attribute_forest_footprint_name"
msgid "Forest footprint"
msgstr "Empreinte forêt"

msgctxt "attribute_forest_footprint_setting_name"
msgid "Low risk of deforestation (Forest footprint)"
msgstr "Faible risque de déforestation (Empreinte forêt)"

msgctxt "attribute_forest_footprint_setting_note"
msgid "The forest footprint corresponds to the risk of deforestation associated with its ingredients."
msgstr "L'empreinte forêt correspond au risque de déforestation associé à ses ingrédients."

msgctxt "attribute_forest_footprint_a_title"
msgid "Very small forest footprint"
msgstr "Très petite empreinte forêt"

msgctxt "attribute_forest_footprint_b_title"
msgid "Small forest footprint"
msgstr "Petite empreinte forêt"

msgctxt "attribute_forest_footprint_c_title"
msgid "Medium forest footprint"
msgstr "Empreinte forêt moyenne"

msgctxt "attribute_forest_footprint_d_title"
msgid "Large forest footprint"
msgstr "Grande empreinte forêt"

msgctxt "attribute_forest_footprint_e_title"
msgid "Very large forest footprint"
msgstr "Très grande empreinte forêt"

msgctxt "attribute_forest_footprint_not_computed_title"
msgid "Forest footprint not computed"
msgstr "Empreinte forêt non calculée"

msgctxt "attribute_forest_footprint_a_description_short"
msgid "Almost no risk of deforestation"
msgstr "Pas de risque de déforestation"

msgctxt "attribute_forest_footprint_b_description_short"
msgid "Low risk of deforestation"
msgstr "Faible risque de déforestation"

msgctxt "attribute_forest_footprint_c_description_short"
msgid "Moderate risk of deforestation"
msgstr "Risque modéré de déforestation"

msgctxt "attribute_forest_footprint_d_description_short"
msgid "High risk of deforestation"
msgstr "Haut risque de déforestation"

msgctxt "attribute_forest_footprint_e_description_short"
msgid "Very high risk of deforestation"
msgstr "Très haut risque de déforestation"

msgctxt "attribute_forest_footprint_not_computed_description_short"
msgid "Currently only for products with chicken or eggs"
msgstr "Pour l'instant seulement pour les produits avec du poulet ou des oeufs"

msgctxt "classify_products_according_to_your_preferences"
msgid "Classify products according to your preferences"
msgstr "Classer les produits suivant vos préférences"

# %d will be replaced by the number of products
msgctxt "classify_the_d_products_below_according_to_your_preferences"
msgid "Classify the %d products below according to your preferences"
msgstr "Classer les %d produits ci-dessous suivant vos préférences"

msgctxt "sort_by_popularity"
msgid "Most scanned products"
msgstr "Produits les plus scannés"

msgctxt "sort_by_nutriscore_score"
msgid "Products with the best Nutri-Score"
msgstr "Produits avec le meilleur Nutri-Score"

msgctxt "sort_by_environmental_score_score"
msgid "Products with the best Green-Score"
msgstr "Produits avec le meilleur Green-Score"

msgctxt "sort_by_created_t"
msgid "Recently added products"
msgstr "Produits récemment ajoutés"

msgctxt "sort_by_last_modified_t"
msgid "Recently modified products"
msgstr "Produits récemment modifiés"

# %d will be replaced by the number of products
msgctxt "d_products_per_page"
msgid "%d products per page"
msgstr "%d produits par page"

msgctxt "not_applicable"
msgid "Not applicable"
msgstr "Non applicable"

msgctxt "abbreviated_product_name"
msgid "Abbreviated product name"
msgstr "Nom abrégé du produit"

msgctxt "abbreviated_product_name_note"
msgid "Product name with abbreviations shown on receipts"
msgstr "Nom du produit avec des abbréviations figurant sur les tickets de caisse"

msgctxt "footer_vision"
msgid "Vision, Mission, Values and Programs"
msgstr "Vision, mission, valeurs et programmes"

# Do not translate
msgctxt "footer_vision_link"
msgid "https://world.openfoodfacts.org/open-food-facts-vision-mission-values-and-programs"
msgstr "https://world.openfoodfacts.org/open-food-facts-vision-mission-values-and-programs"

msgctxt "forgotten_password"
msgid "Forgotten password?"
msgstr "Mot de passe oublié ?"

msgctxt "reset_password_error"
msgid "We could not reinitialize your password, please contact us for assistance."
msgstr "Votre mot de passe n'a pas pu être réinitialisé. Veuillez nous contacter pour plus d'assistance."

msgctxt "remove_all_nutrient_values"
msgid "Remove all nutrient values"
msgstr "Supprimer toutes les valeurs nutritives"

msgctxt "delete_user_process"
msgid "User is being deleted. This may take a few minutes."
msgstr "L'utilisateur est en cours de suppression. Cela peut prendre quelques minutes."

msgctxt "attribute_environmental_score_not_applicable_title"
msgid "Green-Score not applicable"
msgstr "Green-Score non applicable"

msgctxt "attribute_environmental_score_not_applicable_description_short"
msgid "Not applicable for the category"
msgstr "Non applicable pour la catégorie"

# variable names between { } must not be translated
msgctxt "f_attribute_environmental_score_not_applicable_description"
msgid "Not yet applicable for the category: {category}"
msgstr "Pas encore calculable pour la catégorie : {category}"

msgctxt "environmental_score_not_applicable_coming_soon"
msgid "The Green-Score is not yet applicable for this category, but we are working on adding support for it."
msgstr "Le Green-Score n'est pas encore applicable pour cette catégorie, mais nous travaillons à ajouter un support pour cela."

msgctxt "attribute_environmental_score_unknown_title"
msgid "Green-Score not computed"
msgstr "Green-Score non calculé"

msgctxt "attribute_environmental_score_unknown_description_short"
msgid "Unknown environmental impact"
msgstr "Impact environnemental inconnu"

msgctxt "attribute_environmental_score_unknown_description_short_missing_precise_category"
msgid "Missing a precise category"
msgstr "Catégorie précise manquante"

msgctxt "environmental_score_unknown_call_to_help"
msgid "We could not compute the Green-Score of this product as it is missing some data, could you help complete it?"
msgstr "Nous n'avons pas pu calculer le Green-Score de ce produit car il manque certaines données, pourriez-vous nous aider à le compléter ?"

msgctxt "org_list_of_gs1_gln_description"
msgid "GS1 data is automatically associated with an OFF organization identifier that corresponds to the GS1 partyName field. To change the OFF organization identifier, you can directly assign 1 or more GS1 GLN identifiers."
msgstr "Les données GS1 sont automatiquement associées à un identifiant d'organisation OFF qui correspond au champ GS1 partyName. Pour modifier l'identifiant de l'organisation OFF, vous pouvez attribuer directement un ou plusieurs identifiants GS1 GLN."

msgctxt "org_list_of_gs1_gln"
msgid "List of GS1 GLN identifiers to be associated with the organization"
msgstr "Liste des identifiants GS1 GLN à associer à l'organisation"

msgctxt "org_list_of_gs1_gln_note"
msgid "A comma separated list of GS1 GLN identifiers to force the association with this organization."
msgstr "Une liste d'identificateurs GS1 GLN séparés par des virgules pour forcer l'association avec cette organisation."

msgctxt "org_valid_org"
msgid "Validate organization as a real producer."
msgstr "Valider l'organisation en tant que véritable producteur."

msgctxt "org_valid_org_note"
msgid "The organization is verified as a real producer by a human, also creates entry in CRM."
msgstr "L'organisation est vérifiée en tant que producteur réel par un humain, crée également une entrée dans le CRM."

msgctxt "org_enable_manual_export_to_public_platform"
msgid "Enable organization members to manually export product data and photos to the public database."
msgstr "Permettre aux membres de l'organisation d'exporter manuellement les données et les photos des produits vers la base de données publique."

msgctxt "org_enable_manual_export_to_public_platform_note"
msgid "Manual exports can be enabled once the imported data has been reviewed by an administrator."
msgstr "Les exports manuels ne peuvent être activés que lorsque les données importées ont été examinées par un administrateur."

msgctxt "org_activate_automated_daily_export_to_public_platform"
msgid "Activate automated daily exports of product data and photos to the public database."
msgstr "Activez les exports quotidiens automatisés de données produit et de photos vers la base de données publique."

msgctxt "org_activate_automated_daily_export_to_public_platform_note"
msgid "Automated exports should be activated only for organizations that have automated imports (e.g. through Equadis)."
msgstr "Les exports automatisés ne être activés que pour les organisations qui ont des imports automatisés (par exemple via Equadis)."

msgctxt "org_admin"
msgid "Administrator fields"
msgstr "Champs administrateur"

msgctxt "minion_status_inactive"
msgid "Queued"
msgstr "En file d'attente"

msgctxt "minion_status_active"
msgid "In progress"
msgstr "En cours"

msgctxt "minion_status_finished"
msgid "Finished"
msgstr "Terminé"

msgctxt "minion_status_failed"
msgid "Failed"
msgstr "Echoué"

# Export: use a noun and not a verb
msgctxt "export_job_export"
msgid "Export from the producers platform"
msgstr "Exporter depuis la plateforme des producteurs"

# Import: use a noun and not a verb
msgctxt "export_job_import"
msgid "Import to the public database"
msgstr "Importer dans la base de données publique"

# Update: use a noun and not a verb
msgctxt "export_job_status_update"
msgid "Update of the import status on the producers platform"
msgstr "Mise à jour du statut d'import sur la plateforme des producteurs"

msgctxt "export_in_progress"
msgid "The export has been scheduled. This page can be closed."
msgstr "L'export a été planifié. Cette page peut être fermée."

msgctxt "export_products_to_public_database_request_email"
msgid "Your export has been scheduled. You will receive an e-mail once it is finished."
msgstr "Votre export a été planifié. Vous recevrez un courriel dès qu'il sera terminé."

msgctxt "product_page_on_the_public_database"
msgid "Product page on the public database"
msgstr "Page produit sur la base de données publique"

msgctxt "product_does_not_exist_on_the_public_database"
msgid "The product does not exist yet on the public database"
msgstr "Le produit n'existe pas encore dans la base de données publique"

# product updates = updates to multiple products
msgctxt "some_product_updates_have_not_been_published_on_the_public_database"
msgid "Some product updates have not been published on the public database."
msgstr "Certaines mises à jour de produits n'ont pas été publiées dans la base de données publique."

msgctxt "org_do_not_import_codeonline"
msgid "Do not import CodeOnline data."
msgstr "Ne pas importer les données CodeOnline."

msgctxt "overwrite_owner"
msgid "Overwrite products that have a different owner on the public platform. Otherwise, products with a different owner will be skipped."
msgstr "Ecrire sur les produits dont le propriétaire est différent sur la plate-forme publique. Les produits avec un propriétaire différent seront sinon ignorés."

msgctxt "data_source_database"
msgid "Some of the data for the products of %s come from %s."
msgstr "Certaines des informations des produits de %s proviennent de %s."

msgctxt "data_source_database_note_about_the_producers_platform"
msgid "Manufacturers can use the Open Food Facts <a href=\"<producers_platform_url>\">free plaform for producers</a> to access and complete this data, and to obtain reports, analysis and product improvements opportunities (e.g. better Nutri-Score)."
msgstr "Les fabricants peuvent utiliser la <a href=\"<producers_platform_url>\">plateforme gratuite pour les producteurs</a> d'Open Food Facts pour accéder à ces données et les compléter, et obtenir des rapports, analyses et pistes d'améliorations des produits (par exemple meilleur Nutri-Score)."

# variable names between { } must not be translated
msgctxt "f_data_source_database_provider"
msgid "The manufacturer {manufacturer} uses {provider} to automatically transmit data and photos for its products."
msgstr "Le fabricant {manufacturer} utilise {provider} pour transmettre automatiquement des données et des photos pour ses produits."

msgctxt "image_other_type"
msgid "Type of the product photo"
msgstr "Type de la photo du produit"

# do not translate "front, ingredients, nutrition, packaging"
msgctxt "image_other_type_description"
msgid "If you use the same column on multiple lines to provide images URLs for a single product, you can use this field to indicate the type of the image: front, ingredients, nutrition or packaging."
msgstr "Si vous utilisez la même colonne sur plusieurs lignes pour fournir les URL des images d'un même produit, vous pouvez utiliser ce champ pour indiquer le type de l'image : face, ingrédients, nutrition ou emballage."

msgctxt "forest_footprint_one_line_explanation"
msgid "The forest footprint is calculated by taking into account the ingredients whose production requires soybeans, the cultivation of which is linked to deforestation."
msgstr "L'empreinte forêt est calculée en prenant en compte les ingrédients dont l'élaboration nécessite du soja dont la culture est liée à la déforestation."

msgctxt "environmental_score_agribalyse_match_warning"
msgid "The Green-Score can only be calculated if the product has a sufficiently precise category."
msgstr "Le Green-Score ne peut être calculé que si le produit possède une catégorie suffisamment précise."

msgctxt "environmental_score_add_more_precise_category"
msgid "You can modify the product page to add a more precise category."
msgstr "Vous pouvez modifier la fiche produit pour ajouter une catégorie plus précise."

msgctxt "environmental_score_platform_promo"
msgid "If you are the manufacturer of this product, you can send us the information with our <a href=\"https://world.pro.openfoodfacts.org\">free platform for producers</a>."
msgstr "Si vous êtes le fabricant de ce produit, vous pouvez nous transmettre les informations avec notre <a href=\"https://fr.pro.openfoodfacts.org\">plateforme gratuite pour les producteurs</a>."

msgctxt "environmental_score_warning_missing_information"
msgid "Warning: some information necessary to calculate the Green-Score with precision is not provided (see the details of the calculation below)."
msgstr "Avertissement : certaines informations nécessaires pour calculer le Green-Score avec précision ne sont pas indiquées (voir le détail du calcul ci-dessous)."

msgctxt "environmental_score_add_missing_information"
msgid "You can edit the product to add the missing information."
msgstr "Vous pouvez modifier la fiche produit pour ajouter les informations manquantes."

msgctxt "environmental_score_product_category_reference_score"
msgid "Baseline score of the product category"
msgstr "Score de référence de la catégorie du produit"

msgctxt "environmental_score_panel_lca"
msgid "Lifecyle Analysis (LCA)"
msgstr "Analyse de cycle de vie (ACV)"

# do not translate Agribalyse
msgctxt "environmental_score_agribalyse_category"
msgid "Agribalyse category"
msgstr "Catégorie Agribalyse"

msgctxt "environmental_score_category_proxy_match"
msgid "Approximate match with the product category"
msgstr "Correspondance approchée avec la catégorie du produit"

msgctxt "environmental_score_category_exact_match"
msgid "Exact match with the product category"
msgstr "Correspondance exacte avec la catégorie du produit"

msgctxt "environmental_score_pef_environmental_score"
msgid "PEF environmental score"
msgstr "Score environnemental PEF"

msgctxt "environmental_score_incl_climate_change_impact"
msgid "including impact on climate change"
msgstr "dont impact sur le changement climatique"

msgctxt "environmental_score_impact_detail_by_stages"
msgid "Details of the impacts by stages of the life cycle"
msgstr "Détail des impacts par étapes du cycle de vie"

# stage meaning step
msgctxt "environmental_score_stage"
msgid "Stage"
msgstr "Etape"

msgctxt "environmental_score_impact"
msgid "Impact"
msgstr "Impact"

msgctxt "environmental_score_agriculture"
msgid "Agriculture"
msgstr "Agriculture"

msgctxt "environmental_score_processing"
msgid "Processing"
msgstr "Transformation"

msgctxt "environmental_score_packaging"
msgid "Packaging"
msgstr "Emballage"

msgctxt "environmental_score_transportation"
msgid "Transportation"
msgstr "Transport"

msgctxt "environmental_score_distribution"
msgid "Distribution"
msgstr "Distribution"

msgctxt "environmental_score_consumption"
msgid "Consumption"
msgstr "Consommation"

msgctxt "environmental_score_lca_score_out_of_100"
msgid "LCA score out of 100"
msgstr "Score ACV sur 100"

msgctxt "environmental_score_no_agribalyse_category_match"
msgid "No match between product categories and Agribalyse categories."
msgstr "Pas de correspondance entre les catégories du produit et les catégories Agribalyse."

msgctxt "environmental_score_edit_category_to_more_granular"
msgid "You can modify the product page to add a more granular category."
msgstr "Vous pouvez modifier la fiche produit pour ajouter une catégorie plus précise."

msgctxt "environmental_score_additional_bonuses_and_maluses"
msgid "Additional bonuses and maluses"
msgstr "Bonus et malus complémentaires"

msgctxt "environmental_score_production_system"
msgid "Production mode"
msgstr "Mode de production"

msgctxt "environmental_score_no_labels_taken_into_account"
msgid "No labels taken into account for the production system."
msgstr "Pas de labels pris en compte pour le système de production."

msgctxt "environmental_score_please_add_the_labels"
msgid "If this product has a label characterizing the production system (organic, fair trade, Label Rouge, Bleu Blanc Coeur etc.), you can modify the product sheet to add it."
msgstr "Si ce produit a un label caractérisant le système de production (bio, commerce équitable, Label Rouge, Bleu Blanc Coeur etc.), vous pouvez modifier la fiche produit pour l'ajouter."

msgctxt "environmental_score_origins_of_ingredients"
msgid "Origins of ingredients"
msgstr "Origines des ingrédients"

msgctxt "environmental_score_ingredients_not_indicated"
msgid "The origins of the ingredients of this product are not indicated."
msgstr "Les origines des ingrédients de ce produit ne sont pas indiquées."

msgctxt "environmental_score_please_add_the_ingredients"
msgid "If they are indicated on the packaging, you can modify the product sheet and add them."
msgstr "Si elles sont indiquées sur l'emballage, vous pouvez modifier la fiche produit et les ajouter."

msgctxt "environmental_score_environmental_policy"
msgid "Environmental policy"
msgstr "Politique environnementale"

msgctxt "environmental_score_threatened_species"
msgid "Threatened species"
msgstr "Espèces menacées"

msgctxt "environmental_score_ingredients_whose_cultivation_threatens_species"
msgid "Ingredients that threatens species"
msgstr "Ingrédients qui menacent des espèces"

msgctxt "environmental_score_no_species_threatening_ingredients"
msgid "No ingredients that threaten species"
msgstr "Aucun ingrédient ne menace une espèce animale"

msgctxt "environmental_score_ingredients_unknown"
msgid "The information on the ingredients of this product has not been given."
msgstr "Les informations sur les ingrédients de ce produit ne sont pas indiquées."

msgctxt "environmental_score_packaging_ratio"
msgid "ratio"
msgstr "ratio"

msgctxt "environmental_score_packaging_score"
msgid "score"
msgstr "score"

msgctxt "environmental_score_score_of_all_components"
msgid "Score of all components"
msgstr "Score de tous les composants"

msgctxt "environmental_score_no_packaging_information"
msgid "The information about the packaging of this product is not filled in."
msgstr "Les informations sur l'emballage de ce produit ne sont pas indiquées."

msgctxt "environmental_score_unprecise_packaging_information"
msgid "The information about the packaging of this product is not sufficiently precise (exact shapes and materials of all components of the packaging)."
msgstr "Les informations sur l'emballage de ce produit ne sont pas suffisamment précises (formes et matériaux exacts de tous les composants de l'emballage)."

# duplicate
msgctxt "environmental_score_edit_for_more_precise_environmental_score"
msgid "For a more precise calculation of the Green-Score, you can modify the product page and add them."
msgstr "Pour un calcul plus précis du Green-Score, vous pouvez modifier la fiche produit et les ajouter."

# duplicate
msgctxt "environmental_score_edit_for_more_precise_environmental_score"
msgid "For a more precise calculation of the Green-Score, you can edit the product page and add them."
msgstr "Pour un calcul plus précis du Green-Score, vous pouvez modifier la fiche produit et les ajouter."

msgctxt "environmental_score_final_score"
msgid "Final score"
msgstr "Score final"

msgctxt "environmental_score_lower_the_score_lower_the_impact"
msgid "(the lower the score, the lower the impact)"
msgstr "(plus le score est bas, plus l'impact est faible)"

msgctxt "environmental_score_kg_co2_eq_kg_product"
msgid "kg CO2 eq/kg of product"
msgstr "kg CO2 eq/kg de produit"

# do not translate the link
msgctxt "environmental_score_platform_prompt_environmental_score_modal"
msgid "If you are the manufacturer of this product, you can send us the information with our <a href=\"https://world.pro.openfoodfacts.org\">free platform for producers</a>."
msgstr "Si vous êtes le fabricant de ce produit, vous pouvez nous transmettre les informations avec notre <a href=\"https://fr.pro.openfoodfacts.org\">plateforme gratuite pour les producteurs</a>."

# do not translate Green-Score and the link
msgctxt "environmental_score_description"
msgid "The <a href=\"/green-score\">Green-Score</a> is an experimental score that summarizes the environmental impacts of food products."
msgstr "Le <a href=\"/green-score\">Green-Score</a> est un score expérimental qui synthétise les impacts environnementaux des produits alimentaires."

# do not translate Green-Score
msgctxt "environmental_score_warning_fr"
msgid "The Green-Score formula is subject to change as it is regularly improved to make it more precise."
msgstr "La formule du Green-Score est susceptible d'évoluer car elle est régulièrement améliorée pour la rendre plus précise."

# do not translate Green-Score
msgctxt "environmental_score_warning_international"
msgid "The Green-Score was initially developped for France and it is being extended to other European countries. The Green-Score formula is subject to change as it is regularly improved to make it more precise and better suited to each country."
msgstr "Le Green-Score a été initialement conçu pour la France et est en cours d'extension à d'autres pays européens. La formule du Green-Score est susceptible d'évoluer car elle est régulièrement améliorée pour la rendre plus précise et mieux adaptée à chaque pays."

msgctxt "environmental_score_warning_transportation_world"
msgid "Select a country in order to include the full impact of transportation."
msgstr "Sélectionnez un pays pour inclure l'impact total du transport."

msgctxt "environmental_score_warning_transportation"
msgid "The full impact of transportation to your country is currently unknown."
msgstr "L'impact total du transport sur votre pays est actuellement inconnu."

msgctxt "app_banner_text"
msgid "Scan barcodes to get the Nutri-Score, the Green-Score and more!"
msgstr "Scannez les codes-barres pour obtenir le Nutri-Score, le Green-Score et plus !"

msgctxt "org_gs1_product_name_is_abbreviated"
msgid "GS1 product names for this manufacturer are abbreviated."
msgstr "Les noms de produit GS1 de ce fabricant sont abrégés."

msgctxt "org_gs1_nutrients_are_unprepared"
msgid "GS1 prepared nutrients for this manufacturer are in fact for the product as sold."
msgstr "Les nutriments préparés par ce fabricant sont en réalité pour le produit vendu."

msgctxt "org_gs1_nutrients_are_unprepared_note"
msgid "Check that the manufacturer does not make products that really have nutrients for the prepared product."
msgstr "Vérifiez que le fabricant ne fait pas de produit qui contiennent réellement des nutriments pour le produit préparé."

msgctxt "org_gs1_product_name_is_abbreviated_description"
msgid "Some manufacturers have incorrect values for some fields in GS1. The features below can be used to fix some of them."
msgstr "Certains fabricants ont des valeurs incorrectes pour certains domaines en GS1. Les fonctionnalités si-dessous peuvent être utilisées pour en corriger certaines."

# do not remove %s, it will be replaced with the source name
msgctxt "import_source_string"
msgid "Import data from %s"
msgstr "Importer des données depuis %s"

msgctxt "org_protect_data"
msgid "Protect the data that is provided by the organization."
msgstr "Protège les données fournies par l'organisation."

msgctxt "org_protect_data_note"
msgid "Removing or changing the provided data will be possible only by experimented contributors on the web site."
msgstr "La suppression ou la modification des données fournies pourra être possible qu'avec l'aide de contribueurs expérimentés sur le site web."

msgctxt "environmental_score_packaging_impact_high"
msgid "Packaging with a high impact"
msgstr "Emballage à fort impact"

msgctxt "environmental_score_packaging_impact_medium"
msgid "Packaging with a medium impact"
msgstr "Emballage à impact moyen"

msgctxt "environmental_score_packaging_impact_low"
msgid "Packaging with a low impact"
msgstr "Emballage à faible impact"

msgctxt "environmental_score_packaging_missing_information"
msgid "Missing packaging information for this product"
msgstr "Informations d'emballage manquantes pour ce produit"

msgctxt "environmental_score_origins_of_ingredients_impact_high"
msgid "Origins of ingredients with a high impact"
msgstr "Origines des ingrédients ayant un fort impact"

msgctxt "environmental_score_origins_of_ingredients_impact_medium"
msgid "Origins of ingredients with a medium impact"
msgstr "Origines des ingrédients ayant un impact moyen"

msgctxt "environmental_score_origins_of_ingredients_impact_low"
msgid "Origins of ingredients with a low impact"
msgstr "Origines des ingrédients ayant un faible impact"

msgctxt "environmental_score_origins_of_ingredients_missing_information"
msgid "Missing origins of ingredients information"
msgstr "Informations manquantes sur les origines des ingrédients"

msgctxt "percent_of_ingredients"
msgid "% of ingredients"
msgstr "% d'ingrédients"

# medium as in "medium impact"
msgctxt "medium"
msgid "medium"
msgstr "moyen"

msgctxt "nutrition_grade_fr_tea_bags_note"
msgid "Note: the Nutri-Score of teas and herbal teas corresponds to the product prepared with water only, without sugar or milk."
msgstr "Remarque : le Nutri-Score des thés et tisanes correspond au produit préparé avec de l'eau uniquement, sans sucre ni lait."

msgctxt "g_per_100g"
msgid "%s g / 100 g"
msgstr "%s g / 100 g"

msgctxt "donation_title"
msgid "Important: we need your support!"
msgstr "Important : nous avons besoin de votre soutien !"

msgctxt "donation_text_2023_main"
msgid "Help us make food transparency the norm!"
msgstr "Aidez-nous à faire de la transparence alimentaire la norme !"

msgctxt "donation_text_2023_secondary"
msgid "As a non-profit organization, we depend on your donations to continue informing consumers around the world about what they eat."
msgstr "En tant qu'organisation à but non lucratif, nous dépendons de vos dons pour continuer à informer les consommateurs du monde entier sur ce qu'ils mangent."

msgctxt "donation_text_2023_tertiary"
msgid "The food revolution starts with you!"
msgstr "La révolution alimentaire commence avec vous !"

msgctxt "donation_hook_2024"
msgid "Help us inform millions of consumers around the world about what they eat"
msgstr "Aidez-nous à informer des millions de consommateurs à travers le monde sur ce qu'ils mangent"

msgctxt "donation_title_2024"
msgid "Please give to our 2024 Fundraiser"
msgstr "Merci de contribuer à notre collecte de fonds 2024"

# Don't translate {year}, it will be replaced by the 4 digits year
msgctxt "f_donation_title_year"
msgid "Please give to our {year} Fundraiser"
msgstr "Merci de contribuer à notre collecte de fonds {year}"

msgctxt "donation_list_2024_main"
msgid "Your donations fund the day-to-day operations of our non-profit association:"
msgstr "Vos dons financent le fonctionnement quotidien de notre association à but non lucratif :"

msgctxt "donation_list_2024_first"
msgid "keeping our database open & available to all,"
msgstr "garder notre base de données ouverte et accessible à tous,"

msgctxt "donation_list_2024_first_sub"
msgid "technical infrastructure (website/mobile app) & a small permanent team"
msgstr "infrastructure technique (site web/application mobile) et une petite équipe permanente"

msgctxt "donation_list_2024_second"
msgid "remain independent of the food industry,"
msgstr "rester indépendant de l'industrie alimentaire,"

msgctxt "donation_list_2024_third"
msgid "engage a community of committed citizens,"
msgstr "mobiliser une communauté de citoyens engagés,"

msgctxt "donation_list_2024_fourth"
msgid "support the advancement of public health research."
msgstr "soutenir l’avancement de la recherche en santé publique."

msgctxt "donation_financial_2024_text"
msgid "Each donation counts! We appreciate your support in bringing further food transparency in the world."
msgstr "Chaque don compte ! Nous apprécions votre soutien pour une plus grande transparence alimentaire dans le monde."

msgctxt "donation_button_2024_text"
msgid "I SUPPORT"
msgstr "JE SOUTIENS"

msgctxt "donation_cta"
msgid "Donate"
msgstr "Faire un don"

msgctxt "environmental_score_production_system_no_labels_with_environmental_benefits"
msgid "No labels with environmental benefits"
msgstr "Pas de labels avec des avantages environnementaux"

msgctxt "environmental_score_production_system_labels_with_environmental_benefits"
msgid "Labels with environmental benefits"
msgstr "Labels avec des avantages environnementaux"

msgctxt "environmental_score_production_system_labels_with_environmental_benefits_high"
msgid "Labels with high environmental benefits"
msgstr "Labels à haut bénéfice environnemental"

msgctxt "environmental_score_production_system_labels_with_environmental_benefits_very_high"
msgid "Labels with very high environmental benefits"
msgstr "Labels à très hauts bénéfices environnementaux"

msgctxt "other"
msgid "Other"
msgstr "Autre"

# statistical mean
msgctxt "mean"
msgid "Mean"
msgstr "Moyenne"

msgctxt "recipes_ingredients_statistics"
msgid "Ingredients statistics for all products"
msgstr "Statistiques des ingrédients pour tous les produits"

msgctxt "recipes_ingredients_for_each_product"
msgid "Ingredients for each product"
msgstr "Ingrédients pour chaque produit"

msgctxt "product_deleted"
msgid "Product deleted."
msgstr "Produit supprimé."

msgctxt "carbon_footprint"
msgid "Carbon footprint"
msgstr "Empreinte carbone"

# variable names between { } must not be translated
msgctxt "f_carbon_footprint_per_100g_of_product"
msgid "{grams} g CO₂e per 100g of product"
msgstr "{grams} g de CO₂e pour 100 g de produit"

# variable names between { } must not be translated
msgctxt "f_carbon_footprint_per_unit"
msgid "{kilograms} kg CO₂e per unit"
msgstr "{kilograms} kg de CO₂e par unité"

msgctxt "average_for_the_category"
msgid "average for the category"
msgstr "moyenne pour la catégorie"

msgctxt "data_source_and_detailed_carbon_impact"
msgid "Data source and detailed carbon impact"
msgstr "Sources de données et impact carbone détaillé"

# variable names between { } must not be translated
msgctxt "f_equal_to_driving_km_in_a_petrol_car"
msgid "Equal to driving {kilometers} km in a petrol car"
msgstr "Équivaut à parcourir {kilometers} km dans une voiture à essence"

msgctxt "source_ademe_agribalyse"
msgid "Source: ADEME Agribalyse Database"
msgstr "Source : Base de données ADEME Agribalyse"

msgctxt "source_ademe_agribalyse_for_category"
msgid "The carbon emission figure comes from ADEME's Agribalyse database, for the category:"
msgstr "Le chiffre d'émission carbone est issu de la base de données Agribalyse de l'ADEME, pour la catégorie :"

msgctxt "environment_card_title"
msgid "Environment"
msgstr "Environnement"

msgctxt "health_card_title"
msgid "Nutrition and health"
msgstr "Alimentation et santé"

msgctxt "contains_palm_oil"
msgid "Contains palm oil"
msgstr "Contient de l'huile de palme"

msgctxt "contains_palm_oil_subtitle"
msgid "Drives deforestation and threatens species such as the orangutan"
msgstr "Stimule la déforestation et menace des espèces telles que l'orang-outan"

msgctxt "contains_palm_oil_description"
msgid "Tropical forests in Asia, Africa and Latin America are destroyed to create and expand oil palm tree plantations. The deforestation contributes to climate change, and it endangers species such as the orangutan, the pigmy elephant and the Sumatran rhino."
msgstr "Les forêts tropicales d'Asie, d'Afrique et d'Amérique latine sont détruites pour créer et étendre les plantations de palmiers à huile. La déforestation contribue au changement climatique et met en danger des espèces telles que l'orang-outan, l'éléphant pygmée et le rhinocéros de Sumatra."

msgctxt "bonus"
msgid "Bonus"
msgstr "Bonus"

msgctxt "malus"
msgid "Malus"
msgstr "Malus"

msgctxt "life_cycle_analysis"
msgid "Life cycle analysis"
msgstr "Analyse du cycle de vie"

msgctxt "environmental_score_bonuses_and_maluses"
msgid "Bonuses and maluses"
msgstr "Bonus et malus"

msgctxt "environmental_score_for_this_product"
msgid "Green-Score for this product"
msgstr "Green-Score pour ce produit"

msgctxt "average_impact_of_the_category"
msgid "Average impact of products of the same category"
msgstr "Impact moyen des produits de la même catégorie"

msgctxt "environmental_score_sum_of_bonuses_and_maluses"
msgid "Sum of bonuses and maluses"
msgstr "Somme des bonus et malus"

msgctxt "environmental_score_sum_of_bonuses_and_maluses_is_capped"
msgid "The sum of bonuses and maluses is capped at +25."
msgstr "La somme des bonus et malus est plafonnée à +25."

msgctxt "environmental_score_lca_score"
msgid "Life cycle analysis score"
msgstr "Score d'analyse du cycle de vie"

msgctxt "impact_for_this_product"
msgid "Impact for this product"
msgstr "Impact pour ce produit"

msgctxt "environmental_score_downgraded_non_recyclable_and_non_biodegradable_materials"
msgid "The score of products with non-recyclable and non-biodegradable packaging materials is capped at 79 (grade B)."
msgstr "Le score des produits avec des matériaux d'emballage non recyclables et non biodégradables est plafonné à 79 (grade B)."

msgctxt "nutriscore_not_applicable"
msgid "Nutri-Score not applicable for this product category."
msgstr "Nutri-Score ne s'applique pas à cette catégorie de produits."

msgctxt "nutriscore_missing_category"
msgid "The category of the product must be specified in order to compute the Nutri-Score."
msgstr "La catégorie du produit doit être spécifiée afin de calculer le Nutri-Score."

msgctxt "nutriscore_missing_nutrition_data"
msgid "The nutrition facts of the product must be specified in order to compute the Nutri-Score."
msgstr "Les données nutritionnelles du produit doivent être spécifiées afin de calculer le Nutri-Score."

msgctxt "nutriscore_missing_nutrition_data_details"
msgid "Missing nutrition facts:"
msgstr "Informations nutritionnelles manquantes :"

msgctxt "nutriscore_missing_category_and_nutrition_data"
msgid "The category and the nutrition facts of the product must be specified in order to compute the Nutri-Score."
msgstr "La catégorie et la valeur nutritionnelle du produit doivent être précisées afin de calculer le Nutri-Score."

msgctxt "health"
msgid "Health"
msgstr "Santé"

msgctxt "contribution_panel_title"
msgid "Contribution"
msgstr "Contribution"

msgctxt "contribution_navigation"
msgid "Contribution"
msgstr "Contribution"

msgctxt "data_quality_errors_panel_title"
msgid "Detected Errors"
msgstr "Erreurs détectées"

msgctxt "data_quality_errors_panel_subtitle"
msgid "Help us improve quality of our data by contributing fixes"
msgstr "Aidez-nous à améliorer la qualité de nos données en apportant des correctifs"

msgctxt "data_quality_warnings_panel_title"
msgid "Potential issues"
msgstr "Problèmes potentiels"

msgctxt "data_quality_warnings_panel_subtitle"
msgid "We have detected some potential issues or potential improvements, could you check if some apply ?"
msgstr "Nous avons détecté des problèmes potentiels ou des améliorations potentielles, pourriez-vous vérifier si certains s'appliquent ?"

msgctxt "data_quality_info_panel_title"
msgid "Data Quality infos"
msgstr "Informations sur la qualité des données"

msgctxt "data_quality_info_panel_subtitle"
msgid "Some infos about data quality on this product"
msgstr "Quelques infos sur la qualité des données sur ce produit"

# will be followed by : and a value. e.g. "Compared to: bananas"
msgctxt "compared_to"
msgid "Compared to"
msgstr "Comparé à"

# name of an activity / a sport
msgctxt "activity_walking"
msgid "Walking"
msgstr "Marche"

# name of an activity / a sport
msgctxt "activity_swimming"
msgid "Swimming"
msgstr "Nage"

# name of an activity / a sport
msgctxt "activity_bicycling"
msgid "Bicycling"
msgstr "Vélo"

# name of an activity / a sport
msgctxt "activity_running"
msgid "Running"
msgstr "Course"

# Don't translate {kj}, it will be replaced by a number
msgctxt "f_energy_per_100g"
msgid "{kj} kJ per 100g"
msgstr "{kj} kJ pour 100g"

# Don't translate {kj}, it will be replaced by a number
msgctxt "f_equal_to_walking_minutes_or_steps"
msgid "Equal to walking {minutes} minutes or {steps} steps"
msgstr "Correspond à {minutes} minutes de marche ou {steps} pas"

# Don't translate {kg} and {lb}, it will be replaced by a number
msgctxt "f_energy_expenditure_for_weight_in_kg_lb"
msgid "Energy expenditure for a person weighting {kg} kg / {lb} lb"
msgstr "Dépenses énergétiques pour une personne pesant {kg} kg / {lb} lb"

msgctxt "nutriscore_missing_category_short"
msgid "Missing category"
msgstr "Catégorie manquante"

msgctxt "nutriscore_missing_nutrition_data_short"
msgid "Missing nutrition facts"
msgstr "Données nutritionnelles manquantes"

msgctxt "nutriscore_missing_category_and_nutrition_data_short"
msgid "Missing category and nutrition facts"
msgstr "Catégorie et informations nutritionnelles manquantes"

msgctxt "recommendation_who_reduce_or_stop_drinking_alcohol_title"
msgid "Reduce or stop drinking alcohol"
msgstr "Réduire ou arrêter de boire de l'alcool"

msgctxt "recommendation_who_reduce_or_stop_drinking_alcohol_subtitle"
msgid "Less is better"
msgstr "Moins c'est mieux"

msgctxt "recommendation_who_reduce_or_stop_drinking_alcohol_text"
msgid "This might not be the answer people want to hear, but there is no safe level for drinking alcohol. Of course there is lower-risk drinking, but WHO does not set particular limits, because the evidence shows that the ideal situation for health is to not drink at all. Alcohol is closely related to around 60 different diagnoses and for almost all there is a close dose–response relationship, so the more you drink, the higher your risk of disease. Less is better."
msgstr "Ce n’est peut-être pas la réponse que vous souhaitez entendre, mais il n’existe pas de consommation d’alcool sans risque. Bien sûr, il est possible de boire à moindre risque, mais l’OMS n’impose pas de limites spécifiques car il est démontré que la solution idéale pour rester en bonne santé est de ne pas boire du tout. L’alcool est étroitement impliqué dans environ 60 diagnostics différents et, dans la quasi-majorité des cas, on observe une étroite relation dose-effet. En d’autres termes, plus vous buvez, plus vous risquez d’être malade. Moins l’on boit, mieux c’est."

# "source" as in "source of the information"
msgctxt "source"
msgid "Source"
msgstr "Source"

# variable names between { } must not be translated
msgctxt "f_app_user"
msgid "A user of the {app_name} app"
msgstr "Un utilisateur de l'application {app_name}"

msgctxt "food_groups_p"
msgid "food groups"
msgstr "groupes d'aliments"

msgctxt "food_groups_s"
msgid "food group"
msgstr "groupe d'aliments"

msgctxt "non_vegan_ingredients"
msgid "Non-vegan ingredients"
msgstr "Ingrédients non végétaliens"

msgctxt "vegan_ingredients"
msgid "No non-vegan ingredients detected"
msgstr "Aucun ingrédient non végétalien détecté"

msgctxt "maybe_vegan_ingredients"
msgid "Ingredients that may not be vegan"
msgstr "Ingrédients qui peuvent ne pas être végétaliens"

msgctxt "attribute_vegan_setting_note"
msgid "To determine whether a product is vegan, we only rely on the list of ingredients."
msgstr "Pour déterminer si un produit est végétalien, nous nous appuyons uniquement sur la liste des ingrédients."

msgctxt "non_vegetarian_ingredients"
msgid "Non-vegetarian ingredients"
msgstr "Ingrédients non végétariens"

msgctxt "vegetarian_ingredients"
msgid "No non-vegetarian ingredients detected"
msgstr "Aucun ingrédient non végétarien détecté"

msgctxt "maybe_vegetarian_ingredients"
msgid "Ingredients that may not be vegetarian"
msgstr "Ingrédients qui peuvent ne pas être végétariens"

msgctxt "attribute_vegetarian_setting_note"
msgid "To determine whether a product is vegetarian, we only rely on the list of ingredients."
msgstr "Pour déterminer si un produit est végétarien, nous nous appuyons uniquement sur la liste des ingrédients."

msgctxt "palm_oil_ingredients"
msgid "Ingredients that contain palm oil"
msgstr "Ingrédients contenant de l'huile de palme"

msgctxt "may_contain_palm_oil_ingredients"
msgid "Ingredients that may contain palm oil"
msgstr "Ingrédients pouvant contenir de l'huile de palme"

msgctxt "palm_oil_free_ingredients"
msgid "No ingredients containing palm oil detected"
msgstr "Aucun ingrédient contenant de l'huile de palme détecté"

msgctxt "attribute_palm_oil_setting_note"
msgid "To determine whether a product contains palm oil, we only rely on the list of ingredients."
msgstr "Pour déterminer si un produit contient de l'huile de palme, nous nous appuyons uniquement sur la liste des ingrédients."

msgctxt "attribute_without_palm_oil_setting_note"
msgid "To determine whether a product contains palm oil, we only rely on the list of ingredients."
msgstr "Pour déterminer si un produit contient de l'huile de palme, nous nous appuyons uniquement sur la liste des ingrédients."

msgctxt "unrecognized_ingredients"
msgid "Unrecognized ingredients"
msgstr "Ingrédients non reconnus"

msgctxt "nova_1_unprocessed_ingredients"
msgid "The product contains only unprocessed or minimally processed ingredients."
msgstr "Le produit ne contient que des ingrédients non transformés ou peu transformés."

# variable names between { } must not be translated
msgctxt "f_nova_markers_for_nova_group"
msgid "Elements that indicate the product is in the {nova_group} group"
msgstr "Éléments qui indiquent que le produit est dans le groupe {nova_group}"

msgctxt "nova_classification_description"
msgid "Food products are classified into 4 groups according to their degree of processing:"
msgstr "Les produits alimentaires sont classés en 4 groupes selon leur degré de transformation :"

msgctxt "nova_classification_how"
msgid "The determination of the group is based on the category of the product and on the ingredients it contains."
msgstr "La détermination du groupe est basée sur la catégorie du produit et sur les ingrédients qu'il contient."

msgctxt "nova_classification_learn_more"
msgid "Learn more about the NOVA classification"
msgstr "En savoir plus sur la classification NOVA"

msgctxt "nova_group_missing_category"
msgid "The category of the product must be specified in order to determine the NOVA group."
msgstr "La catégorie du produit doit être spécifiée pour déterminer le groupe NOVA."

msgctxt "nova_group_missing_ingredients"
msgid "The ingredients of the product must be specified in order to determine the NOVA group."
msgstr "Les ingrédients du produit doivent être spécifiés pour déterminer le groupe NOVA."

msgctxt "nova_group_too_many_unknown_ingredient"
msgid "We could not recognize some of the ingredients and determine the NOVA group."
msgstr "Nous n'avons pas pu reconnaître certains des ingrédients et déterminer le groupe NOVA."

msgctxt "unselect_image"
msgid "Unselect Image"
msgstr "Désélectionner l'image"

msgctxt "nutriscore_learn_more"
msgid "Learn more about the Nutri-Score"
msgstr "En savoir plus sur le Nutri-Score"

msgctxt "environmental_score_learn_more"
msgid "Learn more about the Green-Score"
msgstr "En savoir plus sur le Green-Score"

# The translation needs to be short as it is displayed at the top of small product cards
msgctxt "products_match_very_good_match"
msgid "Very good match"
msgstr "Très compatible"

# The translation needs to be short as it is displayed at the top of small product cards
msgctxt "products_match_good_match"
msgid "Good match"
msgstr "Compatible"

# The translation needs to be short as it is displayed at the top of small product cards
msgctxt "products_match_poor_match"
msgid "Poor match"
msgstr "Peu compatible"

# The translation needs to be short as it is displayed at the top of small product cards
msgctxt "products_match_unknown_match"
msgid "Unknown match"
msgstr "Compatibilité inconnue"

# The translation needs to be short as it is displayed at the top of small product cards
msgctxt "products_match_may_not_match"
msgid "May not match"
msgstr "Compatibilité incertaine"

# The translation needs to be short as it is displayed at the top of small product cards
msgctxt "products_match_does_not_match"
msgid "Does not match"
msgstr "Pas de compatibilité"

msgctxt "reset_preferences"
msgid "Use default preferences"
msgstr "Utiliser les préférences par défaut"

msgctxt "reset_preferences_details"
msgid "Nutri-Score, Green-Score and food processing level (NOVA)"
msgstr "Nutri-Score, Green-Score et niveau de transformation alimentaire (NOVA)"

msgctxt "actions_add_ingredients"
msgid "Could you add the ingredients list?"
msgstr "Pourriez-vous ajouter la liste des ingrédients ?"

msgctxt "actions_to_compute_nutriscore"
msgid "Could you add the information needed to compute the Nutri-Score?"
msgstr "Pourriez-vous ajouter les informations nécessaires pour calculer le Nutri-Score ?"

msgctxt "actions_to_compute_environmental_score"
msgid "Could you add a precise product category so that we can compute the Green-Score?"
msgstr "Pourriez-vous ajouter une catégorie de produit précise afin que nous puissions calculer le Green-Score ?"

msgctxt "actions_to_compute_environmental_score_unprecise_category"
msgid "The category we have for this product is not precise enough to compute the Green-Score. Could you add a more precise product category?"
msgstr "La catégorie que nous avons pour ce produit n'est pas suffisament précise pour calculer le Green-Score. Pourriez-vous ajouter une catégorie plus précise ?"

msgctxt "action_add_ingredients_text"
msgid "Add the ingredients"
msgstr "Ajouter les ingrédients"

msgctxt "action_add_categories"
msgid "Add a category"
msgstr "Ajouter une catégorie"

msgctxt "action_add_nutrition_facts"
msgid "Add nutrition facts"
msgstr "Ajouter les informations nutritionnelles"

msgctxt "action_add_origins"
msgid "Add the origins of ingredients for this product"
msgstr "Ajouter les origines des ingrédients pour ce produit"

msgctxt "action_add_packaging_image"
msgid "Take a photo of the recycling information"
msgstr "Prendre une photo des informations de recyclage"

msgctxt "action_add_packaging_components"
msgid "Add packaging components"
msgstr "Ajouter des composants d'emballage"

msgctxt "action_add_quantity"
msgid "Add quantity of the product"
msgstr "Ajouter la quantité du produit"

# this is not used yet
msgctxt "action_add_basic_details"
msgid "Add basic details"
msgstr "Ajouter des informations de base"

# this is not used yet
msgctxt "action_add_portion_size"
msgid "Add portion size"
msgstr "Ajouter la taille d'une part"

# this is not used yet
msgctxt "action_add_ingredients_image"
msgid "Take a photo of the ingredients"
msgstr "Prendre une photo des ingrédients"

# this is not used yet
msgctxt "action_add_nutrition_image"
msgid "Take a photo of the nutrition facts"
msgstr "Prendre une photo du tableau nutritionnel"

# this is not used yet
msgctxt "action_refresh_ingredients_image"
msgid "Refresh the photo of the ingredients"
msgstr "Mettre à jour la photo des ingrédients"

# this is not used yet
msgctxt "action_refresh_nutrition_image"
msgid "Refresh the photo of the nutrition facts"
msgstr "Rafraîchir la photo de la valeur nutritionnelles"

# this is not used yet
msgctxt "action_add_packaging_text"
msgid "Extract and check the recycling information"
msgstr "Extraire et vérifier les informations de recyclage"

# this is not used yet
msgctxt "action_add_stores"
msgid "Add the store where you found this product"
msgstr "Ajoutez le magasin où vous avez trouvé ce produit"

# this is not used yet
msgctxt "action_labels"
msgid "Add any label present on this product"
msgstr "Ajouter toutes les étiquettes présente sur ce produit"

# this is not used yet
msgctxt "action_countries"
msgid "Add the country where you found this product"
msgstr "Ajoutez le pays où vous avez trouvé ce produit"

# this is not used yet
msgctxt "action_packager_codes_image"
msgid "Take a photo of traceability codes"
msgstr "Prendre une photo des codes de traçabilité"

msgctxt "action_report_product_to_nutripatrol"
msgid "Report this product to our moderators"
msgstr "Signaler ce produit à nos modérateurs"

# Used as a header for key facts
msgctxt "knowledge_panels_facts"
msgid "What you need to know"
msgstr "Ce que vous devez savoir"

msgctxt "knowledge_panels_recommendation"
msgid "Recommendation"
msgstr "Recommandation"

msgctxt "nutrient_info_salt_risk"
msgid "A high consumption of salt (or sodium) can cause raised blood pressure, which can increase the risk of heart disease and stroke."
msgstr "Une forte consommation de sel (ou de sodium) peut entraîner une augmentation de la pression artérielle, ce qui peut augmenter le risque de maladie cardiaque et d'accident vasculaire cérébral."

msgctxt "nutrient_info_salt_high_blood_pressure"
msgid "Many people who have high blood pressure do not know it, as there are often no symptoms."
msgstr "De nombreuses personnes souffrant d'hypertension ne le savent pas, car il n'y a souvent aucun symptôme."

msgctxt "nutrient_info_salt_high_consumption"
msgid "Most people consume too much salt (on average 9 to 12 grams per day), around twice the recommended maximum level of intake."
msgstr "La plupart des gens consomment trop de sel (en moyenne 9 à 12 grammes par jour), soit environ le double de l'apport maximal recommandé."

msgctxt "nutrient_recommendation_salt_title"
msgid "Limit the consumption of salt and salted food"
msgstr "Limiter la consommation de sel et d'aliments salés"

msgctxt "nutrient_recommendation_salt_cooking_and_table"
msgid "Reduce the quantity of salt used when cooking, and don't salt again at the table."
msgstr "Réduisez la quantité de sel utilisée lors de la cuisson et ne salez plus à table."

msgctxt "nutrient_recommendation_salt_limit_salty_snacks"
msgid "Limit the consumption of salty snacks and choose products with lower salt content."
msgstr "Limitez la consommation de collations salées et choisissez des produits à faible teneur en sel."

msgctxt "nutrient_info_sugars_risk"
msgid "A high consumption of sugar can cause weight gain and tooth decay. It also augments the risk of type 2 diabetes and cardio-vascular diseases."
msgstr "Une forte consommation de sucre peut entraîner une prise de poids et des caries dentaires. Il augmente également le risque de diabète de type 2 et de maladies cardio-vasculaires."

msgctxt "nutrient_recommendation_sugars_title"
msgid "Limit the consumption of sugar and sugary drinks"
msgstr "Limiter la consommation de sucre et de boissons sucrées"

msgctxt "nutrient_recommendation_sugars_drinks"
msgid "Sugary drinks (such as sodas, fruit beverages, and fruit juices and nectars) should be limited as much as possible (no more than 1 glass a day)."
msgstr "Les boissons sucrées (comme les sodas, les boissons aux fruits, les jus et nectars de fruits) doivent être limitées au maximum (pas plus d'un verre par jour)."

msgctxt "nutrient_recommendation_sugars_food"
msgid "Choose products with lower sugar content and reduce the consumption of products with added sugars."
msgstr "Choisissez des produits à faible teneur en sucre et réduisez la consommation de produits avec des sucres ajoutés."

msgctxt "nutrient_info_fat_and_saturated_fat_risk"
msgid "A high consumption of fat, especially saturated fats, can raise cholesterol, which increases the risk of heart diseases."
msgstr "Une consommation élevée de matières grasses, en particulier d'acides gras saturés, peut augmenter le cholestérol, ce qui augmente le risque de maladies cardiaques."

msgctxt "nutrient_recommendation_fat_and_saturated_fat_title"
msgid "Reduce the consumption of fat and saturated fat"
msgstr "Réduire la consommation de matières grasses et d'acides gras saturés"

msgctxt "nutrient_recommendation_fat_and_saturated_fat"
msgid "Choose products with lower fat and saturated fat content."
msgstr "Choisissez des produits à faible teneur en matières grasses et acides gras saturés."

msgctxt "sign_in"
msgid "Sign in"
msgstr "Se connecter"

msgctxt "sign_out"
msgid "Sign out"
msgstr "Se déconnecter"

msgctxt "your_contributions"
msgid "Your contributions"
msgstr "Vos contributions"

msgctxt "products_added"
msgid "Products added"
msgstr "Produits ajoutés"

msgctxt "products_edited"
msgid "Products edited"
msgstr "Produits modifiés"

msgctxt "products_photographed"
msgid "Products photographed"
msgstr "Produits photographiés"

# result of the matching with the user preferences: should ne a noun, not a verb
msgctxt "matching_with_your_preferences"
msgid "Matching with your preferences"
msgstr "Correspondance avec vos préférences"

# HTML tags and variable names between { } must not be translated
msgctxt "f_join_us_on_slack"
msgid "Join us on <a href=\"{url}\">Slack</a>"
msgstr "Rejoignez-nous sur <a href=\"{url}\">Slack</a>"

# HTML tags and variable names between { } must not be translated
msgctxt "f_discover_our_code_of_conduct"
msgid "Discover our <a href=\"{url}\">Code of conduct</a>"
msgstr "Découvrez notre <a href=\"{url}\">Code de conduite</a>"

# {links} must not be translated, it will be replaced by icons and/or text links
msgctxt "f_footer_follow_us_links"
msgid "Follow us: {links}"
msgstr "Suivez-nous : {links}"

# Should be as small as possible, e.g. use "app" instead of "application", don't specify "mobile"
msgctxt "footer_install_the_app_exclamation_mark"
msgid "Install the app!"
msgstr "Installer l'app!"

# HTML tags must not be translated, keep <span id=\"everyday\"> and <span id=\"foods\"> and put them around the corresponding words in the translation
# e.g. in French: Scannez les <span id=\"foods\">aliments</span> de votre <span id=\"everyday\">quotidien</span>
msgctxt "footer_scan_your_everyday_foods"
msgid "Scan your <span id=\"everyday\">everyday</span> <span id=\"foods\">foods</span>"
msgstr "Scannez les <span id=\"foods\">aliments</span> de votre <span id=\"everyday\">quotidien</span>"

msgctxt "nutrition"
msgid "Nutrition"
msgstr "Nutrition"

# Note: "criteria" is plural here. So in French for instance: "Vos critères"
msgctxt "your_criteria"
msgid "Your criteria"
msgstr "Vos critères"

msgctxt "product"
msgid "Product"
msgstr "Produit"

msgctxt "environment"
msgid "Environment"
msgstr "Environnement"

msgctxt "api_result_failure"
msgid "Failure"
msgstr "Échec"

msgctxt "api_result_product_found"
msgid "Product found"
msgstr "Produit trouvé"

msgctxt "api_result_product_not_found"
msgid "Product not found"
msgstr "Produit introuvable"

msgctxt "api_result_product_found_with_a_different_product_type"
msgid "Product found with a different product type"
msgstr "Produit trouvé avec un type de produit différent"

msgctxt "api_result_product_updated"
msgid "Product updated"
msgstr "Produit mis à jour"

msgctxt "api_message_invalid_api_action"
msgid "Invalid API action"
msgstr "Action API invalide"

msgctxt "api_message_invalid_api_method"
msgid "Invalid API method"
msgstr "Méthode API invalide"

msgctxt "api_message_empty_request_body"
msgid "Empty request body"
msgstr "Le corps de la requête est vide"

msgctxt "api_message_invalid_json_in_request_body"
msgid "Invalid JSON in request body"
msgstr "JSON invalide dans le corps de la requête"

msgctxt "api_message_invalid_code"
msgid "Invalid code"
msgstr "Code invalide"

msgctxt "api_message_invalid_product_type"
msgid "Invalid product type"
msgstr "Type de produit non valide"

msgctxt "api_message_invalid_type_must_be_object"
msgid "Invalid type: must be an object"
msgstr "Type invalide : doit être un objet"

msgctxt "api_message_invalid_type_must_be_array"
msgid "Invalid type: must be an array"
msgstr "Type invalide : doit être un tableau"

msgctxt "api_message_invalid_type_must_be_integer"
msgid "Invalid type: must be an integer"
msgstr "Type non valide : doit être un entier"

msgctxt "api_message_invalid_type_must_be_number"
msgid "Invalid type: must be a number"
msgstr "Type non valide : doit être un entier"

msgctxt "api_message_missing_field"
msgid "Missing field"
msgstr "Champ manquant"

msgctxt "api_message_unrecognized_field"
msgid "Unrecognized field"
msgstr "Champ non reconnu"

msgctxt "api_message_unrecognized_value"
msgid "Unrecognized value"
msgstr "Valeur non reconnue"

msgctxt "api_message_image_already_uploaded"
msgid "Image already uploaded"
msgstr "Image déjà téléchargée"

msgctxt "api_message_image_too_small"
msgid "Image too small"
msgstr "Image trop petite"

msgctxt "api_result_image_uploaded"
msgid "Image uploaded"
msgstr "Image téléchargée"

msgctxt "api_result_image_not_uploaded"
msgid "Image not uploaded"
msgstr "Image non téléchargée"

msgctxt "api_result_image_selected"
msgid "Image selected"
msgstr "Image sélectionnée"

msgctxt "api_result_image_not_selected"
msgid "Image not selected"
msgstr "Image non sélectionnée"

msgctxt "api_result_image_deleted"
msgid "Image deleted"
msgstr "Image supprimée"

msgctxt "api_result_image_not_deleted"
msgid "Image not deleted"
msgstr "Image non supprimée"

msgctxt "api_impact_none"
msgid "None"
msgstr "Aucun"

msgctxt "api_impact_warning"
msgid "Warning"
msgstr "Avertissement"

msgctxt "api_impact_failure"
msgid "Failure"
msgstr "Échec"

msgctxt "api_impact_field_ignored"
msgid "Field ignored"
msgstr "Champ ignoré"

msgctxt "api_impact_value_converted"
msgid "Value converted"
msgstr "Valeur convertie"

# Unit = element, not unit of measure
msgctxt "packaging_number_of_units"
msgid "Number of units"
msgstr "Nombre d'éléments"

# Unit = element, not unit of measure
msgctxt "packaging_weight"
msgid "Weight of one empty unit"
msgstr "Poids d'un élément vide"

# Unit = element, not unit of measure
msgctxt "packaging_quantity_per_unit"
msgid "Quantity of product contained per unit"
msgstr "Quantité de produit contenue par élément"

# variable names between { } must not be translated
msgctxt "f_help_categorize_on_hunger_games"
msgid "Help categorize more {title} on Hunger Games"
msgstr "Aidez à classer plus de {title} sur Hunger Games"

msgctxt "packagings_complete"
msgid "All the packaging parts of the product are listed."
msgstr "Tous les éléments de l'emballage du produit sont listés."

msgctxt "api_message_invalid_user_id_and_password"
msgid "Invalid user id and password"
msgstr "Identifiant et mot de passe non valides"

msgctxt "api_message_invalid_value_must_be_0_or_1"
msgid "Invalid value: must be 0 or 1"
msgstr "Valeur invalide : doit être 0 ou 1"

# Unit = element, not unit of measure
msgctxt "packaging_number_of_units_description"
msgid "Enter the number of packaging units of the same shape and material contained in the product."
msgstr "Entrez le nombre d'éléments d'emballage de la même forme et de la même matière contenue dans le produit."

msgctxt "packaging_shape_description"
msgid "Enter the shape name listed in the recycling instructions if they are available, or select a shape."
msgstr "Entrez le nom de la forme indiqué dans les instructions de recyclage si elles sont disponibles, ou sélectionnez une forme."

msgctxt "packaging_material_description"
msgid "Enter the specific material if it can be determined (a material code inside a triangle can often be found on packaging parts), or a generic material (for instance plastic or metal) if you are unsure."
msgstr "Entrez le matériau spécifique s'il peut être déterminé (un code de matériau à l'intérieur d'un triangle peut souvent être trouvé sur les éléments d'emballage), ou un matériau générique (par exemple du plastique ou du métal) si vous n'êtes pas sûr."

msgctxt "packaging_recycling_description"
msgid "Enter recycling instructions only if they are listed on the product."
msgstr "Saisissez les consignes de tri seulement si elles apparaîssent sur le produit."

# Unit = element, not unit of measure
msgctxt "packaging_weight_description"
msgid "Remove any remaining food and wash and dry the packaging part before weighting. If possible, use a scale with 0.1g or 0.01g precision."
msgstr "Enlevez les restes de nourriture et lavez et séchez les éléments d'emballage avant de les peser. Si possible, utilisez une balance avec une précision de 0.1g ou 0.01g."

# Unit = element, not unit of measure
msgctxt "packaging_quantity_per_unit_description"
msgid "Enter the net weight or net volume and indicate the unit (for example g or ml)."
msgstr "Entrez le poids net ou le volume net et indiquez l'unité (par exemple g ou ml)."

msgctxt "import_and_export_products"
msgid "Import and export products"
msgstr "Importer et exporter des produits"

msgctxt "add_products"
msgid "Add products"
msgstr "Ajouter des produits"

# Needs to be short (displayed in a menu)
msgctxt "install_the_app_to_add_products"
msgid "Install the app to add products"
msgstr "Installez l'application pour ajouter des produits"

msgctxt "search_and_analyze_products"
msgid "Search and analyze products"
msgstr "Rechercher et analyser des produits"

msgctxt "resources"
msgid "Resources"
msgstr "Ressources"

msgctxt "pro_platform_user_guide"
msgid "Pro platform user guide"
msgstr "Guide d'utilisation de la plateforme pro"

msgctxt "faq_for_producers"
msgid "FAQ for producers"
msgstr "FAQ pour les Producteurs"

# variable names between { } must not be translated
msgctxt "product_js_enter_value_between_0_and_max"
msgid "Please enter a value between 0 and {max}."
msgstr "Veuillez entrer une valeur entre 0 et {max}."

msgctxt "please_ask_users_create_account_first"
msgid "Please ask the following users to create an Open Food Facts account first:"
msgstr "Veuillez d'abord demander aux utilisateurs suivants de créer un compte Open Food Facts :"

msgctxt "users_added_successfully"
msgid "Users added to the organization successfully:"
msgstr "Utilisateurs ajoutés à l'organisation avec succès :"

msgctxt "product_js_sugars_warning"
msgid "Sugars should not be higher than carbohydrates."
msgstr "Les sucres ne doivent pas être supérieurs aux glucides."

msgctxt "product_js_saturated_fat_warning"
msgid "Saturated fat should not be higher than fat."
msgstr "Les acides gras saturés ne doivent pas être plus élevées que les matières grasses."

msgctxt "packaging_materials"
msgid "Packaging materials"
msgstr "Matériaux d'emballage"

msgctxt "packaging_weight_total"
msgid "Packaging weight"
msgstr "Poids de l'emballage"

msgctxt "packaging_weight_100g"
msgid "Packaging weight per 100 g of product"
msgstr "Poids de l'emballage pour 100 g de produit"

msgctxt "packaging_weight_100g_mean"
msgid "Mean packaging weight per 100 g of product"
msgstr "Poids moyen de l'emballage pour 100 g de produit"

msgctxt "total"
msgid "Total"
msgstr "Total"

msgctxt "packaging_material_products_percent"
msgid "% of products containing the material"
msgstr "% de produits contenant le matériau"

msgctxt "packaging_material_products_percent_main"
msgid "% of products containing mostly the material"
msgstr "% de produits contenant majoritairement la matière"

msgctxt "relative_to_products_containing_the_material"
msgid "for products that contain the material"
msgstr "pour les produits qui contiennent le matériau"

msgctxt "relative_to_products_containing_mostly_the_material"
msgid "for products that contain mostly the material"
msgstr "pour les produits qui contiennent principalement le matériau"

msgctxt "relative_to_all_products"
msgid "relative to all products"
msgstr "par rapport à tous les produits"

msgctxt "preferred_language"
msgid "Preferred Language"
msgstr "Langue préférée"

msgctxt "packagings_n_p"
msgid "Numbers of packaging components"
msgstr "Nombre de composants de l'emballage"

msgctxt "packagings_n_s"
msgid "Number of packaging components"
msgstr "Nombre de composants pour l'emballage"

msgctxt "packagings_materials_all"
msgid "All materials"
msgstr "Tous les matériaux"

msgctxt "weight"
msgid "Weight"
msgstr "Poids"

msgctxt "weight_100g"
msgid "Weight per 100g of product"
msgstr "Poids par 100g de produit"

msgctxt "weight_percent"
msgid "Weight percent"
msgstr "Pourcentage du poids"

msgctxt "nutriscore_component_energy"
msgid "Energy"
msgstr "Énergie"

msgctxt "nutriscore_component_energy_from_saturated_fat"
msgid "Energy from saturated fat"
msgstr "Energie provenant des acides gras saturés"

msgctxt "nutriscore_component_sugars"
msgid "Sugars"
msgstr "Sucres"

msgctxt "nutriscore_component_saturated_fat"
msgid "Saturated fat"
msgstr "Acides gras saturés"

msgctxt "nutriscore_component_saturated_fat_ratio"
msgid "Saturated fat / fat"
msgstr "Acides gras saturés / matières grasses"

msgctxt "nutriscore_component_salt"
msgid "Salt"
msgstr "Sel"

msgctxt "nutriscore_component_non_nutritive_sweeteners"
msgid "Non-nutritive sweeteners"
msgstr "Edulcorants non-nutritifs"

msgctxt "nutriscore_component_fruits_vegetables_legumes"
msgid "Fruits, vegetables and legumes"
msgstr "Fruits, légumes et légumes secs"

msgctxt "nutriscore_component_fiber"
msgid "Fiber"
msgstr "Fibre"

msgctxt "nutriscore_component_proteins"
msgid "Proteins"
msgstr "Protéines"

msgctxt "presence"
msgid "Presence"
msgstr "Présence"

msgctxt "absence"
msgid "Absence"
msgstr "Absence"

msgctxt "nutriscore_is_water"
msgid "This product is considered to be water for the calculation of the Nutri-Score."
msgstr "Ce produit est considéré comme étant de l'eau pour le calcul du Nutri-Score."

msgctxt "nutriscore_is_fat_oil_nuts_seeds"
msgid "This product is considered to be fat, oil, nuts or seeds for the calculation of the Nutri-Score."
msgstr "Ce produit est considéré comme étant une matière grasse, de l'huile, des noix ou des graines pour le calcul du Nutri-Score."

msgctxt "nutriscore_is_cheese"
msgid "This product is considered to be cheese for the calculation of the Nutri-Score."
msgstr "Ce produit est considéré comme étant du fromage pour le calcul du Nutri-Score."

msgctxt "nutriscore_is_red_meat_product"
msgid "This product is considered to be a red meat product for the calculation of the Nutri-Score."
msgstr "Ce produit est considéré comme étant un produit à base de viande rouge pour le calcul du Nutri-Score."

msgctxt "nutriscore_count_proteins_reason_beverage"
msgid "Points for proteins are counted because the product is considered to be a beverage."
msgstr "Les points pour les protéines sont comptés car le produit est considéré comme étant une boisson."

msgctxt "nutriscore_count_proteins_reason_cheese"
msgid "Points for proteins are counted because the product is considered to be cheese."
msgstr "Les points pour les protéines sont comptés car le produit est considéré comme étant du fromage."

msgctxt "nutriscore_count_proteins_reason_negative_points_less_than_7"
msgid "Points for proteins are counted because the negative points are less than 7."
msgstr "Les points pour les protéines sont comptés car les points négatifs sont inférieurs à 7."

msgctxt "nutriscore_count_proteins_reason_negative_points_less_than_11"
msgid "Points for proteins are counted because the negative points are less than 11."
msgstr "Les points pour les protéines sont comptés car les points négatifs sont inférieurs à 11."

msgctxt "nutriscore_count_proteins_reason_negative_points_greater_than_or_equal_to_7"
msgid "Points for proteins are not counted because the negative points greater than or equal to 7."
msgstr "Les points pour les protéines ne sont pas comptés car les points négatifs sont supérieurs ou égaux à 7."

msgctxt "nutriscore_count_proteins_reason_negative_points_greater_than_or_equal_to_11"
msgid "Points for proteins are not counted because the negative points greater than or equal to 11."
msgstr "Les points pour les protéines ne sont pas comptés car les points négatifs sont supérieurs ou égaux à 11."

msgctxt "nutriscore_new_computation_title"
msgid "Discover the new Nutri-Score!"
msgstr "Découvrez le nouveau Nutri-Score !"

msgctxt "nutriscore_new_computation_description"
msgid "<p>The computation of the Nutri-Score is evolving to provide better recommendations based on the latest scientific evidence.</p><p>Main improvements:</p><ul><li>Better score for some fatty fish and oils rich in good fats</li><li>Better score for whole products rich in fiber</li><li>Worse score for products containing a lot of salt or sugar</li><li>Worse score for red meat (compared to poultry)</li></ul>"
msgstr "<p>Le calcul du Nutri-Score évolue pour fournir de meilleures recommandations basées sur les dernières preuves scientifiques.</p><p>Principales améliorations :</p><ul><li>Meilleur score pour certains poissons gras et huiles riches en bonnes graisses</li><li>Meilleur score pour les produits complets riches en fibres</li><li>Moins bon score pour les produits contenant beaucoup de sel ou de sucre</li><li>Moins bon score pour la viande rouge (comparée à la volaille)</li></ul>"

msgctxt "nutriscore_new_computation_link_text"
msgid "Discover all the improvements of the new Nutri-Score"
msgstr "Découvrez toutes les améliorations du nouveau Nutri-Score"

msgctxt "nutriscore_explanation_what_it_is"
msgid "The Nutri-Score is a logo on the overall nutritional quality of products."
msgstr "Le Nutri-Score est un logo sur la qualité nutritionnelle globale des produits."

msgctxt "nutriscore_explanation_what_it_takes_into_account"
msgid "The score from A to E is calculated based on nutrients and foods to favor (proteins, fiber, fruits, vegetables and legumes ...) and nutrients to limit (calories, saturated fat, sugars, salt)."
msgstr "Le score de A à E est calculé en fonction des nutriments et aliments à favoriser (protéines, fibres, fruits et légumes, légumes secs…) et des nutriments à limiter (calories, acides gras saturés, sucres, sel)."

msgctxt "nutriscore_explanation_where_the_data_comes_from"
msgid "The score is calculated from the data of the nutrition facts table and the composition data (fruits, vegetables and legumes)."
msgstr "Le score est calculé à partir des données du tableau de la déclaration nutritionnelle et des données de composition (fruits, légumes et légumes secs)."

msgctxt "nutriscore_explanation_recommended_by_public_health_authorities"
msgid "The display of this logo is recommended by public health authorities without obligation for companies."
msgstr "L'affichage de ce logo est recommandé par les pouvoirs publics sans obligation pour les entreprises."

msgctxt "nutriscore_explanation_title"
msgid "What is the Nutri-Score?"
msgstr "Qu'est ce que le Nutri-Score ?"

msgctxt "nutrient_info_energy_risk"
msgid "Energy intakes above energy requirements are associated with increased risks of weight gain, overweight, obesity, and consequently risk of diet-related chronic diseases."
msgstr "Les apports énergétiques supérieurs aux besoins énergétiques sont associés à des risques accrus de prise de poids, de surpoids, d'obésité et, par conséquent, à un risque de maladies chroniques liées à l'alimentation."

msgctxt "nutrient_info_saturated_fat_risk"
msgid "A high consumption of fat, especially saturated fats, can raise cholesterol, which increases the risk of heart diseases."
msgstr "Une consommation élevée de matières grasses, en particulier d'acides gras saturés, peut augmenter le cholestérol, ce qui augmente le risque de maladies cardiaques."

msgctxt "nutrient_info_saturated_fat_ratio_risk"
msgid "A high consumption of fat, especially saturated fats, can raise cholesterol, which increases the risk of heart diseases."
msgstr "Une consommation élevée de matières grasses, en particulier d'acides gras saturés, peut augmenter le cholestérol, ce qui augmente le risque de maladies cardiaques."

msgctxt "nutrient_info_energy_from_saturated_fat_risk"
msgid "A high consumption of fat, especially saturated fats, can raise cholesterol, which increases the risk of heart diseases."
msgstr "Une consommation élevée de matières grasses, en particulier d'acides gras saturés, peut augmenter le cholestérol, ce qui augmente le risque de maladies cardiaques."

msgctxt "nutrient_info_non_nutritive_sweeteners_risk"
msgid "Non-nutritive sweeteners may not confer any long-term benefit in reducing body fat in adults or children. There may be potential undesirable effects from long-term use of non-nutritive sweeteners, such as an increased risk of type 2 diabetes and cardiovascular diseases in adults."
msgstr "Les édulcorants non nutritifs peuvent ne conférer aucun avantage à long terme en matière de réduction de la graisse corporelle chez les adultes ou les enfants. L'utilisation à long terme d'édulcorants non nutritifs peut entraîner des effets indésirables potentiels, tels qu'un risque accru de diabète de type 2 et de maladies cardiovasculaires chez les adultes."

msgctxt "nutrient_info_fiber_benefit"
msgid "Consuming foods rich in fiber (especially whole grain foods) reduces the risks of aerodigestive cancers, cardiovascular diseases, obesity and diabetes."
msgstr "Consommer des aliments riches en fibres (notamment les aliments à grains entiers) réduit les risques de cancers aérodigestifs, de maladies cardiovasculaires, d’obésité et de diabète."

msgctxt "nutrient_info_fruits_vegetables_legumes_benefit"
msgid "Consuming foods rich in fruits, vegetables and legumes reduces the risks of aerodigestive cancers, cardiovascular diseases, obesity and diabetes."
msgstr "Consommer des aliments riches en fruits, légumes et légumes secs réduit les risques de cancers aérodigestifs, de maladies cardiovasculaires, d’obésité et de diabète."

msgctxt "nutrient_info_proteins_benefit"
msgid "Foods that are rich in proteins are usually rich in calcium or iron which are essential minerals with numerous health benefits."
msgstr "Les aliments riches en protéines sont généralement riches en calcium ou en fer, des minéraux essentiels aux nombreux bienfaits pour la santé."

msgctxt "revert"
msgid "Revert to this revision"
msgstr "Revenir à cette révision"

msgctxt "product_js_product_revert_confirm"
msgid "Revert to this product revision?"
msgstr "Revenir à cette révision du produit ?"

msgctxt "api_status_success"
msgid "Success"
msgstr "Succès"

msgctxt "api_status_failure"
msgid "Failure"
msgstr "Échec"

msgctxt "api_result_product_reverted"
msgid "Product reverted to the specified revision"
msgstr "Produit rétabli à la révision spécifiée"

msgctxt "api_result_product_not_reverted"
msgid "Product not reverted to the specified revision"
msgstr "Produit non rétabli à la révision spécifiée"

# sweeteners (additives), plural
msgctxt "sweeteners"
msgid "sweeteners"
msgstr "édulcorants"

# sweetener (additive), singular
msgctxt "sweetener"
msgid "sweetener"
msgstr "édulcorant"

msgctxt "action_edit_product"
msgid "Complete or correct product information"
msgstr "Compléter ou corriger les informations du produit"

msgctxt "report_problem_panel_title"
msgid "Report a problem"
msgstr "Signaler un problème"

# duplicate with "report_problem_panel_title"
msgctxt "report_problem_navigation"
msgid "Report a problem"
msgstr "Signaler un problème"

msgctxt "report_problem_navigation"
msgid "Report a problem."
msgstr "Signaler un problème."

msgctxt "incomplete_or_incorrect_data_title"
msgid "Incomplete or incorrect information?"
msgstr "Informations incomplètes ou incorrectes ?"

msgctxt "incomplete_or_incorrect_data_subtitle_off"
msgid "Category, labels, ingredients, allergens, nutritional information, photos etc."
msgstr "Catégorie, étiquettes, ingrédients, allergènes, informations nutritionnelles, photos etc."

msgctxt "incomplete_or_incorrect_data_content_correct"
msgid "If the information does not match the information on the packaging, you can complete or correct it. Thank you!"
msgstr "Si les informations ne correspondent pas à celles figurant sur l'emballage, vous pouvez les compléter ou les corriger. Merci !"

msgctxt "incomplete_or_incorrect_data_content_correct_off"
msgid "Open Food Facts is a collaborative database, and every contribution is useful for all."
msgstr "Open Food Facts est une base de données collaborative, et chaque contribution est utile pour tous."

msgctxt "report_to_nutripatrol_explain"
msgid "If you want to report vandalism, inappropriate content or erroneous data you can't fix yourself, report it to our moderators team."
msgstr "Si vous souhaitez signaler un acte de vandalisme, un contenu inapproprié ou des données erronées que vous ne pouvez pas corriger vous-même, signalez-le à notre équipe de modérateurs."

msgctxt "description"
msgid "Description"
msgstr "Description"

msgctxt "enter_main_contact_username"
msgid "Enter main contact's username :"
msgstr "Entrez le nom d'utilisateur du contact principal :"

msgctxt "change_main_contact"
msgid "Change main contact"
msgstr "Changer le contact principal"

msgctxt "main_contact_updated"
msgid "Main contact updated"
msgstr "Contact principal mis à jour"

msgctxt "error_unknown_member"
msgid "This user is not a member of the organization."
msgstr "Cet utilisateur n'est pas membre de l'organisation."

msgctxt "skip_to_content"
msgid "Skip to Content"
msgstr "Aller au contenu"

msgctxt "oidc_signin_no_cookie"
msgid "You need to enable cookies to sign in."
msgstr "Vous devez activer les cookies pour vous connecter."

msgctxt "cant_delete_main_contact"
msgid "You cannot remove the main contact. Change it first."
msgstr "Vous ne pouvez pas supprimer le contact principal. Changez-le d'abord."

msgctxt "open_in_crm"
msgid "Open in CRM"
msgstr "Voir dans le CRM"

msgctxt "information_provided_by_the_manufacturer"
msgid "Information provided by the manufacturer"
msgstr "Informations fournies par le fabricant"

msgctxt "information_provided_by_the_manufacturer_edit_form"
msgid "Information identified by a factory icon has been provided by the manufacturer. It can be changed only by the manufacturer and moderators. If it is out of date or incorrect, please let us know."
msgstr "Les informations identifiées par une icône d'usine ont été fournies par le fabricant. Il ne peut être modifié que par le fabricant et les modérateurs. S'il est obsolète ou incorrect, veuillez nous le faire savoir."

msgctxt "knowledge_panels_did_you_know"
msgid "Did you know?"
msgstr "Le saviez-vous ?"

msgctxt "knowledge_panels_why_it_matters"
msgid "Why it matters"
msgstr "Pourquoi c'est important"

msgctxt "knowledge_panels_what_you_can_do"
msgid "What you can do"
msgstr "Ce que vous pouvez faire"

msgctxt "knowledge_panels_ingredients_rare_crops_title"
msgid "Good for agricultural biodiversity"
msgstr "Bon pour la diversité agricole"

msgctxt "knowledge_panels_ingredients_rare_crops_subtitle"
msgid "Contains neglected or underutilized crops:"
msgstr "Contient des récoltes négligées ou sous-utilisées :"

msgctxt "knowledge_panels_ingredients_rare_crops_did_you_know"
msgid "Since 1900, 75% of plant diversity has been lost as farmers around the world have abandoned local varieties for high-yielding varieties adapted to mass industrial processing. As a result, 60 % of human energy intake in the world comes from only 3 species: wheat, rice and corn."
msgstr "Depuis 1900, 75% de la diversité des plantes ont été perdus puisque des fermiers dans le monde entier ont abandonné les variétés locales pour des variétés à haute productivité et adaptées au traitement de masse industriel. Ainsi, 60% des apports en énergie de l'humain dans le monde viennent de 3 espèces : le blé, le riz et le maïs."

msgctxt "knowledge_panels_ingredients_rare_crops_why_it_matters"
msgid "The lack of variety of crops makes our food supply more vulnerable to pests, diseases and climate change."
msgstr "Le manque de variété dans les produits agricoles rend notre approvisionnement alimentaire plus vulnérable aux parasites, aux maladies et au changement climatique."

msgctxt "knowledge_panels_ingredients_rare_crops_what_you_can_do"
msgid "Consuming diverse cereals, legumes, vegetables and fruits contributes to:"
msgstr "Consommer différentes sortes de céréales, légumineuses, légumes et fruits contribue à :"

msgctxt "knowledge_panels_ingredients_rare_crops_what_you_can_do_list_1"
msgid "preserving neglected and underutilized species"
msgstr "préserver les espèces négligées et sous-utilisées"

msgctxt "knowledge_panels_ingredients_rare_crops_what_you_can_do_list_2"
msgid "rural development and support of local farmers and companies"
msgstr "développement rural et soutien aux agriculteurs et aux entreprises locales"

msgctxt "knowledge_panels_ingredients_rare_crops_what_you_can_do_list_3"
msgid "preserving of diversified landscapes"
msgstr "préservation de paysages diversifiés"

msgctxt "knowledge_panels_ingredients_rare_crops_what_you_can_do_list_4"
msgid "food security"
msgstr "sécurité alimentaire"

msgctxt "knowledge_panels_ingredients_rare_crops_what_you_can_do_list_5"
msgid "and your health!"
msgstr "et votre santé !"

msgctxt "created_by"
msgid "Created by"
msgstr "Créé par"

msgctxt "org_id"
msgid "Org id"
msgstr "ID de l'Org"

msgctxt "verified_status"
msgid "Verified status"
msgstr "Vérification du statut"

msgctxt "creation_date"
msgid "Creation date"
msgstr "Date de création"

msgctxt "knowledge_panels_ingredients_rare_crops_divinfood"
msgid "Open Food Facts participates in the European project <a href=\"https://divinfood.eu/\">DIVINFOOD</a> (funded from European Union’s Horizon 2020 research and innovation programme). DIVINFOOD aims to develop food chains that value under-utilised agrobiodiversity in order to act against the decline of biodiversity and to meet the growing expectations of consumers for healthy, local products that contribute to sustainable food systems."
msgstr "Open Food Facts participe au projet européen <a href=\"https://divinfood.eu/\">DIVINFOOD</a> (financé par le programme de recherche et d'innovation Horizon 2020 de l'Union européenne). DIVINFOOD vise à développer des filières alimentaires valorisant des ressources d'agrobiodiversité sous-exploitées afin d'agir contre le déclin de la biodiversité et de répondre aux attentes croissantes des consommateurs pour des produits sains et locaux qui contribuent à des systèmes alimentaires durables."

msgctxt "deny"
msgid "Deny"
msgstr "Refuser"

msgctxt "users_requested_to_join_org"
msgid "These users have requested to join the organization:"
msgstr "Ces utilisateurs ont demandé à rejoindre l'organisation :"

msgctxt "last_login"
msgid "Last login date"
msgstr "Dernière connexion"

msgctxt "last_import"
msgid "Last import date"
msgstr "Dernière importation"

msgctxt "drop_a_file"
msgid "Drop"
msgstr "Glisser"

msgctxt "select_product_data_file"
msgid "Select a file with product data"
msgstr "Sélectionner un fichier avec les données de produit"

msgctxt "number_of_products_without_nutriscore"
msgid "Number of products without Nutri-Score"
msgstr "Nombre de produits sans Nutri-Score"

msgctxt "percent_of_products_with_nutriscore"
msgid "% of products where Nutri-Score is computed"
msgstr "% de produits pour lesquels le Nutri-Score est calculé"

msgctxt "products_to_be_exported"
msgid "Products to be exported"
msgstr "Produits à exporter"

msgctxt "products_exported"
msgid "Products exported"
msgstr "Produits exportés"

msgctxt "opportunities_to_improve_nutriscore"
msgid "Opp. for Nutri-Score improvements"
msgstr "Opp. d'amélioration Nutri-Score"

msgctxt "date_of_last_update"
msgid "Date of last update"
msgstr "Date de la dernière mise à jour"

msgctxt "number_of_products_on_public_platform"
msgid "Number of products on public platform"
msgstr "Nombre de produits sur la plateforme publique"

msgctxt "number_of_products_on_producer_platform"
msgid "Number of products on producer platform"
msgstr "Nombre de produits sur la plateforme producteurs"

msgctxt "automated_daily_export_to_public_platform"
msgid "Automatic daily export to public platform"
msgstr "Export quotidien automatique vers la plateforme publique"

msgctxt "improvements_navigation"
msgid "Improvements"
msgstr "Améliorations"

msgctxt "products_with_changes_since_last_export"
msgid "Products with changes since last export"
msgstr "Produits avec des modifications depuis le dernier export"

msgctxt "organization_list"
msgid "Organization list"
msgstr "Liste des organisations"

msgctxt "open_org"
msgid "Open org"
msgstr "Ouvrir l'orga"

msgctxt "secondhand"
msgid "Secondhand"
msgstr "Seconde main"

msgctxt "donated_products_title"
msgid "Donations"
msgstr "Dons"

msgctxt "donated_products_subtitle"
msgid "Give this product, or search for a similar donated product"
msgstr "Donnez ce produit ou recherchez un produit donné similaire"

msgctxt "used_products_title"
msgid "Used products"
msgstr "Produits d'occasion"

msgctxt "used_products_subtitle"
msgid "Buy this product used, or search for a similar used product"
msgstr "Achetez ce produit d'occasion ou recherchez un produit d'occasion similaire"

msgctxt "attribute_repairability_index_france_name"
msgid "Repairability index"
msgstr "Indice de réparabilité"

msgctxt "attribute_repairability_index_france_setting_name"
msgid "Good repairability"
msgstr "Bonne réparabilité"

msgctxt "attribute_repairability_index_france_setting_note"
msgid "Mandatory rating in France for certain products since 2021"
msgstr "Notation obligatoire en France pour certains produits depuis 2021"

# keep %s, it will be replaced by the letter A, B, C, D or E
msgctxt "attribute_repairability_index_france_grade_title"
msgid "Repairability index %s"
msgstr "Indice de réparabilité %s"

msgctxt "attribute_repairability_index_france_unknown_title"
msgid "Repairability index unknown"
msgstr "Indice de réparabilité inconnu"

msgctxt "attribute_repairability_index_france_not_applicable_title"
msgid "Repairability index not applicable"
msgstr "Indice de réparabilité non applicable"

msgctxt "attribute_repairability_index_france_not_applicable_description_short"
msgid "Not applicable for the category"
msgstr "Non applicable pour la catégorie"

# variable names between { } must not be translated
msgctxt "f_attribute_repairability_index_france_not_applicable_description"
msgid "Applicable only for categories: {categories}"
msgstr "Applicable uniquement pour les catégories : {categories}"

msgctxt "attribute_repairability_index_france_very_good_description_short"
msgid "Very good repairability"
msgstr "Très bonne réparabilité"

msgctxt "attribute_repairability_index_france_good_description_short"
msgid "Good repairability"
msgstr "Bonne réparabilité"

msgctxt "attribute_repairability_index_france_average_description_short"
msgid "Average repairability"
msgstr "Réparabilité moyenne"

msgctxt "attribute_repairability_index_france_poor_description_short"
msgid "Poor repairability"
msgstr "Faible réparabilité"

msgctxt "attribute_repairability_index_france_bad_description_short"
msgid "Bad repairability"
msgstr "Mauvaise réparabilité"

msgctxt "estimate"
msgid "estimate"
msgstr "estimation"

# information on several ingredients, in plural in languages like French
msgctxt "ingredient_information"
msgid "Ingredient information"
msgstr "Information sur les ingrédients"

msgctxt "product_type"
msgid "Product type"
msgstr "Type de produit"

# Food product type
msgctxt "product_type_food"
msgid "Food"
msgstr "Nourriture"

# Pet food product type
msgctxt "product_type_petfood"
msgid "Pet food"
msgstr "Nourriture pour animaux de compagnie"

# Beauty product type
msgctxt "product_type_beauty"
msgid "Beauty"
msgstr "Beauté"

# General product product type
msgctxt "product_type_product"
msgid "Product"
msgstr "Produit"

msgctxt "recommendation_limit_ultra_processed_foods_title"
msgid "Limit ultra-processed foods"
msgstr "Limiter les aliments ultra-transformés"

msgctxt "recommendation_limit_ultra_processed_foods_subtitle"
msgid "Limiting ultra-processed foods reduces the risk of noncommunicable chronic diseases"
msgstr "Limiter les aliments ultra-transformés réduit le risque de maladies chroniques"

msgctxt "recommendation_limit_ultra_processed_foods_text"
msgid "Several studies have found that a lower consumption of ultra-processed foods is associated with a reduced risk of noncommunicable chronic diseases, such as obesity, hypertension and diabetes."
msgstr "Plusieurs études ont montré qu'une consommation plus faible d'aliments ultra-transformés est associée à un risque diminué de maladies chroniques non transmissibles, telles que l'obésité, l'hypertension et le diabète."

msgctxt "discover_the_evolution_of_the_nutriscore_grades_of_your_products"
msgid "Discover the evolution of the Nutri-Score grades of your products"
msgstr "Découvrez l'évolution des notes Nutri-Score de vos produits"

msgctxt "add_products_to_discover_the_evolution_of_their_nutriscore_grades"
msgid "Add products with a category, ingredients list and nutrition facts to discover the evolution of their Nutri-Score grades."
msgstr "Ajoutez des produits avec une catégorie, une liste d'ingrédients et des informations nutritionnelles pour découvrir l'évolution de leurs notes Nutri-Score."

msgctxt "in_contact_with_food"
msgid "In contact with food"
msgstr "En contact avec l'aliment"

msgctxt "contact_us_producers"
msgid "Contact Us"
msgstr "Contactez nous"

msgctxt "delete"
msgid "Delete"
msgstr "Supprimer"

msgctxt "f_add_product_to_our_database"
msgid "Is {barcode} the barcode of a product you have? If so, please add it to the database. It only takes a few minutes."
msgstr "Est-ce que {barcode} est le code-barres d'un produit que vous avez ? Si c'est le cas, veuillez l'ajouter à la base de données. Cela ne prend que quelques minutes."

# Please change get-it-on-en.svg to get-it-on-XX.svg. check the url https://static.openfoodfacts.org/images/misc/f-droid/svg/get-it-on-XX.svg
msgctxt "f_droid_app_icon_url"
msgid "/images/misc/f-droid/svg/get-it-on-en.svg"
msgstr "/images/misc/f-droid/svg/get-it-on-en.svg"

msgctxt "f_droid_app_icon_alt_text"
msgid "Available on F-Droid"
msgstr "Disponible sur F-Droid"

msgctxt "update_nutrients_data"
msgid "Update nutrients data"
msgstr "Mettez à jour les données nutritionnelles"

msgctxt "update_nutrition_facts"
msgid "Extract nutrition facts"
msgstr "Extraire les informations nutritionnelles"

msgctxt "scan_a_product"
msgid "Scan a product"
msgstr "Scannez un produit"

msgctxt "or_enter_barcode_manually"
msgid "Or enter barcode manually"
msgstr "Ou entrez le code-barres manuellement"

msgctxt "scan"
msgid "Scan"
msgstr "Scanner"

msgctxt "reset_preferences_details_beauty"
msgid "Organic farming and fair trade"
msgstr "Agriculture biologique et commerce équitable"

msgctxt "reset_preferences_details_food"
msgid "Nutri-Score, Green-Score and food processing level (NOVA)"
msgstr "Nutri-Score, Green-Score et niveau de transformation alimentaire (NOVA)"

msgctxt "reset_preferences_details_product"
msgid "Good repairability"
msgstr "Bonne réparabilité"

msgctxt "reset_preferences_details_pet_food"
msgid "Organic farming and fair trade"
msgstr "Agriculture biologique et commerce équitable"

msgctxt "action_report_image_to_nutripatrol"
msgid "Report this image to our moderators"
msgstr "Signaler cette image à nos modérateurs"

msgctxt "robots_not_served_here"
msgid "Due to heavy abuse from robots, we are unable to serve this page to unidentified users. Please create a free Open Food Facts account to access all of Open Food Facts."
msgstr "En raison d'abus importants de la part de robots, nous ne pouvons pas servir cette page aux utilisateurs non identifiés. Merci de créer un compte Open Food Facts gratuit pour accéder à l'ensemble d'Open Food Facts."

msgctxt "knowledge_panels_ingredients_added_sugars_title"
msgid "Contains added sugars"
msgstr "Contient des sucres ajoutés"

msgctxt "knowledge_panels_ingredients_added_sugars_subtitle"
msgid "Added sugars:"
msgstr "Sucres ajoutés :"

msgctxt "estimated_quantity_of_added_sugars"
msgid "Estimated quantity of added sugars in ingredients"
msgstr "Quantité estimée de sucres ajoutés dans les ingrédients"

msgctxt "quantity_of_added_sugars"
msgid "Quantity of added sugars"
msgstr "Quantité de sucres ajoutés"

msgctxt "search_products_in_same_category_without_added_sugars"
msgid "Search for products in the same category without added sugars:"
msgstr "Chercher des produits de la même catégorie sans sucres ajoutés :"

msgctxt "attribute_unwanted_ingredients_name"
msgid "Unwanted ingredients"
msgstr "Ingrédients indésirables"

msgctxt "attribute_unwanted_ingredients_note"
msgid "This preference is based on Open Food Facts' understanding of the ingredient list and may not be accurate, always check the product yourself."
msgstr "Cette préférence est basée sur la compréhension de la liste des ingrédients par Open Food Facts et peut ne pas être exacte, vérifiez toujours le produit vous-même."

msgctxt "presence_of_unwanted_ingredients_unknown"
msgid "Presence of unwanted ingredients unknown"
msgstr "Présence d'ingrédients indésirables inconnue"

msgctxt "no_unwanted_ingredients"
<<<<<<< HEAD
msgid "No unwanted ingredients detected"
msgstr "Aucun ingrédient indésirable détecté"
=======
msgid "No unwanted ingredients"
msgstr "Sans ingrédients indésirables"
>>>>>>> 4fe3a378

msgctxt "contains_unwanted_ingredients"
msgid "Contains unwanted ingredients"
msgstr "Contient des ingrédients indésirables"

msgctxt "too_many_unknown_ingredients"
msgid "Some ingredients were not recognized"
<<<<<<< HEAD
msgstr "Certains ingrédients n'ont pas été reconnus"

msgctxt "f_we_did_not_detect_unwanted_ingredients"
msgid "We did not detect: {unwanted_ingredients}"
msgstr "Nous n'avons pas détecté : {unwanted_ingredients}"

msgctxt "f_we_did_not_detect_unwanted_ingredients_warning"
msgid "We did not detect: {unwanted_ingredients}. We may have missed some ingredients, please always check the ingredient list."
msgstr "Nous n'avons pas détecté : {unwanted_ingredients}. Nous avons peut-être manqué certains ingrédients, veuillez toujours vérifier la liste des ingrédients."

msgctxt "attribute_group_ingredients_analysis_warning"
msgid "Those preferences are based on Open Food Facts' understanding of the ingredient list and there is always a possibility that it may not be accurate or complete, always check the product yourself."
msgstr "Ces préférences sont basées sur la compréhension de la liste des ingrédients par Open Food Facts et il y a toujours une possibilité qu'elles ne soient pas exactes ou complètes, vérifiez toujours le produit vous-même."
=======
msgstr "Certains ingrédients n'ont pas été reconnus"
>>>>>>> 4fe3a378
<|MERGE_RESOLUTION|>--- conflicted
+++ resolved
@@ -7558,13 +7558,8 @@
 msgstr "Présence d'ingrédients indésirables inconnue"
 
 msgctxt "no_unwanted_ingredients"
-<<<<<<< HEAD
 msgid "No unwanted ingredients detected"
 msgstr "Aucun ingrédient indésirable détecté"
-=======
-msgid "No unwanted ingredients"
-msgstr "Sans ingrédients indésirables"
->>>>>>> 4fe3a378
 
 msgctxt "contains_unwanted_ingredients"
 msgid "Contains unwanted ingredients"
@@ -7572,7 +7567,6 @@
 
 msgctxt "too_many_unknown_ingredients"
 msgid "Some ingredients were not recognized"
-<<<<<<< HEAD
 msgstr "Certains ingrédients n'ont pas été reconnus"
 
 msgctxt "f_we_did_not_detect_unwanted_ingredients"
@@ -7585,7 +7579,4 @@
 
 msgctxt "attribute_group_ingredients_analysis_warning"
 msgid "Those preferences are based on Open Food Facts' understanding of the ingredient list and there is always a possibility that it may not be accurate or complete, always check the product yourself."
-msgstr "Ces préférences sont basées sur la compréhension de la liste des ingrédients par Open Food Facts et il y a toujours une possibilité qu'elles ne soient pas exactes ou complètes, vérifiez toujours le produit vous-même."
-=======
-msgstr "Certains ingrédients n'ont pas été reconnus"
->>>>>>> 4fe3a378
+msgstr "Ces préférences sont basées sur la compréhension de la liste des ingrédients par Open Food Facts et il y a toujours une possibilité qu'elles ne soient pas exactes ou complètes, vérifiez toujours le produit vous-même."