msgid ""
msgstr ""
"MIME-Version: 1.0\n"
"Content-Type: text/plain; charset=UTF-8\n"
"Content-Transfer-Encoding: 8bit\n"
"Language: fr\n"
"Project-Id-Version: openfoodfacts\n"
"Language-Team: French\n"
"Last-Translator: \n"
"POT-Creation-Date: \n"
"X-Generator: Poedit 2.1\n"
"Plural-Forms: nplurals=2; plural=(n > 1);\n"
"X-Crowdin-Project: openfoodfacts\n"
"X-Crowdin-Project-ID: 243092\n"
"X-Crowdin-Language: fr\n"
"X-Crowdin-File-ID: 3123\n"

msgctxt "1_product"
msgid "1 product"
msgstr "1 produit"

msgctxt "about"
msgid "About me"
msgstr "Présentation"

msgctxt "add"
msgid "Add"
msgstr "Ajouter"

msgctxt "add_language"
msgid "Add language"
msgstr "Ajouter une langue"

msgctxt "add_product"
msgid "Add a product"
msgstr "Ajouter un produit"

msgctxt "add_user"
msgid "Register"
msgstr "S'inscrire"

msgctxt "add_user_display"
msgid "Register"
msgstr "S'inscrire"

msgctxt "add_user_process"
msgid "Welcome!"
msgstr "Bienvenue !"

msgctxt "add_user_result"
msgid "Thank you for joining us!"
msgstr "Merci de nous rejoindre !"

msgctxt "add_user_you_can_edit"
msgid "You can now add and edit products on the web or with our free <a href=\"%s\">mobile app</a>."
msgstr "Vous pouvez maintenant ajouter et modifier des produits sur le web ou avec notre <a href=\"%s\">application mobile</a> gratuite."

msgctxt "join_us_on_slack"
msgid "Join us on Slack"
msgstr "Rejoignez-nous sur Slack"

msgctxt "add_user_join_the_project"
msgid "%s is a collaborative project to which you can bring much more than new products: your energy, enthusiasm and ideas!"
msgstr "%s est un projet collaboratif auquel vous pouvez apporter beaucoup plus que de nouveaux produits : votre énergie, votre enthousiasme et vos idées !"

msgctxt "add_user_join_us_on_slack"
msgid "We use a discussion system called Slack where all project participants can exchange and collaborate. Please join! We would be happy to know you!"
msgstr "Nous utilisons un système de discussion appelé Slack où tous les participants au projet peuvent échanger et collaborer. Rejoignez-nous ! Nous serions ravis de vous connaître !"

msgctxt "add_user_you_can_edit_pro"
msgid "You can now easily import your product data and photos."
msgstr "Vous pouvez maintenant facilement importer les données et photos de vos produits."

msgctxt "add_user_you_can_edit_pro_promo"
msgid "You can now add and edit your products and import their data and photos on our free <a href=\"%s\">platform for producers</a>."
msgstr "Vous pouvez maintenant ajouter et modifier vos produits et importer leurs données et leurs photos sur notre <a href=\"%s\">plateforme pour les producteurs</a> gratuite."

msgctxt "add_user_existing_org"
msgid "There is already an existing organization with the name %s."
msgstr "Il y a déjà une organisation existante avec le nom %s."

msgctxt "add_user_existing_org_pending"
msgid "Your request to join the organization is pending approval of the organization administrator."
msgstr "Votre demande pour rejoindre l'organisation est en attente d'approbation de l'administrateur de l'organisation."

msgctxt "admin_status_updated"
msgid "Admin Status Updated"
msgstr "Statut d'administrateur mis à jour"

msgctxt "admin_status"
msgid "Admin Status"
msgstr "Statut d'administrateur"

msgctxt "grant_remove_admin_status"
msgid "Grant/Remove Admin status"
msgstr "Accorder/Supprimer le statut d'administrateur"

msgctxt "please_email_producers"
msgid "Please e-mail <a href=\"mailto:producers@openfoodfacts.org\">producers@openfoodfacts.org</a> if you have any question."
msgstr "Merci d'envoyer un e-mail à <a href=\"mailto:producers@openfoodfacts.org\">producers@openfoodfacts.org</a> si vous avez des questions."

msgctxt "if_you_work_for_a_producer"
msgid "If you work for a producer or brand and will add or complete data for your own products only, you can get access to our completely free Platform for Producers."
msgstr "Si vous travaillez pour un producteur ou une marque et souhaitez ajouter ou compléter des données uniquement pour vos propres produits, vous pouvez accéder à notre plateforme entièrement gratuite pour les producteurs."

msgctxt "producers_platform_description_long"
msgid "The platform for producers allows manufacturers to easily import data and photos for all their products, to mark them as official, and to get free analysis of improvement opportunities for their products."
msgstr "La plateforme pour les producteurs permet aux fabricants d'importer facilement des données et des photos pour tous leurs produits, de les marquer comme officiels et d'obtenir une analyse gratuite des opportunités d'amélioration de leurs produits."

msgctxt "pro_account"
msgid "Professional account"
msgstr "Compte professionnel"

msgctxt "this_is_a_pro_account"
msgid "This is a producer or brand account."
msgstr "Ceci est un compte de producteur ou de marque."

msgctxt "producer_or_brand"
msgid "Name of producer or name of brand"
msgstr "Nom du producteur ou nom de la marque"

msgctxt "error_missing_org"
msgid "Professional accounts must have an associated organization (company name or brand)."
msgstr "Les comptes professionnels doivent avoir une organisation associée (nom de la société ou marque)."

msgctxt "enter_name_of_org"
msgid "Please enter the name of your organization (company name or brand)."
msgstr "Merci de saisir le nom de votre organisation (nom de l'entreprise ou marque)."

msgctxt "enter_email_addresses_of_users"
msgid "Enter email addresses of users to invite (comma-separated):"
msgstr "Saisissez les courriels des utilisateurs à inviter (séparés par des virgules) :"

msgctxt "f_this_is_a_pro_account_for_org"
msgid "This account is a professional account associated with the producer or brand {org}. You have access to the Platform for Producers."
msgstr "Ce compte est un compte professionnel associé au producteur ou à la marque {org}. Vous avez accès à la Plateforme pour les Producteurs."

# please check that site_name and the brackets stays intact
msgctxt "add_user_email_subject"
msgid "Thanks for joining <<site_name>>"
msgstr "Merci de votre inscription sur <<site_name>>"

msgctxt "additives_1"
msgid "Potentially hazardous food additive. Limit usage."
msgstr "Additif alimentaire potentiellement dangereux. Limitez l'utilisation."

msgctxt "additives_2"
msgid "Hazardous food additive. Avoid."
msgstr "Additif alimentaire à risque. A éviter."

msgctxt "additives_3"
msgid "Food additive banned in Europe. Avoid at all cost."
msgstr "Additif alimentaire interdit en Europe. A éviter absolument."

msgctxt "additives_p"
msgid "additives"
msgstr "additifs"

msgctxt "additives_s"
msgid "additive"
msgstr "additif"

msgctxt "advanced_search"
msgid "Advanced search"
msgstr "Recherche avancée"

msgctxt "advanced_search_old"
msgid "Advanced search and graphs"
msgstr "Recherche avancée et graphiques"

msgctxt "alcohol_warning"
msgid "Excess drinking is harmful for health."
msgstr "L'abus d'alcool est dangereux pour la santé. A consommer avec modération."

msgctxt "email_warning"
msgid "Please note that your Pro account will only be valid if you use your professional e-mail address. Our moderation team checks that the domain name is consistent with the organisation you wish to join."
msgstr "Attention, votre compte Pro ne sera valide que si vous utilisez votre adresse e-mail professionnelle. Notre équipe de modération vérifie que le nom de domaine est cohérent avec l'organisation que vous souhaitez rejoindre."

msgctxt "all_missions"
msgid "All missions"
msgstr "Toutes les missions"

msgctxt "allergens"
msgid "Substances or products causing allergies or intolerances"
msgstr "Substances ou produits provoquant des allergies ou intolérances"

msgctxt "allergens_p"
msgid "allergens"
msgstr "allergènes"

msgctxt "allergens_s"
msgid "allergen"
msgstr "allergène"

msgctxt "also_edited_by"
msgid "Product page also edited by"
msgstr "Fiche produit également modifiée par"

msgctxt "android_apk_app_icon_url"
msgid "/images/misc/android-apk.svg"
msgstr "/images/misc/android-apk.svg"

msgctxt "android_apk_app_icon_alt_text"
msgid "Android APK"
msgstr "APK Android"

# DO NOT TRANSLATE
msgctxt "android_apk_app_link"
msgid "https://world.openfoodfacts.org/files/off.apk"
msgstr "https://world-fr.openfoodfacts.org/files/off.apk"

# Please change en_get.svg to fr_get.svg. check the url https://static.openfoodfacts.org/images/misc/playstore/img/XX_get.svg
msgctxt "android_app_icon_url"
msgid "/images/misc/playstore/img/en_get.svg"
msgstr "/images/misc/playstore/img/fr_get.svg"

msgctxt "android_app_icon_alt_text"
msgid "Get It On Google Play"
msgstr "Disponible sur Google Play"

# Change hl=en to your language, and make sure the url works
msgctxt "android_app_link"
msgid "https://play.google.com/store/apps/details?id=org.openfoodfacts.scanner&hl=en"
msgstr "https://play.google.com/store/apps/details?id=org.openfoodfacts.scanner&hl=fr"

msgctxt "app_please_take_pictures"
msgid "<p>This product is not yet in the <<site_name>> database. Could you please take some pictures of the product, barcode, ingredients list and nutrition facts to add it on <a href=\"https://world.openfoodfacts.org\" target=\"_blank\"><<site_name>></a>?</p>\n"
"<p>Thanks in advance!</p>\n"
msgstr "<p>Ce produit n'est pas encore dans la base d'<<site_name>>. Pourriez-vous s'il vous plait prendre des photos\n"
"du produit, du code barre, de la liste des ingrédients et du tableau nutritionnel pour qu'il soit ajouté sur <a href=\"https://fr.openfoodfacts.org\" target=\"_blank\"><<site_name>></a> ?</p>\n"
"<p>Merci d'avance !</p>\n"

msgctxt "app_take_a_picture"
msgid "Take a picture"
msgstr "Prendre une photo"

msgctxt "app_take_a_picture_note"
msgid "Note: the pictures you send are published under the free licence Creative Commons Attribution and ShareAlike."
msgstr "Note : les photos que vous envoyez sont publiées sous la licence libre Creative Commons Attribution et Partage à l'identique."

msgctxt "app_you_can_add_pictures"
msgid "You can add pictures:"
msgstr "Vous pouvez ajouter des photos :"

msgctxt "axis_x"
msgid "Horizontal axis"
msgstr "Axe horizontal"

msgctxt "axis_y"
msgid "Vertical axis"
msgstr "Axe vertical"

msgctxt "barcode"
msgid "Barcode"
msgstr "Code-barres"

msgctxt "barcode_number"
msgid "Barcode number:"
msgstr "Chiffres du code-barres :"

msgctxt "you_can_also_help_us"
msgid "You can also help to fund the Open Food Facts project"
msgstr "Vous pouvez aussi nous aider à financer le projet Open Food Facts"

msgctxt "producers_administration_manual"
msgid "Producers Admin manual"
msgstr "Manuel d'administration des producteurs"

msgctxt "bottom_content"
msgid "<a href=\"https://world.openfoodfacts.org/donate-to-open-food-facts?utm_source=login-open-food-facts\"><img src=\"https://static.openfoodfacts.org/images/svg/donate-icon.svg\" alt=\"Donate to Open Food Facts\" /></a><p><<site_name>> is made by a non-profit association, independent from the industry. It is made for all, by all, and it is funded by all. You can support our work by <a href=\"https://world.openfoodfacts.org/donate-to-open-food-facts?utm_source=login-open-food-facts\">donating to Open Food Facts</a> and also by <a href=\"https://www.lilo.org/fr/open-food-facts/?utm_source=open-food-facts\">using the Lilo search engine</a>.<br/><b>Thank you!</b></p>"
msgstr "<a href=\"https://fr.openfoodfacts.org/faire-un-don-a-open-food-facts?utm_source=login-open-food-facts\"><img src=\"https://static.openfoodfacts.org/images/svg/donate-icon.svg\" alt=\"Donner à Open Food Facts\" /></a><p><<site_name>> est développé par une association à but non lucratif indépendante de l'industrie. Open Food Facts est fait pour tous, par tous, et est financé par tous. Vous pouvez soutenir notre travail en <a href=\"https://fr.openfoodfacts.org/faire-un-don-a-open-food-facts?utm_source=login-open-food-facts\">donnant à Open Food Facts</a> et aussi en utilisant le <a href=\"https://www.lilo.org/fr/open-food-facts/?utm_source=open-food-facts\">moteur de recherche Lilo</a>.<br/><b>Merci beaucoup !</b></p>"

msgctxt "bottom_title"
msgid "Donate to support our work"
msgstr "Faites un don pour soutenir notre travail"

msgctxt "brands"
msgid "Brands"
msgstr "Marques"

msgctxt "brands_example"
msgid "Kinder Bueno White, Kinder Bueno, Kinder, Ferrero"
msgstr "Kinder Bueno White, Kinder Bueno, Kinder, Ferrero"

msgctxt "brands_p"
msgid "brands"
msgstr "marques"

msgctxt "brands_products"
msgid "Products from the %s brand"
msgstr "Les produits de la marque %s"

msgctxt "brands_s"
msgid "brand"
msgstr "marque"

msgctxt "brands_tagsinput"
msgid "add a brand"
msgstr "ajouter une marque"

msgctxt "brands_without_products"
msgid "Products not from the %s brand"
msgstr "Les produits qui ne sont pas de la marque %s"

msgctxt "brand_owner"
msgid "Brand owner"
msgstr "Propriétaire de la marque"

msgctxt "brand_owner_example"
msgid "The Coca Cola Company"
msgstr "The Coca Cola Company"

msgctxt "by"
msgid "by"
msgstr "par"

msgctxt "categories"
msgid "Categories"
msgstr "Catégories"

msgctxt "categories_example"
msgid "Sardines in olive oil, Orange juice from concentrate"
msgstr "Sardines à l'huile d'olive, Mayonnaises allégées, Jus d'orange à base de concentré"

msgctxt "categories_note"
msgid "Indicate only the most specific category. \"Parents\" categories will be automatically added."
msgstr "Il suffit d'indiquer la catégorie la plus spécifique, les catégories \"parentes\" seront ajoutées automatiquement."

msgctxt "categories_p"
msgid "categories"
msgstr "catégories"

msgctxt "categories_products"
msgid "Products from the %s category"
msgstr "Les produits de la catégorie %s"

msgctxt "categories_s"
msgid "category"
msgstr "catégorie"

msgctxt "categories_tagsinput"
msgid "add a category"
msgstr "ajouter une catégorie"

msgctxt "categories_without_products"
msgid "Products not from the %s category"
msgstr "Les produits qui ne sont pas dans la catégorie %s"

msgctxt "change_fields"
msgid "Data"
msgstr "Données"

msgctxt "change_nutriments"
msgid "Nutriments"
msgstr "Nutriments"

msgctxt "change_selected_images"
msgid "Selected images"
msgstr "Images sélectionnées"

msgctxt "change_uploaded_images"
msgid "Uploaded images"
msgstr "Images envoyées"

msgctxt "checkers_p"
msgid "checkers"
msgstr "vérificateurs"

msgctxt "checkers_s"
msgid "checker"
msgstr "vérificateur"

msgctxt "cities_p"
msgid "packaging cities"
msgstr "communes d'emballage"

msgctxt "cities_products"
msgid "Products packaged in the city of %s"
msgstr "Les produits dont la commune d'emballage est %s"

msgctxt "cities_s"
msgid "packaging city"
msgstr "commune d'emballage"

msgctxt "cities_without_products"
msgid "Products not packaged in the city of %s"
msgstr "Les produits dont la commune d'emballage n'est pas %s"

msgctxt "codes_p"
msgid "Codes"
msgstr "Codes"

msgctxt "codes_s"
msgid "Code"
msgstr "Code"

msgctxt "completed_n_missions"
msgid "completed %d missions:"
msgstr "a accompli %d missions :"

msgctxt "connected_with_facebook"
msgid "You are connected with your Facebook account."
msgstr "Vous êtes connecté via votre compte Facebook."

msgctxt "contributor_since"
msgid "Contributor since"
msgstr "Contributeur depuis le"

msgctxt "copy_data"
msgid "Copy data from current product to new product"
msgstr "Copier les données du produit actuel sur le nouveau"

msgctxt "correct_the_following_errors"
msgid "Please correct the following errors:"
msgstr "Merci de corriger les erreurs suivantes :"

msgctxt "correctors_p"
msgid "correctors"
msgstr "correcteurs"

msgctxt "correctors_s"
msgid "corrector"
msgstr "correcteur"

msgctxt "countries"
msgid "Countries where sold"
msgstr "Pays de vente"

msgctxt "countries_note"
msgid "Countries where the product is widely available (not including stores specialising in foreign products)"
msgstr "Pays dans lesquels le produit est largement distribué (hors magasins spécialisés dans l'import)"

msgctxt "countries_p"
msgid "countries"
msgstr "pays"

msgctxt "countries_products"
msgid "Products sold in %s"
msgstr "Les produits par lieu de vente :  %s"

msgctxt "countries_s"
msgid "country"
msgstr "pays"

msgctxt "countries_without_products"
msgid "Products not sold in %s"
msgstr "Les produits qui ne sont pas vendus à : %s"

msgctxt "data_source"
msgid "Data source"
msgstr "Source des données"

msgctxt "data_sources_p"
msgid "data sources"
msgstr "sources de données"

msgctxt "data_sources_s"
msgid "data source"
msgstr "source de données"

msgctxt "debug_p"
msgid "debug"
msgstr "débogage"

msgctxt "debug_s"
msgid "debug"
msgstr "débogage"

msgctxt "delete_comment"
msgid "Reason for removal"
msgstr "Raison de la suppression"

msgctxt "delete_product"
msgid "Delete a product"
msgstr "Supprimer un produit"

msgctxt "delete_product_page"
msgid "Delete the page"
msgstr "Supprimer la fiche"

msgctxt "delete_the_images"
msgid "Delete the images"
msgstr "Supprimer les images"

msgctxt "delete_user"
msgid "Delete a user"
msgstr "Supprimer un utilisateur"

msgctxt "delete_confirmation"
msgid "This will delete your user details and anonymise all of your contributions. Please re-enter your user name to confirm."
msgstr "Cela supprimera vos informations d'utilisateur et anonymisera toutes vos contributions. Veuillez ressaisir votre nom d'utilisateur pour confirmer."

msgctxt "danger_zone"
msgid "Danger Zone"
msgstr "Zone Dangereuse"

msgctxt "diff_add"
msgid "Added:"
msgstr "Ajout :"

msgctxt "diff_change"
msgid "Changed:"
msgstr "Changement :"

msgctxt "diff_delete"
msgid "Deleted:"
msgstr "Suppression :"

msgctxt "donate"
msgid "Donate to Open Food Facts"
msgstr "Faire un don à l'association Open Food Facts"

msgctxt "donate_link"
msgid "https://world.openfoodfacts.org/donate-to-open-food-facts"
msgstr "https://fr.openfoodfacts.org/faire-un-don-a-open-food-facts"

msgctxt "ecological_data_table"
msgid "Ecological footprint"
msgstr "Impact écologique"

msgctxt "ecological_data_table_note"
msgid "If the carbon footprint is specified on the label (rarely at this time), indicate it for the same quantity than the nutritional composition."
msgstr "Si l'empreinte carbone est présente sur l'emballage (rarement actuellement), elle est à indiquer pour la même quantité que pour la composition nutritionnelle."

msgctxt "edit"
msgid "edit"
msgstr "modifier"

msgctxt "edit_comment"
msgid "Changes summary"
msgstr "Description de vos changements"

msgctxt "edit_product"
msgid "Edit a product"
msgstr "Modifier un produit"

msgctxt "edit_product_page"
msgid "Edit the page"
msgstr "Modifier la fiche"

msgctxt "edit_profile"
msgid "Edit your public profile"
msgstr "Modifier votre profil public"

msgctxt "edit_profile_confirm"
msgid "Changes to your public profile have been saved."
msgstr "Les modifications de votre profil public ont été enregistrées."

msgctxt "edit_profile_msg"
msgid "Information below is visible in your public profile."
msgstr "Les informations ci-dessous figurent dans votre profil public."

msgctxt "edit_settings"
msgid "Change your account parameters"
msgstr "Modifier les paramètres de votre compte"

msgctxt "edit_user"
msgid "Account parameters"
msgstr "Paramètres du compte"

msgctxt "edit_user_display"
msgid "Account parameters"
msgstr "Paramètres du compte"

msgctxt "edit_user_process"
msgid "Account parameters"
msgstr "Paramètres du compte"

msgctxt "edit_user_result"
msgid "Your account parameters have been changed."
msgstr "Les paramètres de votre compte ont été modifiés."

msgctxt "editors_p"
msgid "editors"
msgstr "éditeurs"

msgctxt "editors_s"
msgid "editor"
msgstr "éditeur"

msgctxt "email"
msgid "E-mail address"
msgstr "Adresse e-mail"

msgctxt "emb_code_products"
msgid "Products packaged by the company with traceability code %s"
msgstr "Produits conditionnés par l'entreprise avec le code de traçabilité %s"

msgctxt "emb_code_p"
msgid "Traceability codes"
msgstr "Codes de traçabilité"

msgctxt "emb_code_s"
msgid "Traceability code"
msgstr "Code de traçabilité"

msgctxt "emb_codes"
msgid "Traceability code"
msgstr "Code de traçabilité"

msgctxt "emb_codes_p"
msgid "traceability codes"
msgstr "codes de traçabilité"

msgctxt "emb_codes_products"
msgid "Products with the traceability code %s"
msgstr "Produits avec le code de traçabilité %s"

msgctxt "emb_codes_s"
msgid "traceability code"
msgstr "code de traçabilité"

msgctxt "emb_codes_without_products"
msgid "Products without the traceability code %s"
msgstr "Produits sans le code de traçabilité %s"

# Those are country specific codes. For European countries, you can change FR 62.448.034 CE to DE BY 718 EG (for instance)
msgctxt "emb_codes_example"
msgid "EMB 53062, FR 62.448.034 CE, 84 R 20, 33 RECOLTANT 522"
msgstr "EMB 53062, FR 62.448.034 CE, 84 R 20, 33 RECOLTANT 522"

msgctxt "emb_codes_note"
msgid "In Europe, the code is in an ellipse with the 2 country initials followed by a number and CE."
msgstr "En Europe, le code est une ellipse contenant les deux initiales du pays suivies par un nombre et CE."

msgctxt "entry_dates_p"
msgid "Entry dates"
msgstr "Dates d'ajout"

msgctxt "entry_dates_s"
msgid "Entry date"
msgstr "Date d'ajout"

msgctxt "error"
msgid "Error"
msgstr "Erreur"

msgctxt "error_bad_login_password"
msgid "Incorrect user name or password. <a href=\"/cgi/reset_password.pl\">Forgotten password?</a>"
msgstr "Mauvais nom d'utilisateur ou mot de passe. <a href=\"/cgi/reset_password.pl\">Mot de passe oublié ?</a>"

msgctxt "error_database"
msgid "An error occurred while reading the data, try to refresh the page."
msgstr "Une erreur est survenue en lisant la base de données, essayez de recharger la page."

msgctxt "error_different_passwords"
msgid "The password and confirmation password are different."
msgstr "Le mot de passe et sa confirmation sont différents."

msgctxt "error_email_already_in_use"
msgid "The e-mail address is already used by another user. Maybe you already have an account? You can <a href=\"/cgi/reset_password.pl\">reset the password</a> of your other account."
msgstr "L'adresse e-mail est déjà utilisée par un autre utilisateur. Peut-être avez-vous déjà un autre compte ? Vous pouvez <a href=\"/cgi/reset_password.pl\">réinitialiser le mot de passe</a> de votre autre compte."

msgctxt "error_invalid_address"
msgid "Invalid address."
msgstr "Adresse invalide."

msgctxt "error_invalid_email"
msgid "Invalid e-mail address"
msgstr "L'adresse e-mail est invalide"

msgctxt "error_invalid_password"
msgid "The password needs to be at least 6 characters long."
msgstr "Le mot de passe doit comporter au moins 6 caractères."

msgctxt "error_invalid_user"
msgid "Invalid user."
msgstr "Impossible de lire l'utilisateur."

msgctxt "error_invalid_username"
msgid "The user name must contain only unaccented letters, digits and dashes."
msgstr "Le nom d'utilisateur doit être composé de lettres minuscules sans accents, de tirets et/ou de chiffres."

msgctxt "error_username_too_long"
msgid "The user name is too long (maximum 40 characters)."
msgstr "Le nom d'utilisateur est trop long (40 caractères maximum)."

msgctxt "error_name_too_long"
msgid "The name is too long (maximum 60 characters)."
msgstr "Le nom est trop long (60 caractères maximum)."

msgctxt "error_new_code_already_exists"
msgid "A product already exists with the new code"
msgstr "Un produit existe déjà avec le nouveau code"

msgctxt "error_no_name"
msgid "You need to enter a name or nickname."
msgstr "Vous devez entrer un nom, prénom ou pseudonyme."

msgctxt "error_no_permission"
msgid "Permission denied."
msgstr "Permission refusée."

msgctxt "error_no_username"
msgid "You need to enter a user name"
msgstr "Vous devez entrer un nom d'utilisateur."

msgctxt "error_reset_already_connected"
msgid "You are already signed in."
msgstr "Vous avez déjà une session ouverte."

msgctxt "error_reset_invalid_token"
msgid "The reset password link is invalid or has expired."
msgstr "Le lien de réinitialisation de mot de passe est invalide ou a expiré."

msgctxt "error_reset_unknown_email"
msgid "There is no account with this email"
msgstr "Il n'existe pas de compte avec cette adresse e-mail"

msgctxt "error_reset_unknown_id"
msgid "This username does not exist."
msgstr "Ce nom d'utilisateur n'existe pas."

msgctxt "error_username_not_available"
msgid "This username already exists, please choose another."
msgstr "Ce nom d'utilisateur existe déjà, choisissez en un autre."

msgctxt "example"
msgid "Example:"
msgstr "Exemple :"

msgctxt "examples"
msgid "Examples:"
msgstr "Exemples :"

msgctxt "expiration_date"
msgid "Best before date"
msgstr "Date limite de consommation"

msgctxt "expiration_date_note"
msgid "The expiration date is a way to track product changes over time and to identify the most recent version."
msgstr "La date limite permet de repérer les changements des produits dans le temps et d'identifier la plus récente version."

msgctxt "explore_products_by"
msgid "Explore products by..."
msgstr "Explorer les produits par…"

msgctxt "facebook_locale"
msgid "en_US"
msgstr "fr_FR"

msgctxt "facebook_page"
msgid "https://www.facebook.com/OpenFoodFacts"
msgstr "https://www.facebook.com/OpenFoodFacts.fr"

msgctxt "fixme_product"
msgid "If the data is incomplete or incorrect, you can complete or correct it by editing this page."
msgstr "Si les informations sont incomplètes ou incorrectes, vous pouvez les complèter ou les corriger en modifiant cette fiche."

msgctxt "footer_and_the_facebook_group"
msgid "and the <a href=\"https://www.facebook.com/groups/openfoodfacts/\">Facebook group for contributors</a>"
msgstr "et le <a href=\"https://www.facebook.com/groups/openfoodfacts.fr/\">groupe Facebook des contributeurs</a>"

msgctxt "footer_blog"
msgid "<<site_name>> blog"
msgstr "Le blog d'<<site_name>>"

# Do not translate
msgctxt "footer_blog_link"
msgid "https://blog.openfoodfacts.org/en/"
msgstr "https://blog.openfoodfacts.org/fr/"

msgctxt "footer_code_of_conduct"
msgid "Code of conduct"
msgstr "Code de conduite"

# Do not translate without having the same exact string in the Tags template. Do not use spaces, special characters, only alphanumeric characters separated by hyphens
msgctxt "footer_code_of_conduct_link"
msgid "/code-of-conduct"
msgstr "/code-de-conduite"

msgctxt "footer_data"
msgid "Data, API and SDKs"
msgstr "Données, API et SDK"

# Do not translate without having the same exact string in the Tags template. Do not use spaces, special characters, only alphanumeric characters separated by hyphens
msgctxt "footer_data_link"
msgid "/data"
msgstr "/data"

msgctxt "footer_discover_the_project"
msgid "Discover the project"
msgstr "Découvrez le projet"

msgctxt "footer_faq"
msgid "Frequently asked questions"
msgstr "Questions fréquentes"

# Do not translate without having the same exact string in the Tags template. Do not use spaces, special characters, only alphanumeric characters separated by hyphens
msgctxt "footer_faq_link"
msgid "https://support.openfoodfacts.org/help/en-gb"
msgstr "https://support.openfoodfacts.org/help/fr-fr"

msgctxt "footer_translators"
msgid "Translators"
msgstr "Traducteurs"

# Do not translate
msgctxt "footer_translators_link"
msgid "/cgi/top_translators.pl"
msgstr "/cgi/top_translators.pl"

msgctxt "footer_follow_us"
msgid "Follow us on <a href=\"https://twitter.com/openfoodfacts\">Twitter</a>,\n"
"<a href=\"https://www.facebook.com/OpenFoodFacts\">Facebook</a> and\n"
"<a href=\"https://www.instagram.com/open.food.facts/\">Instagram</a>\n"
msgstr "Suivez nous sur <a href=\"https://twitter.com/openfoodfactsfr\">Twitter</a>,\n"
"<a href=\"https://www.facebook.com/OpenFoodFacts.fr\">Facebook</a> et\n"
"<a href=\"https://www.instagram.com/open.food.facts/\">Instagram</a>\n"

msgctxt "footer_install_the_app"
msgid "Install the app"
msgstr "Installez l'app"

msgctxt "footer_join_the_community"
msgid "Join the community"
msgstr "Rejoignez la communauté"

msgctxt "footer_join_us_on"
msgid "Join us on %s:"
msgstr "Rejoignez-nous sur %s:"

msgctxt "footer_legal"
msgid "Legal"
msgstr "Mentions légales"

# Do not translate without having the same exact string in the Tags template. Do not use spaces, special characters, only alphanumeric characters separated by hyphens
msgctxt "footer_legal_link"
msgid "/legal"
msgstr "/mentions-legales"

msgctxt "footer_press"
msgid "Press"
msgstr "Presse"

# Do not translate without having the same exact string in the Tags template. Do not use spaces, special characters, only alphanumeric characters separated by hyphens
msgctxt "footer_press_link"
msgid "/press"
msgstr "/presse"

msgctxt "footer_tagline"
msgid "A collaborative, free and open database of food products from around the world."
msgstr "Une base de données collaborative, libre et ouverte des produits alimentaires du monde entier."

msgctxt "footer_terms"
msgid "Terms of use"
msgstr "Conditions d'utilisation"

# Do not translate without having the same exact string in the Tags template. Do not use spaces, special characters, only alphanumeric characters separated by hyphens
msgctxt "footer_terms_link"
msgid "/terms-of-use"
msgstr "/conditions-d-utilisation"

msgctxt "footer_who_we_are"
msgid "Who we are"
msgstr "Qui sommes-nous ?"

# Do not translate without having the same exact string in the Tags template. Do not use spaces, special characters, only alphanumeric characters separated by hyphens
msgctxt "footer_who_we_are_link"
msgid "/who-we-are"
msgstr "/qui-sommes-nous"

msgctxt "footer_wiki"
msgid "<<site_name>> wiki (en)"
msgstr "<<site_name>> wiki (fr)"

# Do not translate
msgctxt "footer_wiki_link"
msgid "https://wiki.openfoodfacts.org"
msgstr "https://fr.wiki.openfoodfacts.org"

# Do not translate Open Beauty Facts but do translate Cosmetics
msgctxt "footer_obf"
msgid "Open Beauty Facts - Cosmetics"
msgstr "Open Beauty Facts - Cosmétiques"

msgctxt "footer_obf_link"
msgid "https://world.openbeautyfacts.org"
msgstr "https://world-fr.openbeautyfacts.org"

msgctxt "footer_pro"
msgid "Open Food Facts for Producers"
msgstr "Open Food Facts pour les producteurs"

msgctxt "for"
msgid "for"
msgstr "pour"

msgctxt "front_alt"
msgid "Product"
msgstr "Produit"

msgctxt "generic_name"
msgid "Common name"
msgstr "Dénomination générique"

msgctxt "generic_name_example"
msgid "Chocolate bar with milk and hazelnuts"
msgstr "Barre chocolatée au lait et aux noisettes"

msgctxt "goodbye"
msgid "See you soon!"
msgstr "À bientôt !"

msgctxt "graph_count"
msgid "%d products match the search criteria, of which %i products have defined values for the graph's axis."
msgstr "%d produits correspondent aux critères de recherche, dont %i produits avec des valeurs définies pour les axes du graphique."

msgctxt "graph_title"
msgid "Graph title"
msgstr "Titre du graphique"

msgctxt "graphs_and_maps"
msgid "Graphs and maps"
msgstr "Graphiques et cartes"

msgctxt "hello"
msgid "Hello"
msgstr "Bonjour"

msgctxt "high"
msgid "high"
msgstr "élevé"

msgctxt "high_quantity"
msgid "high quantity"
msgstr "quantité élevée"

msgctxt "history"
msgid "Changes history"
msgstr "Historique des modifications"

msgctxt "image_front"
msgid "Front picture"
msgstr "Photo du produit (recto)"

msgctxt "image_ingredients"
msgid "Ingredients picture"
msgstr "Photo de la liste des ingrédients"

msgctxt "image_ingredients_note"
msgid "If the picture is neat enough, the ingredients can be extracted automatically"
msgstr "Si elle est suffisamment nette et droite, les ingrédients peuvent être extraits automatiquement de la photo."

msgctxt "image_nutrition"
msgid "Nutrition facts picture"
msgstr "Photo des informations nutritionnelles"

msgctxt "image_upload_error_image_already_exists"
msgid "This picture has already been sent."
msgstr "Cette photo a déjà été envoyée."

msgctxt "image_upload_error_image_too_small"
msgid "The picture is too small. Please do not upload pictures found on the Internet and only send photos you have taken yourself."
msgstr "La photo est trop petite. Attention à ne pas envoyer de photos prises sur Internet. Merci de n'envoyer que vos propres photos."

msgctxt "image_upload_error_no_barcode_found_in_image_long"
msgid "The barcode in the image could not be read, or the image contained no barcode.\n"
"You can try with another image, or directly enter the barcode."
msgstr "Le code-barres dans l'image n'a pas pu être lu ou l'image ne contenait pas de code-barres.\n"
"Vous pouvez essayer avec une autre image ou saisir directement le code-barres."

msgctxt "image_upload_error_no_barcode_found_in_image_short"
msgid "No barcode found in the image."
msgstr "Aucun code-barres trouvé dans l'image."

msgctxt "image_upload_error_no_barcode_specified_or_found"
msgid "No barcode specified or found in the image or filename."
msgstr "Aucun code-barres spécifié ou trouvé dans l'image ou le nom du fichier."

msgctxt "image_upload_error_could_not_read_image"
msgid "The image could not be read."
msgstr "L'image ne peut être lue."

msgctxt "image_upload_error_no_barcode_found_in_text"
msgid "You must enter the characters of the barcode or send a product image when the barcode is visible."
msgstr "Vous devez saisir les chiffres du code-barres ou envoyer une image du produit où le code-barres est visible."

msgctxt "image_full_size"
msgid "Full size"
msgstr "Taille réelle"

msgctxt "image_attribution_creativecommons"
msgid "This file was uploaded to product %s and is licensed under the %s license."
msgstr "Ce fichier a été téléchargé sur le produit %s et est sous la licence %s."

msgctxt "image_attribution_photographer"
msgid "Attribution: Photo by %s per %s"
msgstr "Attribution: Photo par %s pour %s"

msgctxt "image_attribution_photographer_editor"
msgid "Attribution: Photo by %s with additional modifications by %s per %s"
msgstr "Attribution: Photo de %s avec des modifications supplémentaires de %s pour %s"

msgctxt "image_original_link_text"
msgid "(Original Image)"
msgstr "(Image originale)"

msgctxt "image_attribution_link_title"
msgid "Photo detail and attribution information"
msgstr "Détail de la photo et informations d'attribution"

msgctxt "invite_user"
msgid "Invite Users"
msgstr "Inviter des utilisateurs"

msgctxt "incomplete_products_you_added"
msgid "Products you added that need to be completed"
msgstr "Les produits que vous avez ajoutés qui sont à compléter"

msgctxt "informers_p"
msgid "informers"
msgstr "informateurs"

msgctxt "informers_s"
msgid "informers"
msgstr "informateurs"

msgctxt "ingredients"
msgid "Ingredients"
msgstr "Ingrédients"

msgctxt "no_ingredient"
msgid "Ingredients are missing"
msgstr "Les ingrédients sont manquants"

msgctxt "one_ingredient"
msgid "1 ingredient"
msgstr "1 ingrédient"

msgctxt "f_ingredients_with_number"
msgid "{number} ingredients"
msgstr "{number} ingrédients"

msgctxt "ingredients_alt"
msgid "Ingredients"
msgstr "Ingrédients"

msgctxt "ingredients_analysis_note"
msgid "Note: ingredients can be listed with many different names, please let us know if you think the analysis above is incorrect."
msgstr "Note : les ingrédients peuvent être indiqués sous beaucoup de noms différents, si vous pensez que l'analyse ci-dessus est incorrecte, merci de nous le signaler."

msgctxt "ingredients_from_or_that_may_be_from_palm_oil_p"
msgid "ingredients from or that may be from palm oil"
msgstr "ingrédients issus ou pouvant être issus de l'huile de palme"

msgctxt "ingredients_from_or_that_may_be_from_palm_oil_s"
msgid "ingredient from or that may be from palm oil"
msgstr "ingrédient issu ou pouvant être issu de l'huile de palme"

msgctxt "ingredients_from_palm_oil_p"
msgid "ingredients from palm oil"
msgstr "ingrédients issus de l'huile de palme"

msgctxt "ingredients_from_palm_oil_s"
msgid "ingredient from palm oil"
msgstr "ingrédient issu de l'huile de palme"

msgctxt "ingredients_n_p"
msgid "Numbers of ingredients"
msgstr "Nombres d'ingrédients"

msgctxt "ingredients_n_s"
msgid "Number of ingredients"
msgstr "Nombre d'ingrédients"

msgctxt "known_ingredients_n_s"
msgid "Number of recognized ingredients"
msgstr "Nombre d'ingrédients reconnus"

msgctxt "unknown_ingredients_n_s"
msgid "Number of unrecognized ingredients"
msgstr "Nombre d'ingrédients non reconnus"

msgctxt "ingredients_p"
msgid "ingredients"
msgstr "ingrédients"

msgctxt "ingredients_products"
msgid "Products that contain the ingredient %s"
msgstr "Les produits qui contiennent l'ingrédient %s"

msgctxt "ingredients_s"
msgid "ingredient"
msgstr "ingrédient"

msgctxt "ingredients_text"
msgid "Ingredients list"
msgstr "Liste des ingrédients"

msgctxt "ingredients_text_display_note"
msgid "Ingredients are listed in order of importance (quantity)."
msgstr "Les ingrédients sont listés par ordre d'importance (quantité)."

msgctxt "ingredients_text_example"
msgid "Cereals 85.5% (_wheat_ flour, whole-_wheat_ flour 11%), malt extract, cocoa 4,8%, ascorbic acid"
msgstr "Céréales 85,5% (farine de _blé_, farine de _blé_ complet 11%), extrait de malt (orge), cacao 4,8%, vitamine C"

msgctxt "ingredients_text_note"
msgid "Keep the order, indicate the % when specified, separate with a comma or - , use ( ) for ingredients of an ingredient, surround allergens with _ e.g. _milk_"
msgstr "Conserver l'ordre, indiquer le % lorsqu'il est précisé, séparer par une virgule ou - , Utiliser les ( ) pour  les ingrédients d'un ingrédient, indiquer les allergènes entre _ : farine de _blé_"

msgctxt "ingredients_that_may_be_from_palm_oil_p"
msgid "ingredients that may be from palm oil"
msgstr "ingrédients pouvant être issus de l'huile de palme"

msgctxt "ingredients_that_may_be_from_palm_oil_s"
msgid "ingredient that may be from palm oil"
msgstr "ingrédient pouvant être issu de l'huile de palme"

msgctxt "ingredients_without_products"
msgid "Products that do not contain the ingredient %s"
msgstr "Les produits qui ne contiennent pas l'ingrédient %s"

# Please change appstore_US.svg to appstore_XX.svg. check the url https://static.openfoodfacts.org/images/misc/appstore/black/appstore_XX.svg
msgctxt "ios_app_icon_url"
msgid "/images/misc/appstore/black/appstore_US.svg"
msgstr "/images/misc/appstore/black/appstore_FR.svg"

msgctxt "ios_app_icon_alt_text"
msgid "Download on the App Store"
msgstr "Disponible sur l'App Store"

msgctxt "ios_app_link"
msgid "https://apps.apple.com/app/open-food-facts/id588797948"
msgstr ""

msgctxt "known_nutrients_p"
msgid "known nutrients"
msgstr "nutriments connus"

msgctxt "known_nutrients_s"
msgid "known nutrient"
msgstr "nutriment connu"

msgctxt "labels"
msgid "Labels, certifications, awards"
msgstr "Labels, certifications, récompenses"

msgctxt "labels_example"
msgid "Organic"
msgstr "Bio"

msgctxt "labels_note"
msgid "Indicate only the most specific labels. \"Parents\" labels will be added automatically."
msgstr "Indiquez les labels les plus spécifiques. Les catégories \"parentes\" comme 'Bio' ou 'Commerce équitable' seront ajoutées automatiquement."

msgctxt "labels_p"
msgid "labels"
msgstr "labels"

msgctxt "labels_products"
msgid "Products that have the label %s"
msgstr "Les produits qui possèdent le label %s"

msgctxt "labels_s"
msgid "label"
msgstr "label"

msgctxt "labels_tagsinput"
msgid "add a label"
msgstr "ajouter un label"

msgctxt "labels_without_products"
msgid "Products that do not have the label %s"
msgstr "Les produits qui ne possèdent pas le label %s"

msgctxt "lang"
msgid "Main language"
msgstr "Langue principale"

msgctxt "lang_note"
msgid "Language most present and most highlighted on the product"
msgstr "Langue la plus utilisée et la plus mise en avant sur le produit"

msgctxt "language"
msgid "en-US"
msgstr "fr-FR"

msgctxt "languages_p"
msgid "languages"
msgstr "langues"

msgctxt "languages_s"
msgid "language"
msgstr "langue"

msgctxt "last_edit_dates_p"
msgid "Last edit dates"
msgstr "Dates de dernière modification"

msgctxt "last_edit_dates_s"
msgid "Last edit date"
msgstr "Date de dernière modification"

msgctxt "last_image_dates_p"
msgid "Last picture dates"
msgstr "Dates de dernière photo"

msgctxt "last_image_dates_s"
msgid "Last picture date"
msgstr "Date de dernière photo"

msgctxt "licence_accept"
msgid "By adding information, data and/or images, you accept to place irrevocably your contribution under the <a href=\"https://opendatacommons.org/licenses/dbcl/1.0/\">Database Contents Licence 1.0</a> licence\n"
"for information and data, and under the <a href=\"https://creativecommons.org/licenses/by-sa/3.0/deed.en\">Creative Commons Attribution - ShareAlike 3.0</a> licence for images.\n"
"You accept to be credited by re-users by a link to the product your are contributing to."
msgstr "En ajoutant des informations et/ou des photographies, vous acceptez de placer irrévocablement votre contribution sous licence <a href=\"https://opendatacommons.org/licenses/dbcl/1.0/\">Database Contents Licence 1.0</a>\n"
"pour les informations et sous licence <a href=\"https://creativecommons.org/licenses/by-sa/3.0/deed.fr\">Creative Commons Paternité - Partage des conditions initiales à l'identique 3.0</a> pour les photos.\n"
"Vous acceptez d'être crédité par les ré-utilisateurs par un lien vers le produit auquel vous contribuez."

msgctxt "link"
msgid "Link to the product page on the official site of the producer"
msgstr "Lien vers la page du produit sur le site officiel du fabricant"

msgctxt "list_of_x"
msgid "List of %s"
msgstr "Liste des %s"

msgctxt "loadmore"
msgid "Load more results"
msgstr "Charger plus de résultats"

msgctxt "login_and_add_product"
msgid "Sign-in and add the product"
msgstr "Se connecter et ajouter le produit"

msgctxt "login_and_edit_product"
msgid "Sign-in and edit the product"
msgstr "Se connecter et modifier la fiche du produit"

msgctxt "login_create_your_account"
msgid "Create your account."
msgstr "Créez votre compte."

msgctxt "login_not_registered_yet"
msgid "Not registered yet?"
msgstr "Pas encore inscrit(e) ?"

msgctxt "login_register_title"
msgid "Sign-in"
msgstr "Se connecter"

msgctxt "login_to_add_and_edit_products"
msgid "Sign-in to add or edit products."
msgstr "Connectez-vous pour ajouter des produits ou modifier leurs fiches."

msgctxt "login_to_add_products"
msgid "<p>Please sign-in to add or edit a product.</p>\n\n"
"<p>If you do not yet have an account on <<site_name>>, you can <a href=\"/cgi/user.pl\">register in 30 seconds</a>.</p>\n"
msgstr "<p>Vous devez vous connecter pour pouvoir ajouter ou modifier un produit.</p>\n\n"
"<p>Si vous n'avez pas encore de compte sur <<site_name>>, vous pouvez <a href=\"/cgi/user.pl\">vous inscrire en 30 secondes</a>.</p>\n"

msgctxt "login_username_email"
msgid "Username or e-mail address:"
msgstr "Nom d'utilisateur ou adresse e-mail :"

msgctxt "low"
msgid "low"
msgstr "faible"

msgctxt "low_quantity"
msgid "low quantity"
msgstr "faible quantité"

msgctxt "manage_images"
msgid "Manage images"
msgstr "Gérer les images"

msgctxt "manage_images_info"
msgid "You can select one or more images and then:"
msgstr "Vous pouvez sélectionner une ou plusieurs images et ensuite:"

msgctxt "manufacturing_places"
msgid "Manufacturing or processing places"
msgstr "Lieux de fabrication ou de transformation"

msgctxt "manufacturing_places_example"
msgid "Montana, USA"
msgstr "Provence, France"

msgctxt "manufacturing_places_p"
msgid "manufacturing or processing places"
msgstr "lieux de fabrication ou de transformation"

msgctxt "manufacturing_places_products"
msgid "Products manufactured or processed in %s"
msgstr "Les produits par lieu de fabrication ou transformation :  %s"

msgctxt "manufacturing_places_s"
msgid "manufacturing or processing place"
msgstr "lieu de fabrication ou de transformation"

msgctxt "manufacturing_places_tagsinput"
msgid "add a place"
msgstr "ajouter un lieu"

msgctxt "manufacturing_places_without_products"
msgid "Products not manufactured or processed in %s"
msgstr "Les produits qui ne sont pas fabriqués ou transformés à :  %s"

msgctxt "map_count"
msgid "%d products match the search criteria, of which %i products have a known production place."
msgstr "%d produits correspondent aux critères de recherche, dont %i produits pour lesquels le lieu de fabrication ou d'emballage est connu."

msgctxt "map_title"
msgid "Map title"
msgstr "Titre de la carte"

msgctxt "menu"
msgid "Menu"
msgstr "Menu"

msgctxt "menu_add_a_product"
msgid "Add a product"
msgstr "Ajouter un produit"

# Do not translate without having the same exact string in the Tags template. Do not use spaces, special characters, only alphanumeric characters separated by hyphens
msgctxt "menu_add_a_product_link"
msgid "/add-a-product"
msgstr "/ajouter-un-produit"

msgctxt "menu_contribute"
msgid "Contribute"
msgstr "Contribuer"

# Do not translate without having the same exact string in the Tags template. Do not use spaces, special characters, only alphanumeric characters separated by hyphens
msgctxt "menu_contribute_link"
msgid "/contribute"
msgstr "/contribuer"

msgctxt "menu_discover"
msgid "Discover"
msgstr "Découvrir"

# Do not translate without having the same exact string in the Tags template. Do not use spaces, special characters, only alphanumeric characters separated by hyphens
msgctxt "menu_discover_link"
msgid "/discover"
msgstr "/decouvrir"

msgctxt "mission_"
msgid "Mission: "
msgstr "Mission : "

msgctxt "mission_accomplished_by"
msgid "This mission has been completed by:"
msgstr "Cette mission a été accomplie par :"

msgctxt "mission_accomplished_by_n"
msgid "Completed by %d persons."
msgstr "Accomplie par %d personnes."

msgctxt "mission_accomplished_by_nobody"
msgid "Be the first to complete this mission!"
msgstr "Soyez le premier à accomplir cette mission!"

msgctxt "mission_goal"
msgid "Goal:"
msgstr "Objectif :"

msgctxt "missions"
msgid "Missions"
msgstr "Missions"

msgctxt "moderate"
msgid "moderate"
msgstr "modéré"

msgctxt "moderate_quantity"
msgid "moderate quantity"
msgstr "quantité modérée"

msgctxt "move_images_to_another_product"
msgid "Move the images to another product"
msgstr "Déplacer les images sur un autre produit"

msgctxt "n_products"
msgid "%s products"
msgstr "%s produits"

msgctxt "name"
msgid "Name"
msgstr "Nom"

msgctxt "names"
msgid "Names"
msgstr "Noms"

msgctxt "new_code"
msgid "If the barcode is not correct, please correct it here:"
msgstr "Une erreur de code-barres ? Vous pouvez entrer le bon ici :"

msgctxt "new_code_note"
msgid "For products without a barcode, an internal code is automatically set."
msgstr "Pour les produits sans code-barres, un code interne est attribué automatiquement."

msgctxt "newsletter_description"
msgid "Subscribe to the newsletter (2 emails per month maximum)"
msgstr "S'inscrire à la lettre d'information (2 e-mails par mois maximum)"

msgctxt "subscribe_to_our_newsletter"
msgid "Subscribe to our newsletter"
msgstr "S'abonner à notre newsletter"

msgctxt "next"
msgid "Next"
msgstr "Suivant"

msgctxt "no_barcode"
msgid "Product without barcode"
msgstr "Produit sans code-barres"

msgctxt "no_nutrition_data"
msgid "Nutrition facts are not specified on the product."
msgstr "Les informations nutritionnelles ne sont pas mentionnées sur le produit."

msgctxt "multiple_nutrition_data"
msgid "Multiple nutrition facts are specified on the product (e.g. with added water or milk)."
msgstr "Différentes valeurs nutritionnelles sont mentionnées sur le produit (par exemple avec de l'eau ou du lait)"

msgctxt "multiple_nutrition_data_instructions"
msgid "Enter only the nutrition facts for the unprepared product, without added water or milk. If there are different products, enter nutrition facts for the first product listed."
msgstr "Entrez seulement les valeurs nutritionnelles pour le produit non préparé, sans eau ou lait ajouté. S'il y a des produits différents, entrez les valeurs nutritionnelles pour le premier produit listé."

msgctxt "no_product_for_barcode"
msgid "No product listed for barcode %s."
msgstr "Il n'y a pas de produit référencé pour le code-barres %s."

msgctxt "no_products"
msgid "No products."
msgstr "Pas de produits."

msgctxt "not_saved"
msgid "Error while saving, please retry."
msgstr "Erreur d'enregistrement, merci de réessayer."

msgctxt "number_of_additives"
msgid "Number of additives"
msgstr "Nombre d'additifs"

msgctxt "number_of_products"
msgid "Number of products"
msgstr "Nombre de produits"

msgctxt "nutrient_in_quantity"
msgid "%s in %s"
msgstr "%s en %s"

msgctxt "nutrient_levels_info"
msgid "Nutrient levels for 100 g"
msgstr "Repères nutritionnels pour 100 g"

# Do not translate without having the same exact string in the Tags template. Do not use spaces, special characters, only alphanumeric characters separated by hyphens
msgctxt "nutrient_levels_link"
msgid "/nutrient-levels"
msgstr "/reperes-nutritionnels"

msgctxt "nutrient_levels_p"
msgid "nutrient levels"
msgstr "repères nutritionnels"

msgctxt "nutrient_levels_s"
msgid "nutrient level"
msgstr "repère nutritionnel"

msgctxt "nutriments_p"
msgid "nutriments"
msgstr "nutriments"

msgctxt "nutriments_products"
msgid "Products that contain the nutriment %s"
msgstr "Les produits qui contiennent le nutriment %s"

msgctxt "nutriments_s"
msgid "nutriment"
msgstr "nutriment"

msgctxt "nutriments_without_products"
msgid "Products that do not contain the nutriment %s"
msgstr "Les produits qui ne contiennent pas le nutriment %s"

msgctxt "nutrition_alt"
msgid "Nutrition facts"
msgstr "Tableau nutritionnel"

msgctxt "nutrition_data"
msgid "Nutrition facts"
msgstr "Tableau nutritionnel"

msgctxt "nutrition_data_average"
msgid "Average nutrition facts for the %d products of the %s category for which nutrition facts are known (out of %d products)."
msgstr "Composition nutritionnelle moyenne pour les %d produits de la catégorie %s dont les informations nutritionnelles sont connues (sur un total de  %d produits)."

msgctxt "nutrition_data_compare_percent"
msgid "% of difference"
msgstr "Différence en %"

msgctxt "nutrition_data_compare_value"
msgid "value for 100 g / 100 ml"
msgstr "valeur pour 100 g/ 100 ml"

msgctxt "nutrition_data_comparison_with_categories"
msgid "Comparison to average values of products in the same category:"
msgstr "Comparaison avec les valeurs moyennes des produits de même catégorie :"

msgctxt "nutrition_data_comparison_with_categories_note"
msgid "Please note: for each nutriment, the average is computed for products for which the nutriment quantity is known, not on all products of the category."
msgstr "À noter : pour chaque nutriment, la moyenne n'est pas celle de tous les produits de la catégorie, mais des produits pour lesquels la quantité du nutriment est connue."

msgctxt "nutrition_data_note"
msgid "If the picture is sufficiently sharp and level, nutrition facts can be automatically extracted from the picture."
msgstr "Si elle est suffisamment nette et droite, les informations nutritionnelles peuvent être extraites automatiquement de la photo."

msgctxt "nutrition_data_per_10"
msgid "10th centile"
msgstr "10ème centile"

msgctxt "nutrition_data_per_100g"
msgid "for 100 g / 100 ml"
msgstr "pour 100 g / 100 ml"

msgctxt "nutrition_data_per_5"
msgid "5<sup>th</sup> centile"
msgstr "5<sup>e</sup> centile"

msgctxt "nutrition_data_per_50"
msgid "Median"
msgstr "Médiane"

msgctxt "nutrition_data_per_90"
msgid "90th centile"
msgstr "90ème centile"

msgctxt "nutrition_data_per_95"
msgid "95<sup>th</sup> centile"
msgstr "95<sup>e</sup> centile"

msgctxt "nutrition_data_per_max"
msgid "Maximum"
msgstr "Maximum"

msgctxt "nutrition_data_per_mean"
msgid "Mean"
msgstr "Moyenne"

msgctxt "nutrition_data_per_min"
msgid "Minimum"
msgstr "Minimum"

msgctxt "nutrition_data_per_serving"
msgid "per serving"
msgstr "par portion"

msgctxt "nutrition_data_per_std"
msgid "Standard deviation"
msgstr "Ecart type"

msgctxt "nutrition_data_table"
msgid "Nutrition facts"
msgstr "Tableau nutritionnel"

msgctxt "nutrition_data_table_note"
msgid "The table lists by default nutriments that are often specified. Leave the field blank if it's not on the label.<br/>You can add extra nutriments (vitamins, minerals, cholesterol etc.)\n"
"by typing the first letters of their name in the last row of the table."
msgstr "Le tableau liste par défaut les nutriments les plus couramment indiqués. Laissez le champ vide s'il n'est pas présent sur l'emballage.<br />Vous pouvez ajouter d'autres nutriments\n"
"(vitamines, minéraux, cholestérol, oméga 3 et 6 etc.) en tapant les premières lettres de leur nom dans la dernière ligne du tableau."

msgctxt "nutrition_data_table_asterisk"
msgid "Essential nutrients to calculate the Nutri-Score."
msgstr "Nutriments essentiels pour calculer le Nutri-Score."

msgctxt "nutrition_grades_p"
msgid "Nutrition grades"
msgstr "Notes nutritionnelles"

msgctxt "nutrition_grades_s"
msgid "Nutrition grade"
msgstr "Note nutritionnelle"

# Make sure the translated link works (eg that the image already exists in your language)
msgctxt "og_image_url"
msgid "https://static.openfoodfacts.org/images/logos/logo-vertical-white-social-media-preview.png"
msgstr "https://static.openfoodfacts.org/images/logos/logo-vertical-white-social-media-preview.png"

# Do not change the lang code if the blog doesn't exist in your language
msgctxt "on_the_blog_content"
msgid "<p>To learn more about <<site_name>>, visit <a href=\"https://blog.openfoodfacts.org/en/\">our blog</a>!</p>\n"
"<p>Recent news:</p>\n"
msgstr "<p>Pour en savoir plus sur <<site_name>>, visitez <a href=\"https://blog.openfoodfacts.org/fr/\">notre blog</a>!</p>\n"
"<p>Actualités récentes :</p>\n"

msgctxt "on_the_blog_title"
msgid "News"
msgstr "Actualité"

msgctxt "openfoodhunt_points"
msgid "It's <a href=\"/open-food-hunt-2015\">Open Food Hunt</a> on <<site_name>> from Saturday February 21st 2015 to Sunday March 1st 2015! Contributors are awarded\n"
"Explorer points for products they add and Ambassador points for new contributors they recruit. Points are updated every 30 minutes."
msgstr "C'est l'<a href=\"/open-food-hunt-2015\">Open Food Hunt</a> sur <<site_name>> du samedi 21 février 2015 au dimanche 1er mars 2015 ! Les contributeurs reçoivent\n"
"des points Explorateurs pour les produits qu'ils ajoutent, et des points Ambassadeurs pour les nouveaux contributeurs qu'ils recrutent. Les points sont mis à jour toutes\n"
"les 30 minutes."

msgctxt "or"
msgid "or:"
msgstr "ou :"

msgctxt "origins"
msgid "Origin of ingredients"
msgstr "Origine des ingrédients"

msgctxt "origins_example"
msgid "California, USA"
msgstr "Vallée des Baux-de-Provence, Provence, France"

msgctxt "origins_note_xxx"
msgid "Indicate the origin of ingredients"
msgstr "Indiquer l'origine des ingrédients"

msgctxt "origins_p"
msgid "origins of ingredients"
msgstr "origines des ingrédients"

msgctxt "origins_products"
msgid "Products with ingredients originating from %s"
msgstr "Les produits dont l'origine des ingrédients est %s"

msgctxt "origins_s"
msgid "origin of ingredients"
msgstr "origine des ingrédients"

msgctxt "origins_tagsinput"
msgid "add an origin"
msgstr "ajouter une origine"

msgctxt "origins_without_products"
msgid "Products without ingredients originating from %s"
msgstr "Les produits dont l'origine des ingrédients n'est pas %s"

msgctxt "packaging"
msgid "Packaging"
msgstr "Conditionnement"

msgctxt "packaging_example"
msgid "Fresh, Canned, Frozen, Bottle, Box, Glass, Plastic..."
msgstr "Frais, Conserve, Sous-vide, Surgelé, Bouteille, Bocal, Boîte, Verre, Plastique, Carton..."

msgctxt "packaging_note"
msgid "Packaging type, format, material"
msgstr "Type de conditionnement, format, matière"

msgctxt "packaging_p"
msgid "packaging"
msgstr "conditionnements"

msgctxt "packaging_products"
msgid "Products with a %s packaging"
msgstr "Les produits avec le conditionnement %s"

msgctxt "packaging_s"
msgid "packaging"
msgstr "conditionnements"

msgctxt "packaging_tagsinput"
msgid "add a type, shape or material"
msgstr "ajouter"

msgctxt "packaging_without_products"
msgid "Products without a %s packaging"
msgstr "Les produits sans le conditionnement %s"

msgctxt "page_x"
msgid "Page %d"
msgstr "Page %d"

msgctxt "page_x_out_of_y"
msgid "Page %d out of %d."
msgstr "Page %d sur %d."

msgctxt "pages"
msgid "Pages:"
msgstr "Pages :"

msgctxt "password"
msgid "Password"
msgstr "Mot de passe"

msgctxt "password_new"
msgid "New password"
msgstr "Nouveau mot de passe"

msgctxt "password_confirm"
msgid "Confirm password"
msgstr "Confirmation du mot de passe"

msgctxt "periods_after_opening"
msgid "Period of time after opening"
msgstr "Durée de conservation après ouverture"

msgctxt "periods_after_opening_note"
msgid "Found in an open container logo with a number of months: e.g. 12 M"
msgstr "Indiquée dans un logo en forme de pot ouvert, avec un nombre de mois. Par exemple 12 M."

msgctxt "periods_after_opening_p"
msgid "Periods after opening"
msgstr "Durées d'utilisation après ouverture"

msgctxt "periods_after_opening_s"
msgid "Period after opening"
msgstr "Durée d'utilisation après ouverture"

msgctxt "photographers_p"
msgid "photographers"
msgstr "photographes"

msgctxt "photographers_s"
msgid "photographer"
msgstr "photographe"

msgctxt "pnns_groups_1"
msgid "PNNS groups 1"
msgstr "Groupes de PNNS 1"

msgctxt "pnns_groups_1_p"
msgid "PNNS groups 1"
msgstr "Groupes de PNNS 1"

msgctxt "pnns_groups_1_s"
msgid "PNNS group 1"
msgstr "Groupe de PNNS 1"

msgctxt "pnns_groups_2"
msgid "PNNS groups 2"
msgstr "Groupes de PNNS 2"

msgctxt "pnns_groups_2_p"
msgid "PNNS groups 2"
msgstr "Groupes de PNNS 2"

msgctxt "pnns_groups_2_s"
msgid "PNNS group 2"
msgstr "Groupe de PNNS 2"

msgctxt "points_all_countries"
msgid "There are %d Explorers and %d Ambassadors."
msgstr "Il y a %d Explorateurs et %d Ambassadeurs."

msgctxt "points_all_users"
msgid "There are Explorers for %d countries and Ambassadors for %d countries."
msgstr "Il y a des Explorateurs de %d pays et des Ambassadeurs de %d countries."

msgctxt "points_country"
msgid "%s has %d Explorers and %d Ambassadors."
msgstr "%s a %d Explorateurs et %d Ambassadeurs."

msgctxt "points_ranking"
msgid "Ranking"
msgstr "Classement"

msgctxt "points_ranking_users_and_countries"
msgid "Ranking of contributors and countries"
msgstr "Classement des contributeurs et des pays"

msgctxt "points_user"
msgid "%s is an Explorer for %d countries and an Ambassador for %d countries."
msgstr "%s est un Explorateur de %d pays et un Ambassadeur de %d countries."

msgctxt "previous"
msgid "Previous"
msgstr "Précédente"

msgctxt "product_add_nutrient"
msgid "Add a nutrient"
msgstr "Ajouter un nutriment"

msgctxt "product_added"
msgid "Product added on"
msgstr "Produit ajouté le"

msgctxt "product_changes_saved"
msgid "Changes saved."
msgstr "Les modifications ont été enregistrées."

msgctxt "product_edit_you_contributed"
msgid "You just helped to improve the world largest open data database."
msgstr "Vous venez de contribuer à améliorer la plus grande base de données ouverte du monde."

msgctxt "product_edit_thank_you"
msgid "Thank you so much for joining us in our journey to data transparency!"
msgstr "Merci beaucoup de nous avoir rejoints dans notre voyage vers la transparence des données !"

msgctxt "product_characteristics"
msgid "Product characteristics"
msgstr "Caractéristiques du produit"

msgctxt "product_created"
msgid "Product created"
msgstr "Création du produit"

msgctxt "product_description"
msgid "Ingredients, allergens, additives, nutrition facts, labels, origin of ingredients and information on product %s"
msgstr "Ingrédients, allergènes, additifs, composition nutritionnelle, labels, origine des ingrédients et informations du produit %s"

msgctxt "product_image"
msgid "Product picture"
msgstr "Photo du produit"

msgctxt "product_image_with_barcode"
msgid "Picture with barcode:"
msgstr "Photo avec code-barres :"

msgctxt "product_js_current_image"
msgid "Current image:"
msgstr "Image actuelle :"

msgctxt "product_js_deleting_images"
msgid "Deleting images"
msgstr "Images en cours de suppression"

msgctxt "product_js_extract_ingredients"
msgid "Extract the ingredients from the picture"
msgstr "Extraire les ingrédients de l'image"

msgctxt "product_js_extracted_ingredients_nok"
msgid "Ingredients text could not be extracted. Try with a sharper image, with higher resolution or a better framing of the text."
msgstr "Le texte des ingrédients n'a pas pu être extrait. Vous pouvez essayer avec une image plus nette, de meilleure résolution, ou un meilleur cadrage du texte."

msgctxt "product_js_extracted_ingredients_ok"
msgid "Ingredients text has been extracted. Text recognition is not perfect, so please check the text below and correct errors if needed."
msgstr "Le texte des ingrédients a été extrait. La reconnaissance du texte n'est pas toujours parfaite, merci de vérifier le texte ci-dessous et de corriger les éventuelles erreurs."

msgctxt "product_js_extracting_ingredients"
msgid "Extracting ingredients"
msgstr "Extraction des ingrédients en cours"

msgctxt "product_js_image_normalize"
msgid "Normalize colors"
msgstr "Équilibrage des couleurs"

msgctxt "product_js_image_open_full_size_image"
msgid "Open the picture in original size in a new windows"
msgstr "Voir la photo en grand dans une nouvelle fenêtre"

msgctxt "product_js_image_received"
msgid "Image received"
msgstr "Image reçue"

msgctxt "product_js_image_rotate_and_crop"
msgid "Rotate the image if necessary, then click and drag to select the interesting zone:"
msgstr "Redressez l'image si nécessaire, puis cliquez et glissez pour sélectionner la zone d'intérêt :"

msgctxt "product_js_image_rotate_left"
msgid "Rotate left"
msgstr "Pivoter à gauche"

msgctxt "product_js_image_rotate_right"
msgid "Rotate right"
msgstr "Pivoter à droite"

msgctxt "product_js_image_save"
msgid "Validate and/or resize image"
msgstr "Valider et/ou recadrer l'image"

msgctxt "product_js_image_saved"
msgid "Image saved"
msgstr "Image enregistrée."

msgctxt "product_js_image_saving"
msgid "Saving image"
msgstr "Image en cours d'enregistrement"

msgctxt "product_js_image_upload_error"
msgid "Error while uploading image"
msgstr "Erreur lors de l'envoi de l'image"

msgctxt "product_js_image_white_magic"
msgid "Photo on white background: try to remove the background"
msgstr "Photo sur fond blanc : essayer d'enlever le fond"

msgctxt "product_js_images_delete_error"
msgid "Errors while deleting images"
msgstr "Erreur lors de la suppresion des images"

msgctxt "product_js_images_deleted"
msgid "Images deleted"
msgstr "Images supprimées"

msgctxt "product_js_images_move_error"
msgid "Errors while moving images"
msgstr "Erreur lors du déplacement des images"

msgctxt "product_js_images_moved"
msgid "Images moved"
msgstr "Images déplacées"

msgctxt "product_js_moving_images"
msgid "Moving images"
msgstr "Images en cours de déplacement"

msgctxt "product_js_upload_image"
msgid "Add a picture"
msgstr "Ajouter une image"

msgctxt "product_js_upload_image_note"
msgid "→ With Chrome, Firefox and Safari, you can select multiple pictures (product, ingredients, nutrition facts etc.) by clicking them while holding the Ctrl key pressed to add them all in one shot."
msgstr "→ Avec Chrome, Firefox et Safari, vous pouvez sélectionner plusieurs images (produit, ingrédients, infos nutritionnelles etc.) en cliquant avec la touche Ctrl enfoncée, pour les envoyer toutes en même temps."

msgctxt "product_js_uploading_image"
msgid "Uploading image"
msgstr "Image en cours d'envoi"

msgctxt "product_last_edited"
msgid "Last edit of product page on"
msgstr "Dernière modification de la page produit le"

msgctxt "product_name"
msgid "Product name"
msgstr "Nom du produit"

msgctxt "product_name_example"
msgid "Kinder Bueno White"
msgstr "Kinder Bueno White"

msgctxt "products"
msgid "products"
msgstr "produits"

msgctxt "products_stats"
msgid "Evolution of the number of products on <<site_name>>"
msgstr "Evolution du nombre de produits sur <<site_name>>"

msgctxt "products_stats_completed_t"
msgid "Products with complete information"
msgstr "Produits avec fiche complète"

msgctxt "products_stats_created_t"
msgid "Products"
msgstr "Produits"

msgctxt "products_with_nutriments"
msgid "with nutrition facts"
msgstr "avec informations<br/>nutritionnelles"

msgctxt "products_you_edited"
msgid "Products you added or edited"
msgstr "Les produits que vous avez ajoutés ou modifiés"

msgctxt "purchase_places"
msgid "City, state and country where purchased"
msgstr "Ville et pays d'achat"

msgctxt "purchase_places_note"
msgid "Indicate where you bought or saw the product (at least the country)"
msgstr "Indiquez le lieu où vous avez acheté ou vu le produit (au moins le pays)"

msgctxt "purchase_places_p"
msgid "purchase places"
msgstr "lieux de vente"

msgctxt "purchase_places_products"
msgid "Products sold in %s"
msgstr "Les produits par lieu de vente :  %s"

msgctxt "purchase_places_s"
msgid "purchase place"
msgstr "lieu de vente"

msgctxt "purchase_places_tagsinput"
msgid "add a place"
msgstr "ajouter un lieu"

msgctxt "purchase_places_without_products"
msgid "Products not sold in %s"
msgstr "Les produits qui ne sont pas vendus à : %s"

msgctxt "quantity"
msgid "Quantity"
msgstr "Quantité"

msgctxt "quantity_example"
msgid "2 l, 250 g, 1 kg, 25 cl, 6 fl oz, 1 pound"
msgstr "2 l, 250 g, 1 kg, 25 cl"

msgctxt "remember_me"
msgid "Remember me"
msgstr "Se souvenir de moi"

msgctxt "remember_purchase_places_and_stores"
msgid "Remember the place of purchase and store for the next product adds"
msgstr "Se souvenir du lieu d'achat et du magasin pour les prochains ajouts de produits"

msgctxt "reset_password"
msgid "Reset password"
msgstr "Réinitialiser le mot de passe"

msgctxt "reset_password_email_body"
msgid "Hello <NAME>,\n\n"
"You asked for your password to be reset on https://openfoodfacts.org\n\n"
"for the username: <USERID>\n\n"
"To continue the password reset, click on the link below.\n"
"If you did not ask for the password reset, you can ignore this message.\n\n"
"<RESET_URL>\n\n"
"See you soon,\n\n"
"Stephane\n"
"https://openfoodfacts.org\n"
msgstr "Bonjour <NAME>,\n"
"Vous avez demandé de remettre votre mot de passe à zéro sur https://openfoodfacts.org\n\n"
"pour le nom d'utilisateur :<USERID>\n\n"
"Pour poursuivre cette remise à zéro, veuillez cliquer sur le lien ci-dessous.\n"
"Si vous n'avez pas demandé de remise à zéro de mot de passe, veuillez ignorer ce message.\n\n"
"<RESET_URL>\n\n"
"À bientôt,\n\n"
"Stéphane\n\n"
"https://openfoodfacts.org\n"

msgctxt "reset_password_email_subject"
msgid "Reset of your password on <<site_name>>"
msgstr "Réinitialisation de votre mot de passe sur <<site_name>>"

msgctxt "reset_password_reset"
msgid "Your password has been changed. You can now log-in with this password."
msgstr "Votre mot de passe a été changé. Vous pouvez maintenant vous identifier avec ce mot de passe."

msgctxt "reset_password_reset_msg"
msgid "Enter a new password."
msgstr "Entrez un nouveau mot de passe."

msgctxt "reset_password_send_email"
msgid "An email with a link to reset your password has been sent to the e-mail address associated with your account."
msgstr "Un e-mail avec un lien pour vous permettre de changer le mot de passe a été envoyé à l'adresse e-mail associée à votre compte."

msgctxt "reset_password_send_email_msg"
msgid "If you have forgotten your password, fill-in your username or e-mail address to receive instructions for resetting your password."
msgstr "Si vous avez oublié votre mot de passe, indiquez votre nom d'utilisateur ou votre e-mail pour recevoir les instructions pour le réinitialiser."

msgctxt "risk_level"
msgid "Risk"
msgstr "Risques"

msgctxt "risk_level_0"
msgid "To be completed"
msgstr "A renseigner"

msgctxt "risk_level_1"
msgid "Low risks"
msgstr "Risques faibles"

msgctxt "risk_level_2"
msgid "Moderate risks"
msgstr "Risques modérés"

msgctxt "risk_level_3"
msgid "High risks"
msgstr "Risques élevés"

msgctxt "salt_equivalent"
msgid "salt equivalent"
msgstr "équivalent sel"

msgctxt "save"
msgid "Save"
msgstr "Enregistrer"

msgctxt "saved"
msgid "Saved."
msgstr "Informations enregistrées."

msgctxt "saving"
msgid "Saving."
msgstr "Informations en cours d'enregistrement."

msgctxt "search"
msgid "Search"
msgstr "Rechercher"

msgctxt "search_a_product_placeholder"
msgid "Search a product"
msgstr "Chercher un produit"

msgctxt "search_button"
msgid "Search"
msgstr "Rechercher"

msgctxt "search_contains"
msgid "contains"
msgstr "contient"

msgctxt "search_criteria"
msgid "Select products with specific brands, categories, labels, origins of ingredients, manufacturing places etc."
msgstr "Sélectionner les produits suivant leur marque, catégories, labels, origines des ingrédients, lieux de fabrication etc."

msgctxt "search_description_opensearch"
msgid "Open Food Facts product search"
msgstr "Recherche de produit Open Food Facts"

msgctxt "search_does_not_contain"
msgid "does not contain"
msgstr "ne contient pas"

msgctxt "search_download_button"
msgid "Download"
msgstr "Télécharger"

msgctxt "search_download_choice"
msgid "Download results"
msgstr "Télécharger les résultats"

msgctxt "search_download_results"
msgid "Download results in XLSX or CSV format. Please note that for performance reasons, you can download up to 10.000 results only."
msgstr "Télécharger les résultats au format XLSX ou CSV. Pour des raisons de performance, vous pouvez télécharger jusqu'à 10 000 résultats seulement."

msgctxt "search_download_xlsx"
msgid "XLSX format"
msgstr "Format XLSX"

msgctxt "search_download_xlsx_description"
msgid "Excel or LibreOffice"
msgstr "Excel ou LibreOffice"

msgctxt "search_download_csv"
msgid "CSV format"
msgstr "Format CSV"

msgctxt "search_download_csv_description"
msgid "Character set: Unicode (UTF-8) - Separator: tabulation (tab)"
msgstr "Encodage des caractères : Unicode (UTF-8) - Séparateur : tabulation (tab)"

msgctxt "search_edit"
msgid "Change search criteria"
msgstr "Modifier les critères de recherche"

msgctxt "search_generate_graph"
msgid "Generate graph"
msgstr "Générer le graphique"

msgctxt "search_generate_map"
msgid "Generate the map"
msgstr "Générer la carte"

msgctxt "search_graph"
msgid "Graph"
msgstr "Graphique"

msgctxt "search_graph_2_axis"
msgid "Scatter plot"
msgstr "Graphique sur 2 axes"

msgctxt "search_graph_blog"
msgid "<p>→ learn more about <<site_name>> graphs: <a href=\"/graphs-in-3-clicks\">Graphs in 3 clicks</a> (blog).</p>"
msgstr "<p>→ en savoir plus sur les graphiques d'<<site_name>>: <a href=\"https://blog.openfoodfacts.org/fr/news/des-graphiques-en-3-clics\">graphiques en 3 clics</a> (blog).</p>"

msgctxt "search_graph_choice"
msgid "Results on a graph"
msgstr "Résultats sur un graphique"

msgctxt "search_graph_instructions"
msgid "Select what you want to graph on the horizontal axis to obtain a histogram, or select two axis to\n"
"get a cloud of products (scatter plot)."
msgstr "Choisissez ce que vous voulez représenter sur l'axe horizontal du graphique pour obtenir un histogramme, et\n"
"sur les deux axes pour obtenir un nuage de produits."

msgctxt "search_graph_link"
msgid "Permanent link to this graph, shareable by e-mail and on social networks"
msgstr "Lien permanent vers ce graphique, partageable par e-mail et les réseaux sociaux"

msgctxt "search_graph_note"
msgid "The graph will show only products for which displayed values are known."
msgstr "Le graphique ne montrera que les produits pour lesquels les valeurs representées sont connues."

msgctxt "search_graph_title"
msgid "Display results on a graph"
msgstr "Visualiser les résultats sous forme de graphique"

msgctxt "search_graph_warning"
msgid "Note: this is a user generated graph. The title, represented products and axis of visualization have been chosen by the author of the graph."
msgstr "Note : ce graphique a été généré par un utilisateur du site <<site_name>>. Le titre, les produits representés et les axes de représentation ont été choisis par l'auteur du graphique."

msgctxt "search_indifferent"
msgid "Indifferent"
msgstr "Indifférent"

msgctxt "search_ingredients"
msgid "Ingredients"
msgstr "Ingrédients"

msgctxt "search_link"
msgid "Permanent link to these results, shareable by e-mail and on social networks"
msgstr "Lien permanent vers ces résultats, partageable par e-mail et les réseaux sociaux"

msgctxt "search_list_choice"
msgid "Results in a list of products"
msgstr "Résultats sous forme de liste de produits"

msgctxt "search_map"
msgid "Map"
msgstr "Carte"

msgctxt "search_map_choice"
msgid "Results on a map"
msgstr "Résultats sur une carte"

msgctxt "search_map_link"
msgid "Permanent link to this map, shareable by e-mail and on social networks"
msgstr "Lien permanent vers cette carte, partageable par e-mail et les réseaux sociaux"

msgctxt "search_map_note"
msgid "The map will show only products for which the production place is known."
msgstr "La carte ne montrera que les produits pour lesquels le lieu de fabrication ou d'emballage est connu."

msgctxt "search_map_title"
msgid "Display results on a map"
msgstr "Visualiser les résultats sous forme de carte"

msgctxt "search_nutriment"
msgid "choose a nutriment..."
msgstr "choisir un nutriment..."

msgctxt "search_nutriments"
msgid "Nutriments"
msgstr "Nutriments"

msgctxt "search_or"
msgid "or"
msgstr "ou"

msgctxt "search_page_size"
msgid "Results per page"
msgstr "Résultats par page"

msgctxt "search_products"
msgid "Products search"
msgstr "Recherche de produits"

msgctxt "search_results"
msgid "Search results"
msgstr "Résultats de la recherche"

msgctxt "search_series"
msgid "Use a different color for the following products:"
msgstr "Utiliser une couleur différente pour les produits :"

msgctxt "search_series_default"
msgid "Other products"
msgstr "Autres produits"

msgctxt "search_series_fairtrade"
msgid "Fair trade"
msgstr "Commerce équitable"

msgctxt "search_series_fairtrade_label"
msgid "fair-trade"
msgstr "commerce-equitable"

msgctxt "search_series_nutrition_grades"
msgid "Use nutrition grades colors"
msgstr "Utiliser les couleurs des notes nutritionnelles"

msgctxt "search_series_organic"
msgid "Organic"
msgstr "Bio"

msgctxt "search_series_organic_label"
msgid "organic"
msgstr "bio"

msgctxt "search_series_with_sweeteners"
msgid "With sweeteners"
msgstr "Avec édulcorants"

msgctxt "search_tag"
msgid "choose a criterion..."
msgstr "choisir un critère..."

msgctxt "search_tags"
msgid "Criteria"
msgstr "Critères"

msgctxt "search_terms"
msgid "Search terms"
msgstr "Termes de recherche"

msgctxt "search_terms_note"
msgid "Search for words present in the product name, generic name, brands, categories, origins and labels"
msgstr "Recherche les mots présents dans le nom du produit, le nom générique, les marques, catégories, origines et labels"

msgctxt "search_title"
msgid "Search a product, brand, ingredient, nutriment etc."
msgstr "Rechercher un produit, une marque, un ingrédient, un nutriment etc."

msgctxt "search_title_graph"
msgid "Results graph"
msgstr "Graphique des résultats"

msgctxt "search_title_map"
msgid "Results map"
msgstr "Carte des résultats"

msgctxt "search_tools"
msgid "Search tools"
msgstr "Outils de recherche"

msgctxt "search_value"
msgid "value"
msgstr "valeur"

msgctxt "search_with"
msgid "With"
msgstr "Avec"

msgctxt "search_without"
msgid "Without"
msgstr "Sans"

msgctxt "see_product_page"
msgid "See the product page"
msgstr "Voir la fiche du produit"

msgctxt "re_edit_product_page"
msgid "Edit the product again"
msgstr "Modifier à nouveau le produit"

msgctxt "select_country"
msgid "Country"
msgstr "Pays"

msgctxt "select_lang"
msgid "Language"
msgstr "Langue"

msgctxt "send_image"
msgid "Send a picture..."
msgstr "Envoyer une image..."

msgctxt "send_image_error"
msgid "Upload error"
msgstr "Erreur lors de l'envoi"

msgctxt "sending_image"
msgid "Sending image"
msgstr "Image en cours d'envoi"

msgctxt "serving_size"
msgid "Serving size"
msgstr "Taille d'une portion"

msgctxt "serving_size_prepared"
msgid "Prepared serving size"
msgstr "Taille d'une portion préparée"

msgctxt "serving_size_example"
msgid "60 g, 12 oz, 20cl, 2 fl oz"
msgstr "30 g, 2 biscuits 60 g, 5 cl, un verre 20 cl"

msgctxt "serving_size_note"
msgid "If the nutrition facts table contains values for the prepared product, indicate the total serving size of the prepared product (including added water or milk)."
msgstr "Si le tableau nutritionnel contient des valeurs pour le produit préparé, indiquez la taille totale d'une portion de produit préparé (incluant l'eau ou le lait ajouté)."

msgctxt "serving_too_small_for_nutrition_analysis"
msgid "Serving size is too small (5 g / 5 ml or less) to calculate 100 g / 100 ml values and perform any further nutritional analysis"
msgstr "La portion est trop petite (5 g / 5 ml ou moins) pour calculer les valeurs de 100 g / 100 ml et effectuer toute autre analyse nutritionnelle"

msgctxt "session_title"
msgid "Sign-in"
msgstr "Se connecter"

msgctxt "share"
msgid "Share"
msgstr "Partager"

msgctxt "show_category_stats"
msgid "Show detailed stats"
msgstr "Afficher les informations statistiques"

msgctxt "show_category_stats_details"
msgid "standard deviation, minimum, maximum, 10th and 90th percentiles"
msgstr "écart type, minimum, maximum, 10ème et 90ème centiles"

msgctxt "signin_before_submit"
msgid "If you already have an account on <SITE>, please sign-in before filling this form."
msgstr "Si vous êtes déjà inscrit sur <SITE>, identifiez-vous (\"Se connecter\" dans la colonne de droite) avant de remplir ce formulaire."

msgctxt "signout"
msgid "Sign-out"
msgstr "Se déconnecter"

msgctxt "site_description"
msgid "A collaborative, free and open database of ingredients, nutrition facts and information on food products from around the world"
msgstr "Une base de données collaborative, gratuite et ouverte d'ingrédients, de valeurs nutritionnelles et d'informations sur les produits alimentaires du monde entier."

msgctxt "site_name"
msgid "Open Food Facts"
msgstr "Open Food Facts"

msgctxt "logo_site_name"
msgid "Open Food Facts logo"
msgstr "Logo Open Food Facts"

msgctxt "sort_by"
msgid "Sort by"
msgstr "Trier par"

msgctxt "sort_completeness"
msgid "Completeness"
msgstr "Complétude"

msgctxt "sort_created_t"
msgid "Add date"
msgstr "Date d'ajout"

msgctxt "sort_modified_t"
msgid "Edit date"
msgstr "Date de modification"

msgctxt "sort_popularity"
msgid "Popularity"
msgstr "Popularité"

msgctxt "sort_product_name"
msgid "Product name"
msgstr "Nom du produit"

msgctxt "state"
msgid "State"
msgstr "Etat"

msgctxt "states_p"
msgid "states"
msgstr "états"

msgctxt "states_s"
msgid "state"
msgstr "etat"

msgctxt "stores"
msgid "Stores"
msgstr "Magasins"

msgctxt "stores_note"
msgid "Name of the shop or supermarket chain"
msgstr "Enseigne du magasin où vous avez acheté ou vu le produit"

msgctxt "stores_p"
msgid "stores"
msgstr "magasins"

msgctxt "stores_products"
msgid "Products sold at %s"
msgstr "Les produits par magasin : %s"

msgctxt "stores_s"
msgid "store"
msgstr "magasin"

msgctxt "stores_tagsinput"
msgid "add a store"
msgstr "ajouter un magasin"

msgctxt "stores_without_products"
msgid "Products not bought at %s"
msgstr "Les produits qui n'ont pas été achetés dans le magasin : %s"

msgctxt "subscribe"
msgid "Subscribe"
msgstr "S'abonner"

msgctxt "tag_belongs_to"
msgid "Belongs to:"
msgstr "Fait partie de :"

msgctxt "tag_contains"
msgid "Contains:"
msgstr "Contient :"

msgctxt "tag_weblinks"
msgid "Weblinks"
msgstr "Liens Web"

msgctxt "tagstable_filtered"
msgid "out of _MAX_"
msgstr "parmi _MAX_"

msgctxt "tagstable_search"
msgid "Search:"
msgstr "Recherche :"

# This is linked to a unit test
msgctxt "traces"
msgid "Traces"
msgstr "Traces éventuelles"

msgctxt "traces_example"
msgid "Milk, Gluten, Nuts"
msgstr "Lait, Gluten, Arachide, Fruits à coque"

msgctxt "traces_note"
msgid "Indicate ingredients from mentions like \"May contain traces of\", \"Made in a factory that also uses\" etc."
msgstr "Indiquer les ingrédients des mentions \"Peut contenir des traces de\", \"Fabriqué dans un atelier qui utilise aussi\" etc."

msgctxt "traces_p"
msgid "traces"
msgstr "traces"

msgctxt "traces_s"
msgid "trace"
msgstr "trace"

msgctxt "twitter"
msgid "Twitter username (optional)"
msgstr "Nom d'utilisateur Twitter (optionel)"

msgctxt "twitter_account"
msgid "OpenFoodFacts"
msgstr "OpenFoodFactsFR"

msgctxt "unknown"
msgid "Unknown"
msgstr "Inconnu"

msgctxt "unknown_nutrients_p"
msgid "unknown nutrients"
msgstr "nutriments inconnus"

msgctxt "unknown_nutrients_s"
msgid "unknown nutrient"
msgstr "nutriment inconnu"

msgctxt "unsubscribe"
msgid "Unsubscribe"
msgstr "Se désabonner"

msgctxt "unsubscribe_info"
msgid "You can unsubscribe from the lists at any time."
msgstr "Vous pouvez vous désabonner de la lettre d'information à tout moment et facilement."

msgctxt "userid_or_email"
msgid "Username or e-mail address: "
msgstr "Nom d'utilisateur ou adresse e-mail : "

msgctxt "username"
msgid "User name"
msgstr "Nom d'utilisateur"

msgctxt "username_info"
msgid "(non-accented letters, digits and/or dashes)"
msgstr "(lettres non accentuées, chiffres et/ou tirets)"

msgctxt "username_or_email"
msgid "Username or email address"
msgstr "Nom d'utilisateur ou adresse e-mail : "

msgctxt "users_add_products"
msgid "Products that were added by the user %s"
msgstr "Les produits qui ont été ajoutés par le contributeur %s"

msgctxt "users_add_without_products"
msgid "Products that were not added by the user %s"
msgstr "Les produits qui n'ont pas été ajoutés par le contributeur %s"

msgctxt "users_edit_products"
msgid "Products that were edited by the user %s"
msgstr "Les produits qui ont été modifiés par le contributeur %s"

msgctxt "users_edit_without_products"
msgid "Products that were not edited by the user %s"
msgstr "Les produits qui n'ont pas été modifiés par le contributeur %s"

msgctxt "users_p"
msgid "contributors"
msgstr "contributeurs"

msgctxt "users_products"
msgid "Products added by %s"
msgstr "Les produits ajoutés par %s"

msgctxt "users_s"
msgid "contributor"
msgstr "contributeur"

msgctxt "users_without_products"
msgid "Products not added by %s"
msgstr "Les produits qui n'ont pas été ajoutés par %s"

msgctxt "video_tutorials"
msgid "Video Tutorials"
msgstr "Tutoriels vidéo"

msgctxt "view"
msgid "view"
msgstr "voir"

msgctxt "view_list_for_products_from_the_entire_world"
msgid "View the list for matching products from the entire world"
msgstr "Voir la liste pour les produits correspondants du monde entier"

msgctxt "view_products_from_the_entire_world"
msgid "View matching products from the entire world"
msgstr "Voir les produits correspondants du monde entier"

msgctxt "view_results_from_the_entire_world"
msgid "View results from the entire world"
msgstr "Voir les résultats du monde entier"

msgctxt "warning_3rd_party_content"
msgid "Information and data must come from the product package and label (and not from other sites or the manufacturer's site), and you must have taken the pictures yourself.<br/>\n"
"→ <a href=\"https://support.openfoodfacts.org/help/en-gb/9/27\">Why it matters</a>"
msgstr "Les informations et les données doivent provenir de l'emballage et de l'étiquette du produit (et non pas d'autres sites ou du site du fabricant), et vous devez avoir pris les photos vous-même.<br/>\n"
"→ <a href=\"https://support.openfoodfacts.org/help/fr-fr/9/27\">Pourquoi c'est important</a>"

msgctxt "website"
msgid "Site or blog address"
msgstr "Adresse de blog ou de site web"

# Please change English.svg to French.svg or German.svg… Check the url https://static.openfoodfacts.org/images/misc/microsoft/XXXX.svg
msgctxt "windows_phone_app_icon_url"
msgid "/images/misc/microsoft/English.svg"
msgstr "/images/misc/microsoft/French.svg"

msgctxt "windows_phone_app_icon_alt_text"
msgid "Get it from Microsoft"
msgstr "Disponible sur Windows Phone"

# Please change en-us to fr-fr, pt-br or de-ch…Check the URL !
msgctxt "windows_phone_app_link"
msgid "https://apps.microsoft.com/store/detail/open-food-facts-scan-to-get-nutriscore-ecoscore-and-more/XP8LT18SRPKLRG"
msgstr "https://apps.microsoft.com/store/detail/open-food-facts-scan-to-get-nutriscore-ecoscore-and-more/XP8LT18SRPKLRG"

msgctxt "you_are_connected_as_x"
msgid "You are connected as %s."
msgstr "Vous êtes connecté en tant que %s."

msgctxt "product_js_unselect_image"
msgid "Unselect image"
msgstr "Déselectionner l'image"

msgctxt "product_js_unselecting_image"
msgid "Unselecting image."
msgstr "Déselection de l'image."

msgctxt "product_js_unselected_image_ok"
msgid "Unselected image."
msgstr "Image déselectionnée."

msgctxt "product_js_unselected_image_nok"
msgid "Error while unselecting image."
msgstr "Erreur lors de la déselection de l'image."

msgctxt "product_js_zoom_on_wheel"
msgid "Enable zooming with the mouse wheel."
msgstr "Activez le zoom avec la molette de la souris."

msgctxt "product_js_use_low_res_images"
msgid "Load lower resolution images (for slow connections)"
msgstr "Charger les images en basse résolution (pour les connexions lentes)"

msgctxt "protected_image_message"
msgid "An image has been sent by the manufacturer. If you think it is incorrect or not up-to-date, please contact us."
msgstr "Une image a été envoyée par le producteur. Si vous pensez qu'il y a une erreur ou que l'information est dépassée, veuillez nous contacter."

msgctxt "nutrition_grade_fr_nutriments_estimated_warning"
msgid "Warning: the nutrition facts are not specified. They have been estimated from the list of ingredients."
msgstr "Attention : les valeurs nutritionnelles ne sont pas précisées. Elles ont été estimées à partir de la liste des ingrédients."

msgctxt "nutrition_grade_fr_fiber_warning"
msgid "Warning: the amount of fiber is not specified, their possible positive contribution to the grade could not be taken into account."
msgstr "Avertissement : Le taux de fibres n'étant pas renseigné, leur éventuelle contribution positive à la note n'a pas pu être prise en compte."

msgctxt "nutrition_grade_fr_fiber_and_fruits_vegetables_nuts_warning"
msgid "Warning: the amounts of fiber and of fruits, vegetables and nuts are not specified, their possible positive contribution to the grade could not be taken into account."
msgstr "Avertissement : Les taux de fibres et de fruits, légumes et noix n'étant pas renseigné, leurs éventuelle contribution positive à la note n'a pas pu être prise en compte."

msgctxt "nutrition_grade_fr_no_fruits_vegetables_nuts_warning"
msgid "Warning: the amount of fruits, vegetables and nuts is not specified, their possible positive contribution to the grade could not be taken into account."
msgstr "Avertissement : Le taux de fruits, légumes et noix n'étant pas renseigné, leur éventuelle contribution positive à la note n'a pas pu être prise en compte."

msgctxt "nutrition_grade_fr_fruits_vegetables_nuts_estimate_warning"
msgid "Warning: the amount of fruits, vegetables and nuts is not specified on the label, it was manually estimated from the list of ingredients: %d"
msgstr "Avertissement : Le taux de fruits, légumes et noix n'est pas indiqué sur l'étiquette, il a été estimé manuellement en fonction de la liste des ingrédients : %d"

msgctxt "nutrition_grade_fr_fruits_vegetables_nuts_from_category_warning"
msgid "Warning: the amount of fruits, vegetables and nuts is not specified on the label, it was estimated from the category (%s) of the product: %d"
msgstr "Avertissement : Le taux de fruits, légumes et noix n'est pas indiqué sur l'étiquette, il a été estimé en fonction de la catégorie (%s) du produit : %d"

msgctxt "nutrition_grade_fr_fruits_vegetables_nuts_estimate_from_ingredients_warning"
msgid "Warning: the amount of fruits, vegetables and nuts is not specified on the label, it was estimated from the list of ingredients: %d"
msgstr "Avertissement : Le taux de fruits, légumes et noix n'est pas indiqué sur l'étiquette, il a été estimé en fonction de la liste des ingrédients : %d"

msgctxt "nutrition_grade_fr_title"
msgid "NutriScore color nutrition grade"
msgstr "Note nutritionnelle de couleur NutriScore"

msgctxt "nutrition_grade_fr_formula"
msgid "How the color nutrition grade is computed"
msgstr "Mode de calcul de la note nutritionnelle de couleur"

msgctxt "nutrition_grade_fr_alt"
msgid "NutriScore nutrition grade"
msgstr "Note nutritionnelle NutriScore :"

msgctxt "delete_product_page"
msgid "Delete the product page"
msgstr "Supprimer la fiche produit"

msgctxt "deleting_product"
msgid "Deleting product"
msgstr "Suppression du produit"

msgctxt "has_deleted_product"
msgid "has deleted product"
msgstr "efface le produit"

msgctxt "delete_product_confirm"
msgid "Are you sure that you want to delete the page for this product?"
msgstr "Etes-vous sûr de vouloir supprimer la fiche de ce produit ?"

msgctxt "delete_user"
msgid "Delete the user"
msgstr "Supprimer l'utilisateur"

msgctxt "sources_manufacturer"
msgid "Some of the data for this product has been provided directly by the manufacturer %s."
msgstr "Certaines informations de ce produit ont été fournies directement par son fabricant %s."

msgctxt "list_of_sources"
msgid "Some of the data and/or photos for this product come from those sources:"
msgstr "Certaines informations et/ou photos de ce produit proviennent de ces sources :"

msgctxt "warning_not_complete"
msgid "This product page is not complete. You can help to complete it by editing it and adding more data from the photos we have, or by taking more photos using the app for <a href=\"https://android.openfoodfacts.org\">Android</a> or <a href=\"https://ios.openfoodfacts.org\">iPhone/iPad</a>. Thank you!"
msgstr "La page de ce produit n'est pas complète. Vous pouvez aider à la compléter en l'éditant et en ajoutant plus de données à partir des photos que nous avons, ou en prenant plus de photos à l'aide de l'application pour <a href=\"https://android.openfoodfacts.org\">Android</a> ou <a href=\"https://ios.openfoodfacts.org\">iPhone / iPad</a>. Merci!"

msgctxt "title_separator"
msgid " - "
msgstr " - "

msgctxt "recent_changes"
msgid "Recent Changes"
msgstr "Changements récents"

msgctxt "translators_title"
msgid "Our Translators"
msgstr "Nos Traducteurs"

msgctxt "translators_lead"
msgid "We would like to say THANK YOU to the awesome translators that make it possible to present Open Food Facts, Open Beauty Facts, and Open Pet Food Facts to you in all these different languages! <a href=\"https://translate.openfoodfacts.org/\">You can join us in this global effort: it doesn't require any technical knowledge.</a>"
msgstr "Nous voudrions dire MERCI aux formidables traducteurs qui permettent de vous présenter Open Food Facts, Open Beauty Facts et Open Pet Food Facts dans toutes ces langues! <a href=\"https://translate.openfoodfacts.org/\">Vous pouvez nous rejoindre dans cet effort mondial : il ne nécessite aucune connaissance technique.</a>"

msgctxt "translators_renewal_notice"
msgid "Please note that this table is refreshed nightly and might be out of date."
msgstr "Veuillez noter que cette table est actualisée tous les soirs et pourrait être périmée."

msgctxt "translators_column_name"
msgid "Name"
msgstr "Nom"

msgctxt "translators_column_translated_words"
msgid "Translated (Words)"
msgstr "Mots traduits"

msgctxt "translators_column_target_words"
msgid "Target Words"
msgstr "Mots cibles"

msgctxt "translators_column_approved_words"
msgid "Approved (Words)"
msgstr "Mots approuvés"

msgctxt "translators_column_votes_made"
msgid "Votes Made"
msgstr "Votes effectués"

msgctxt "minerals_p"
msgid "added minerals"
msgstr "minéraux ajoutés"

msgctxt "minerals_s"
msgid "added mineral"
msgstr "minéral ajouté"

msgctxt "vitamins_p"
msgid "added vitamins"
msgstr "vitamines ajoutées"

msgctxt "vitamins_s"
msgid "added vitamin"
msgstr "vitamine ajoutée"

msgctxt "amino_acids_p"
msgid "added amino acids"
msgstr "acides aminés ajoutés"

msgctxt "amino_acids_s"
msgid "added amino acid"
msgstr "acide aminé ajoutés"

msgctxt "nucleotides_p"
msgid "added nucleotides"
msgstr "nucléotides ajoutés"

msgctxt "nucleotides_s"
msgid "added nucleotide"
msgstr "nucléotide ajouté"

msgctxt "other_nutritional_substances_p"
msgid "other nutritional substances added"
msgstr "autres substances nutritives ajoutées"

msgctxt "other_nutritional_substances_s"
msgid "other nutritional substance added"
msgstr "autre substance nutritive ajoutée"

msgctxt "product_as_sold"
msgid "As sold"
msgstr "Tel que vendu"

msgctxt "prepared_product"
msgid "Prepared"
msgstr "Préparé"

msgctxt "unit"
msgid "Unit"
msgstr "Unité"

msgctxt "nutrition_data_exists"
msgid "Nutrition facts are specified for the product as sold."
msgstr "Les informations nutritionnelles sont mentionnées pour le produit tel que vendu."

msgctxt "nutrition_data_prepared_exists"
msgid "Nutrition facts are specified for the prepared product."
msgstr "Les informations nutritionnelles sont mentionnées pour le produit préparé."

msgctxt "nova_groups_s"
msgid "NOVA group"
msgstr "Groupe NOVA"

msgctxt "nova_groups_p"
msgid "NOVA groups"
msgstr "Groupes NOVA"

# Title for the link to the explanation of what a NOVA Group is
msgctxt "nova_groups_info"
msgid "NOVA groups for food processing"
msgstr "Classification NOVA pour la transformation des aliments"

msgctxt "footer_partners"
msgid "Partners"
msgstr "Partenaires"

# Do not translate without having the same exact string in the Tags template. Do not use spaces, special characters, only alphanumeric characters separated by hyphens
msgctxt "footer_partners_link"
msgid "/partners"
msgstr "/partenaires"

msgctxt "adults"
msgid "Adults"
msgstr "Adultes"

msgctxt "adults_age"
msgid "18 to 64"
msgstr "18 à 64"

msgctxt "adults_description"
msgid "From 18 years up to and including 64 years of age"
msgstr "De 18 ans jusqu'à 64 ans"

msgctxt "elderly"
msgid "Elderly"
msgstr "Personnes âgées"

msgctxt "elderly_age"
msgid "65+"
msgstr "65+"

msgctxt "elderly_description"
msgid "From 65 years of age and older"
msgstr "A partir de 65 ans"

msgctxt "adolescents"
msgid "Adolescents"
msgstr "Adolescents"

msgctxt "adolescents_age"
msgid "10 to 17"
msgstr "10 à 17"

msgctxt "adolescents_description"
msgid "From 10 years up to and including 17 years of age"
msgstr "De 10 ans jusqu'à 17 ans"

msgctxt "children"
msgid "Children"
msgstr "Enfants"

msgctxt "children_age"
msgid "3 to 9"
msgstr "3 à 9"

msgctxt "children_description"
msgid "From 36 months up to and including 9 years of age"
msgstr "De 36 mois jusqu'à 9 ans"

msgctxt "toddlers"
msgid "Toddlers"
msgstr "Jeunes enfants"

msgctxt "toddlers_age"
msgid "1 to 2"
msgstr "1 à 2"

msgctxt "toddlers_description"
msgid "From 12 months up to and including 35 months of age"
msgstr "De 12 mois jusqu'à 35 mois"

msgctxt "infants"
msgid "Infants"
msgstr "Nourrissons"

msgctxt "infants_age"
msgid "< 1"
msgstr "< 1"

msgctxt "infants_description"
msgid "From more than 12 weeks up to and including 11 months of age"
msgstr "De plus de 12 semaines jusqu'à 11 mois"

msgctxt "additives_efsa_evaluation"
msgid "EFSA evaluation"
msgstr "Evaluation de l'EFSA"

msgctxt "additives_efsa_evaluation_overexposure_risk_title"
msgid "Risk of overexposure"
msgstr "Risque de sur-exposition"

msgctxt "additives_efsa_evaluation_overexposure_risk_high"
msgid "The European Food Safety Authority (EFSA) has determined that some population groups have a high risk of reaching or exceeding the Acceptable Daily Intake (ADI) for <tag>."
msgstr "L'Autorité européenne de sécurité des aliments (EFSA) a déterminé que certains groupes de population ont un risque élevé d'atteindre ou de dépasser la Dose Journalière Admissible (DJA) pour <tag>."

msgctxt "additives_efsa_evaluation_overexposure_risk_moderate"
msgid "The European Food Safety Authority (EFSA) has determined that some population groups have a moderate risk of reaching or exceeding the Acceptable Daily Intake (ADI) for <tag>."
msgstr "L'Autorité européenne de sécurité des aliments (EFSA) a déterminé que certains groupes de population ont un risque modéré d'atteindre ou de dépasser la Dose Journalière Admissible (DJA) pour <tag>."

msgctxt "additives_efsa_evaluation_overexposure_risk_description"
msgid "To evaluate your exposure to the <tag> food additive, you can browse our list of products that contain it. See the list of <nb_products> products with <tag> below."
msgstr "Pour évaluer votre exposition à l'additif alimentaire <tag>, vous pouvez parcourir la liste des produits qui en contiennent. Voir la liste des <nb_products> produits avec l'additif <tag> ci-dessous."

msgctxt "additives_efsa_evaluation_overexposure_risk_products_link"
msgid "%d products with %s"
msgstr "%d produits avec %s"

msgctxt "additives_efsa_evaluation_overexposure_risk_no"
msgid "The European Food Safety Authority (EFSA) has determined that no population groups has more than 5% of members at risk of consuming more than the acceptable daily intake of <tag>."
msgstr "L'Autorité Européenne de Sécurité des Aliments (AESA/EFSA) a déterminé qu'aucun groupe de population a plus de 5% de membres à risque de consommer plus que la dose journalière admissible de <tag>."

msgctxt "additives_efsa_evaluation_overexposure_risk_icon_alt_high"
msgid "High risk of over exposure"
msgstr "Risque élevé de sur-exposition"

msgctxt "additives_efsa_evaluation_overexposure_risk_icon_alt_moderate"
msgid "Moderate risk of over exposure"
msgstr "Risque modéré de sur-exposition"

msgctxt "additives_efsa_evaluation_overexposure_risk_icon_alt_no"
msgid "No or very low risk of over exposure"
msgstr "Risque de sur-exposition très faible ou nul"

msgctxt "additives_efsa_evaluation_exposure_greater_than_adi"
msgid "Risk of reaching or exceeding the acceptable daily intake (ADI)"
msgstr "Risque d'atteindre ou de dépasser la dose journalière admissible (DJA)"

msgctxt "additives_efsa_evaluation_exposure_greater_than_noael"
msgid "Risk of reaching exceeding the maximum dose without adverse effect (No observed adverse effect level - NOAEL)"
msgstr "Risque d'atteindre ou dépasser la dose maximale sans effet indésirable (dose sans effet nocif observable - DSENO)"

msgctxt "additives_efsa_evaluation_exposure_mean_greater_than_adi"
msgid "Groups with more than 50% of members exceeding the acceptable daily intake (ADI)"
msgstr "Groupes avec plus de 50% de membres qui dépassent la dose journalière admissible (DJA)"

msgctxt "additives_efsa_evaluation_exposure_95th_greater_than_adi"
msgid "Groups with more than 5% of members exceeding the acceptable daily intake (ADI)"
msgstr "Groupes avec plus de 5% de membres qui dépassent la dose journalière admissible (DJA)"

msgctxt "additives_efsa_evaluation_exposure_mean_greater_than_noael"
msgid "Groups with more than 50% of members exceeding the maximum dose without adverse effect (No observed adverse effect level - NOAEL)"
msgstr "Groupes avec plus de 50% de membres qui dépassent la dose maximale sans effet nocif observable (DSENO)"

msgctxt "additives_efsa_evaluation_exposure_95th_greater_than_noael"
msgid "Groups with more than 5% of members exceeding the maximum dose without adverse effect (No observed adverse effect level - NOAEL)"
msgstr "Groupes avec plus de 5% de membres qui dépassent la dose maximale sans effet nocif observable (DSENO)"

msgctxt "exposure_title_95th"
msgid "Moderate risk"
msgstr "Risque modéré"

msgctxt "exposure_description_95th"
msgid "5% of people or more"
msgstr "5% des personnes ou plus"

msgctxt "exposure_title_mean"
msgid "High risk"
msgstr "Risque élevé"

msgctxt "exposure_description_mean"
msgid "50% of people or more"
msgstr "50% des personnes ou plus"

msgctxt "wikipedia"
msgid "Wikipedia"
msgstr "Wikipédia"

msgctxt "additives_classes"
msgid "Functions"
msgstr "Fonctions"

msgctxt "photos_and_data_check"
msgid "Photos and data check"
msgstr "Vérification des photos et des données"

msgctxt "photos_and_data_check_description"
msgid "Product pages can be marked as checked by experienced contributors who verify that the most recent photos are selected and cropped, and that all the product data that can be inferred from the product photos has been filled and is correct."
msgstr "Les fiches produits peuvent être marquées comme étant vérifiées par les contributeurs expérimentés qui vérifient que les photos les plus récentes sont sélectionnées et recadrées, et que les données du produit que l'on peut déduire des photos ont été remplies et sont correctes."

msgctxt "photos_and_data_checked"
msgid "Photos and data checked"
msgstr "Les photos et données ont été vérifiées."

msgctxt "i_checked_the_photos_and_data"
msgid "I checked the photos and data."
msgstr "J'ai vérifié les photos et les données."

msgctxt "i_checked_the_photos_and_data_again"
msgid "I checked the photos and data again."
msgstr "J'ai vérifié les photos et les données à nouveau."

msgctxt "last_check_dates_p"
msgid "Last check dates"
msgstr "Dates de dernière vérification"

msgctxt "last_check_dates_s"
msgid "Last check date"
msgstr "Date de dernière vérification"

msgctxt "product_last_checked"
msgid "Last check of product page on"
msgstr "Dernière vérification de la fiche produit le"

msgctxt "product_other_information"
msgid "Other information"
msgstr "Autres informations"

msgctxt "producer_version_id"
msgid "Producer version identifier"
msgstr "Identifiant de version du producteur"

msgctxt "producer_product_id"
msgid "Producer product identifier"
msgstr "Identifiant produit du producteur"

msgctxt "net_weight"
msgid "Net weight"
msgstr "Poids net"

msgctxt "drained_weight"
msgid "Drained weight"
msgstr "Poids égoutté"

msgctxt "volume"
msgid "Volume"
msgstr "Volume"

msgctxt "other_information"
msgid "Other information"
msgstr "Autres informations"

msgctxt "conservation_conditions"
msgid "Conservation conditions"
msgstr "Conditions de conservation"

msgctxt "warning"
msgid "Warning"
msgstr "Avertissement"

msgctxt "preparation"
msgid "Preparation"
msgstr "Préparation"

msgctxt "recipe_idea"
msgid "Recipe idea"
msgstr "Idée recette"

msgctxt "origin"
msgid "Origin of the product and/or its ingredients"
msgstr "Origine du produit et/ou de ses ingrédients"

msgctxt "origin_note"
msgid "Packaging mentions that indicate the manufacturing place and/or the origins of the ingredients"
msgstr "Mentions sur l'emballage indiquant le lieu de fabrication et/ou l'origine des ingrédients"

msgctxt "origin_example"
msgid "Made in France. Tomatoes from Italy. Origin of the rice: India, Thailand."
msgstr "Fabriqué en France. Tomates d'Italie. Origine du riz : Inde, Thaïlande."

msgctxt "customer_service"
msgid "Customer service"
msgstr "Service consommateur"

msgctxt "producer"
msgid "Producer"
msgstr "Producteur"

msgctxt "recycling_instructions_to_recycle"
msgid "Recycling instructions - To recycle"
msgstr "Consignes de recyclage - A recycler"

msgctxt "recycling_instructions_to_discard"
msgid "Recycling instructions - To discard"
msgstr "Consignes de recyclage - A jeter"

msgctxt "checkers_products"
msgid "Products checked by %s"
msgstr "Produits vérifiés par %s"

msgctxt "checkers_without_products"
msgid "Products not checked by %s"
msgstr "Produits qui n'ont pas été vérifiés par %s"

msgctxt "correctors_products"
msgid "Products corrected by %s"
msgstr "Produits corrigés par %s"

msgctxt "correctors_without_products"
msgid "Products not corrected by %s"
msgstr "Produits qui n'ont pas été corrigés par %s"

msgctxt "contributors_products"
msgid "Products added by %s"
msgstr "Les produits ajoutés par %s"

msgctxt "editors_products"
msgid "Products edited by %s"
msgstr "Produits modifiés par %s"

msgctxt "editors_without_products"
msgid "Products not edited by %s"
msgstr "Produits qui n'ont pas été modifiés par %s"

msgctxt "informers_products"
msgid "Products completed by %s"
msgstr "Produits complétés par %s"

msgctxt "informers_without_products"
msgid "Products not completed by %s"
msgstr "Produits qui n'ont pas été complétés par %s"

msgctxt "photographers_products"
msgid "Products photographed by %s"
msgstr "Produits photographiés par %s"

msgctxt "photographers_without_products"
msgid "Products not photographed by %s"
msgstr "Produits qui n'ont pas été photographiés par %s"

msgctxt "user_s_page"
msgid "%s's page"
msgstr "Page de %s"

msgctxt "obsolete"
msgid "Product taken off the market"
msgstr "Produit retiré du marché"

msgctxt "obsolete_since_date"
msgid "Withdrawal date"
msgstr "Date de retrait"

msgctxt "obsolete_since_date_note"
msgid "Format: YYYY-MM-DD or YYYY-MM or YYYY"
msgstr "Format: AAAA-MM-JJ ou AAAA-MM ou AAAA"

msgctxt "obsolete_since_date_example"
msgid "2019-09-30 or 2019-09 or 2019"
msgstr "2019-09-30 ou 2019-09 ou 2019"

msgctxt "obsolete_warning"
msgid "Important note: this product is no longer sold. The data is kept for reference only. This product does not appear in regular searches and is not taken into account for statistics."
msgstr "Important : ce produit n'est plus en vente. Les données sont conservées seulement pour référence. Ce produit n'apparait pas dans les résultats de recherche et n'est pas pris en compte pour les statistiques."

# This will be on a button and needs to be as short as possible
# So instead of something like "Install the mobile application"
# try to make it very short "Get the app" or "Install the app"
# Use infinitive instead of imperative
msgctxt "get_the_app"
msgid "Get the app"
msgstr "Installer l'app"

msgctxt "get_the_app_android"
msgid "Get the Android app"
msgstr "Installer l'app Android"

msgctxt "get_the_app_iphone"
msgid "Get the iPhone app"
msgstr "Installez l'app iPhone"

msgctxt "get_the_app_ipad"
msgid "Get the iPad app"
msgstr "Installez l'app iPad"

msgctxt "warning_gs1_company_prefix"
msgid "<em>Ambiguous barcode</em>: This product has a Restricted Circulation Number barcode for products within a company. This means that different producers and stores can use the same barcode for different products."
msgstr "<em>Code-barres ambigu</em> : ce produit utilise un code-barres destiné à l'usage interne d'une entreprise. Il est possible que différents producteurs ou magasins utilisent ce même code-barres pour des produits différents."

msgctxt "environment_infocard"
msgid "Environment infocard"
msgstr "Carte d'information environnementale"

msgctxt "environment_infocard_note"
msgid "HTML code for the environment infocard in the mobile application"
msgstr "Code HTML pour la carte d'information environnementale dans l'application mobile"

msgctxt "environment_impact_level"
msgid "Environment impact level"
msgstr "Niveau d'impact environnemental"

msgctxt "environment_impact_level_example"
msgid "en:low, en:medium or en:high"
msgstr "en:low, en:medium ou en:high"

msgctxt "carbon_impact_from_meat_or_fish"
msgid "Carbon impact from meat or fish"
msgstr "Impact carbone de la viande ou du poisson"

msgctxt "of_carbon_impact_from_meat_or_fish_for_whole_product"
msgid "of carbon emission from meat or fish for the whole product"
msgstr "d'émissions de carbone causées par la viande ou le poisson pour tout le produit"

msgctxt "of_sustainable_daily_emissions_of_1_person"
msgid "of sustainable daily emissions of 1 person"
msgstr "des émissions journalières soutenables pour 1 personne"

msgctxt "of_sustainable_weekly_emissions_of_1_person"
msgid "of sustainable weekly emissions of 1 person"
msgstr "des émissions hebdomadaires soutenables pour 1 personne"

msgctxt "for_one_serving"
msgid "for one serving"
msgstr "pour une portion"

msgctxt "methodology"
msgid "Methodology"
msgstr "Méthodologie"

msgctxt "carbon_footprint_note_foodges_ademe"
msgid "Carbon emissions computations rely on the CO<sub>2</sub> per kg values from the FoodGES program by <a href=\"https://www.ademe.fr\">ADEME</a>."
msgstr "Les calculs d'émissions de carbone reposent sur les valeurs de CO<sub>2</sub> par kg de la base FoodGES de l'<a href=\"https://www.ademe.fr\">ADEME</a>."

msgctxt "carbon_footprint_note_sustainable_annual_emissions"
msgid "Sustainable annual emissions: 2 tons of CO<sub>2</sub> equivalent per person to achieve the goals set in COP21."
msgstr "Émissions annuelles soutenables : 2 tonnes d'équivalent de CO<sub>2</sub> par personne pour atteindre les objectifs fixés par la COP21."

msgctxt "carbon_footprint_note_uncertainty"
msgid "Carbon footprint calculations have high uncertainty. Values should be looked at with caution and are more intended for relative comparison than as absolute values."
msgstr "Les calculs d'empreinte carbone présentent un grand degré d'incertitude. Les valeurs sont plutôt destinées à une comparaison relative et ne doivent pas être considérées comme des mesures précises et absolues."

msgctxt "error_too_many_products_to_export"
msgid "Too many products (%d products, the limit is %d) to export, please download the <a href=\"/data\">complete database export</a> instead."
msgstr "Trop de produits (%d produits, la limite est %d) à exporter, merci de télécharger <a href=\"/data\">l'export complet de la base</a> à la place."

msgctxt "translate_taxonomy_to"
msgid "Help translate the %s to %s"
msgstr "Aidez à traduire les %s en %s"

msgctxt "translate_taxonomy_description"
msgid "You can suggest translations for the entries below that have not yet been translated to your language. The blue link and the black text (both in English) show respectively the non-localized product and the original entry incl. optional synonyms separated by commas. Enter the translation in the text field, incl. optional synonyms, and then click the Save button. Thank you!"
msgstr "Vous pouvez suggérer des traductions pour les entrées ci-dessous qui n'ont pas encore été traduites dans votre langue. Le lien bleu et le texte noir (tous deux en anglais) indiquent respectivement le produit non localisé et l'entrée d'origine, y compris les synonymes facultatifs séparés par des virgules. Entrez la traduction dans le champ de texte, y compris les synonymes facultatifs, puis cliquez sur le bouton Enregistrer. Merci beaucoup!"

msgctxt "translate_taxonomy_add"
msgid "Show only entries without pending translations."
msgstr "Afficher seulement les éléments sans traductions en attente."

msgctxt "translate_taxonomy_edit"
msgid "Also show entries with pending translations from you or other users."
msgstr "Afficher également les éléments avec des traductions en attente d'autres utilisateurs ou de vous."

msgctxt "translated"
msgid "translated"
msgstr "traduit"

msgctxt "to_be_translated"
msgid "to be translated"
msgstr "à traduire"

msgctxt "current_translation"
msgid "Current translation"
msgstr "Traduction actuelle"

msgctxt "button_caption_yes"
msgid "Yes"
msgstr "Oui"

msgctxt "button_caption_no"
msgid "No"
msgstr "Non"

msgctxt "button_caption_skip"
msgid "Skip"
msgstr "Ignorer"

msgctxt "popularity_s"
msgid "popularity"
msgstr "popularité"

msgctxt "popularity_p"
msgid "popularity"
msgstr "popularité"

msgctxt "ingredients_analysis_p"
msgid "ingredients analysis"
msgstr "Analyse des ingrédients"

msgctxt "ingredients_analysis_s"
msgid "ingredients analysis"
msgstr "Analyse des ingrédients"

msgctxt "ingredients_analysis"
msgid "Ingredients analysis"
msgstr "Analyse des ingrédients"

msgctxt "ingredients_analysis_disclaimer"
msgid "The analysis is based solely on the ingredients listed and does not take into account processing methods."
msgstr "L'analyse est basée uniquement sur les ingrédients listés et ne prend pas en compte les méthodes de fabrication."

msgctxt "rev_warning"
msgid "You are viewing an old version of this product page!"
msgstr "Vous consultez une ancienne version de cette page de produit!"

msgctxt "rev_number"
msgid "Revision number: "
msgstr "Numéro de révision: "

msgctxt "rev_contributor"
msgid "Edited by: "
msgstr "Edité par: "

msgctxt "rev_previous"
msgid "Previous version"
msgstr "Version précédente"

msgctxt "rev_next"
msgid "Next version"
msgstr "Version suivante"

msgctxt "rev_latest"
msgid "Latest version"
msgstr "Dernière version"

# "product data" in this sentence means data for many products, not just one product
msgctxt "import_data_file_title"
msgid "Import a product data file"
msgstr "Importer un fichier de données de produits"

# "product data" in this sentence means data for many products, not just one product
msgctxt "import_data_file_description"
msgid "Upload a spreadsheet file (Excel file or a comma or tab separated UTF-8 encoded CSV file) with product data."
msgstr "Envoyer un fichier tableur (un fichier Excel ou un fichier CSV encodé en UTF-8 séparé par des tabulations ou des virgules) avec les données des produits."

# "product data" in this sentence means data for many products, not just one product
msgctxt "import_data_file_format"
msgid "You can upload a table with the columns Open Food Facts import format, or you can upload a table in any format and then select the columns to import."
msgstr "Vous pouvez envoyer un tableau avec des colonnes suivant le format d'import Open Food Facts ou envoyer un tableau dans n'importe quel autre format, puis sélectionner les colonnes à importer."

# "product data" in this sentence means data for many products, not just one product
msgctxt "upload_product_data_file"
msgid "Upload a file with product data"
msgstr "Envoyer un fichier avec les données des produits"

msgctxt "uploading_file"
msgid "File being uploaded."
msgstr "Fichier en cours d'envoi."

msgctxt "upload_error"
msgid "The file could not be uploaded."
msgstr "Le fichier n'a pas pu être chargé."

msgctxt "import_data_file_select_format_title"
msgid "Select and import data"
msgstr "Sélectionner et importer des données"

msgctxt "import_data_file_select_format_description"
msgid "Use the form below to indicate which columns to import and what data they contain."
msgstr "Utilisez le formulaire ci-dessous pour indiquer les colonnes à importer et les données qu’elles contiennent."

msgctxt "import_data"
msgid "Import data"
msgstr "Importer les données"

msgctxt "import_file_rows_columns"
msgid "The uploaded file contains %s rows and %s columns."
msgstr "Le fichier envoyé contient %s lignes et %s colonnes."

msgctxt "import_file_selected_columns"
msgid "%s columns out of %s have been selected and will be imported."
msgstr "%s colonnes sur %s ont été sélectionnées et seront importées."

msgctxt "fields_group_identification"
msgid "Product identification"
msgstr "Identification du produit"

msgctxt "fields_group_origins"
msgid "Origins"
msgstr "Origines"

msgctxt "fields_group_ingredients"
msgid "Ingredients"
msgstr "Ingrédients"

msgctxt "fields_group_nutrition"
msgid "Nutrition facts"
msgstr "Tableau nutritionnel"

msgctxt "fields_group_nutrition_other"
msgid "Optional nutrition facts"
msgstr "Informations nutritionnelles facultatives"

msgctxt "fields_group_other"
msgid "Other information"
msgstr "Autres informations"

msgctxt "fields_group_images"
msgid "Product photos"
msgstr "Photos des produits"

msgctxt "fields_group_packaging"
msgid "Packaging"
msgstr "Emballage"

msgctxt "image_front_url"
msgid "Link to front product photo"
msgstr "Lien vers la photo de face du produit"

msgctxt "image_ingredients_url"
msgid "Link to ingredients list photo"
msgstr "Lien vers la photo de la liste des ingrédients"

msgctxt "image_nutrition_url"
msgid "Link to nutrition facts table photo"
msgstr "Lien vers la photo du tableau nutritionnel"

msgctxt "image_other_url"
msgid "Link to other product photo"
msgstr "Lien vers une autre photo du produit"

msgctxt "labels_specific"
msgid "Specific label"
msgstr "Label spécifique"

msgctxt "categories_specific"
msgid "Specific category"
msgstr "Catégorie spécifique"

msgctxt "sources_fields_specific"
msgid "Source specific field"
msgstr "Champ spécifique à la source"

msgctxt "select_a_field"
msgid "Select a field"
msgstr "Sélectionnez un champ"

msgctxt "specify"
msgid "Specify"
msgstr "Indiquez"

msgctxt "value_unit_dropdown"
msgid "In the dropdown menu on the right, specify if the column contains:"
msgstr "Dans le menu déroulant à droite, spécifiez si la colonne contient:"

msgctxt "value_unit_dropdown_value_unit"
msgid "the value and the unit"
msgstr "la valeur et l'unité"

msgctxt "value_unit_dropdown_value_specific_unit"
msgid "the value in a specific unit"
msgstr "la valeur dans une unité spécifique"

msgctxt "value_unit_dropdown_value"
msgid "only the value, with the unit in another column"
msgstr "seule la valeur, avec l'unité dans une autre colonne"

msgctxt "value_unit_dropdown_unit"
msgid "only the unit, with the value in another column"
msgstr "seulement l'unité, avec la valeur dans une autre colonne"

# Please do not translate Y, Yes and 1
msgctxt "labels_specific_tag"
msgid "Select this option if the column indicates the presence of a specific label (e.g. Organic, Fair-Trade) when the value is either Y, Yes or 1."
msgstr "Sélectionnez cette option si la colonne indique la présence d'un label spécifique (par exemple : Biologique, Commerce équitable) lorsque la valeur est O, Oui ou 1."

msgctxt "labels_specific_tag_value"
msgid "Type the name of the label in the text field on the right."
msgstr "Saisissez le nom du label dans le champ texte à droite."

# Please do not translate Y, Yes and 1
msgctxt "categories_specific_tag"
msgid "Select this option if the column indicates the presence of a specific category (e.g. Beverages) when the value is either Y, Yes or 1."
msgstr "Sélectionnez cette option si la colonne indique la présence d’une catégorie spécifique (par exemple : Boissons) lorsque la valeur est O, Oui ou 1."

msgctxt "categories_specific_tag_value"
msgid "Type the name of the category in the text field on the right."
msgstr "Saisissez le nom de la catégorie dans le champ texte à droite."

# Please do not translate Y, Yes and 1
msgctxt "sources_fields_specific_tag"
msgid "Select this option for fields that are specific to the source, and that we want to keep as source specific fields."
msgstr "Sélectionnez cette option pour les champs spécifiques à la source et que nous voulons conserver comme champs spécifiques à la source."

msgctxt "sources_fields_specific_tag_value"
msgid "Type the name of the target field in the text field on the right, or leave blank to use the name of the source field."
msgstr "Tapez le nom du champ cible dans le champ de texte à droite, ou laissez vide pour utiliser le nom du champ source."

msgctxt "value"
msgid "Value"
msgstr "Valeur"

msgctxt "value_unit"
msgid "Value + Unit"
msgstr "Valeur + Unité"

msgctxt "value_in_l"
msgid "Value in L"
msgstr "Valeur en L"

msgctxt "value_in_dl"
msgid "Value in dl"
msgstr "Valeur en dl"

msgctxt "value_in_cl"
msgid "Value in cl"
msgstr "Valeur en cl"

msgctxt "value_in_ml"
msgid "Value in ml"
msgstr "Valeur en ml"

msgctxt "value_in_kg"
msgid "Value in kg"
msgstr "Valeur en kg"

msgctxt "value_in_g"
msgid "Value in g"
msgstr "Valeur en g"

msgctxt "value_in_mg"
msgid "Value in mg"
msgstr "Valeur en mg"

msgctxt "value_in_mcg"
msgid "Value in μg"
msgstr "Valeur en μg"

msgctxt "value_in_iu"
msgid "Value in IU"
msgstr "Valeur en UI"

msgctxt "value_in_kcal"
msgid "Value in kcal"
msgstr "Valeur en kcal"

msgctxt "value_in_kj"
msgid "Value in kJ"
msgstr "Valeur en kJ"

msgctxt "value_in_percent"
msgid "Value in %"
msgstr "Valeur en %"

msgctxt "no_owner_defined"
msgid "Please log-in to use this feature."
msgstr "Merci de vous connecter pour utiliser cette fonctionnalité."

msgctxt "organization"
msgid "Organization"
msgstr "Organisation"

msgctxt "column_in_file"
msgid "Column in file"
msgstr "Colonne dans le fichier"

msgctxt "field_on_site"
msgid "Field on %s"
msgstr "Champ sur %s"

msgctxt "producers_platform"
msgid "Platform for producers"
msgstr "Plateforme pour les producteurs"

# "product data and photos" in this sentence means data and photos for many products, not just one product
msgctxt "producers_platform_description"
msgid "The platform for producers allows manufacturers to easily manage their product photos and data on Open Food Facts."
msgstr "La plate-forme pour les producteurs permet aux fabricants de gérer facilement les photos et les données de leurs produits sur Open Food Facts."

# "product data and photos" in this sentence means data and photos for many products, not just one product
msgctxt "producers_platform_private_database"
msgid "The product data and photos you send on the platform for producers are stored in a private database. You will be able to check that all the data is correct before making it available on the public Open Food Facts database."
msgstr "Les données et photos de produits que vous envoyez sur la plate-forme pour les producteurs sont stockées dans une base de données privée. Vous pourrez vérifier que toutes les données sont correctes avant de les rendre disponibles dans la base de données publique Open Food Facts."

# "product data and photos" in this sentence means data and photos for many products, not just one product
msgctxt "producers_platform_licence"
msgid "The product data and photos will become publicly available in the Open Food Facts database, under the <a href=\"https://opendatacommons.org/licenses/odbl/1.0/\">Open Database License</a>. Individual contents of the database are available under the <a href=\"https://opendatacommons.org/licenses/dbcl/1.0/\">Database Contents License</a> and products images are available under the <a href=\"https://creativecommons.org/licenses/by-sa/3.0/deed.en\">Creative Commons Attribution ShareAlike licence</a>."
msgstr "Les données et photos du produit seront publiquement disponibles dans la base de données Open Food Facts, disponible sous <a href=\"https://opendatacommons.org/licenses/odbl/1.0/\">licence \"Open Database (Odbl)</a>. Les contenus individuels de la base de données sous disponibles sous licence <a href=\"https://opendatacommons.org/licenses/dbcl/1.0/\">Database Contents (DbCL)</a>. Les images des produits sont disponibles sous licence <a href=\"https://creativecommons.org/licenses/by-sa/3.0/deed.en\">Creative Commons Attribution ShareAlike - Cc By-Sa</a>."

# "product data" in this sentence means data for many products, not just one product
msgctxt "import_product_data"
msgid "Import product data"
msgstr "Importer des données de produits"

# "product photos" in this sentence means data for many products, not just one product
msgctxt "import_product_photos"
msgid "Import product photos"
msgstr "Importer des photos de produits"

# "product data and photos" in this sentence means data and photos for many products, not just one product
msgctxt "export_product_data_photos"
msgid "Export product data and photos to the public database"
msgstr "Exporter les données et les photos des produits vers la base de données publique"

msgctxt "export_product_data_photos_please_check"
msgid "Please check that the data on the platform for producers is correct before exporting it to the public database."
msgstr "Merci de vérifier que les données sur la plate-forme pour les producteurs sont correctes avant de les exporter vers la base de données publique."

msgctxt "export_photos"
msgid "Export photos to the public database"
msgstr "Exporter des photos vers la base de données publique"

msgctxt "replace_selected_photos"
msgid "Replace existing selected photos"
msgstr "Remplace les photos existantes sélectionnées"

msgctxt "cancel"
msgid "Cancel"
msgstr "Annuler"

msgctxt "collapsed_changes"
msgid "Collapsed changes"
msgstr "Modifications masquées"

msgctxt "data_quality_p"
msgid "data quality"
msgstr "qualité des données"

msgctxt "data_quality_s"
msgid "data quality"
msgstr "qualité des données"

msgctxt "data_quality"
msgid "data quality"
msgstr "qualité des données"

msgctxt "data_quality_bugs_p"
msgid "data quality bugs"
msgstr "bugs de qualité des données"

msgctxt "data_quality_bugs_s"
msgid "data quality bug"
msgstr "bug de qualité des données"

msgctxt "data_quality_bugs"
msgid "data quality bugs"
msgstr "bugs de qualité des données"

msgctxt "data_quality_info_p"
msgid "data quality info"
msgstr "informations sur la qualité des données"

msgctxt "data_quality_info_s"
msgid "data quality info"
msgstr "informations sur la qualité des données"

msgctxt "data_quality_info"
msgid "data quality info"
msgstr "informations sur la qualité des données"

msgctxt "data_quality_warnings_p"
msgid "data quality warnings"
msgstr "avertissements sur la qualité des données"

msgctxt "data_quality_warnings_s"
msgid "data quality warning"
msgstr "avertissement sur la qualité des données"

msgctxt "data_quality_warnings"
msgid "data quality warnings"
msgstr "avertissements sur la qualité des données"

msgctxt "data_quality_errors_p"
msgid "data quality errors"
msgstr "erreurs sur la qualité des données"

msgctxt "data_quality_errors_s"
msgid "data quality error"
msgstr "erreur sur la qualité des données"

msgctxt "data_quality_errors"
msgid "data quality errors"
msgstr "erreurs sur la qualité des données"

msgctxt "data_quality_warnings_producers_p"
msgid "data quality warnings"
msgstr "avertissements sur la qualité des données"

msgctxt "data_quality_warnings_producers_s"
msgid "data quality warning"
msgstr "avertissement sur la qualité des données"

msgctxt "data_quality_warnings_producers"
msgid "data quality warnings"
msgstr "avertissements sur la qualité des données"

msgctxt "data_quality_errors_producers_p"
msgid "data quality errors"
msgstr "erreurs sur la qualité des données"

msgctxt "data_quality_errors_producers_s"
msgid "data quality error"
msgstr "erreur sur la qualité des données"

msgctxt "data_quality_errors_producers"
msgid "data quality errors"
msgstr "erreurs sur la qualité des données"

# abbreviation for Minimum
msgctxt "min"
msgid "Min"
msgstr "Min"

# abbreviation for Maximum
msgctxt "max"
msgid "Max"
msgstr "Max"

msgctxt "improvements_p"
msgid "possible improvements"
msgstr "améliorations possibles"

msgctxt "improvements_s"
msgid "possible improvement"
msgstr "amélioration possible"

msgctxt "improvements"
msgid "possible improvements"
msgstr "améliorations possibles"

# Do not translate
msgctxt "import_products_link"
msgid "/import-products"
msgstr "/import-products"

msgctxt "add_or_update_products"
msgid "Add or update products"
msgstr "Ajouter ou mettre à jour des produits"

# Formal you
msgctxt "your_products"
msgid "Your products"
msgstr "Vos produits"

# Do not translate the e-mail address
msgctxt "account_without_org"
msgid "Your account is not associated with a company yet. Please e-mail <a href=\"mailto:producers@openfoodfacts.org\">producers@openfoodfacts.org</a> to activate the free access to the platform for producers."
msgstr "Votre compte n'est associé à aucune entreprise. Vous pouvez envoyer un e-mail à <a href=\"mailto:producteurs@openfoodfacts.org\">producteurs@openfoodfacts.org</a> pour activer l'accès gratuit à la plateforme pour les producteurs."

msgctxt "import_products"
msgid "Import products"
msgstr "Importer des produits"

msgctxt "empty_column"
msgid "Empty column"
msgstr "Colonne vide"

msgctxt "empty_column_description"
msgid "The file does not contain any value in this column."
msgstr "Le fichier ne contient aucune valeur dans cette colonne."

msgctxt "import_file_status_title"
msgid "Data import in progress"
msgstr "Import des données en cours"

# "product data" means data for many products
msgctxt "import_file_status_description"
msgid "The product data has been received and is going to be imported on the platform for producers."
msgstr "Les données des produits ont été reçues et seront importées sur la plate-forme pour les producteurs."

msgctxt "import_file_status"
msgid "Status"
msgstr "État "

msgctxt "job_status_inactive"
msgid "Scheduled"
msgstr "Planifié"

msgctxt "job_status_active"
msgid "In progress"
msgstr "En cours"

msgctxt "job_status_finished"
msgid "Finished"
msgstr "Terminé"

msgctxt "job_status_failed"
msgid "Failed"
msgstr "Echoué"

msgctxt "import_file_result"
msgid "Import result"
msgstr "Résultats de l'import"

msgctxt "products_modified"
msgid "Products modified"
msgstr "Produits modifiés"

msgctxt "import_file_result_no_change"
msgid "There were no product added or modified. The data has probably been already imported previously."
msgstr "Aucun produit n'a été ajouté ou modifié. Les données ont probablement déjà été importées précédemment."

msgctxt "import_file_result_products"
msgid "List of products added or modified"
msgstr "Liste des produits ajoutés ou modifiés"

msgctxt "imports_p"
msgid "imports"
msgstr "imports"

msgctxt "imports_s"
msgid "import"
msgstr "import"

msgctxt "imports"
msgid "imports"
msgstr "imports"

msgctxt "number_of_products_with_data_quality_errors_producers"
msgid "Number of products with data quality errors"
msgstr "Nombre de produits avec des erreurs de qualité des données"

msgctxt "number_of_products_with_data_quality_warnings_producers"
msgid "Number of products with data quality warnings"
msgstr "Nombre de produits avec des avertissements de qualité des données"

msgctxt "number_of_products_with_improvements"
msgid "Number of products with improvement opportunities"
msgstr "Nombre de produits avec des opportunités d'amélioration"

msgctxt "improvements_facet_description_1"
msgid "This table lists possible opportunities to improve the nutritional quality, the Nutri-Score and the composition of food products."
msgstr "Ce tableau répertorie les possibilités d'amélioration de la qualité nutritionnelle, du score Nutri-Score et de la composition des produits alimentaires."

msgctxt "improvements_facet_description_2"
msgid "In order to get relevant results, please make sure the product data is complete (nutrition facts with values for fiber and fruits and vegetables to compute the Nutri-Score, and a precise category to compare each product to similar products)."
msgstr "Pour obtenir des résultats pertinents, assurez-vous que les données produit sont exhaustives (informations nutritionnelles comportant les valeurs des fibres, fruits et légumes pour calculer le Nutri-Score, et une catégorie précise pour comparer chaque produit à des produits similaires)."

# "product photos" in this sentence means photos for many products, not just one product
msgctxt "import_photos_title"
msgid "Import product photos"
msgstr "Importer des photos de produits"

msgctxt "import_photos_description"
msgid "You can use the form below to easily upload photos (front of product, ingredients list and nutrition facts table) for many products."
msgstr "Vous pouvez utiliser le formulaire ci-dessous pour facilement télécharger des photos (Produit de face, listes des ingrédients et le tableau de valeur nutritionnelle ) de nombreux produits."

msgctxt "import_photos_format_1"
msgid "Each filename needs to contains the barcode of the product."
msgstr "Chaque nom de fichier doit contenir le code-barres du produit."

msgctxt "import_photos_format_2"
msgid "And you can also specify the type of the photo in the filename:"
msgstr "Vous pouvez aussi spécifier le type de la photo dans le nom du fichier :"

# Do not translate the file name
msgctxt "import_photos_format_barcode"
msgid "3001234567890.jpg: front of the product in the current language."
msgstr "3001234567890.jpg : devant du produit dans la langue actuelle."

# Do not translate the file name
msgctxt "import_photos_format_front"
msgid "3001234567890.front_nl.jpg: front of the product in Dutch."
msgstr "3001234567890.front_nl.jpg : devant du produit en néerlandais."

# Do not translate the file name
msgctxt "import_photos_format_ingredients"
msgid "3001234567890.ingredients_fr.jpg: ingredients list in French."
msgstr "3001234567890.ingredients_fr.jpg: Liste d'ingrédients en Français."

# Do not translate the file name
msgctxt "import_photos_format_nutrition"
msgid "3001234567890.nutrition_es.jpg: nutrition table in Spanish."
msgstr "3001234567890.nutrition_es.jpg : Tableau nutritionnel en Espagnol."

msgctxt "add_photos"
msgid "Add photos..."
msgstr "Ajouter des photos..."

msgctxt "start_upload"
msgid "Start upload"
msgstr "Commencer l'envoi"

msgctxt "start"
msgid "Start"
msgstr "Commencer"

msgctxt "close"
msgid "Close"
msgstr "Fermer"

msgctxt "cancel_upload"
msgid "Cancel upload"
msgstr "Annuler l'envoi"

msgctxt "info"
msgid "Info"
msgstr "Informations"

msgctxt "file_received"
msgid "File received"
msgstr "Fichier reçu"

msgctxt "nutriscore_calculation_details"
msgid "Details of the calculation of the Nutri-Score"
msgstr "Détail du calcul du Nutri-Score"

msgctxt "nutriscore_is_beverage"
msgid "This product is considered a beverage for the calculation of the Nutri-Score."
msgstr "Ce produit est considéré comme une boisson pour le calcul du Nutri-Score."

msgctxt "nutriscore_is_not_beverage"
msgid "This product is not considered a beverage for the calculation of the Nutri-Score."
msgstr "Ce produit n'est pas considéré comme une boisson pour le calcul du Nutri-Score."

msgctxt "nutriscore_positive_points"
msgid "Positive points"
msgstr "Points positifs"

msgctxt "nutriscore_negative_points"
msgid "Negative points"
msgstr "Points négatifs"

msgctxt "nutriscore_proteins_negative_points_less_than_11"
msgid "The points for proteins are counted because the negative points are less than 11."
msgstr "Les points pour les protéines sont comptés car les points négatifs sont inférieurs à 11."

msgctxt "nutriscore_proteins_negative_points_greater_or_equal_to_11"
msgid "The points for proteins are not counted because the negative points are greater or equal to 11."
msgstr "Les points pour les protéines ne sont pas comptés car les points négatifs sont supérieurs ou égaux à 11."

msgctxt "nutriscore_proteins_maximum_fruits_points"
msgid "The points for proteins are counted because the points for the fruits, vegetables, nuts and colza/walnut/olive oils are at the maximum."
msgstr "Les points pour les protéines sont comptés car les points pour les fruits, les légumes, les noix et les huiles de colza, de noix et d'olive sont au maximum."

msgctxt "nutriscore_proteins_is_cheese"
msgid "The points for proteins are counted because the product is in the cheeses category."
msgstr "Les points pour les protéines sont comptés car le produit appartient à la catégorie des fromages."

msgctxt "nutriscore_proteins_is_added_fat"
msgid "The product is in the fats category, the points for saturated fat are replaced by the points for the saturated fat / fat ratio."
msgstr "Le produit est dans la catégorie des matières grasses, les points pour les matières grasses saturées sont remplacés par les points pour le rapport entre les matières grasses saturées et les matières grasses."

msgctxt "nutriscore_points_for_energy"
msgid "Energy"
msgstr "Énergie"

msgctxt "nutriscore_points_for_sugars"
msgid "Sugars"
msgstr "Sucres"

msgctxt "nutriscore_points_for_saturated_fat"
msgid "Saturated fat"
msgstr "Graisses saturées"

msgctxt "nutriscore_points_for_saturated_fat_ratio"
msgid "Saturated fat / fat ratio"
msgstr "Ratio matières grasses saturées / matières grasses"

msgctxt "nutriscore_points_for_sodium"
msgid "Sodium"
msgstr "Sodium"

msgctxt "nutriscore_points_for_fruits_vegetables_nuts_colza_walnut_olive_oils"
msgid "Fruits, vegetables, nuts, and colza/walnut/olive oils"
msgstr "Fruits, légumes, noix et huiles de colza / noix / olive"

msgctxt "nutriscore_points_for_fiber"
msgid "Fiber"
msgstr "Fibre"

msgctxt "nutriscore_points_for_proteins"
msgid "Proteins"
msgstr "Protéines"

msgctxt "nutriscore_source_value"
msgid "value"
msgstr "valeur"

msgctxt "nutriscore_rounded_value"
msgid "rounded value"
msgstr "valeur arrondie"

msgctxt "nutriscore_score"
msgid "Nutritional score"
msgstr "Score nutritionnel"

# Do not translate
msgctxt "nutriscore_grade"
msgid "Nutri-Score"
msgstr "Nutri-Score"

# This is not the Nutri-Score grade with letters, but the Nutri-Score number score used to compute the grade. Translate score but not Nutri-Score.
msgctxt "nutriscore_score_producer"
msgid "Nutri-Score score"
msgstr "Score Nutri-Score"

# Do not translate
msgctxt "nutriscore_grade_producer"
msgid "Nutri-Score"
msgstr "Nutri-Score"

# free as in not costing something
msgctxt "donate_free_and_independent"
msgid "Open Food Facts is 100% free and independent."
msgstr "Open Food Facts est 100% gratuit et indépendant."

# leave empty link
msgctxt "donate_help_and_donations"
msgid "<a href=\"\">We need your help and donations</a> to continue and to grow the project."
msgstr "<a href=\"\">Nous avons besoin de votre aide et de vos dons</a> pour continuer et développer le projet."

msgctxt "thank_you"
msgid "Thank you!"
msgstr "Merci !"

msgctxt "thank_you_very_much"
msgid "Thank you very much!"
msgstr "Merci beaucoup !"

msgctxt "value_for_the_product"
msgid "Value for the product"
msgstr "Valeur pour le produit"

# Do not translate %s, it will be replaced by the category name
msgctxt "value_for_the_category"
msgid "Mean value for the %s category"
msgstr "Valeur moyenne pour la catégorie %s"

# Keep the %s
msgctxt "better_nutriscore"
msgid "The Nutri-Score can be changed from %s to %s by changing the %s value from %s to %s (%s percent difference)."
msgstr "Le Nutri-Score peut passer de %s à %s en changeant la valeur %s de %s à %s (différence de %s pour cent)."

msgctxt "export_products_to_public_database_email"
msgid "The platform for producers is still under development and we make manual checks before importing products to the public database. Please e-mail us at <a href=\"mailto:producers@openfoodfacts.org\">producers@openfoodfacts.org</a> to update the public database."
msgstr "La plateforme dédiée aux producteurs est toujours en développement. Nous effectuons des vérifications manuelles avant d'importer les produits dans la base de données publique. Merci de nous contacter à <a href=\"mailto:producteurs@openfoodfacts.org\">producteurs@openfoodfacts.org</a> pour mettre à jour la base de données publique."

msgctxt "crm_user_id"
msgid "Id of corresponding contact in CRM"
msgstr "Identifiant du contact correspondant dans CRM"

msgctxt "crm_org_id"
msgid "Id of corresponding organization in CRM"
msgstr "Identifiant du contact correspondant dans CRM"

msgctxt "user_groups"
msgid "Groups"
msgstr "Groupes"

msgctxt "user_group_producer"
msgid "Producer"
msgstr "Producteur"

msgctxt "user_group_producer_description"
msgid "Must be checked only for accounts of producers who edit their own products. Product ownership will be attributed to producers when they add or edit a product."
msgstr "Ne doit être coché que les comptes des producteurs ajoutant leurs propres produits. La propriété des produits sera attribuée aux producteurs lorsqu'ils ajouteront ou modifieront un produit."

msgctxt "user_group_database"
msgid "Database"
msgstr "Base de données"

msgctxt "user_group_database_description"
msgid "For external sources of data. Product ownership of imported products will not change."
msgstr "Pour les sources de données externes. Les produits importés ne changeront pas de propriétaire."

msgctxt "user_group_app"
msgid "App"
msgstr "Appli"

msgctxt "user_group_app_description"
msgid "For applications."
msgstr "Pour les applications."

msgctxt "user_group_bot"
msgid "Bot"
msgstr "Robot"

msgctxt "user_group_bot_description"
msgid "For robots, scripts etc."
msgstr "Pour les robots, scripts, etc."

msgctxt "user_group_moderator"
msgid "Moderator"
msgstr "Modérateur"

msgctxt "user_group_moderator_description"
msgid "Moderators have access to special features to edit and review products."
msgstr "Les modérateurs ont accès à des fonctionnalités spéciales permettant de modifier et vérifier les produits."

msgctxt "user_group_pro_moderator"
msgid "Moderator for the producers platform"
msgstr "Modérateur de la plateforme des producteurs"

msgctxt "user_group_pro_moderator_description"
msgid "Moderators of the producers platform can view and edit the private products of all users and organizations on the producers platform."
msgstr "Les modérateurs de la plateforme des producteurs peuvent consulter et éditer les produits privés de tous les utilisateurs et organisations de la plateforme des producteurs."

msgctxt "donation_banner_hide"
msgid "I have already donated or I'm not interested. Hide the banner."
msgstr "J'ai déjà fait un don ou je ne suis pas intéressé. Cacher la bannière."

msgctxt "donation_banner_independant"
msgid "An independant and citizen-led project for food transparency?"
msgstr "Un projet citoyen indépendant pour la transparence alimentaire ?"

msgctxt "donation_banner_public_health"
msgid "Food product data for research that improves public health?"
msgstr "Des données sur les produits alimentaires pour améliorer la santé publique ?"

msgctxt "donation_banner_choices"
msgid "Easier and better food choices according to your own criteria?"
msgstr "Des choix alimentaires plus simples, selon vos propres critères ?"

msgctxt "donation_banner_cta"
msgid "We need your support!"
msgstr "Nous avons besoin de votre soutien !"

msgctxt "donation_banner_cta_button"
msgid "Please Donate"
msgstr "Faites un Don"

msgctxt "alcohol_warning"
msgid "Excessive consumption of alcohol is harmful to health, to be consumed with moderation."
msgstr "L'abus d’alcool est dangereux pour la santé, à consommer avec modération."

msgctxt "producers_platform_moderation_title"
msgid "Producers platform moderation"
msgstr "Plateforme de modération des producteurs"

# variable names between { } must not be translated
msgctxt "f_pro_moderator_owner_set"
msgid "You are currently viewing products from {organization}."
msgstr "Vous visualisez actuellement des produits de {organization}."

msgctxt "pro_moderator_owner_not_set"
msgid "You are currently viewing your own products."
msgstr "Vous visualisez actuellement vos propres produits."

msgctxt "pro_moderator_edit_owner_description"
msgid "To see products from a specific user or organization, enter its id below. Leave field empty to unset."
msgstr "Pour voir les produits d'un utilisateur ou d'une organisation spécifique, entrez son identifiant ci-dessous. Laissez le champ vide pour ne pas le définir."

# Action verb "Change" to put on a form button
msgctxt "pro_moderator_edit_owner"
msgid "Switch to another organization"
msgstr "Basculer vers une autre organisation"

msgctxt "pro_moderator_edit_owner_placeholder"
msgid "user-abc or org-xyz"
msgstr "user-abc ou org-xyz"

# keep %s, it is a variable for the name of the user
msgctxt "error_user_does_not_exist"
msgid "User %s does not exist"
msgstr "L'utilisateur %s n'existe pas"

msgctxt "error_malformed_owner"
msgid "The id must be of the form user-abc or org-xyz"
msgstr "L'id doit être de la forme user-abc ou org-xyz"

msgctxt "import_products_categories_from_public_database"
msgid "Import product categories from the public database"
msgstr "Importer des catégories de produits depuis la base de données publique"

msgctxt "import_products_categories_from_public_database_description"
msgid "Add categories from the public database to the products on the platform for producers."
msgstr "Ajouter des catégories à partir de la base de données publique aux produits présents sur la plate-forme pour les producteurs."

msgctxt "import_products_categories"
msgid "Import the categories"
msgstr "Importer des catégories"

msgctxt "nutri_score_score_from_producer"
msgid "Nutri-Score score from producer"
msgstr "Score Nutri-Score du producteur"

msgctxt "nutri_score_score_calculated"
msgid "Calculated Nutri-Score score"
msgstr "Score Nutri-Score calculé"

msgctxt "nutri_score_grade_from_producer"
msgid "Nutri-Score grade from producer"
msgstr "Note Nutri-Score du producteur"

msgctxt "nutri_score_grade_calculated"
msgid "Calculated Nutri-Score grade"
msgstr "Note Nutri-Score calculée"

msgctxt "scanned_code"
msgid "Scanned code"
msgstr "Code scanné"

msgctxt "code_from_filename"
msgid "Code from file name"
msgstr "Code à partir du nom du fichier"

msgctxt "using_previous_code"
msgid "Using previous code"
msgstr "Utilisation du code précédent"

msgctxt "add_field_values"
msgid "You can specify field values that will be added to all products for which you will send images."
msgstr "Vous pouvez définir des valeurs qui seront ajoutées à tous les produits pour lesquels vous enverrez des photos."

msgctxt "add_tag_field"
msgid "Add a field"
msgstr "Ajouter un champ"

msgctxt "remove_products"
msgid "Remove all the products"
msgstr "Supprimer l'intégralité des produits"

msgctxt "remove_user"
msgid "Remove user"
msgstr "Supprimer l'utilisateur"

msgctxt "remove_products_from_producers_platform"
msgid "Remove all your products from the platform for producers"
msgstr "Retirez tous vos produits de la plateforme pour les producteurs"

msgctxt "remove_products_from_producers_platform_description"
msgid "You can remove all your products from the platform for producers, for instance to start with a clean slate if there were some issues with an import. This will not affect your products in the public database."
msgstr "Vous pouvez supprimer tous vos produits de la plateforme pour les producteurs, par exemple pour repartir d'une page propre s'il y a eu des problèmes avec un import. Cela n'affectera pas vos produits dans la base de données publique."

msgctxt "this_action_cannot_be_undone"
msgid "Please note that this action cannot be undone."
msgstr "Veuillez noter que cette action ne peut pas être annulée."

msgctxt "remove_products_confirm"
msgid "Warning: this action cannot be undone. Are you sure that you want to remove all your products from the platform for producers?"
msgstr "Attention: cette action ne peut pas être annulée. Êtes-vous sûr de vouloir supprimer tous vos produits de la plateforme pour les producteurs?"

msgctxt "function_not_available"
msgid "This function is not available."
msgstr "Cette action n'est pas disponible."

msgctxt "remove_products_done"
msgid "Your products have been removed from the platform for producers."
msgstr "Vos produits ont été supprimés de la plateforme pour les producteurs."

msgctxt "ingredients_analysis_details"
msgid "Details of the analysis of the ingredients"
msgstr "Détail de l'analyse des ingrédients"

msgctxt "some_unknown_ingredients"
msgid "Some ingredients could not be recognized."
msgstr "Certains ingrédients n'ont pas été identifiés."

# variable names between { } must not be translated
msgctxt "f_move_data_and_photos_to_main_language"
msgid "Move all data and selected photos in {language} to the main language of the product: {main_language}"
msgstr "Déplacez toutes les données et les photos sélectionnées en {language} vers la langue principale du produit : {main_language}"

msgctxt "move_data_and_photos_to_main_language_replace"
msgid "Replace existing values and selected photos"
msgstr "Remplacer les valeurs existantes et les photos sélectionnées"

msgctxt "move_data_and_photos_to_main_language_ignore"
msgid "Keep existing values and selected photos"
msgstr "Conserver les valeurs existantes et les photos sélectionnées"

msgctxt "done_status"
msgid "Done"
msgstr "Fait"

msgctxt "to_do_status"
msgid "To do"
msgstr "À faire"

msgctxt "teams"
msgid "Teams"
msgstr "Équipes"

msgctxt "optional"
msgid "optional"
msgstr "optionnel"

msgctxt "teams_p"
msgid "teams"
msgstr "équipes"

msgctxt "teams_s"
msgid "team"
msgstr "équipe"

msgctxt "teams_description"
msgid "You can join 1 to 3 teams. Products you add or edit will be credited to you and to your teams. Teams can be changed at any time."
msgstr "Vous pouvez rejoindre 1 à 3 équipes. Les produits que vous ajouterez ou modifierez vous seront attribués à vous ainsi qu'à votre équipe. Vous pouvez changer d'équipe quand vous voulez."

msgctxt "teams_names_warning"
msgid "Team names are public. Do not create teams with names containing personal data (e.g. family names), trademarks (unless you own them), or anything offensive."
msgstr "Les noms d'équipe sont publics. Ne créez pas de noms d'équipe contenant des données personnelles (par ex. noms de famille), des marques déposées (à moins que vous ne les possédiez), ou quoi que ce soit d'offensant."

# keep %s, it can be a number "Team 1" or a name "Team XYZ"
msgctxt "team_s"
msgid "Team %s"
msgstr "Équipe %s"

msgctxt "contributor_settings"
msgid "Contributor"
msgstr "Contributeur"

msgctxt "contributor_settings_description"
msgid "Those settings allow you to personalize some aspects of the website"
msgstr "Ces paramètres vous permettent de personnaliser certains aspects du site web"

msgctxt "display_barcode_in_search"
msgid "Display barcode in search results"
msgstr "Afficher le code-barres dans les résultats de recherche"

msgctxt "edit_link_in_search"
msgid "Add an edit link in search results"
msgstr "Ajouter un lien de modification dans les résultats de recherche"

msgctxt "ciqual_food_name"
msgid "CIQUAL food name"
msgstr "Nom de l'aliment CIQUAL"

msgctxt "ciqual_food_name_s"
msgid "CIQUAL food name"
msgstr "Nom de l'aliment CIQUAL"

msgctxt "ciqual_food_name_p"
msgid "CIQUAL food names"
msgstr "Noms d'aliments CIQUAL"

msgctxt "we_need_your_help"
msgid "We need your help!"
msgstr "Nous avons besoin de votre aide !"

msgctxt "you_can_help_improve_ingredients_analysis"
msgid "You can help us recognize more ingredients and better analyze the list of ingredients for this product and others by:"
msgstr "Vous pouvez nous aider à reconnaître d'autres ingrédients et à mieux analyser la liste des ingrédients pour ce produit et d'autres en :"

msgctxt "help_improve_ingredients_analysis_1"
msgid "Edit this product page to correct spelling mistakes in the ingredients list, and/or to remove ingredients in other languages and sentences that are not related to the ingredients."
msgstr "Modifiez la page de ce produit pour corriger les fautes d'orthographe dans la liste des ingrédients, pour supprimer des ingrédients dans d'autres langues ou pour supprimer des phrases qui ne correspondent pas aux ingrédients."

msgctxt "help_improve_ingredients_analysis_2"
msgid "Add new entries, synonyms or translations to our multilingual lists of ingredients, ingredient processing methods, and labels."
msgstr "Ajoutez de nouvelles entrées, synonymes ou traductions à nos listes multilingues d'ingrédients, de méthodes de traitement des ingrédients, et de labels."

# Do not translate #ingredients
msgctxt "help_improve_ingredients_analysis_instructions"
msgid "Join the #ingredients channel on <a href=\"https://slack.openfoodfacts.org\">our Slack discussion space</a> and/or learn about <a href=\"https://wiki.openfoodfacts.org/Ingredients_Extraction_and_Analysis\">ingredients analysis on our wiki</a>, if you would like to help. Thank you!"
msgstr "Rejoignez le canal #ingredients dans <a href=\"https://slack.openfoodfacts.org\">notre espace de discussion Slack</a> et apprenez-en plus sur <a href=\"https://wiki.openfoodfacts.org/Ingredients_Extraction_and_Analysis\">l'analyse des ingrédients sur notre wiki</a>, si vous désirez nous aider. Merci !"

msgctxt "footer_producers_link"
msgid "https://world.pro.openfoodfacts.org/"
msgstr "https://fr.pro.openfoodfacts.org/"

msgctxt "footer_producers"
msgid "Producers"
msgstr "Producteurs"

# %s will be replaced by the language name
msgctxt "add_ingredients_in_language"
msgid "If this product has an ingredients list in %s, please add it."
msgstr "Si ce produit a une liste d'ingrédients en %s, merci de l'ajouter."

msgctxt "missing_barcode"
msgid "Missing barcode"
msgstr "Code-barres manquant"

msgctxt "invalid_barcode"
msgid "Invalid barcode"
msgstr "Code-barres invalide"

# Either 'ltr' for left to right languages like English or 'rtl' for right to left languages like Arabic
msgctxt "text_direction"
msgid "ltr"
msgstr "ltr"

msgctxt "separate_values_with_commas"
msgid "Separate multiple values with commas."
msgstr "En cas de valeurs multiples, séparez-les avec des virgules."

msgctxt "lc_note"
msgid "If the product's packaging is in multiple languages, indicate the most visible language on the product."
msgstr "Si l'emballage du produit est en plusieurs langues, indiquez la langue la plus facilement visible sur le produit."

msgctxt "obsolete_import_note"
msgid "Enter Yes, Y or 1 if the product is no longer available in stores."
msgstr "Entrez Oui, O ou 1 si le produit n'est plus disponible en magasin."

msgctxt "specify_value_and_unit_or_use_default_unit"
msgid "Specify both the value and unit, or use the default unit: %s"
msgstr "Spécifiez la valeur et l'unité, ou utilisez l'unité par défaut : %s"

msgctxt "specify_value_and_unit"
msgid "Specify both the value and unit."
msgstr "Spécifiez la valeur et l'unité."

msgctxt "download_sample_import_file"
msgid "Download an XLSX template file for Excel or LibreOffice with the fields that can be imported."
msgstr "Téléchargez un modèle .XLSX pour Excel ou LibreOffice avec les champs pouvant être importés."

msgctxt "code_import_note"
msgid "Barcode as it appears on the product."
msgstr "Le code-barres tel qu'il apparaît sur le produit."

msgctxt "producer_product_id_import_note"
msgid "Internal code used by the producer to identify the product, different from the product's barcode."
msgstr "Code interne utilisé par le producteur pour identifier le produit, différent du code-barres."

msgctxt "producer_version_id_import_note"
msgid "Internal code used by the producer to identify a specific version of a product when it changes."
msgstr "Code interne utilisé par le producteur pour identifier une version spécifique d'un produit lorsqu'il évolue."

msgctxt "categories_import_note"
msgid "Providing a category is very important to make the product easy to search for, and to compute the Nutri-Score"
msgstr "Il est très important d'indiquer la catégorie du produit pour qu'il puisse être facilement trouvable sur la plateforme, et pour que nous puissions calculer le Nutri-Score"

msgctxt "labels_import_note"
msgid "Some labels such as the organic label are used to filter and/or rank search results, so it is strongly recommended to specify them."
msgstr "Certaines étiquettes comme le label bio sont utilisées pour filtrer ou ordonner les résultats, c'est pourquoi il est fortement recommandé de les indiquer."

msgctxt "origins_import_note"
msgid "This field must contain only a comma separated list of countries of origin of the ingredients"
msgstr "Ce champ ne doit contenir que la liste de pays d'origine des ingrédients, séparés par des virgules"

msgctxt "origin_import_note"
msgid "Text or sentences that indicate the origin of the product and/or its ingredients."
msgstr "Texte ou phrases indiquant l'origine du produit et / ou de ses ingrédients."

msgctxt "nutriscore_grade_producer_note"
msgid "Nutri-Score grade from A to E displayed on the product label"
msgstr "Note Nutri-Score de A à E affichée sur l'étiquette du produit"

msgctxt "nutriscore_grade_producer_import_note"
msgid "Open Food Facts computes the Nutri-Score grade based on the information provided (nutrition facts and category). If the grade we compute is different from the grade you provide, you will get a private notification on the producers platform so that the difference can be resolved."
msgstr "Open Food Facts calcule le Nutri-Score selon les informations fournies (catégorie et informations nutritionnelles). Si la note que nous calculons est différent de la note que vous fournissez, vous recevrez une notification privée sur votre plateforme producteur afin que nous puissions résoudre cette disparité."

msgctxt "nutriscore_score_producer_note"
msgid "Nutri-Score score (numeric value from which the A to E grade is derived)"
msgstr "Score Nutri-Score (valeur numérique à partir de laquelle la note de A à E est attribuée)"

msgctxt "nutriscore_score_producer_import_note"
msgid "Open Food Facts computes the Nutri-Score score based on the information provided (nutrition facts and category). If the score we compute is different from the score you provide, you will get a private notification on the producers platform so that the difference can be resolved."
msgstr "Open Food Facts calcule le Nutri-Score selon les informations fournies (catégorie et informations nutritionnelles). Si le score que nous calculons est différent du score que vous fournissez, vous recevrez une notification privée sur votre plateforme producteur afin que nous puissions résoudre cette disparité."

msgctxt "mandatory_field"
msgid "Mandatory field"
msgstr "Champ obligatoire"

msgctxt "mandatory_field_note"
msgid "All products should have this information."
msgstr "Tous les produits devraient fournir cette information."

msgctxt "recommended_field"
msgid "Recommended field"
msgstr "Champs recommandés"

msgctxt "recommended_field_note"
msgid "If this information exists and is relevant for the product, it is recommended to provide it to make the product easier to search for and the product data more useful."
msgstr "Si cette information existe et qu'elle est pertinente vis-à-vis de ce produit, il est recommandé de la fournir. Ainsi, il sera plus facile de retrouver ce produit et les données produits seront plus utiles."

msgctxt "optional_field"
msgid "Optional field"
msgstr "Champ facultatif"

msgctxt "optional_field_note"
msgid "If available, this information will be displayed on the product page."
msgstr "Si disponible, cette information sera affichée sur la page produit."

# product photos here means photos of multiple products
msgctxt "images_can_be_provided_separately"
msgid "Product photos can also be provided separately through the Import product photos function of the platform for producers."
msgstr "Les photos du produits peuvent aussi être fournies séparément, via la fonction \"Importer des photos de produits\" depuis votre plateforme producteur."

# This is linked to a unit test
msgctxt "attribute_group_labels_name"
msgid "Labels"
msgstr "Labels"

msgctxt "attribute_labels_organic_name"
msgid "Organic farming"
msgstr "Agriculture biologique"

msgctxt "attribute_labels_organic_yes_title"
msgid "Organic product"
msgstr "Produit bio"

msgctxt "attribute_labels_organic_no_title"
msgid "Not an organic product"
msgstr "Pas un produit bio"

msgctxt "attribute_labels_organic_unknown_title"
msgid "Missing information: organic product?"
msgstr "Information manquante : produit bio ?"

msgctxt "attribute_labels_organic_yes_description_short"
msgid "Promotes ecological sustainability and biodiversity."
msgstr "Encourage la durabilité écologique et la biodiversité."

msgctxt "attribute_labels_organic_description_short"
msgid "Organic products promote ecological sustainability and biodiversity."
msgstr "Les produits bios encouragent la durabilité écologique et la biodiversité."

msgctxt "attribute_labels_organic_description"
msgid "Organic farming aims to protect the environment and to conserve biodiversity by prohibiting or limiting the use of synthetic fertilizers, pesticides and food additives."
msgstr "L'agriculture biologique vise à protéger l'environnement et à conserver la biodiversité en prohibant ou limitant l'utilisation d'engrais synthétiques, de pesticides et d'additifs alimentaires."

msgctxt "attribute_labels_fair_trade_name"
msgid "Fair trade"
msgstr "Commerce équitable"

msgctxt "attribute_labels_fair_trade_yes_title"
msgid "Fair trade product"
msgstr "Produit du commerce équitable"

msgctxt "attribute_labels_fair_trade_no_title"
msgid "Not a fair trade product"
msgstr "Ne provient pas du commerce équitable"

msgctxt "attribute_labels_fair_trade_unknown_title"
msgid "Missing information: fair trade product?"
msgstr "Information manquante : produit de commerce équitable ?"

msgctxt "attribute_labels_fair_trade_yes_description_short"
msgid "Helps producers in developing countries."
msgstr "Aide les producteurs des pays en développement."

msgctxt "attribute_labels_fair_trade_description_short"
msgid "Fair trade products help producers in developing countries."
msgstr "Les produits du commerce équitable aident les producteurs des pays en voie de développement."

msgctxt "attribute_labels_fair_trade_description"
msgid "When you buy fair trade products, producers in developing countries are paid an higher and fairer price, which helps them improve and sustain higher social and often environmental standards."
msgstr "Quand vous achetez des produits du commerce équitable, les producteurs dans les pays en développement sont payés un prix plus haut et plus équitable, ce qui les aide à atteindre des plus hauts standards sociaux et environnementaux et à les conserver."

msgctxt "attribute_group_nutritional_quality_name"
msgid "Nutritional quality"
msgstr "Qualité nutritionnelle"

msgctxt "attribute_nutriscore_name"
msgid "Nutri-Score"
msgstr "Nutri-Score"

msgctxt "attribute_nutriscore_setting_name"
msgid "Good nutritional quality (Nutri-Score)"
msgstr "Bonne qualité nutritionnelle (Nutri-Score)"

msgctxt "attribute_nutriscore_setting_note"
msgid "The Nutri-Score is computed and can be taken into account for all products, even if is not displayed on the packaging."
msgstr "Le Nutri-Score est calculé et peut être pris en compte pour tous les produits, même s'il n'est pas affiché sur l'emballage."

# keep %s, it will be replaced by the letter A, B, C, D or E
msgctxt "attribute_nutriscore_grade_title"
msgid "Nutri-Score %s"
msgstr "Nutri-Score %s"

msgctxt "attribute_nutriscore_unknown_title"
msgid "Nutri-Score unknown"
msgstr "Nutri-Score inconnu"

msgctxt "attribute_nutriscore_unknown_description_short"
msgid "Missing data to compute the Nutri-Score"
msgstr "Données manquantes pour calculer le Nutri-Score"

msgctxt "attribute_nutriscore_not_applicable_title"
msgid "Nutri-Score not-applicable"
msgstr "Nutri-Score non applicable"

msgctxt "attribute_nutriscore_not_applicable_description_short"
msgid "Not-applicable for the category"
msgstr "Non applicable pour la catégorie"

# variable names between { } must not be translated
msgctxt "f_attribute_nutriscore_not_applicable_description"
msgid "Not-applicable for the category: {category}"
msgstr "Non applicable pour la catégorie : {category}"

msgctxt "attribute_nutriscore_a_description_short"
msgid "Very good nutritional quality"
msgstr "Très bonne qualité nutritionnelle"

msgctxt "attribute_nutriscore_b_description_short"
msgid "Good nutritional quality"
msgstr "Bonne qualité nutritionnelle"

msgctxt "attribute_nutriscore_c_description_short"
msgid "Average nutritional quality"
msgstr "Qualité nutritionnelle moyenne"

msgctxt "attribute_nutriscore_d_description_short"
msgid "Poor nutritional quality"
msgstr "Mauvaise qualité nutritionnelle"

msgctxt "attribute_nutriscore_e_description_short"
msgid "Bad nutritional quality"
msgstr "Mauvaise qualité nutritionnelle"

msgctxt "attribute_group_processing_name"
msgid "Food processing"
msgstr "Transformation des aliments"

msgctxt "attribute_nova_name"
msgid "NOVA group"
msgstr "Groupe NOVA"

msgctxt "attribute_nova_unknown_title"
msgid "NOVA not computed"
msgstr "NOVA non calculé"

msgctxt "attribute_nova_unknown_description_short"
msgid "Food processing level unknown"
msgstr "Degré de transformation des aliments inconnu"

msgctxt "attribute_nova_setting_name"
msgid "No or little food processing (NOVA group)"
msgstr "Pas ou peu de transformation des aliments (groupe NOVA)"

# keep %s, it will be replaced by the group 1, 2, 3 or 4
msgctxt "attribute_nova_group_title"
msgid "NOVA %s"
msgstr "NOVA %s"

msgctxt "attribute_nova_1_description_short"
msgid "Unprocessed or minimally processed foods"
msgstr "Aliments non transformés ou minimalement transformés"

msgctxt "attribute_nova_2_description_short"
msgid "Processed culinary ingredients"
msgstr "Ingrédients culinaires transformés"

msgctxt "attribute_nova_3_description_short"
msgid "Processed foods"
msgstr "Aliments transformés"

msgctxt "attribute_nova_4_description_short"
msgid "Ultra processed foods"
msgstr "Aliments ultra-transformés"

msgctxt "export_product_page"
msgid "Export product to public database"
msgstr "Exporter le produit vers la base de données publique"

msgctxt "no_products_to_export"
msgid "No products to export."
msgstr "Aucun produit à exporter."

msgctxt "query_filter"
msgid "Query filter"
msgstr "Filtre de requête"

msgctxt "nova_group_producer"
msgid "NOVA group"
msgstr "Groupe NOVA"

msgctxt "error_unknown_org"
msgid "Unknown organization."
msgstr "Organisation inconnue."

msgctxt "error_unknown_user"
msgid "Unknown user."
msgstr "Utilisateur inconnu."

msgctxt "attribute_low_salt_setting_note"
msgid "The salt level is taken into account by the Nutri-Score. Use this setting only if you are specifically on a low salt diet."
msgstr "Le niveau de sel est pris en compte par le Nutri-Score. Utilisez ce paramètre uniquement si vous suivez un régime pauvre en sel."

msgctxt "attribute_low_sugars_setting_note"
msgid "The sugars level is taken into account by the Nutri-Score. Use this setting only if you are specifically on a low sugars diet."
msgstr "Le taux de sucres est pris en compte par le Nutri-Score. Utilisez ce paramètre uniquement si vous suivez un régime alimentaire faible en sucres."

msgctxt "attribute_low_fat_setting_note"
msgid "The fat level is taken into account by the Nutri-Score. Use this setting only if you are specifically on a low fat diet."
msgstr "Le taux de graisse est pris en compte par le Nutri-Score. Utilisez ce paramètre uniquement si vous suivez un régime alimentaire faible en gras."

msgctxt "attribute_low_saturated_fat_setting_note"
msgid "The saturated fat level is taken into account by the Nutri-Score. Use this setting only if you are specifically on a low saturated fat diet."
msgstr "Le taux de graisses saturées est pris en compte par le Nutri-Score. Utilisez ce paramètre uniquement si vous suivez un régime alimentaire faible en graisses saturées."

msgctxt "attribute_group_allergens_name"
msgid "Allergens"
msgstr "Allergènes"

msgctxt "attribute_group_allergens_warning"
msgid "There is always a possibility that data about allergens may be missing, incomplete, incorrect or that the product's composition has changed. If you are allergic, always check the information on the actual product packaging."
msgstr "Il est toujours possible que les données sur les allergènes soient manquantes, incomplètes, incorrectes ou que la composition du produit ait changé. Si vous êtes allergique, vérifiez toujours les informations sur l'emballage réel du produit."

msgctxt "attribute_additives_name"
msgid "Additives"
msgstr "Additifs"

msgctxt "attribute_additives_setting_name"
msgid "No or few additives"
msgstr "Pas ou peu d'additifs"

msgctxt "attribute_additives_setting_note"
msgid "Additives are markers of food processing, and excess consumption of some of them have undesirable health impacts."
msgstr "Les additifs sont des marqueurs de l'ultra transformation des aliments et une consommation excessive de certains d'entre eux peut avoir des effets indésirables sur la santé."

msgctxt "attribute_additives_unknown_title"
msgid "Additives not computed"
msgstr "Additifs non calculés"

msgctxt "preference_not_important"
msgid "Not important"
msgstr "Pas important"

msgctxt "preference_important"
msgid "Important"
msgstr "Important"

msgctxt "preference_very_important"
msgid "Very important"
msgstr "Très important"

msgctxt "preference_mandatory"
msgid "Mandatory"
msgstr "Obligatoire"

msgctxt "packaging_alt"
msgid "Recycling instructions and/or packaging information"
msgstr "Instruction de recyclage et/ou informations d'emballage"

msgctxt "image_packaging"
msgid "Recycling instructions and/or packaging information picture"
msgstr "Image d'instructions de recyclage et/ou information d'emballage"

msgctxt "image_packaging_url"
msgid "Link to recycling instructions and/or packaging information photo"
msgstr "Lien vers la photo des instructions de recyclage et/ou d'information d'emballage"

# Do not translate the file name
msgctxt "import_photos_format_packaging"
msgid "3001234567890.packaging_es.jpg: recycling instructions in Spanish."
msgstr "3001234567890.packaging_fr.jpg: instructions de recyclage en français."

msgctxt "packaging_text"
msgid "Recycling instructions and/or packaging information"
msgstr "Instruction de recyclage et/ou informations d'emballage"

msgctxt "packaging_text_example"
msgid "1 plastic film to discard, 1 FSC carboard box to recycle, 6 1.5L transparent PET plastic bottles to recycle, 6 colored opaque plastic caps, 12 33cl aluminium cans"
msgstr "1 film plastique à jeter, 1 boîte en carton FSC à recycler, 6 bouteilles en plastique transparent PET de 1,5 L à recycler, 6 bouchons en plastique de couleur opaques, 12 canettes en aluminium de 33 cl"

msgctxt "packaging_text_note"
msgid "List all packaging parts separated by a comma or line feed, with their amount (e.g. 1 or 6) type (e.g. bottle, box, can), material (e.g. plastic, metal, aluminium) and if available their size (e.g. 33cl) and recycling instructions."
msgstr "Lister toutes les parties de l'emballage séparées par une virgule ou un retour à la ligne, avec leur quantité (ex : 1 ou 6), leur type (ex : bouteille, boîte, canette), le matériau (ex : plastique, métal, aluminium), et si possible leur taille (ex: 33cl) ainsi que les instructions de recyclage."

msgctxt "packaging_text_note_2"
msgid "Try to be as specific as possible. For plastic, please indicate if it is opaque or transparent, colored, PET or PEHD."
msgstr "Essayez d'être aussi précis que possible. Pour le plastique, merci d'indiquer s'il est opaque ou transparent, coloré, PET ou PEHD."

msgctxt "packaging_text_note_3"
msgid "Data from this field will be combined with any data provided for each packaging part. It is possible to provide one or the other, or both."
msgstr "Les données de ce champ seront combinées avec toutes les données fournies pour chaque partie de l'emballage. Il est possible de fournir l'un ou l'autre, ou les deux."

msgctxt "product_js_extract_packaging"
msgid "Extract the recycling instructions and/or packaging information from the picture"
msgstr "Extraire les instructions de recyclage et/ou les informations d'emballage depuis l'image"

msgctxt "product_js_extracted_packaging_nok"
msgid "Recycling instructions and/or packaging information text could not be extracted. Try with a sharper image, with higher resolution or a better framing of the text."
msgstr "Les instructions de recyclage et/ou d'informations d'emballage n'ont pas pu être extraites. Essayez avec une image moins floue, de plus haute résolution, ou un meilleur cadrage du texte."

msgctxt "product_js_extracted_packaging_ok"
msgid "Recycling instructions and/or packaging information text has been extracted. Text recognition is not perfect, so please check the text below and correct errors if needed."
msgstr "Les instructions de recyclage et/ou informations d'emballage ont été extraites. La reconnaissance de texte n'est pas parfaite, veuillez vérifier le texte ci-dessous et corrigez les erreurs si nécessaire."

msgctxt "product_js_extracting_packaging"
msgid "Extracting recycling instructions and/or packaging information"
msgstr "Extraction en cours des instructions de recyclage et/ou informations d'emballage"

msgctxt "attribute_group_environment_name"
msgid "Environment"
msgstr "Environnement"

msgctxt "attribute_ecoscore_name"
msgid "Eco-Score"
msgstr "Eco-Score"

msgctxt "attribute_ecoscore_setting_name"
msgid "Low environmental impact (Eco-Score)"
msgstr "Faible impact environnemental (Eco-Score)"

msgctxt "attribute_ecoscore_setting_note"
msgid "The Eco-Score is an environmental score (ecoscore) from A to E which makes it easy to compare the impact of food products on the environment."
msgstr "L'Eco-Score est un score environnemental (écoscore) de A à E qui permet de comparer facilement l'impact des produits alimentaires sur l'environnement."

# keep %s, it will be replaced by the letter A, B, C, D or E
msgctxt "attribute_ecoscore_grade_title"
msgid "Eco-Score %s"
msgstr "Eco-Score %s"

msgctxt "attribute_ecoscore_a_description_short"
msgid "Very low environmental impact"
msgstr "Très faible impact environnemental"

msgctxt "attribute_ecoscore_b_description_short"
msgid "Low environmental impact"
msgstr "Faible impact environnemental"

msgctxt "attribute_ecoscore_c_description_short"
msgid "Moderate environmental impact"
msgstr "Impact modéré sur l'environnement"

msgctxt "attribute_ecoscore_d_description_short"
msgid "High environmental impact"
msgstr "Impact environnemental élevé"

msgctxt "attribute_ecoscore_e_description_short"
msgid "Very high environmental impact"
msgstr "Impact environnemental très élevé"

# keep the %s, it will be replaced by an allergen
msgctxt "contains_s"
msgid "Contains: %s"
msgstr "Contient : %s"

# keep the %s, it will be replaced by an allergen
msgctxt "may_contain_s"
msgid "May contain: %s"
msgstr "Peut contenir : %s"

# keep the %s, it will be replaced by an allergen
msgctxt "does_not_contain_s"
msgid "Does not contain: %s"
msgstr "Ne contient pas : %s"

# keep the %s, it will be replaced by an allergen
msgctxt "without_s"
msgid "Without %s"
msgstr "Sans %s"

msgctxt "owners_p"
msgid "owners"
msgstr "propriétaires"

msgctxt "owners_s"
msgid "owner"
msgstr "propriétaire"

msgctxt "org_profile_description"
msgid "You can provide information about your company that will be displayed in your organization profile."
msgstr "Vous pouvez fournir des informations sur votre entreprise qui seront affichées dans le profil de votre organisation."

msgctxt "org_profile_description_2"
msgid "Some of the information like the customer service contact information may also be displayed directly on pages for your products."
msgstr "Certaines informations telles que les coordonnées du service client peuvent également être affichées directement sur les pages de vos produits."

msgctxt "org_name"
msgid "Name"
msgstr "Nom"

msgctxt "org_link"
msgid "Link to the official web site"
msgstr "Lien vers le site Web officiel"

msgctxt "org_customer_service"
msgid "Customer service"
msgstr "Service consommateur"

msgctxt "org_customer_service_description"
msgid "Customer service information is public and can be shown on the Open Food Facts web site and apps."
msgstr "Les informations sur le service client sont publiques et peuvent être affichées sur le site Web et les applications d'Open Food Facts."

msgctxt "org_customer_service_note"
msgid "All fields are optional."
msgstr "Tous les champs sont optionnels."

msgctxt "org_commercial_service"
msgid "Commercial service"
msgstr "Service commercial"

msgctxt "org_commercial_service_description"
msgid "Commercial service information is only shown in the organization profile."
msgstr "Les informations sur le service commercial sont uniquement affichées dans le profil de l'organisation."

msgctxt "contact_name"
msgid "Name"
msgstr "Nom"

msgctxt "contact_address"
msgid "Address"
msgstr "Adresse"

msgctxt "contact_phone"
msgid "Phone number"
msgstr "N° de téléphone"

msgctxt "contact_email"
msgid "e-mail address"
msgstr "Adresse e-mail"

msgctxt "contact_link"
msgid "Contact form link"
msgstr "Lien vers le formulaire de contact"

msgctxt "contact_info"
msgid "Other information"
msgstr "Autres informations"

msgctxt "contact_info_note"
msgid "e.g. opening times"
msgstr "par exemple les heures d'ouverture"

msgctxt "error_org_does_not_exist"
msgid "The organization was not found."
msgstr "L'organisation n'a pas été trouvée."

msgctxt "error_missing_org_name"
msgid "The organization name is missing."
msgstr "Le nom de l'organisation est manquant."

msgctxt "edit_org_title"
msgid "Organization profile"
msgstr "Profil de l’organisation"

msgctxt "edit_org_result"
msgid "The organization profile has been updated."
msgstr "Le profil de l'organisation a été mis à jour."

msgctxt "delete_org"
msgid "Delete the organization"
msgstr "Supprimer l'organisation"

msgctxt "official_site"
msgid "Official site"
msgstr "Site officiel"

msgctxt "organization_members"
msgid "Organization Members"
msgstr "Membres de l'organisation"

msgctxt "number_of_members"
msgid "Number of Members"
msgstr "Nombre de membres"

msgctxt "serial_no"
msgid "S.No"
msgstr "Num.S"

msgctxt "contact_form"
msgid "Contact form"
msgstr "Formulaire de contact"

msgctxt "edit_org_profile"
msgid "Edit your organization profile"
msgstr "Modifier le profil de votre organisation"

msgctxt "edit_user_profile"
msgid "Edit your user profile"
msgstr "Modifier votre profil utilisateur"

msgctxt "attribute_group_ingredients_analysis_name"
msgid "Ingredients"
msgstr "Ingrédients"

# keep the %s, it will be replaced by an allergen
msgctxt "presence_unknown_s"
msgid "Presence unknown: %s"
msgstr "Présence inconnue : %s"

msgctxt "environmental_impact"
msgid "Environmental impact"
msgstr "Impact environnemental"

# Numerical score for the Eco-score (do not translate Eco-score)
msgctxt "ecoscore_score"
msgid "Eco-score score"
msgstr "Score Eco-score"

# Letter grade from A to E for the Eco-score (do not translate Eco-score)
msgctxt "ecoscore_grade"
msgid "Eco-score grade"
msgstr "Note Eco-score"

# do not translate Eco-score
msgctxt "ecoscore_calculation_details"
msgid "Details of the calculation of the Eco-score"
msgstr "Détails du calcul de l'Eco-score"

# do not translate Eco-score
msgctxt "ecoscore_information"
msgid "Information about the Eco-score"
msgstr "Information sur l'Eco-score"

msgctxt "preferences_edit_your_food_preferences"
msgid "Edit your food preferences"
msgstr "Modifier vos préférences alimentaires"

msgctxt "preferences_your_preferences"
msgid "Your food preferences"
msgstr "Vos préférences alimentaires"

msgctxt "preferences_currently_selected_preferences"
msgid "Currently selected preferences"
msgstr "Préférences actuellement sélectionnées"

msgctxt "preferences_locally_saved"
msgid "Your food preferences are kept in your browser and never sent to Open Food Facts or anyone else."
msgstr "Vos préférences alimentaires sont conservées dans votre navigateur et ne sont jamais envoyées à Open Food Facts ou à quiconque."

# used in phrases like "salt in unknown quantity"
msgctxt "unknown_quantity"
msgid "unknown quantity"
msgstr "quantité inconnue"

msgctxt "missing_ingredients_list"
msgid "Missing ingredients list"
msgstr "Liste des ingrédients manquante"

msgctxt "missing_nutrition_facts"
msgid "Missing nutrition facts"
msgstr "Données nutritionnelles manquantes"

msgctxt "ecoscore_p"
msgid "Eco-Score"
msgstr "Eco-Score"

msgctxt "ecoscore_s"
msgid "Eco-Score"
msgstr "Eco-Score"

msgctxt "packaging_parts"
msgid "Packaging parts"
msgstr "Elements d'emballage"

# A short name for a physical piece of packaging (e.g. in English, "packaging" instead of "packaging part"). Used with a number (e.g. "Packaging 1" to identify a packaging part)
msgctxt "packaging_part_short"
msgid "Packaging"
msgstr "Emballage"

# Number of packaging parts
msgctxt "packaging_number"
msgid "Number"
msgstr "Nombre"

msgctxt "packaging_shape"
msgid "Shape"
msgstr "Forme"

msgctxt "packaging_quantity"
msgid "Quantity contained"
msgstr "Quantité contenue"

msgctxt "packaging_material"
msgid "Material"
msgstr "Matière"

msgctxt "packaging_recycling"
msgid "Recycling"
msgstr "Recyclage"

msgctxt "products_on_this_page_are_sorted_according_to_your_preferences"
msgid "Products on this page are sorted according to your preferences:"
msgstr "Les produits sur cette page sont triés selon vos préférences :"

msgctxt "choose_which_information_you_prefer_to_see_first"
msgid "Choose which information you prefer to see first."
msgstr "Choisissez quelles informations vous préférez voir en premier."

msgctxt "see_your_preferences"
msgid "See your preferences"
msgstr "Voir vos préférences"

msgctxt "delete_all_preferences"
msgid "Delete all preferences"
msgstr "Supprimer toutes les préférences"

msgctxt "products_are_being_loaded_please_wait"
msgid "Products are being loaded, please wait."
msgstr "Produits en cours de chargement, veuillez patienter."

msgctxt "products_match_all"
msgid "All products"
msgstr "Tous les produits"

msgctxt "products_match_yes"
msgid "Products that match your preferences"
msgstr "Produits qui correspondent à vos préférences"

msgctxt "products_match_no"
msgid "Products that do not match your preferences"
msgstr "Produits qui ne correspondent pas à vos préférences"

msgctxt "products_match_unknown"
msgid "Products for which we currently miss data to determine if they match your preferences"
msgstr "Produits pour lesquels nous manquons actuellement de données pour déterminer s'ils correspondent à vos préférences"

msgctxt "forest_footprint"
msgid "Forest footprint"
msgstr "Empreinte forêt"

msgctxt "ingredients_requiring_soy"
msgid "Ingredients requiring soy"
msgstr "Ingrédients nécessitant du soja"

msgctxt "type"
msgid "Type"
msgstr "Type"

msgctxt "processing_factor"
msgid "Processing factor"
msgstr "Facteur de transformation"

msgctxt "soy_feed_factor"
msgid "Soy feed factor"
msgstr "Facteur de l'alimentation au soja"

msgctxt "soy_yield"
msgid "Soy yield"
msgstr "Rendement du soja"

msgctxt "deforestation_risk"
msgid "Deforestation risk"
msgstr "Risque de déforestation"

msgctxt "total_forest_footprint"
msgid "Total forest footprint"
msgstr "Empreinte forêt totale"

msgctxt "square_meters_per_kg_of_food"
msgid "m² per kg of food"
msgstr "m² par kg d'aliment"

msgctxt "percent_of_food_after_processing"
msgid "% of food after processing"
msgstr "% d'aliments après transformation"

msgctxt "kg_of_soy_per_kg_of_food"
msgid "kg of soy per kg of food"
msgstr "kg de soja par kg d'aliment"

msgctxt "kg_of_soy_per_square_meter"
msgid "kg of soy per m²"
msgstr "kg de soja par m²"

msgctxt "percent_in_product"
msgid "% in product"
msgstr "% dans le produit"

msgctxt "forest_footprint_calculation_details"
msgid "Details of the calculation of the forest footprint"
msgstr "Détails du calcul de l'empreinte forêt"

msgctxt "you_are_on_the_public_database"
msgid "You are on the public database."
msgstr "Vous êtes sur la base publique."

msgctxt "manage_your_products_on_the_producers_platform"
msgid "Manage your products on the platform for producers"
msgstr "Gérez vos produits sur la plateforme pour les producteurs"

msgctxt "number_of_products_with_changes_since_last_export"
msgid "Number of products with changes since last export"
msgstr "Nombre de produits avec des modifications depuis le dernier export"

msgctxt "number_of_products_withdrawn_from_the_market_since_last_export"
msgid "Number of products withdrawn from the market since last export"
msgstr "Nombre de produits retirés du marché depuis le dernier export"

msgctxt "only_export_products_with_changes"
msgid "Only export products with changes"
msgstr "Exporter seulement les produits avec modifications"

msgctxt "product_edits_by_producers"
msgid "Is this your product? If it is, please use our free platform for producers to update it."
msgstr "Est-ce votre produit ? Si c'est le cas, merci d'utiliser notre plateforme gratuite pour les producteurs pour le mettre à jour."

msgctxt "product_edits_by_producers_platform"
msgid "We encourage manufacturers to add or change data and photos for their products through our free platform for producers so that they can be marked as official and protected from changes by others."
msgstr "Nous encourageons les fabricants à ajouter ou modifier des données et des photos pour leurs produits via notre plateforme gratuite pour les producteurs afin qu'ils puissent être marqués comme officiels et protégés contre les modifications par d'autres."

msgctxt "product_edits_by_producers_import"
msgid "The platform makes it easy to import product data and photos with an Excel or CSV file in any format."
msgstr "La plateforme permet d'importer facilement des données et des photos de produits avec un fichier Excel ou CSV dans n'importe quel format."

msgctxt "product_edits_by_producers_analysis"
msgid "The platform also provides in-depth analysis of the products."
msgstr "La plate-forme fournit également une analyse approfondie des produits."

# It = the platform
msgctxt "product_edits_by_producers_indicators"
msgid "It computes indicators such as the Nutri-Score, NOVA, and the Eco-score, and automatically identifies suggestions to improve them (for instance all products that would get a better Nutri-Score grade with a slight composition change)."
msgstr "Elle calcule des indicateurs tels que le Nutri-Score, NOVA et l'Eco-score, et identifie automatiquement les suggestions pour les améliorer (par exemple tous les produits qui obtiendraient une meilleure note Nutri-Score avec un léger changement de composition)."

msgctxt "attribute_forest_footprint_name"
msgid "Forest footprint"
msgstr "Empreinte forêt"

msgctxt "attribute_forest_footprint_setting_name"
msgid "Low risk of deforestation (Forest footprint)"
msgstr "Faible risque de déforestation (Empreinte forêt)"

msgctxt "attribute_forest_footprint_setting_note"
msgid "The forest footprint corresponds to the risk of deforestation associated with its ingredients."
msgstr "L'empreinte forêt correspond au risque de déforestation associé à ses ingrédients."

msgctxt "attribute_forest_footprint_a_title"
msgid "Very small forest footprint"
msgstr "Très petite empreinte forêt"

msgctxt "attribute_forest_footprint_b_title"
msgid "Small forest footprint"
msgstr "Petite empreinte forêt"

msgctxt "attribute_forest_footprint_c_title"
msgid "Medium forest footprint"
msgstr "Empreinte forêt moyenne"

msgctxt "attribute_forest_footprint_d_title"
msgid "Large forest footprint"
msgstr "Grande empreinte forêt"

msgctxt "attribute_forest_footprint_e_title"
msgid "Very large forest footprint"
msgstr "Très grande empreinte forêt"

msgctxt "attribute_forest_footprint_not_computed_title"
msgid "Forest footprint not computed"
msgstr "Empreinte forêt non calculée"

msgctxt "attribute_forest_footprint_a_description_short"
msgid "Almost no risk of deforestation"
msgstr "Pas de risque de déforestation"

msgctxt "attribute_forest_footprint_b_description_short"
msgid "Low risk of deforestation"
msgstr "Faible risque de déforestation"

msgctxt "attribute_forest_footprint_c_description_short"
msgid "Moderate risk of deforestation"
msgstr "Risque modéré de déforestation"

msgctxt "attribute_forest_footprint_d_description_short"
msgid "High risk of deforestation"
msgstr "Haut risque de déforestation"

msgctxt "attribute_forest_footprint_e_description_short"
msgid "Very high risk of deforestation"
msgstr "Très haut risque de déforestation"

msgctxt "attribute_forest_footprint_not_computed_description_short"
msgid "Currently only for products with chicken or eggs"
msgstr "Pour l'instant seulement pour les produits avec du poulet ou des oeufs"

msgctxt "classify_products_according_to_your_preferences"
msgid "Classify products according to your preferences"
msgstr "Classer les produits suivant vos préférences"

# %d will be replaced by the number of products
msgctxt "classify_the_d_products_below_according_to_your_preferences"
msgid "Classify the %d products below according to your preferences"
msgstr "Classer les %d produits ci-dessous suivant vos préférences"

msgctxt "sort_by_popularity"
msgid "Most scanned products"
msgstr "Produits les plus scannés"

msgctxt "sort_by_nutriscore_score"
msgid "Products with the best Nutri-Score"
msgstr "Produits avec le meilleur Nutri-Score"

msgctxt "sort_by_ecoscore_score"
msgid "Products with the best Eco-Score"
msgstr "Produits avec le meilleur Eco-Score"

msgctxt "sort_by_created_t"
msgid "Recently added products"
msgstr "Produits récemment ajoutés"

msgctxt "sort_by_last_modified_t"
msgid "Recently modified products"
msgstr "Produits récemment modifiés"

# %d will be replaced by the number of products
msgctxt "d_products_per_page"
msgid "%d products per page"
msgstr "%d produits par page"

msgctxt "not_applicable"
msgid "Not applicable"
msgstr "Non applicable"

msgctxt "abbreviated_product_name"
msgid "Abbreviated product name"
msgstr "Nom abrégé du produit"

msgctxt "abbreviated_product_name_note"
msgid "Product name with abbreviations shown on receipts"
msgstr "Nom du produit avec des abbréviations figurant sur les tickets de caisse"

msgctxt "footer_vision"
msgid "Vision, Mission, Values and Programs"
msgstr "Vision, mission, valeurs et programmes"

# Do not translate
msgctxt "footer_vision_link"
msgid "https://world.openfoodfacts.org/open-food-facts-vision-mission-values-and-programs"
msgstr "https://world.openfoodfacts.org/open-food-facts-vision-mission-values-and-programs"

msgctxt "forgotten_password"
msgid "Forgotten password?"
msgstr "Mot de passe oublié ?"

msgctxt "reset_password_error"
msgid "We could not reinitialize your password, please contact us for assistance."
msgstr "Votre mot de passe n'a pas pu être réinitialisé. Veuillez nous contacter pour plus d'assistance."

msgctxt "remove_all_nutrient_values"
msgid "Remove all nutrient values"
msgstr "Supprimer toutes les valeurs nutritives"

msgctxt "delete_user_process"
msgid "User is being deleted. This may take a few minutes."
msgstr "L'utilisateur est en cours de suppression. Cela peut prendre quelques minutes."

msgctxt "attribute_ecoscore_not_applicable_title"
msgid "Eco-Score not yet applicable"
msgstr "Eco-Score n'est pas encore applicable"

msgctxt "attribute_ecoscore_not_applicable_description_short"
msgid "Not yet applicable for the category"
msgstr "Pas encore applicable pour la catégorie"

# variable names between { } must not be translated
msgctxt "f_attribute_ecoscore_not_applicable_description"
msgid "Not yet applicable for the category: {category}"
msgstr "Pas encore applicable pour la catégorie : {category}"

msgctxt "ecoscore_not_applicable_coming_soon"
msgid "The Eco-Score is not yet applicable for this category, but we are working on adding support for it."
msgstr "L'Eco-Score n'est pas encore applicable pour cette catégorie, mais nous travaillons à ajouter un support pour cela."

msgctxt "attribute_ecoscore_unknown_title"
msgid "Eco-Score not computed"
msgstr "Eco-Score non calculé"

msgctxt "attribute_ecoscore_unknown_description_short"
msgid "Unknown environmental impact"
msgstr "Impact environnemental inconnu"

msgctxt "ecoscore_unknown_call_to_help"
msgid "We could not compute the Eco-Score of this product as it is missing some data, could you help complete it?"
msgstr "Nous n'avons pas pu calculer l'Eco-Score de ce produit car il manque certaines données, pourriez-vous nous aider à le compléter ?"

msgctxt "org_list_of_gs1_gln_description"
msgid "GS1 data is automatically associated with an OFF organization identifier that corresponds to the GS1 partyName field. To change the OFF organization identifier, you can directly assign 1 or more GS1 GLN identifiers."
msgstr "Les données GS1 sont automatiquement associées à un identifiant d'organisation OFF qui correspond au champ GS1 partyName. Pour modifier l'identifiant de l'organisation OFF, vous pouvez attribuer directement un ou plusieurs identifiants GS1 GLN."

msgctxt "org_list_of_gs1_gln"
msgid "List of GS1 GLN identifiers to be associated with the organization"
msgstr "Liste des identifiants GS1 GLN à associer à l'organisation"

msgctxt "org_list_of_gs1_gln_note"
msgid "A comma separated list of GS1 GLN identifiers to force the association with this organization."
msgstr "Une liste d'identificateurs GS1 GLN séparés par des virgules pour forcer l'association avec cette organisation."

msgctxt "org_valid_org"
msgid "Validate organization as a real producer."
msgstr "Valider l'organisation en tant que véritable producteur."

msgctxt "org_valid_org_note"
msgid "The organization is verified as a real producer by a human, also creates entry in CRM."
msgstr "L'organisation est vérifiée en tant que producteur réel par un humain, crée également une entrée dans le CRM."

msgctxt "org_enable_manual_export_to_public_platform"
msgid "Enable organization members to manually export product data and photos to the public database."
msgstr "Permettre aux membres de l'organisation d'exporter manuellement les données et les photos des produits vers la base de données publique."

msgctxt "org_enable_manual_export_to_public_platform_note"
msgid "Manual exports can be enabled once the imported data has been reviewed by an administrator."
msgstr "Les exports manuels ne peuvent être activés que lorsque les données importées ont été examinées par un administrateur."

msgctxt "org_activate_automated_daily_export_to_public_platform"
msgid "Activate automated daily exports of product data and photos to the public database."
msgstr "Activez les exports quotidiens automatisés de données produit et de photos vers la base de données publique."

msgctxt "org_activate_automated_daily_export_to_public_platform_note"
msgid "Automated exports should be activated only for organizations that have automated imports (e.g. through Equadis)."
msgstr "Les exports automatisés ne être activés que pour les organisations qui ont des imports automatisés (par exemple via Equadis)."

msgctxt "org_admin"
msgid "Administrator fields"
msgstr "Champs administrateur"

msgctxt "minion_status_inactive"
msgid "Queued"
msgstr "En file d'attente"

msgctxt "minion_status_active"
msgid "In progress"
msgstr "En cours"

msgctxt "minion_status_finished"
msgid "Finished"
msgstr "Terminé"

msgctxt "minion_status_failed"
msgid "Failed"
msgstr "Echoué"

# Export: use a noun and not a verb
msgctxt "export_job_export"
msgid "Export from the producers platform"
msgstr "Exporter depuis la plateforme des producteurs"

# Import: use a noun and not a verb
msgctxt "export_job_import"
msgid "Import to the public database"
msgstr "Importer dans la base de données publique"

# Update: use a noun and not a verb
msgctxt "export_job_status_update"
msgid "Update of the import status on the producers platform"
msgstr "Mise à jour du statut d'import sur la plateforme des producteurs"

msgctxt "export_in_progress"
msgid "The export has been scheduled. This page can be closed."
msgstr "L'export a été planifié. Cette page peut être fermée."

msgctxt "export_products_to_public_database_request_email"
msgid "Your export has been scheduled. You will receive an e-mail once it is finished."
msgstr "Votre export a été planifié. Vous recevrez un courriel dès qu'il sera terminé."

msgctxt "product_page_on_the_public_database"
msgid "Product page on the public database"
msgstr "Page produit sur la base de données publique"

msgctxt "product_does_not_exist_on_the_public_database"
msgid "The product does not exist yet on the public database"
msgstr "Le produit n'existe pas encore dans la base de données publique"

# product updates = updates to multiple products
msgctxt "some_product_updates_have_not_been_published_on_the_public_database"
msgid "Some product updates have not been published on the public database."
msgstr "Certaines mises à jour de produits n'ont pas été publiées dans la base de données publique."

msgctxt "org_do_not_import_codeonline"
msgid "Do not import CodeOnline data."
msgstr "Ne pas importer les données CodeOnline."

msgctxt "overwrite_owner"
msgid "Overwrite products that have a different owner on the public platform. Otherwise, products with a different owner will be skipped."
msgstr "Ecrire sur les produits dont le propriétaire est différent sur la plate-forme publique. Les produits avec un propriétaire différent seront sinon ignorés."

msgctxt "data_source_database"
msgid "Some of the data for the products of %s come from %s."
msgstr "Certaines des informations des produits de %s proviennent de %s."

msgctxt "data_source_database_note_about_the_producers_platform"
msgid "Manufacturers can use the Open Food Facts <a href=\"<producers_platform_url>\">free plaform for producers</a> to access and complete this data, and to obtain reports, analysis and product improvements opportunities (e.g. better Nutri-Score)."
msgstr "Les fabricants peuvent utiliser la <a href=\"<producers_platform_url>\">plateforme gratuite pour les producteurs</a> d'Open Food Facts pour accéder à ces données et les compléter, et obtenir des rapports, analyses et pistes d'améliorations des produits (par exemple meilleur Nutri-Score)."

# variable names between { } must not be translated
msgctxt "f_data_source_database_provider"
msgid "The manufacturer {manufacturer} uses {provider} to automatically transmit data and photos for its products."
msgstr "Le fabricant {manufacturer} utilise {provider} pour transmettre automatiquement des données et des photos pour ses produits."

msgctxt "image_other_type"
msgid "Type of the product photo"
msgstr "Type de la photo du produit"

# do not translate "front, ingredients, nutrition, packaging"
msgctxt "image_other_type_description"
msgid "If you use the same column on multiple lines to provide images URLs for a single product, you can use this field to indicate the type of the image: front, ingredients, nutrition or packaging."
msgstr "Si vous utilisez la même colonne sur plusieurs lignes pour fournir les URL des images d'un même produit, vous pouvez utiliser ce champ pour indiquer le type de l'image : face, ingrédients, nutrition ou emballage."

msgctxt "forest_footprint_one_line_explanation"
msgid "The forest footprint is calculated by taking into account the ingredients whose production requires soybeans, the cultivation of which is linked to deforestation."
msgstr "L'empreinte forêt est calculée en prenant en compte les ingrédients dont l'élaboration nécessite du soja dont la culture est liée à la déforestation."

msgctxt "ecoscore_agribalyse_match_warning"
msgid "The Eco-Score can only be calculated if the product has a sufficiently precise category."
msgstr "L'Eco-Score ne peut être calculé que si le produit possède une catégorie suffisamment précise."

msgctxt "ecoscore_add_more_precise_category"
msgid "You can modify the product page to add a more precise category."
msgstr "Vous pouvez modifier la fiche produit pour ajouter une catégorie plus précise."

msgctxt "ecoscore_platform_promo"
msgid "If you are the manufacturer of this product, you can send us the information with our <a href=\"https://world.pro.openfoodfacts.org\">free platform for producers</a>."
msgstr "Si vous êtes le fabricant de ce produit, vous pouvez nous transmettre les informations avec notre <a href=\"https://fr.pro.openfoodfacts.org\">plateforme gratuite pour les producteurs</a>."

msgctxt "ecoscore_warning_missing_information"
msgid "Warning: some information necessary to calculate the Eco-Score with precision is not provided (see the details of the calculation below)."
msgstr "Avertissement : certaines informations nécessaires pour calculer l'Eco-Score avec précision ne sont pas renseignées (voir le détail du calcul ci-dessous)."

msgctxt "ecoscore_add_missing_information"
msgid "You can edit the product to add the missing information."
msgstr "Vous pouvez modifier la fiche produit pour ajouter les informations manquantes."

msgctxt "ecoscore_product_category_reference_score"
msgid "Baseline score of the product category"
msgstr "Score de référence de la catégorie du produit"

msgctxt "ecoscore_panel_lca"
msgid "Lifecyle Analysis (LCA)"
msgstr "Analyse de cycle de vie (ACV)"

# do not translate Agribalyse
msgctxt "ecoscore_agribalyse_category"
msgid "Agribalyse category"
msgstr "Catégorie Agribalyse"

msgctxt "ecoscore_category_proxy_match"
msgid "Approximate match with the product category"
msgstr "Correspondance approchée avec la catégorie du produit"

msgctxt "ecoscore_category_exact_match"
msgid "Exact match with the product category"
msgstr "Correspondance exacte avec la catégorie du produit"

msgctxt "ecoscore_pef_environmental_score"
msgid "PEF environmental score"
msgstr "Score environnemental PEF"

msgctxt "ecoscore_incl_climate_change_impact"
msgid "including impact on climate change"
msgstr "dont impact sur le changement climatique"

msgctxt "ecoscore_impact_detail_by_stages"
msgid "Details of the impacts by stages of the life cycle"
msgstr "Détail des impacts par étapes du cycle de vie"

# stage meaning step
msgctxt "ecoscore_stage"
msgid "Stage"
msgstr "Etape"

msgctxt "ecoscore_impact"
msgid "Impact"
msgstr "Impact"

msgctxt "ecoscore_agriculture"
msgid "Agriculture"
msgstr "Agriculture"

msgctxt "ecoscore_processing"
msgid "Processing"
msgstr "Transformation"

msgctxt "ecoscore_packaging"
msgid "Packaging"
msgstr "Emballage"

msgctxt "ecoscore_transportation"
msgid "Transportation"
msgstr "Transport"

msgctxt "ecoscore_distribution"
msgid "Distribution"
msgstr "Distribution"

msgctxt "ecoscore_consumption"
msgid "Consumption"
msgstr "Consommation"

msgctxt "ecoscore_lca_score_out_of_100"
msgid "LCA score out of 100"
msgstr "Score ACV sur 100"

msgctxt "ecoscore_no_agribalyse_category_match"
msgid "No match between product categories and Agribalyse categories."
msgstr "Pas de correspondance entre les catégories du produit et les catégories Agribalyse."

msgctxt "ecoscore_edit_category_to_more_granular"
msgid "You can modify the product page to add a more granular category."
msgstr "Vous pouvez modifier la fiche produit pour ajouter une catégorie plus fine."

msgctxt "ecoscore_additional_bonuses_and_maluses"
msgid "Additional bonuses and maluses"
msgstr "Bonus et malus complémentaires"

msgctxt "ecoscore_production_system"
msgid "Production mode"
msgstr "Mode de production"

msgctxt "ecoscore_no_labels_taken_into_account"
msgid "No labels taken into account for the production system."
msgstr "Pas de labels pris en compte pour le système de production."

msgctxt "ecoscore_please_add_the_labels"
msgid "If this product has a label characterizing the production system (organic, fair trade, Label Rouge, Bleu Blanc Coeur etc.), you can modify the product sheet to add it."
msgstr "Si ce produit a un label caractérisant le système de production (bio, commerce équitable, Label Rouge, Bleu Blanc Coeur etc.), vous pouvez modifier la fiche produit pour l'ajouter."

msgctxt "ecoscore_origins_of_ingredients"
msgid "Origins of ingredients"
msgstr "Origines des ingrédients"

msgctxt "ecoscore_ingredients_not_indicated"
msgid "The origins of the ingredients of this product are not indicated."
msgstr "Les origines des ingrédients de ce produit ne sont pas renseignées."

msgctxt "ecoscore_please_add_the_ingredients"
msgid "If they are indicated on the packaging, you can modify the product sheet and add them."
msgstr "Si elles sont indiquées sur l'emballage, vous pouvez modifier la fiche produit et les ajouter."

msgctxt "ecoscore_environmental_policy"
msgid "Environmental policy"
msgstr "Politique environnementale"

msgctxt "ecoscore_threatened_species"
msgid "Threatened species"
msgstr "Espèces menacées"

msgctxt "ecoscore_ingredients_whose_cultivation_threatens_species"
msgid "Ingredients that threatens species"
msgstr "Ingrédients qui menacent des espèces"

msgctxt "ecoscore_no_species_threatening_ingredients"
msgid "No ingredients that threaten species"
msgstr "Aucun ingrédient qui menace une espèce"

msgctxt "ecoscore_ingredients_unknown"
msgid "The information on the ingredients of this product has not been given."
msgstr "Les informations sur les ingrédients de ce produit ne sont pas renseignées."

msgctxt "ecoscore_edit_for_more_precise_ecoscore"
msgid "For a more precise calculation of the Eco-Score, you can edit the product page and add them."
msgstr "Pour un calcul plus précis de l'Eco-Score, vous pouvez modifier la fiche produit et les ajouter."

msgctxt "ecoscore_packaging_ratio"
msgid "ratio"
msgstr "ratio"

msgctxt "ecoscore_packaging_score"
msgid "score"
msgstr "score"

msgctxt "ecoscore_score_of_all_components"
msgid "Score of all components"
msgstr "Score de tous les composants"

msgctxt "ecoscore_no_packaging_information"
msgid "The information about the packaging of this product is not filled in."
msgstr "Les informations sur l'emballage de ce produit ne sont pas renseignées."

msgctxt "ecoscore_unprecise_packaging_information"
msgid "The information about the packaging of this product is not sufficiently precise (exact shapes and materials of all components of the packaging)."
msgstr "Les informations sur l'emballage de ce produit ne sont pas suffisamment précises (formes et matériaux exacts de tous les composants de l'emballage)."

msgctxt "ecoscore_edit_for_more_precise_ecoscore"
msgid "For a more precise calculation of the Eco-Score, you can modify the product page and add them."
msgstr "Pour un calcul plus précis de l'Eco-Score, vous pouvez modifier la fiche produit et les ajouter."

msgctxt "ecoscore_final_score"
msgid "Final score"
msgstr "Score final"

msgctxt "ecoscore_lower_the_score_lower_the_impact"
msgid "(the lower the score, the lower the impact)"
msgstr "(plus le score est bas, plus l'impact est faible)"

msgctxt "ecoscore_kg_co2_eq_kg_product"
msgid "kg CO2 eq/kg of product"
msgstr "kg CO2 eq/kg de produit"

# do not translate the link
msgctxt "ecoscore_platform_prompt_ecoscore_modal"
msgid "If you are the manufacturer of this product, you can send us the information with our <a href=\"https://world.pro.openfoodfacts.org\">free platform for producers</a>."
msgstr "Si vous êtes le fabricant de ce produit, vous pouvez nous transmettre les informations avec notre <a href=\"https://fr.pro.openfoodfacts.org\">plateforme gratuite pour les producteurs</a>."

# do not translate Eco-Score and the link
msgctxt "ecoscore_description"
msgid "The <a href=\"/ecoscore\">Eco-Score</a> is an experimental score that summarizes the environmental impacts of food products."
msgstr "L'<a href=\"/ecoscore\">Eco-Score</a> est un score expérimental qui synthétise les impacts environnementaux des produits alimentaires."

# do not translate Eco-Score
msgctxt "ecoscore_warning_fr"
msgid "The Eco-Score formula is subject to change as it is regularly improved to make it more precise."
msgstr "La formule de l'Eco-Score est susceptible d'évoluer car elle est régulièrement améliorée pour la rendre plus précise."

# do not translate Eco-Score
msgctxt "ecoscore_warning_international"
msgid "The Eco-Score was initially developped for France and it is being extended to other European countries. The Eco-Score formula is subject to change as it is regularly improved to make it more precise and better suited to each country."
msgstr "L'Eco-Score a été initialement conçu pour la France et est en cours d'extension à d'autres pays européens. La formule de l'Eco-Score est susceptible d'évoluer car elle est régulièrement améliorée pour la rendre plus précise et mieux adaptée à chaque pays."

msgctxt "ecoscore_warning_transportation_world"
msgid "Select a country in order to include the full impact of transportation."
msgstr "Sélectionnez un pays pour inclure l'impact total du transport."

msgctxt "ecoscore_warning_transportation"
msgid "The full impact of transportation to your country is currently unknown."
msgstr "L'impact total du transport sur votre pays est actuellement inconnu."

msgctxt "app_banner_text"
msgid "Scan barcodes to get the Nutri-Score, the Eco-Score and more!"
msgstr "Scannez les codes-barres pour obtenir le Nutri-Score, l'Eco-Score et plus !"

msgctxt "org_gs1_product_name_is_abbreviated"
msgid "GS1 product names for this manufacturer are abbreviated."
msgstr "Les noms de produit GS1 de ce fabricant sont abrégés."

msgctxt "org_gs1_nutrients_are_unprepared"
msgid "GS1 prepared nutrients for this manufacturer are in fact for the product as sold."
msgstr "Les nutriments préparés par ce fabricant sont en réalité pour le produit vendu."

msgctxt "org_gs1_nutrients_are_unprepared_note"
msgid "Check that the manufacturer does not make products that really have nutrients for the prepared product."
msgstr "Vérifiez que le fabricant ne fait pas de produit qui contiennent réellement des nutriments pour le produit préparé."

msgctxt "org_gs1_product_name_is_abbreviated_description"
msgid "Some manufacturers have incorrect values for some fields in GS1. The features below can be used to fix some of them."
msgstr "Certains fabricants ont des valeurs incorrectes pour certains domaines en GS1. Les fonctionnalités si-dessous peuvent être utilisées pour en corriger certaines."

# do not remove %s, it will be replaced with the source name
msgctxt "import_source_string"
msgid "Import data from %s"
msgstr "Importer des données depuis %s"

msgctxt "org_protect_data"
msgid "Protect the data that is provided by the organization."
msgstr "Protège les données fournies par l'organisation."

msgctxt "org_protect_data_note"
msgid "Removing or changing the provided data will be possible only by experimented contributors on the web site."
msgstr "La suppression ou la modification des données fournies pourra être possible qu'avec l'aide de contribueurs expérimentés sur le site web."

msgctxt "ecoscore_packaging_impact_high"
msgid "Packaging with a high impact"
msgstr "Emballage à fort impact"

msgctxt "ecoscore_packaging_impact_medium"
msgid "Packaging with a medium impact"
msgstr "Emballage à impact moyen"

msgctxt "ecoscore_packaging_impact_low"
msgid "Packaging with a low impact"
msgstr "Emballage à faible impact"

msgctxt "ecoscore_packaging_missing_information"
msgid "Missing packaging information for this product"
msgstr "Informations d'emballage manquantes pour ce produit"

msgctxt "ecoscore_origins_of_ingredients_impact_high"
msgid "Origins of ingredients with a high impact"
msgstr "Origines des ingrédients ayant un fort impact"

msgctxt "ecoscore_origins_of_ingredients_impact_medium"
msgid "Origins of ingredients with a medium impact"
msgstr "Origines des ingrédients ayant un impact moyen"

msgctxt "ecoscore_origins_of_ingredients_impact_low"
msgid "Origins of ingredients with a low impact"
msgstr "Origines des ingrédients ayant un faible impact"

msgctxt "ecoscore_origins_of_ingredients_missing_information"
msgid "Missing origins of ingredients information"
msgstr "Informations manquantes sur les origines des ingrédients"

msgctxt "percent_of_ingredients"
msgid "% of ingredients"
msgstr "% d'ingrédients"

# medium as in "medium impact"
msgctxt "medium"
msgid "medium"
msgstr "moyen"

msgctxt "nutrition_grade_fr_tea_bags_note"
msgid "Note: the Nutri-Score of teas and herbal teas corresponds to the product prepared with water only, without sugar or milk."
msgstr "Remarque : le Nutri-Score des thés et tisanes correspond au produit préparé avec de l'eau uniquement, sans sucre ni lait."

msgctxt "g_per_100g"
msgid "%s g / 100 g"
msgstr "%s g / 100 g"

msgctxt "donation_title"
msgid "Important: we need your support!"
msgstr "Important : nous avons besoin de votre soutien !"

msgctxt "donation_text_2023_main"
msgid "Help us make food transparency the norm!"
msgstr "Aidez-nous à faire de la transparence alimentaire la norme !"

msgctxt "donation_text_2023_secondary"
msgid "As a non-profit organization, we depend on your donations to continue informing consumers around the world about what they eat."
msgstr "En tant qu'organisation à but non lucratif, nous dépendons de vos dons pour continuer à informer les consommateurs du monde entier sur ce qu'ils mangent."

msgctxt "donation_text_2023_tertiary"
msgid "The food revolution starts with you!"
msgstr "La révolution alimentaire commence avec vous !"

msgctxt "donation_cta"
msgid "Donate"
msgstr "Faire un don"

msgctxt "ecoscore_production_system_no_labels_with_environmental_benefits"
msgid "No labels with environmental benefits"
msgstr "Pas de labels avec des avantages environnementaux"

msgctxt "ecoscore_production_system_labels_with_environmental_benefits"
msgid "Labels with environmental benefits"
msgstr "Labels avec des avantages environnementaux"

msgctxt "ecoscore_production_system_labels_with_environmental_benefits_high"
msgid "Labels with high environmental benefits"
msgstr "Labels à haut bénéfice environnemental"

msgctxt "ecoscore_production_system_labels_with_environmental_benefits_very_high"
msgid "Labels with very high environmental benefits"
msgstr "Labels à très hauts bénéfices environnementaux"

msgctxt "other"
msgid "Other"
msgstr "Autre"

# statistical mean
msgctxt "mean"
msgid "Mean"
msgstr "Moyenne"

msgctxt "recipes_ingredients_statistics"
msgid "Ingredients statistics for all products"
msgstr "Statistiques des ingrédients pour tous les produits"

msgctxt "recipes_ingredients_for_each_product"
msgid "Ingredients for each product"
msgstr "Ingrédients pour chaque produit"

msgctxt "product_deleted"
msgid "Product deleted."
msgstr "Produit supprimé."

msgctxt "carbon_footprint"
msgid "Carbon footprint"
msgstr "Empreinte carbone"

# variable names between { } must not be translated
msgctxt "f_carbon_footprint_per_100g_of_product"
msgid "{grams} g CO² per 100g of product"
msgstr "{grams} g de CO² pour 100g de produit"

# variable names between { } must not be translated
msgctxt "f_equal_to_driving_km_in_a_petrol_car"
msgid "Equal to driving {kilometers} km in a petrol car"
msgstr "Équivaut à parcourir {kilometers} km dans une voiture à essence"

msgctxt "source_ademe_agribalyse"
msgid "Source: ADEME Agribalyse Database"
msgstr "Source : Base de données ADEME Agribalyse"

msgctxt "source_ademe_agribalyse_for_category"
msgid "The carbon emission figure comes from ADEME's Agribalyse database, for the category:"
msgstr "Le chiffre d'émission carbone est issu de la base de données Agribalyse de l'ADEME, pour la catégorie :"

msgctxt "environment_card_title"
msgid "Environment"
msgstr "Environnement"

msgctxt "health_card_title"
msgid "Nutrition and health"
msgstr "Alimentation et santé"

msgctxt "contains_palm_oil"
msgid "Contains palm oil"
msgstr "Contient de l'huile de palme"

msgctxt "contains_palm_oil_subtitle"
msgid "Drives deforestation and threatens species such as the orangutan"
msgstr "Stimule la déforestation et menace des espèces telles que l'orang-outan"

msgctxt "contains_palm_oil_description"
msgid "Tropical forests in Asia, Africa and Latin America are destroyed to create and expand oil palm tree plantations. The deforestation contributes to climate change, and it endangers species such as the orangutan, the pigmy elephant and the Sumatran rhino."
msgstr "Les forêts tropicales d'Asie, d'Afrique et d'Amérique latine sont détruites pour créer et étendre les plantations de palmiers à huile. La déforestation contribue au changement climatique et met en danger des espèces telles que l'orang-outan, l'éléphant pygmée et le rhinocéros de Sumatra."

msgctxt "bonus"
msgid "Bonus"
msgstr "Bonus"

msgctxt "malus"
msgid "Malus"
msgstr "Malus"

msgctxt "life_cycle_analysis"
msgid "Life cycle analysis"
msgstr "Analyse du cycle de vie"

msgctxt "ecoscore_bonuses_and_maluses"
msgid "Bonuses and maluses"
msgstr "Bonus et malus"

msgctxt "ecoscore_for_this_product"
msgid "Eco-Score for this product"
msgstr "Eco-Score pour ce produit"

msgctxt "average_impact_of_the_category"
msgid "Average impact of products of the same category"
msgstr "Impact moyen des produits de la même catégorie"

msgctxt "ecoscore_sum_of_bonuses_and_maluses"
msgid "Sum of bonuses and maluses"
msgstr "Somme des bonus et malus"

msgctxt "ecoscore_sum_of_bonuses_and_maluses_is_capped"
msgid "The sum of bonuses and maluses is capped at +25."
msgstr "La somme des bonus et malus est plafonnée à +25."

msgctxt "ecoscore_lca_score"
msgid "Life cycle analysis score"
msgstr "Score d'analyse du cycle de vie"

msgctxt "impact_for_this_product"
msgid "Impact for this product"
msgstr "Impact pour ce produit"

msgctxt "ecoscore_downgraded_non_recyclable_and_non_biodegradable_materials"
msgid "The score of products with non-recyclable and non-biodegradable packaging materials is capped at 79 (grade B)."
msgstr "Le score des produits avec des matériaux d'emballage non recyclables et non biodégradables est plafonné à 79 (grade B)."

msgctxt "nutriscore_not_applicable"
msgid "Nutri-Score not applicable for this product category."
msgstr "Nutri-Score ne s'applique pas à cette catégorie de produits."

msgctxt "nutriscore_missing_category"
msgid "The category of the product must be specified in order to compute the Nutri-Score."
msgstr "La catégorie du produit doit être spécifiée afin de calculer le Nutri-Score."

msgctxt "nutriscore_missing_nutrition_data"
msgid "The nutrition facts of the product must be specified in order to compute the Nutri-Score."
msgstr "Les données nutritionnelles du produit doivent être spécifiées afin de calculer le Nutri-Score."

msgctxt "nutriscore_missing_category_and_nutrition_data"
msgid "The category and the nutrition facts of the product must be specified in order to compute the Nutri-Score."
msgstr "La catégorie et la valeur nutritionnelle du produit doivent être précisées afin de calculer le Nutri-Score."

msgctxt "health"
msgid "Health"
msgstr "Santé"

msgctxt "contribution_panel_title"
msgid "Contribution"
msgstr "Contribution"

msgctxt "contribution_navigation"
msgid "Contribution"
msgstr "Contribution"

msgctxt "data_quality_errors_panel_title"
msgid "Detected Errors"
msgstr "Erreurs détectées"

msgctxt "data_quality_errors_panel_subtitle"
msgid "Help us improve quality of our data by contributing fixes"
msgstr "Aidez-nous à améliorer la qualité de nos données en apportant des correctifs"

msgctxt "data_quality_warnings_panel_title"
msgid "Potential issues"
msgstr "Problèmes potentiels"

msgctxt "data_quality_warnings_panel_subtitle"
msgid "We have detected some potential issues or potential improvements, could you check if some apply ?"
msgstr "Nous avons détecté des problèmes potentiels ou des améliorations potentielles, pourriez-vous vérifier si certains s'appliquent ?"

msgctxt "data_quality_info_panel_title"
msgid "Data Quality infos"
msgstr "Informations sur la qualité des données"

msgctxt "data_quality_info_panel_subtitle"
msgid "Some infos about data quality on this product"
msgstr "Quelques infos sur la qualité des données sur ce produit"

# will be followed by : and a value. e.g. "Compared to: bananas"
msgctxt "compared_to"
msgid "Compared to"
msgstr "Comparé à"

# name of an activity / a sport
msgctxt "activity_walking"
msgid "Walking"
msgstr "Marche"

# name of an activity / a sport
msgctxt "activity_swimming"
msgid "Swimming"
msgstr "Nage"

# name of an activity / a sport
msgctxt "activity_bicycling"
msgid "Bicycling"
msgstr "Vélo"

# name of an activity / a sport
msgctxt "activity_running"
msgid "Running"
msgstr "Course"

# Don't translate {kj}, it will be replaced by a number
msgctxt "f_energy_per_100g"
msgid "{kj} kJ per 100g"
msgstr "{kj} kJ pour 100g"

# Don't translate {kj}, it will be replaced by a number
msgctxt "f_equal_to_walking_minutes_or_steps"
msgid "Equal to walking {minutes} minutes or {steps} steps"
msgstr "Correspond à {minutes} minutes de marche ou {steps} pas"

# Don't translate {kg} and {lb}, it will be replaced by a number
msgctxt "f_energy_expenditure_for_weight_in_kg_lb"
msgid "Energy expenditure for a person weighting {kg} kg / {lb} lb"
msgstr "Dépenses énergétiques pour une personne pesant {kg} kg / {lb} lb"

msgctxt "nutriscore_missing_category_short"
msgid "Missing category"
msgstr "Catégorie manquante"

msgctxt "nutriscore_missing_nutrition_data_short"
msgid "Missing nutrition facts"
msgstr "Données nutritionnelles manquantes"

msgctxt "nutriscore_missing_category_and_nutrition_data_short"
msgid "Missing category and nutrition facts"
msgstr "Catégorie et informations nutritionnelles manquantes"

msgctxt "recommendation_who_reduce_or_stop_drinking_alcohol_title"
msgid "Reduce or stop drinking alcohol"
msgstr "Réduire ou arrêter de boire de l'alcool"

msgctxt "recommendation_who_reduce_or_stop_drinking_alcohol_subtitle"
msgid "Less is better"
msgstr "Moins c'est mieux"

msgctxt "recommendation_who_reduce_or_stop_drinking_alcohol_text"
msgid "This might not be the answer people want to hear, but there is no safe level for drinking alcohol. Of course there is lower-risk drinking, but WHO does not set particular limits, because the evidence shows that the ideal situation for health is to not drink at all. Alcohol is closely related to around 60 different diagnoses and for almost all there is a close dose–response relationship, so the more you drink, the higher your risk of disease. Less is better."
msgstr "Ce n’est peut-être pas la réponse que vous souhaitez entendre, mais il n’existe pas de consommation d’alcool sans risque. Bien sûr, il est possible de boire à moindre risque, mais l’OMS n’impose pas de limites spécifiques car il est démontré que la solution idéale pour rester en bonne santé est de ne pas boire du tout. L’alcool est étroitement impliqué dans environ 60 diagnostics différents et, dans la quasi-majorité des cas, on observe une étroite relation dose-effet. En d’autres termes, plus vous buvez, plus vous risquez d’être malade. Moins l’on boit, mieux c’est."

# "source" as in "source of the information"
msgctxt "source"
msgid "Source"
msgstr "Source"

# variable names between { } must not be translated
msgctxt "f_app_user"
msgid "A user of the {app_name} app"
msgstr "Un utilisateur de l'application {app_name}"

msgctxt "food_groups_p"
msgid "food groups"
msgstr "groupes d'aliments"

msgctxt "food_groups_s"
msgid "food group"
msgstr "groupe d'aliments"

msgctxt "non_vegan_ingredients"
msgid "Non-vegan ingredients"
msgstr "Ingrédients non végétaliens"

msgctxt "vegan_ingredients"
msgid "No non-vegan ingredients detected"
msgstr "Aucun ingrédient non végétalien détecté"

msgctxt "maybe_vegan_ingredients"
msgid "Ingredients that may not be vegan"
msgstr "Ingrédients qui peuvent ne pas être végétaliens"

msgctxt "attribute_vegan_setting_note"
msgid "To determine whether a product is vegan, we only rely on the list of ingredients."
msgstr "Pour déterminer si un produit est végétalien, nous nous appuyons uniquement sur la liste des ingrédients."

msgctxt "non_vegetarian_ingredients"
msgid "Non-vegetarian ingredients"
msgstr "Ingrédients non végétariens"

msgctxt "vegetarian_ingredients"
msgid "No non-vegetarian ingredients detected"
msgstr "Aucun ingrédient non végétarien détecté"

msgctxt "maybe_vegetarian_ingredients"
msgid "Ingredients that may not be vegetarian"
msgstr "Ingrédients qui peuvent ne pas être végétariens"

msgctxt "attribute_vegetarian_setting_note"
msgid "To determine whether a product is vegetarian, we only rely on the list of ingredients."
msgstr "Pour déterminer si un produit est végétarien, nous nous appuyons uniquement sur la liste des ingrédients."

msgctxt "palm_oil_ingredients"
msgid "Ingredients that contain palm oil"
msgstr "Ingrédients contenant de l'huile de palme"

msgctxt "may_contain_palm_oil_ingredients"
msgid "Ingredients that may contain palm oil"
msgstr "Ingrédients pouvant contenir de l'huile de palme"

msgctxt "palm_oil_free_ingredients"
msgid "No ingredients containing palm oil detected"
msgstr "Aucun ingrédient contenant de l'huile de palme détecté"

msgctxt "attribute_palm_oil_setting_note"
msgid "To determine whether a product contains palm oil, we only rely on the list of ingredients."
msgstr "Pour déterminer si un produit contient de l'huile de palme, nous nous appuyons uniquement sur la liste des ingrédients."

msgctxt "unrecognized_ingredients"
msgid "Unrecognized ingredients"
msgstr "Ingrédients non reconnus"

msgctxt "nova_1_unprocessed_ingredients"
msgid "The product contains only unprocessed or minimally processed ingredients."
msgstr "Le produit ne contient que des ingrédients non transformés ou peu transformés."

# variable names between { } must not be translated
msgctxt "f_nova_markers_for_nova_group"
msgid "Elements that indicate the product is in the {nova_group} group"
msgstr "Éléments qui indiquent que le produit est dans le groupe {nova_group}"

msgctxt "nova_classification_description"
msgid "Food products are classified into 4 groups according to their degree of processing:"
msgstr "Les produits alimentaires sont classés en 4 groupes selon leur degré de transformation :"

msgctxt "nova_classification_how"
msgid "The determination of the group is based on the category of the product and on the ingredients it contains."
msgstr "La détermination du groupe est basée sur la catégorie du produit et sur les ingrédients qu'il contient."

msgctxt "nova_classification_learn_more"
msgid "Learn more about the NOVA classification"
msgstr "En savoir plus sur la classification NOVA"

msgctxt "nova_group_missing_category"
msgid "The category of the product must be specified in order to determine the NOVA group."
msgstr "La catégorie du produit doit être spécifiée pour déterminer le groupe NOVA."

msgctxt "nova_group_missing_ingredients"
msgid "The ingredients of the product must be specified in order to determine the NOVA group."
msgstr "Les ingrédients du produit doivent être spécifiés pour déterminer le groupe NOVA."

msgctxt "nova_group_too_many_unknown_ingredient"
msgid "We could not recognize some of the ingredients and determine the NOVA group."
msgstr "Nous n'avons pas pu reconnaître certains des ingrédients et déterminer le groupe NOVA."

msgctxt "unselect_image"
msgid "Unselect Image"
msgstr "Désélectionner l'image"

msgctxt "nutriscore_learn_more"
msgid "Learn more about the Nutri-Score"
msgstr "En savoir plus sur le Nutri-Score"

msgctxt "ecoscore_learn_more"
msgid "Learn more about the Eco-Score"
msgstr "En savoir plus sur l'Eco-Score"

# The translation needs to be short as it is displayed at the top of small product cards
msgctxt "products_match_very_good_match"
msgid "Very good match"
msgstr "Très compatible"

# The translation needs to be short as it is displayed at the top of small product cards
msgctxt "products_match_good_match"
msgid "Good match"
msgstr "Compatible"

# The translation needs to be short as it is displayed at the top of small product cards
msgctxt "products_match_poor_match"
msgid "Poor match"
msgstr "Peu compatible"

# The translation needs to be short as it is displayed at the top of small product cards
msgctxt "products_match_unknown_match"
msgid "Unknown match"
msgstr "Compatibilité inconnue"

# The translation needs to be short as it is displayed at the top of small product cards
msgctxt "products_match_may_not_match"
msgid "May not match"
msgstr "Compatibilité incertaine"

# The translation needs to be short as it is displayed at the top of small product cards
msgctxt "products_match_does_not_match"
msgid "Does not match"
msgstr "Pas de compatibilité"

msgctxt "reset_preferences"
msgid "Use default preferences"
msgstr "Utiliser les préférences par défaut"

msgctxt "reset_preferences_details"
msgid "Nutri-Score, Eco-Score and food processing level (NOVA)"
msgstr "Nutri-Score, Eco-Score et niveau de transformation alimentaire (NOVA)"

msgctxt "actions_add_ingredients"
msgid "Could you add the ingredients list?"
msgstr "Pourriez-vous ajouter la liste des ingrédients ?"

msgctxt "actions_to_compute_nutriscore"
msgid "Could you add the information needed to compute the Nutri-Score?"
msgstr "Pourriez-vous ajouter les informations nécessaires pour calculer le Nutri-Score ?"

msgctxt "actions_to_compute_ecoscore"
msgid "Could you add a precise product category so that we can compute the Eco-Score?"
msgstr "Pourriez-vous ajouter une catégorie de produit précise afin que nous puissions calculer l'Eco-Score ?"

msgctxt "action_add_ingredients_text"
msgid "Add the ingredients"
msgstr "Ajouter les ingrédients"

msgctxt "action_add_categories"
msgid "Add a category"
msgstr "Ajouter une catégorie"

msgctxt "action_add_nutrition_facts"
msgid "Add nutrition facts"
msgstr "Ajouter les informations nutritionnelles"

msgctxt "action_add_origins"
msgid "Add the origins of ingredients for this product"
msgstr "Ajouter les origines des ingrédients pour ce produit"

msgctxt "action_add_packaging_image"
msgid "Take a photo of the recycling information"
msgstr "Prendre une photo des informations de recyclage"

msgctxt "action_add_packaging_components"
msgid "Add packaging components"
msgstr "Ajouter des composants d'emballage"

# this is not used yet
msgctxt "action_add_basic_details"
msgid "Add basic details"
msgstr "Ajouter des informations de base"

# this is not used yet
msgctxt "action_add_portion_size"
msgid "Add portion size"
msgstr "Ajouter la taille d'une part"

# this is not used yet
msgctxt "action_add_ingredients_image"
msgid "Take a photo of the ingredients"
msgstr "Prendre une photo des ingrédients"

# this is not used yet
msgctxt "action_add_nutrition_image"
msgid "Take a photo of the nutrition facts"
msgstr "Prendre une photo du tableau nutritionnel"

# this is not used yet
msgctxt "action_refresh_ingredients_image"
msgid "Refresh the photo of the ingredients"
msgstr "Mettre à jour la photo des ingrédients"

# this is not used yet
msgctxt "action_refresh_nutrition_image"
msgid "Refresh the photo of the nutrition facts"
msgstr "Rafraîchir la photo de la valeur nutritionnelles"

# this is not used yet
msgctxt "action_add_packaging_text"
msgid "Extract and check the recycling information"
msgstr "Extraire et vérifier les informations de recyclage"

# this is not used yet
msgctxt "action_add_stores"
msgid "Add the store where you found this product"
msgstr "Ajoutez le magasin où vous avez trouvé ce produit"

# this is not used yet
msgctxt "action_labels"
msgid "Add any label present on this product"
msgstr "Ajouter toutes les étiquettes présente sur ce produit"

# this is not used yet
msgctxt "action_countries"
msgid "Add the country where you found this product"
msgstr "Ajoutez le pays où vous avez trouvé ce produit"

# this is not used yet
msgctxt "action_packager_codes_image"
msgid "Take a photo of traceability codes"
msgstr "Prendre une photo des codes de traçabilité"

# Used as a header for key facts
msgctxt "knowledge_panels_facts"
msgid "What you need to know"
msgstr "Ce que vous devez savoir"

msgctxt "knowledge_panels_recommendation"
msgid "Recommendation"
msgstr "Recommandation"

msgctxt "nutrient_info_salt_risk"
msgid "A high consumption of salt (or sodium) can cause raised blood pressure, which can increase the risk of heart disease and stroke."
msgstr "Une forte consommation de sel (ou de sodium) peut entraîner une augmentation de la pression artérielle, ce qui peut augmenter le risque de maladie cardiaque et d'accident vasculaire cérébral."

msgctxt "nutrient_info_salt_high_blood_pressure"
msgid "Many people who have high blood pressure do not know it, as there are often no symptoms."
msgstr "De nombreuses personnes souffrant d'hypertension ne le savent pas, car il n'y a souvent aucun symptôme."

msgctxt "nutrient_info_salt_high_consumption"
msgid "Most people consume too much salt (on average 9 to 12 grams per day), around twice the recommended maximum level of intake."
msgstr "La plupart des gens consomment trop de sel (en moyenne 9 à 12 grammes par jour), soit environ le double de l'apport maximal recommandé."

msgctxt "nutrient_recommendation_salt_title"
msgid "Limit the consumption of salt and salted food"
msgstr "Limiter la consommation de sel et d'aliments salés"

msgctxt "nutrient_recommendation_salt_cooking_and_table"
msgid "Reduce the quantity of salt used when cooking, and don't salt again at the table."
msgstr "Réduisez la quantité de sel utilisée lors de la cuisson et ne salez plus à table."

msgctxt "nutrient_recommendation_salt_limit_salty_snacks"
msgid "Limit the consumption of salty snacks and choose products with lower salt content."
msgstr "Limitez la consommation de collations salées et choisissez des produits à faible teneur en sel."

msgctxt "nutrient_info_sugars_risk"
msgid "A high consumption of sugar can cause weight gain and tooth decay. It also augments the risk of type 2 diabetes and cardio-vascular diseases."
msgstr "Une forte consommation de sucre peut entraîner une prise de poids et des caries dentaires. Il augmente également le risque de diabète de type 2 et de maladies cardio-vasculaires."

msgctxt "nutrient_recommendation_sugars_title"
msgid "Limit the consumption of sugar and sugary drinks"
msgstr "Limiter la consommation de sucre et de boissons sucrées"

msgctxt "nutrient_recommendation_sugars_drinks"
msgid "Sugary drinks (such as sodas, fruit beverages, and fruit juices and nectars) should be limited as much as possible (no more than 1 glass a day)."
msgstr "Les boissons sucrées (comme les sodas, les boissons aux fruits, les jus et nectars de fruits) doivent être limitées au maximum (pas plus d'un verre par jour)."

msgctxt "nutrient_recommendation_sugars_food"
msgid "Choose products with lower sugar content and reduce the consumption of products with added sugars."
msgstr "Choisissez des produits à faible teneur en sucre et réduisez la consommation de produits avec des sucres ajoutés."

msgctxt "nutrient_info_fat_and_saturated_fat_risk"
msgid "A high consumption of fat, especially saturated fats, can raise cholesterol, which increases the risk of heart diseases."
msgstr "Une consommation élevée de graisses, en particulier de graisses saturées, peut augmenter le cholestérol, ce qui augmente le risque de maladies cardiaques."

msgctxt "nutrient_recommendation_fat_and_saturated_fat_title"
msgid "Reduce the consumption of fat and saturated fat"
msgstr "Réduire la consommation de graisses et de graisses saturées"

msgctxt "nutrient_recommendation_fat_and_saturated_fat"
msgid "Choose products with lower fat and saturated fat content."
msgstr "Choisissez des produits à faible teneur en graisses et en graisses saturées."

msgctxt "sign_in"
msgid "Sign in"
msgstr "Se connecter"

msgctxt "sign_out"
msgid "Sign out"
msgstr "Se déconnecter"

msgctxt "your_contributions"
msgid "Your contributions"
msgstr "Vos contributions"

msgctxt "products_added"
msgid "Products added"
msgstr "Produits ajoutés"

msgctxt "products_edited"
msgid "Products edited"
msgstr "Produits modifiés"

msgctxt "products_photographed"
msgid "Products photographed"
msgstr "Produits photographiés"

# result of the matching with the user preferences: should ne a noun, not a verb
msgctxt "matching_with_your_preferences"
msgid "Matching with your preferences"
msgstr "Correspondance avec vos préférences"

# HTML tags and variable names between { } must not be translated
msgctxt "f_join_us_on_slack"
msgid "Join us on <a href=\"{url}\">Slack</a>"
msgstr "Rejoignez-nous sur <a href=\"{url}\">Slack</a>"

# HTML tags and variable names between { } must not be translated
msgctxt "f_discover_our_code_of_conduct"
msgid "Discover our <a href=\"{url}\">Code of conduct</a>"
msgstr "Découvrez notre <a href=\"{url}\">Code de conduite</a>"

# {links} must not be translated, it will be replaced by icons and/or text links
msgctxt "f_footer_follow_us_links"
msgid "Follow us: {links}"
msgstr "Suivez-nous : {links}"

# Should be as small as possible, e.g. use "app" instead of "application", don't specify "mobile"
msgctxt "footer_install_the_app_exclamation_mark"
msgid "Install the app!"
msgstr "Installer l'app!"

# HTML tags must not be translated, keep <span id=\"everyday\"> and <span id=\"foods\"> and put them around the corresponding words in the translation
# e.g. in French: Scannez les <span id=\"foods\">aliments</span> de votre <span id=\"everyday\">quotidien</span>
msgctxt "footer_scan_your_everyday_foods"
msgid "Scan your <span id=\"everyday\">everyday</span> <span id=\"foods\">foods</span>"
msgstr "Scannez les <span id=\"foods\">aliments</span> de votre <span id=\"everyday\">quotidien</span>"

msgctxt "nutrition"
msgid "Nutrition"
msgstr "Nutrition"

# Note: "criteria" is plural here. So in French for instance: "Vos critères"
msgctxt "your_criteria"
msgid "Your criteria"
msgstr "Vos critères"

msgctxt "product"
msgid "Product"
msgstr "Produit"

msgctxt "environment"
msgid "Environment"
msgstr "Environnement"

msgctxt "api_result_failure"
msgid "Failure"
msgstr "Échec"

msgctxt "api_result_product_found"
msgid "Product found"
msgstr "Produit trouvé"

msgctxt "api_result_product_not_found"
msgid "Product not found"
msgstr "Produit introuvable"

msgctxt "api_result_product_updated"
msgid "Product updated"
msgstr "Produit mis à jour"

msgctxt "api_message_invalid_api_action"
msgid "Invalid API action"
msgstr "Action API invalide"

msgctxt "api_message_invalid_api_method"
msgid "Invalid API method"
msgstr "Méthode API invalide"

msgctxt "api_message_empty_request_body"
msgid "Empty request body"
msgstr "Le corps de la requête est vide"

msgctxt "api_message_invalid_json_in_request_body"
msgid "Invalid JSON in request body"
msgstr "JSON invalide dans le corps de la requête"

msgctxt "api_message_invalid_code"
msgid "Invalid code"
msgstr "Code invalide"

msgctxt "api_message_invalid_type_must_be_object"
msgid "Invalid type: must be an object"
msgstr "Type invalide : doit être un objet"

msgctxt "api_message_invalid_type_must_be_array"
msgid "Invalid type: must be an array"
msgstr "Type invalide : doit être un tableau"

msgctxt "api_message_invalid_type_must_be_integer"
msgid "Invalid type: must be an integer"
msgstr "Type non valide : doit être un entier"

msgctxt "api_message_invalid_type_must_be_number"
msgid "Invalid type: must be a number"
msgstr "Type non valide : doit être un entier"

msgctxt "api_message_missing_field"
msgid "Missing field"
msgstr "Champ manquant"

msgctxt "api_message_unrecognized_field"
msgid "Unrecognized field"
msgstr "Champ non reconnu"

msgctxt "api_message_unrecognized_value"
msgid "Unrecognized value"
msgstr "Valeur non reconnue"

msgctxt "api_impact_none"
msgid "None"
msgstr "Aucun"

msgctxt "api_impact_warning"
msgid "Warning"
msgstr "Avertissement"

msgctxt "api_impact_failure"
msgid "Failure"
msgstr "Échec"

msgctxt "api_impact_field_ignored"
msgid "Field ignored"
msgstr "Champ ignoré"

msgctxt "api_impact_value_converted"
msgid "Value converted"
msgstr "Valeur convertie"

# Unit = element, not unit of measure
msgctxt "packaging_number_of_units"
msgid "Number of units"
msgstr "Nombre d'éléments"

# Unit = element, not unit of measure
msgctxt "packaging_weight"
msgid "Weight of one empty unit"
msgstr "Poids d'un élément vide"

# Unit = element, not unit of measure
msgctxt "packaging_quantity_per_unit"
msgid "Quantity of product contained per unit"
msgstr "Quantité de produit contenue par élément"

# variable names between { } must not be translated
msgctxt "f_help_categorize_on_hunger_games"
msgid "Help categorize more {title} on Hunger Games"
msgstr "Aidez à classer plus de {title} sur Hunger Games"

msgctxt "packagings_complete"
msgid "All the packaging parts of the product are listed."
msgstr "Tous les éléments de l'emballage du produit sont listés."

msgctxt "api_message_invalid_user_id_and_password"
msgid "Invalid user id and password"
msgstr "Identifiant et mot de passe non valides"

msgctxt "api_message_invalid_value_must_be_0_or_1"
msgid "Invalid value: must be 0 or 1"
msgstr "Valeur invalide : doit être 0 ou 1"

# Unit = element, not unit of measure
msgctxt "packaging_number_of_units_description"
msgid "Enter the number of packaging units of the same shape and material contained in the product."
msgstr "Entrez le nombre d'éléments d'emballage de la même forme et de la même matière contenue dans le produit."

msgctxt "packaging_shape_description"
msgid "Enter the shape name listed in the recycling instructions if they are available, or select a shape."
msgstr "Entrez le nom de la forme indiqué dans les instructions de recyclage si elles sont disponibles, ou sélectionnez une forme."

msgctxt "packaging_material_description"
msgid "Enter the specific material if it can be determined (a material code inside a triangle can often be found on packaging parts), or a generic material (for instance plastic or metal) if you are unsure."
msgstr "Entrez le matériau spécifique s'il peut être déterminé (un code de matériau à l'intérieur d'un triangle peut souvent être trouvé sur les éléments d'emballage), ou un matériau générique (par exemple du plastique ou du métal) si vous n'êtes pas sûr."

msgctxt "packaging_recycling_description"
msgid "Enter recycling instructions only if they are listed on the product."
msgstr "Saisissez les consignes de tri seulement si elles apparaîssent sur le produit."

# Unit = element, not unit of measure
msgctxt "packaging_weight_description"
msgid "Remove any remaining food and wash and dry the packaging part before weighting. If possible, use a scale with 0.1g or 0.01g precision."
msgstr "Enlevez les restes de nourriture et lavez et séchez les éléments d'emballage avant de les peser. Si possible, utilisez une balance avec une précision de 0.1g ou 0.01g."

# Unit = element, not unit of measure
msgctxt "packaging_quantity_per_unit_description"
msgid "Enter the net weight or net volume and indicate the unit (for example g or ml)."
msgstr "Entrez le poids net ou le volume net et indiquez l'unité (par exemple g ou ml)."

msgctxt "import_and_export_products"
msgid "Import and export products"
msgstr "Importer et exporter des produits"

msgctxt "add_products"
msgid "Add products"
msgstr "Ajouter des produits"

# Needs to be short (displayed in a menu)
msgctxt "install_the_app_to_add_products"
msgid "Install the app to add products"
msgstr "Installez l'application pour ajouter des produits"

msgctxt "search_and_analyze_products"
msgid "Search and analyze products"
msgstr "Rechercher et analyser des produits"

msgctxt "resources"
msgid "Resources"
msgstr "Ressources"

msgctxt "pro_platform_user_guide"
msgid "Pro platform user guide"
msgstr "Guide d'utilisation de la plateforme pro"

msgctxt "faq_for_producers"
msgid "FAQ for producers"
msgstr "FAQ pour les Producteurs"

# variable names between { } must not be translated
msgctxt "product_js_enter_value_between_0_and_max"
msgid "Please enter a value between 0 and {max}."
msgstr "Veuillez entrer une valeur entre 0 et {max}."

msgctxt "please_ask_users_create_account_first"
msgid "Please ask the following users to create an Open Food Facts account first:"
msgstr "Veuillez d'abord demander aux utilisateurs suivants de créer un compte Open Food Facts :"

msgctxt "users_added_successfully"
msgid "Users added to the organization successfully:"
msgstr "Utilisateurs ajoutés à l'organisation avec succès :"

msgctxt "product_js_sugars_warning"
msgid "Sugars should not be higher than carbohydrates."
msgstr "Les sucres ne doivent pas être supérieurs aux glucides."

msgctxt "product_js_saturated_fat_warning"
msgid "Saturated fat should not be higher than fat."
msgstr "Les graisses saturées ne doivent pas être plus élevées que les graisses."

msgctxt "packaging_materials"
msgid "Packaging materials"
msgstr "Matériaux d'emballage"

msgctxt "packaging_weight_total"
msgid "Packaging weight"
msgstr "Poids de l'emballage"

msgctxt "packaging_weight_100g"
msgid "Packaging weight per 100 g of product"
msgstr "Poids de l'emballage pour 100 g de produit"

msgctxt "packaging_weight_100g_mean"
msgid "Mean packaging weight per 100 g of product"
msgstr "Poids moyen de l'emballage pour 100 g de produit"

msgctxt "total"
msgid "Total"
msgstr "Total"

msgctxt "packaging_material_products_percent"
msgid "% of products containing the material"
msgstr "% de produits contenant le matériau"

msgctxt "packaging_material_products_percent_main"
msgid "% of products containing mostly the material"
msgstr "% de produits contenant majoritairement la matière"

msgctxt "relative_to_products_containing_the_material"
msgid "for products that contain the material"
msgstr "pour les produits qui contiennent le matériau"

msgctxt "relative_to_products_containing_mostly_the_material"
msgid "for products that contain mostly the material"
msgstr "pour les produits qui contiennent principalement le matériau"

msgctxt "relative_to_all_products"
msgid "relative to all products"
msgstr "par rapport à tous les produits"

msgctxt "preferred_language"
msgid "Preferred Language"
msgstr "Langue préférée"

msgctxt "packagings_n_p"
msgid "Numbers of packaging components"
msgstr "Nombre de composants de l'emballage"

msgctxt "packagings_n_s"
msgid "Number of packaging components"
msgstr "Nombre de composants pour l'emballage"

msgctxt "packagings_materials_all"
msgid "All materials"
msgstr "Tous les matériaux"

msgctxt "weight"
msgid "Weight"
msgstr "Poids"

msgctxt "weight_100g"
msgid "Weight per 100g of product"
msgstr "Poids par 100g de produit"

msgctxt "weight_percent"
msgid "Weight percent"
msgstr "Pourcentage du poids"

msgctxt "nutriscore_component_energy"
msgid "Energy"
msgstr "Énergie"

msgctxt "nutriscore_component_energy_from_saturated_fat"
msgid "Energy from saturated fat"
msgstr "Energie provenant des graisses saturées"

msgctxt "nutriscore_component_sugars"
msgid "Sugars"
msgstr "Sucres"

msgctxt "nutriscore_component_saturated_fat"
msgid "Saturated fat"
msgstr "Graisses saturées"

msgctxt "nutriscore_component_saturated_fat_ratio"
msgid "Saturated fat / fat"
msgstr "Matières grasses saturées / matières grasses"

msgctxt "nutriscore_component_salt"
msgid "Salt"
msgstr "Sel"

msgctxt "nutriscore_component_non_nutritive_sweeteners"
msgid "Non-nutritive sweeteners"
msgstr "Edulcorants non-nutritifs"

msgctxt "nutriscore_component_fruits_vegetables_legumes"
msgid "Fruits, vegetables and legumes"
msgstr "Fruits, légumes et légumineuses"

msgctxt "nutriscore_component_fiber"
msgid "Fiber"
msgstr "Fibre"

msgctxt "nutriscore_component_proteins"
msgid "Proteins"
msgstr "Protéines"

msgctxt "presence"
msgid "Presence"
msgstr "Présence"

msgctxt "absence"
msgid "Absence"
msgstr "Absence"

msgctxt "nutriscore_is_water"
msgid "This product is considered to be water for the calculation of the Nutri-Score."
msgstr "Ce produit est considéré comme étant de l'eau pour le calcul du Nutri-Score."

msgctxt "nutriscore_is_fat_oil_nuts_seeds"
msgid "This product is considered to be fat, oil, nuts or seeds for the calculation of the Nutri-Score."
msgstr "Ce produit est considéré comme étant une matière grasse, de l'huile, des noix ou des graines pour le calcul du Nutri-Score."

msgctxt "nutriscore_is_cheese"
msgid "This product is considered to be cheese for the calculation of the Nutri-Score."
msgstr "Ce produit est considéré comme étant du fromage pour le calcul du Nutri-Score."

msgctxt "nutriscore_is_red_meat_product"
msgid "This product is considered to be a red meat product for the calculation of the Nutri-Score."
msgstr "Ce produit est considéré comme étant un produit à base de viande rouge pour le calcul du Nutri-Score."

msgctxt "nutriscore_count_proteins_reason_beverage"
msgid "Points for proteins are counted because the product is considered to be a beverage."
msgstr "Les points pour les protéines sont comptés car le produit est considéré comme étant une boisson."

msgctxt "nutriscore_count_proteins_reason_cheese"
msgid "Points for proteins are counted because the product is considered to be cheese."
msgstr "Les points pour les protéines sont comptés car le produit est considéré comme étant du fromage."

msgctxt "nutriscore_count_proteins_reason_negative_points_less_than_7"
msgid "Points for proteins are counted because the negative points are less than 7."
msgstr "Les points pour les protéines sont comptés car les points négatifs sont inférieurs à 7."

msgctxt "nutriscore_count_proteins_reason_negative_points_less_than_11"
msgid "Points for proteins are counted because the negative points are less than 11."
msgstr "Les points pour les protéines sont comptés car les points négatifs sont inférieurs à 11."

msgctxt "nutriscore_count_proteins_reason_negative_points_greater_than_or_equal_to_7"
msgid "Points for proteins are not counted because the negative points greater than or equal to 7."
msgstr "Les points pour les protéines ne sont pas comptés car les points négatifs sont supérieurs ou égaux à 7."

msgctxt "nutriscore_count_proteins_reason_negative_points_greater_than_or_equal_to_11"
msgid "Points for proteins are not counted because the negative points greater than or equal to 11."
msgstr "Les points pour les protéines ne sont pas comptés car les points négatifs sont supérieurs ou égaux à 11."

msgctxt "nutriscore_explanation_what_it_is"
msgid "The Nutri-Score is a logo on the overall nutritional quality of products."
msgstr "Le Nutri-Score est un logo sur la qualité nutritionnelle globale des produits."

msgctxt "nutriscore_explanation_what_it_takes_into_account"
msgid "The score from A to E is calculated based on nutrients and foods to favor (proteins, fiber, fruits, vegetables and legumes ...) and nutrients to limit (calories, saturated fat, sugars, salt)."
msgstr "Le score de A à E est calculé en fonction des nutriments et aliments à favoriser (protéines, fibres, fruits et légumes, légumes secs…) et des nutriments à limiter (calories, matières grasses saturées, sucres, sel)."

msgctxt "nutriscore_explanation_where_the_data_comes_from"
msgid "The score is calculated from the data of the nutrition facts table and the composition data (fruits, vegetables and legumes)."
msgstr "Le score est calculé à partir des données du tableau de la déclaration nutritionnelle et des données de composition (fruits, légumes et légumes secs)."

msgctxt "nutriscore_explanation_recommended_by_public_health_authorities"
msgid "The display of this logo is recommended by public health authorities without obligation for companies."
msgstr "L'affichage de ce logo est recommandé par les pouvoirs publics sans obligation pour les entreprises."

msgctxt "nutriscore_explanation_title"
msgid "What is the Nutri-Score?"
msgstr "Qu'est ce que le Nutri-Score ?"

msgctxt "nutrient_info_energy_risk"
msgid "Energy intakes above energy requirements are associated with increased risks of weight gain, overweight, obesity, and consequently risk of diet-related chronic diseases."
msgstr "Les apports énergétiques supérieurs aux besoins énergétiques sont associés à des risques accrus de prise de poids, de surpoids, d'obésité et, par conséquent, à un risque de maladies chroniques liées à l'alimentation."

msgctxt "nutrient_info_saturated_fat_risk"
msgid "A high consumption of fat, especially saturated fats, can raise cholesterol, which increases the risk of heart diseases."
msgstr "Une consommation élevée de graisses, en particulier de graisses saturées, peut augmenter le cholestérol, ce qui augmente le risque de maladies cardiaques."

msgctxt "nutrient_info_saturated_fat_ratio_risk"
msgid "A high consumption of fat, especially saturated fats, can raise cholesterol, which increases the risk of heart diseases."
msgstr "Une consommation élevée de graisses, en particulier de graisses saturées, peut augmenter le cholestérol, ce qui augmente le risque de maladies cardiaques."

msgctxt "nutrient_info_energy_from_saturated_fat_risk"
msgid "A high consumption of fat, especially saturated fats, can raise cholesterol, which increases the risk of heart diseases."
msgstr "Une consommation élevée de graisses, en particulier de graisses saturées, peut augmenter le cholestérol, ce qui augmente le risque de maladies cardiaques."

msgctxt "nutrient_info_non_nutritive_sweeteners_risk"
msgid "Non-nutritive sweeteners may not confer any long-term benefit in reducing body fat in adults or children. There may be potential undesirable effects from long-term use of non-nutritive sweeteners, such as an increased risk of type 2 diabetes and cardiovascular diseases in adults."
msgstr "Les édulcorants non nutritifs peuvent ne conférer aucun avantage à long terme en matière de réduction de la graisse corporelle chez les adultes ou les enfants. L'utilisation à long terme d'édulcorants non nutritifs peut entraîner des effets indésirables potentiels, tels qu'un risque accru de diabète de type 2 et de maladies cardiovasculaires chez les adultes."

msgctxt "nutrient_info_fiber_benefit"
msgid "Consuming foods rich in fiber (especially whole grain foods) reduces the risks of aerodigestive cancers, cardiovascular diseases, obesity and diabetes."
msgstr "Consommer des aliments riches en fibres (notamment les aliments à grains entiers) réduit les risques de cancers aérodigestifs, de maladies cardiovasculaires, d’obésité et de diabète."

msgctxt "nutrient_info_fruits_vegetables_legumes_benefit"
msgid "Consuming foods rich in fruits, vegetables and legumes reduces the risks of aerodigestive cancers, cardiovascular diseases, obesity and diabetes."
msgstr "Consommer des aliments riches en fruits, légumes et légumineuses réduit les risques de cancers aérodigestifs, de maladies cardiovasculaires, d’obésité et de diabète."

msgctxt "nutrient_info_proteins_benefit"
msgid "Foods that are rich in proteins are usually rich in calcium or iron which are essential minerals with numerous health benefits."
msgstr "Les aliments riches en protéines sont généralement riches en calcium ou en fer, des minéraux essentiels aux nombreux bienfaits pour la santé."

# sweeteners (additives), plural
msgctxt "sweeteners"
msgid "sweeteners"
msgstr "édulcorants"

# sweetener (additive), singular
msgctxt "sweetener"
msgid "sweetener"
msgstr "édulcorant"

msgctxt "api_result_product_reverted"
msgid "Product reverted to the specified revision"
msgstr "Produit rétabli à la version spécifiée"

<<<<<<< HEAD
#. make sure the text file exists for your language, otherwise ask @teolemon 
msgctxt "get_the_app_link_off"
msgid "/open-food-facts-mobile-app"
msgstr "/application-mobile-open-food-facts"
=======
msgctxt "action_edit_product"
msgid "Complete or correct product information"
msgstr "Compléter ou corriger les informations du produit"

msgctxt "report_problem_panel_title"
msgid "Report a problem"
msgstr "Signaler un problème"

msgctxt "incomplete_or_incorrect_data_title"
msgid "Incomplete or incorrect information?"
msgstr "Informations incomplètes ou incorrectes ?"

msgctxt "incomplete_or_incorrect_data_subtitle_off"
msgid "Category, labels, ingredients, allergens, nutritional information, photos etc."
msgstr "Catégorie, labels, ingrédients, allergènes, informations nutritionnelles, photos etc."

msgctxt "incomplete_or_incorrect_data_content_correct"
msgid "If the information does not match the information on the packaging, you can complete or correct it. Thank you!"
msgstr "Si les informations ne correspondent pas aux informations présentes sur l'emballage, vous pouvez les compléter ou de les corriger. Merci !"

msgctxt "incomplete_or_incorrect_data_content_correct_off"
msgid "Open Food Facts is a collaborative database, and every contribution is useful for all."
msgstr "Open Food Facts est une base de données collaborative, et chaque contribution est utile à tous."

msgctxt "report_problem_navigation"
msgid "Signaler un problème"
msgstr "Signaler un problème"
>>>>>>> 2e7ef0fd
<|MERGE_RESOLUTION|>--- conflicted
+++ resolved
@@ -6829,12 +6829,11 @@
 msgid "Product reverted to the specified revision"
 msgstr "Produit rétabli à la version spécifiée"
 
-<<<<<<< HEAD
 #. make sure the text file exists for your language, otherwise ask @teolemon 
 msgctxt "get_the_app_link_off"
 msgid "/open-food-facts-mobile-app"
 msgstr "/application-mobile-open-food-facts"
-=======
+
 msgctxt "action_edit_product"
 msgid "Complete or correct product information"
 msgstr "Compléter ou corriger les informations du produit"
@@ -6861,5 +6860,4 @@
 
 msgctxt "report_problem_navigation"
 msgid "Signaler un problème"
-msgstr "Signaler un problème"
->>>>>>> 2e7ef0fd
+msgstr "Signaler un problème"