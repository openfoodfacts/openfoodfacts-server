--- conflicted
+++ resolved
@@ -4645,11 +4645,7 @@
 # variable names between { } must not be translated
 msgctxt "f_attribute_nutriscore_not_applicable_description"
 msgid "Not applicable for the category: {category}"
-<<<<<<< HEAD
-msgstr "Non applicable pour la catégorie : {category}"
-=======
 msgstr "Non applicable pour la catégorie : {category}"
->>>>>>> 695ec705
 
 msgctxt "attribute_nutriscore_a_description_short"
 msgid "Very good nutritional quality"
@@ -5473,11 +5469,7 @@
 
 msgctxt "attribute_environmental_score_unknown_description_short_missing_precise_category"
 msgid "Missing a precise category"
-<<<<<<< HEAD
-msgstr "Manque une catégorie précise"
-=======
 msgstr "Catégorie précise manquante"
->>>>>>> 695ec705
 
 msgctxt "environmental_score_unknown_call_to_help"
 msgid "We could not compute the Green-Score of this product as it is missing some data, could you help complete it?"
@@ -6407,11 +6399,7 @@
 
 msgctxt "actions_to_compute_environmental_score_unprecise_category"
 msgid "The category we have for this product is not precise enough to compute the Green-Score. Could you add a more precise product category?"
-<<<<<<< HEAD
-msgstr "La catégorie de ce produit n'est pas assez précise pour calculer le Green-Score. Pourriez-vous ajouter une catégorie de produit plus précise ?"
-=======
 msgstr "La catégorie que nous avons pour ce produit n'est pas suffisament précise pour calculer le Green-Score. Pourriez-vous ajouter une catégorie plus précise ?"
->>>>>>> 695ec705
 
 msgctxt "action_add_ingredients_text"
 msgid "Add the ingredients"
