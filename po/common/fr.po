--- conflicted
+++ resolved
@@ -7310,17 +7310,12 @@
 
 msgctxt "estimate"
 msgid "estimate"
-<<<<<<< HEAD
-msgstr ""
-=======
 msgstr "estimation"
->>>>>>> 456d73e8
 
 # information on several ingredients, in plural in languages like French
 msgctxt "ingredient_information"
 msgid "Ingredient information"
-<<<<<<< HEAD
-msgstr ""
+msgstr "Information sur les ingrédients"
 
 msgctxt "product_type"
 msgid "Product type"
@@ -7345,9 +7340,6 @@
 msgctxt "product_type_product"
 msgid "Product"
 msgstr "Produit"
-=======
-msgstr "Information sur les ingrédients"
->>>>>>> 456d73e8
 
 msgctxt "recommendation_limit_ultra_processed_foods_title"
 msgid "Limit ultra-processed foods"
