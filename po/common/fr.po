--- conflicted
+++ resolved
@@ -7318,7 +7318,6 @@
 msgid "Several studies have found that a lower consumption of ultra-processed foods is associated with a reduced risk of noncommunicable chronic diseases, such as obesity, hypertension and diabetes."
 msgstr "Plusieurs études ont montré qu'une consommation plus faible d'aliments ultra-transformés est associée à un risque diminué de maladies chroniques non transmissibles, telles que l'obésité, l'hypertension et le diabète."
 
-<<<<<<< HEAD
 msgctxt "discover_the_evolution_of_the_nutriscore_grades_of_your_products"
 msgid "Discover the evolution of the Nutri-Score grades of your products"
 msgstr "Découvrez l'évolution des notes Nutri-Score de vos produits"
@@ -7326,8 +7325,7 @@
 msgctxt "add_products_to_discover_the_evolution_of_their_nutriscore_grades"
 msgid "Add products with a category, ingredients list and nutrition facts to discover the evolution of their Nutri-Score grades."
 msgstr "Ajoutez des produits avec une catégorie, une liste d'ingrédients et des informations nutritionnelles pour découvrir l'évolution de leurs notes Nutri-Score."
-=======
+
 msgctxt "in_contact_with_food"
 msgid "In contact with food"
-msgstr "En contact avec l'aliment"
->>>>>>> 662a96b1
+msgstr "En contact avec l'aliment"