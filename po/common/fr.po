--- conflicted
+++ resolved
@@ -3276,7 +3276,6 @@
 
 msgctxt "popularity_p"
 msgid "popularity"
-<<<<<<< HEAD
 msgstr ""
 
 msgctxt "ingredients_analysis_p"
@@ -3290,6 +3289,3 @@
 msgctxt "ingredients_analysis"
 msgid "Ingredients analysis"
 msgstr "Analyse des ingrédients"
-=======
-msgstr ""
->>>>>>> 75c0ed82
