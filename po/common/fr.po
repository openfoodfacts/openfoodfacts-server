--- conflicted
+++ resolved
@@ -3972,7 +3972,6 @@
 msgid "The Nutri-Score can be changed from %s to %s by changing the %s value from %s to %s (%s percent difference)."
 msgstr "Le Nutri-Score peut passer de %s à %s en changeant la valeur %s de %s à %s (différence de %s pour cent)."
 
-<<<<<<< HEAD
 msgctxt "user_groups"
 msgid "Groups"
 msgstr "Groupes"
@@ -4016,8 +4015,7 @@
 msgctxt "user_group_moderator_description"
 msgid "Moderators have access to special features to edit and review products."
 msgstr "Les modérateurs ont accès à des fonctionnalités spéciales permettant de modifier et vérifier les produits."
-=======
+
 msgctxt "export_products_to_public_database_email"
 msgid "The platform for producers is still under development and we make manual checks before importing products to the public database. Please e-mail us at <a href=\"mailto:producers@openfoodfacts.org\"">producers@openfoodfacts.org</a> to update the public database."
-msgstr "La platforme pour les producteurs est encore en cours de développement et nous faisons des vérifications manuelles avant d'importer les produits dans la base de données publique. Merci de nous envoyer un e-mail à <a href=\"mailto:producteurs@openfoodfacts.org\"">producteurs@openfoodfacts.org</a> pour mettre à jour la base de données publique."
->>>>>>> 2a2a1f9f
+msgstr "La platforme pour les producteurs est encore en cours de développement et nous faisons des vérifications manuelles avant d'importer les produits dans la base de données publique. Merci de nous envoyer un e-mail à <a href=\"mailto:producteurs@openfoodfacts.org\"">producteurs@openfoodfacts.org</a> pour mettre à jour la base de données publique."