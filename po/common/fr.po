--- conflicted
+++ resolved
@@ -7699,16 +7699,8 @@
 
 msgctxt "may_contain_palm_oil"
 msgid "May contain palm oil"
-<<<<<<< HEAD
-msgstr "Peut contenir de l'huile de palme"
+msgstr "Pourrait contenir de l'huile de palme"
 
 msgctxt "environmental_labels"
 msgid "Environmental labels"
-msgstr "Étiquettes environnementales"
-=======
-msgstr "Pourrait contenir de l'huile de palme"
-
-msgctxt "environmental_labels"
-msgid "Environmental labels"
-msgstr "Labels environnementaux"
->>>>>>> a4c93f04
+msgstr "Labels environnementaux"