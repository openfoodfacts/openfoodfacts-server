msgid ""
msgstr ""
"Project-Id-Version: openfoodfacts\n"
"Report-Msgid-Bugs-To: \n"
"POT-Creation-Date: 2017-01-18 10:51+0000\n"
"PO-Revision-Date: 2017-06-25 02:30-0400\n"
"Last-Translator: pierreslamich <pierre.slamich@gmail.com>\n"
"Language-Team: French\n"
"MIME-Version: 1.0\n"
"Content-Type: text/plain; charset=UTF-8\n"
"Content-Transfer-Encoding: 8bit\n"
"X-Launchpad-Export-Date: 2017-01-18 10:56+0000\n"
"X-Generator: crowdin.com\n"
"Language: fr_FR\n"
"Plural-Forms: nplurals=2; plural=(n > 1);\n"
"X-Crowdin-Project: openfoodfacts\n"
"X-Crowdin-Language: fr\n"
"X-Crowdin-File: /master/po/common/en.po\n"

#. put here the language tag ("fr" for French, "ja" for Japanese, etc)
msgctxt ":langtag"
msgid ":langtag"
msgstr "fr"

#. put here the language name ("French", "Japanese", etc)
msgctxt ":langname"
msgid ":langname"
msgstr "French"

msgctxt "1_product"
msgid "1 product"
msgstr "1 produit"

msgctxt "_and_"
msgid " and "
msgstr " et "

msgctxt "about"
msgid "About me"
msgstr "Présentation"

msgctxt "add"
msgid "Add"
msgstr "Ajouter"

msgctxt "add_language"
msgid "Add language"
msgstr "Ajouter une langue"

msgctxt "add_product"
msgid "Add a product"
msgstr "Ajouter un produit"

msgctxt "add_user"
msgid "Register"
msgstr "S'inscrire"

msgctxt "add_user_confirm"
msgid "<p>Thanks for joining. You can now sign-in on the site to add and edit products.</p>"
msgstr "<p>Merci de votre inscription. Vous pouvez maintenant vous identifier sur le site pour ajouter et modifier des produits.</p>"

msgctxt "add_user_email_body"
msgid "Hello <NAME>,\n\n"
"Thanks a lot for joining https://openfoodfacts.org\n"
"Here is your user name:\n\n"
"User name: <USERID>\n\n"
"You can now sign in on the site to add and edit products.\n\n"
"<<site_name>> is a collaborative project to which you can bring much more than new products: your energy, enthusiasm and ideas!\n"
"To discuss between contributors and make the project go forward, we use a very convenient messaging system called Slack: http://slack.openfoodfacts.org\n\n"
"You can also join the Facebook group for contributors:\n"
"https://www.facebook.com/groups/374350705955208/\n\n"
"New: we are also starting Open Beauty Facts to create a database of cosmetics: soap, toothpaste, makeup etc.\n"
"https://openbeautyfacts.org\n\n"
"Thank you very much!\n\n"
"Stéphane and the Open Food Facts team\n"
"https://openfoodfacts.org\n"
"https://twitter.com/OpenFoodFacts\n"
msgstr "Bonjour <NAME>, \n\n"
"Merci pour votre inscription sur https://openfoodfacts.org\n"
"Voici votre nom d'utilisateur: <USERID>\n\n"
"Vous pouvez à présent vous connecter sur le site pour ajouter ou modifier des produits.\n\n"
"<<site_name>> est un projet collaboratif auquel vous pouvez apporter bien plus que des nouveaux produits: votre énergie, votre enthousiasme, et vos idées! \n"
"Afin de discuter entre contributeurs et aider le projet à avancer, nous utilisons un système de messagerie très pratique appelé Slack:\n"
"http://slack.openfoodfacts.org\n\n"
"Vous pouvez aussi joindre le groupe Facebook des contributeurs:\n"
"https://www.facebook.com/groups/374350705955208/\n\n"
"Nouveauté: nous avons aussi lancé Open Beauty Facts afin de créer une base de données de cosmétiques: savons, dentifrice, maquillage, etc...\n\n"
"Merci beaucoup !\n\n"
"Stéphane et l'équipe de Open Food Facts\n"
"https://openfoodfacts.org\n"
"https://twitter.com/OpenFoodFacts\n"

msgctxt "add_user_email_subject"
msgid "Thanks for joining <<site_name>>"
msgstr "Merci de votre inscription sur <<site_name>>"

msgctxt "additives_1"
msgid "Potentially hazardous food additive. Limit usage."
msgstr "Additif alimentaire potentiellement dangereux. Limitez l'utilisation."

msgctxt "additives_2"
msgid "Hazardous food additive. Avoid."
msgstr "Additif alimentaire à risque. A éviter."

msgctxt "additives_3"
msgid "Food additive banned in Europe. Avoid at all cost."
msgstr "Additif alimentaire interdit en Europe. A éviter absolument."

msgctxt "additives_p"
msgid "additives"
msgstr "additifs"

msgctxt "additives_s"
msgid "additive"
msgstr "additif"

msgctxt "advanced_search"
msgid "Advanced search"
msgstr "Recherche avancée"

msgctxt "advanced_search_old"
msgid "Advanced search and graphs"
msgstr "Recherche avancée, graphiques et carte"

msgctxt "alcohol_warning"
msgid "Excess drinking is harmful for health."
msgstr "L'abus d'alcool est dangereux pour la santé. A consommer avec modération."

msgctxt "all_missions"
msgid "All missions"
msgstr "Toutes les missions"

msgctxt "allergens"
msgid "Substances or products causing allergies or intolerances"
msgstr "Substances ou produits provoquant des allergies ou intolérances"

msgctxt "allergens_p"
msgid "allergens"
msgstr "allergenes"

msgctxt "allergens_s"
msgid "allergen"
msgstr "allergene"

msgctxt "also_edited_by"
msgid "Product page also edited by"
msgstr "Fiche produit également modifiée par"

#. Please do not change
msgctxt "android_apk_app_badge"
msgid "<img src=\"/images/misc/android-apk.112x40.png\" alt=\"Android APK\" />"
msgstr "<img src=\"/images/misc/android-apk.112x40.png\" alt=\"Android APK\" />"

#. Please do not change
msgctxt "android_apk_app_link"
msgid "http://world.openfoodfacts.org/files/off.apk"
msgstr "http://world.openfoodfacts.org/files/off.apk"

#. Change the country code and description
msgctxt "android_app_badge"
msgid "<img src=\"/images/misc/android-app-on-google-play-en_app_rgb_wo_135x47.png\" alt=\"Available on Google Play\" width=\"135\" height=\"47\" />"
msgstr "<img src=\"/images/misc/android-app-on-google-play-en_app_rgb_wo_135x47.png\" alt=\"Disponible sur Google Play\" width=\"135\" height=\"47\" />"

msgctxt "android_app_link"
msgid "https://play.google.com/store/apps/details?id=org.openfoodfacts.scanner"
msgstr "https://play.google.com/store/apps/details?id=org.openfoodfacts.scanner&hl=fr"

msgctxt "app_please_take_pictures"
msgid "<p>This product is not yet in the <<site_name>> database. Could you please take some pictures of the product, barcode, ingredients list and nutrition facts to add it on <a href=\"https://world.openfoodfacts.org\" target=\"_blank\"><<site_name>></a>?</p>\n"
"<p>Thanks in advance!</p>\n"
msgstr "<p>Ce produit n'est pas encore dans la base d'<<site_name>>. Pourriez-vous s'il vous plait prendre des photos\n"
"du produit, du code barre, de la liste des ingrédients et du tableau nutritionnel pour qu'il soit ajouté sur <a href=\"https://fr.openfoodfacts.org\" target=\"_blank\"><<site_name>></a> ?</p>\n"
"<p>Merci d'avance !</p>\n"

msgctxt "app_take_a_picture"
msgid "Take a picture"
msgstr "Prendre une photo"

msgctxt "app_take_a_picture_note"
msgid "Note: the pictures you send are published under the free licence Creative Commons Attribution and ShareAlike."
msgstr "Note : les photos que vous envoyez sont publiées sous la licence libre Creative Commons Attribution et Partage à l'identique."

msgctxt "app_you_can_add_pictures"
msgid "You can add pictures:"
msgstr "Vous pouvez ajouter des photos :"

msgctxt "axis_x"
msgid "Horizontal axis"
msgstr "Axe horizontal"

msgctxt "axis_y"
msgid "Vertical axis"
msgstr "Axe vertical"

msgctxt "barcode"
msgid "Barcode"
msgstr "Code barre"

msgctxt "barcode_number"
msgid "Barcode number:"
msgstr "Chiffres du code barre :"

msgctxt "bottom_content"
msgid "<a href=\"https://fr.openfoodfacts.org/mission/releveur-d-empreintes\">\n"
"<img src=\"/images/misc/mission-releveur-d-empreintes.png\" width=\"265\" height=\"222\" />\n"
"</a>\n"
"<p>Contribute to <<site_name>> by adding product and win stars by\n"
"fulfilling <a href=\"/missions\">missions</a>!</p>\n"
msgstr "<a href=\"https://fr.openfoodfacts.org/mission/releveur-d-empreintes\">\n"
"<img src=\"/images/misc/mission-releveur-d-empreintes.png\" width=\"265\" height=\"222\" />\n"
"</a>\n"
"<p>Contribuez à <<site_name>> en ajoutant des produits et gagnez\n"
"des étoiles en remplissant <a href=\"/missions\">les missions</a> !</p>\n"

msgctxt "bottom_title"
msgid "Embrace the mission"
msgstr "Partez en mission"

msgctxt "brands"
msgid "Brands"
msgstr "Marques"

msgctxt "brands_example"
msgid "Kinder Bueno White, Kinder Bueno, Kinder, Ferrero"
msgstr "Kinder Bueno White, Kinder Bueno, Kinder, Ferrero"

msgctxt "brands_p"
msgid "brands"
msgstr "marques"

msgctxt "brands_products"
msgid "Products from the %s brand"
msgstr "Les produits de la marque %s"

msgctxt "brands_s"
msgid "brand"
msgstr "marque"

msgctxt "brands_tagsinput"
msgid "add a brand"
msgstr "ajouter une marque"

msgctxt "brands_without_products"
msgid "Products not from the %s brand"
msgstr "Les produits qui ne sont pas de la marque %s"

msgctxt "by"
msgid "by"
msgstr "par"

msgctxt "categories"
msgid "Categories"
msgstr "Catégories"

msgctxt "categories_example"
msgid "Sardines in olive oil, Orange juice from concentrate"
msgstr "Sardines à l'huile d'olive, Mayonnaises allégées, Jus d'orange à base de concentré"

msgctxt "categories_note"
msgid "Indicate only the most specific category. \"Parents\" categories will be automatically added."
msgstr "Il suffit d'indiquer la catégorie la plus spécifique, les catégories \"parentes\" seront ajoutées automatiquement."

msgctxt "categories_p"
msgid "categories"
msgstr "catégories"

msgctxt "categories_products"
msgid "Products from the %s category"
msgstr "Les produits de la catégorie %s"

msgctxt "categories_s"
msgid "category"
msgstr "categorie"

msgctxt "categories_tagsinput"
msgid "add a category"
msgstr "ajouter une catégorie"

msgctxt "categories_without_products"
msgid "Products not from the %s category"
msgstr "Les produits qui ne sont pas dans la catégorie %s"

msgctxt "change_fields"
msgid "Data"
msgstr "Données"

msgctxt "change_nutriments"
msgid "Nutriments"
msgstr "Nutriments"

msgctxt "change_selected_images"
msgid "Selected images"
msgstr "Images sélectionnées"

msgctxt "change_uploaded_images"
msgid "Uploaded images"
msgstr "Images téléchargées"

msgctxt "checkers_p"
msgid "checkers"
msgstr "verificateurs"

msgctxt "checkers_s"
msgid "checker"
msgstr "verificateur"

msgctxt "cities_p"
msgid "packaging cities"
msgstr "communes d'emballage"

msgctxt "cities_products"
msgid "Products packaged in the city of %s"
msgstr "Les produits dont la commune d'emballage est %s"

msgctxt "cities_s"
msgid "packaging city"
msgstr "commune d'emballage"

msgctxt "cities_without_products"
msgid "Products not packaged in the city of %s"
msgstr "Les produits dont la commune d'emballage n'est pas %s"

msgctxt "codes_p"
msgid "Codes"
msgstr "Codes"

msgctxt "codes_s"
msgid "Code"
msgstr "Code"

msgctxt "column_obsolete_do_not_translate_for_reference_only"
msgid "<a href=\"/\"><img id=\"logo\" src=\"/images/misc/openfoodfacts-logo-en.png\" width=\"178\" height=\"144\" alt=\"<<site_name>>\" /></a>\n\n"
"<p><<site_name>> gathers information and data on food products from around the world.</p>\n\n"
"<select_country>\n\n"
"<p>\n"
"→ <a href=\"/brands\">Brands</a><br />\n"
"→ <a href=\"/categories\">Categories</a><br/>\n"
"</p>\n\n"
"<p>Food product information (photos, ingredients, nutrition facts etc.) is collected in a collaborative way\n"
"and is made available to everyone and for all uses in a free and open database.</p>\n\n\n"
"<p>Find us also on:</p>\n\n"
"<p>\n"
"→ <a href=\"http://en.wiki.openfoodfacts.org\">our wiki</a><br />\n"
"→ <a href=\"http://twitter.com/openfoodfacts\">Twitter</a><br/>\n"
"→ <a href=\"https://plus.google.com/u/0/110748322211084668559/\">Google+</a><br />\n"
"→ <a href=\"https://www.facebook.com/OpenFoodFacts\">Facebook</a><br />\n"
"+ <a href=\"https://www.facebook.com/groups/374350705955208/\">contributors group</a><br />\n"
"</p>\n\n"
"<p>iPhone and iPad app on the App Store:</p>\n\n"
"<a href=\"https://itunes.apple.com/en/app/open-food-facts/id588797948\"><img src=\"/images/misc/Available_on_the_App_Store_Badge_EN_135x40.png\" alt=\"Available on the App Store\" width=\"135\" height=\"40\" /></a><br/>\n\n"
"<p>Android app on Google Play:</p>\n\n"
"<a href=\"https://play.google.com/store/apps/details?id=org.openfoodfacts.scanner\"><img src=\"/images/misc/android-app-on-google-play-en_app_rgb_wo_135x47.png\" alt=\"Available on Google Play\" width=\"135\" height=\"47\" /></a><br/>\n"
"<a href=\"http://world.openfoodfacts.org/files/off.apk\">apk</a>\n\n"
"<p>Windows Phone app:</p>\n\n"
"<a href=\"http://www.windowsphone.com/en-us/store/app/openfoodfacts/5d7cf939-cfd9-4ac0-86d7-91b946f4df34\"><img src=\"/images/misc/154x40_WP_Store_blk.png\" alt=\"Windows Phone Store\" width=\"154\" height=\"40\" /></a><br/>\n\n\n"
msgstr "<a href=\"/\"><img id=\"logo\" src=\"/images/misc/openfoodfacts-logo-fr.png\" width=\"178\" height=\"141\" alt=\"<<site_name>>\" /></a>\n\n"
"<p><<site_name>> répertorie les produits alimentaires du monde entier.</p>\n\n"
"<select_country>\n\n"
"<p>\n"
"→ <a href=\"/marques\">Marques</a><br />\n"
"→ <a href=\"/categories\">Catégories</a><br/>\n"
"→ <a href=\"/additifs\">Additifs</a><br/>\n"
"</p>\n\n"
"<p>\n"
"Les informations sur les aliments\n"
"sont collectées de façon collaborative et mises à disposition de tous\n"
"dans une base de données ouverte et gratuite.</p>\n\n"
"<p>Application mobile disponible pour iPhone et iPad sur l'App Store :</p>\n\n"
"<a href=\"https://itunes.apple.com/fr/app/open-food-facts/id588797948\"><img src=\"/images/misc/Available_on_the_App_Store_Badge_FR_135x40.png\" alt=\"Disponible sur l'App Store\" width=\"135\" height=\"40\" /></a><br/>\n\n"
"<p>pour Android sur Google Play :</p>\n\n"
"<a href=\"https://play.google.com/store/apps/details?id=org.openfoodfacts.scanner\"><img src=\"/images/misc/android-app-on-google-play-en_app_rgb_wo_135x47.png\" alt=\"Disponible sur Google Play\" width=\"135\" height=\"47\" /></a><br/>\n"
"<a href=\"http://world.openfoodfacts.org/files/off.apk\">apk</a>\n\n"
"<p>pour Windows Phone :</p>\n\n"
"<a href=\"http://www.windowsphone.com/fr-fr/store/app/openfoodfacts/5d7cf939-cfd9-4ac0-86d7-91b946f4df34\"><img src=\"/images/misc/154x40_WP_Store_blk.png\" alt=\"Windows Phone Store\" width=\"154\" height=\"40\" /></a><br/>\n\n"
"<br/>\n\n"
"<p>Retrouvez-nous aussi sur :</p>\n\n"
"<p>\n"
"→ <a href=\"http://fr.wiki.openfoodfacts.org\">le wiki</a><br />\n"
"→ <a href=\"http://twitter.com/openfoodfactsfr\">Twitter</a><br/>\n"
"→ <a href=\"https://plus.google.com/u/0/b/102622509148794386660/102622509148794386660/\">Google+</a><br />\n"
"→ <a href=\"https://www.facebook.com/OpenFoodFacts.fr\">Facebook</a><br />\n"
"+ <a href=\"https://www.facebook.com/groups/356858984359591/\">groupe des contributeurs</a><br />\n"
"→ <a href=\"mailto:off-fr-subscribe@openfoodfacts.org\">envoyez un e-mail vide</a> pour\n"
"vous abonner à la liste de discussion<br/>\n"
"</p>\n\n"
"<br />\n\n\n"

msgctxt "completed_n_missions"
msgid "completed %d missions:"
msgstr "a accompli %d missions :"

msgctxt "connected_with_facebook"
msgid "You are connected with your Facebook account."
msgstr "Vous êtes connecté via votre compte Facebook."

msgctxt "contributor_since"
msgid "Contributor since"
msgstr "Contributeur depuis le"

msgctxt "copy_data"
msgid "Copy data from current product to new product"
msgstr "Copier les données du produit actuel sur le nouveau"

msgctxt "correct_the_following_errors"
msgid "Please correct the following errors:"
msgstr "Merci de corriger les erreurs suivantes :"

msgctxt "correctors_p"
msgid "correctors"
msgstr "correcteurs"

msgctxt "correctors_s"
msgid "corrector"
msgstr "correcteur"

msgctxt "countries"
msgid "Countries where sold"
msgstr "Pays de vente"

msgctxt "countries_note"
msgid "Countries where the product is widely available (non including stores specialising in foreign products)"
msgstr "Pays dans lesquels le produit est largement distribué (hors magasins spécialisés dans l'import)"

msgctxt "countries_p"
msgid "countries"
msgstr "pays"

msgctxt "countries_products"
msgid "Products sold in %s"
msgstr "Les produits par lieu de vente :  %s"

msgctxt "countries_s"
msgid "country"
msgstr "pays"

msgctxt "countries_without_products"
msgid "Products not sold in %s"
msgstr "Les produits qui ne sont pas vendus à : %s"

msgctxt "data_source"
msgid "Data source"
msgstr "Source des données"

msgctxt "debug_p"
msgid "debug"
msgstr "débogage"

msgctxt "debug_s"
msgid "debug"
msgstr "débogage"

msgctxt "delete_comment"
msgid "Reason for removal"
msgstr "Raison de la suppression"

msgctxt "delete_product"
msgid "Delete a product"
msgstr "Supprimer un produit"

msgctxt "delete_product_page"
msgid "Delete the page"
msgstr "Supprimer la fiche"

msgctxt "delete_the_images"
msgid "Delete the images"
msgstr "Supprimer les images"

msgctxt "delete_user"
msgid "Delete an user"
msgstr "Effacer un utilisateur"

msgctxt "diff_add"
msgid "Added:"
msgstr "Ajout :"

msgctxt "diff_change"
msgid "Changed:"
msgstr "Changement :"

msgctxt "diff_delete"
msgid "Deleted:"
msgstr "Suppression :"

msgctxt "ecological_data_table"
msgid "Ecological footprint"
msgstr "Impact écologique"

msgctxt "ecological_data_table_note"
msgid "If the carbon footprint is specified on the label (rarely at this time), indicate it for the same quantity than the nutritional composition."
msgstr "Si l'empreinte carbone est présente sur l'emballage (rarement actuellement), elle est à indiquer pour la même quantité que pour la composition nutritionnelle."

msgctxt "edit"
msgid "edit"
msgstr "modifier"

msgctxt "edit_comment"
msgid "Changes summary"
msgstr "Description de vos changements"

msgctxt "edit_product"
msgid "Edit a product"
msgstr "Modifier un produit"

msgctxt "edit_product_page"
msgid "Edit the page"
msgstr "Modifier la fiche"

msgctxt "edit_profile"
msgid "Edit your public profile"
msgstr "Modifier votre profil public"

msgctxt "edit_profile_confirm"
msgid "Changes to your public profile have been saved."
msgstr "Les modifications de votre profil public ont été enregistrées."

msgctxt "edit_profile_msg"
msgid "Information below is visible in your public profile."
msgstr "Les informations ci-dessous figurent dans votre profil public."

msgctxt "edit_settings"
msgid "Change your account parameters"
msgstr "Modifier les paramètres de votre compte"

msgctxt "edit_user"
msgid "Account parameters"
msgstr "Paramètres du compte"

msgctxt "edit_user_confirm"
msgid "<p>Your account parameters have been changed.</p>"
msgstr "<p>Les paramètres de votre compte ont bien été modifiés.</p>"

msgctxt "editors_p"
msgid "editors"
msgstr "editeurs"

msgctxt "editors_s"
msgid "editor"
msgstr "editeur"

msgctxt "email"
msgid "e-mail address"
msgstr "Adresse e-mail"

msgctxt "emb_code_p"
msgid "EMB codes"
msgstr "codes emballeurs (EMB)"

msgctxt "emb_code_products"
msgid "Products packaged by the company with emb code %s"
msgstr "Les produits emballés par l'entreprise dont le code emballeur est %s"

msgctxt "emb_code_s"
msgid "EMB code"
msgstr "EMB 53062, FR 62.448.034 CE, 84 R 20, 33 RECOLTANT 522"

msgctxt "emb_codes"
msgid "EMB code"
msgstr "EMB 53062, FR 62.448.034 CE, 84 R 20, 33 RECOLTANT 522"

msgctxt "emb_codes_example"
msgid "EMB code"
msgstr "EMB 53062, FR 62.448.034 CE, 84 R 20, 33 RECOLTANT 522"

msgctxt "emb_codes_note"
msgid "In Europe, code in an ellipse with the 2 country initials followed by a number and CE."
msgstr "En France, code commençant par EMB suivi de 5 chiffres (code INSEE de la commune) et éventuellement d'une lettre qui identifie l'entreprise qui a conditionné le produit.<br/>\n"
"Dans d'autres pays d'Europe, code précédé de \"e\". Ou dans un ovale, 2 initiales du pays suivi d'un nombre et de CE.<br/>\n"
"Pour le vin et l'alcool, code sur la capsule au dessus du bouchon."

msgctxt "emb_codes_p"
msgid "packager codes"
msgstr "codes emballeurs"

msgctxt "emb_codes_products"
msgid "Products with the emb code %s"
msgstr "Les produits dont le code emballeur est %s"

msgctxt "emb_codes_s"
msgid "packager code"
msgstr "code emballeur"

msgctxt "emb_codes_without_products"
msgid "Products without the emb code %s"
msgstr "Les produits dont le code emballeur n'est pas %s"

msgctxt "entry_dates_p"
msgid "Entry dates"
msgstr "Dates d'ajout"

msgctxt "entry_dates_s"
msgid "Entry date"
msgstr "Date d'ajout"

msgctxt "error"
msgid "Error"
msgstr "Erreur"

msgctxt "error_bad_login_password"
msgid "Incorrect user name or password. <a href=\"/cgi/reset_password.pl\">Forgotten password?</a>"
msgstr "Mauvais nom d'utilisateur ou mot de passe. <a href=\"/cgi/reset_password.pl\">Mot de passe oublié ?</a>"

msgctxt "error_database"
msgid "An error occured while reading the data, try to refresh the page."
msgstr "Une erreur est survenue en lisant la base de données, essayez de recharger la page."

msgctxt "error_different_passwords"
msgid "The password and confirmation password are different."
msgstr "Le mot de passe et sa confirmation sont différents."

msgctxt "error_email_already_in_use"
msgid "The e-mail address is already used by another user. Maybe you already have an account? You can  <a href=\"/cgi/reset_password.pl\">reset the password</a> of your other account."
msgstr "L'adresse e-mail est déjà utilisée par un autre utilisateur. Peut-être avez-vous déjà un autre compte ? Vous pouvez <a href=\"/cgi/reset_password.pl\">réinitialiser le mot de passe</a> de votre autre compte."

msgctxt "error_invalid_address"
msgid "Invalid address."
msgstr "Adresse invalide."

msgctxt "error_invalid_csrf_token"
msgid "Invalid CSRF token."
msgstr "Jeton CSRF invalide."

msgctxt "error_invalid_email"
msgid "Invalid e-mail address"
msgstr "L'adresse e-mail est invalide."

msgctxt "error_invalid_password"
msgid "The password needs to be a least 6 characters long."
msgstr "Le mot de passe doit comporter au moins 6 caractères."

msgctxt "error_invalid_user"
msgid "Invalid user."
msgstr "Impossible de lire l'utilisateur."

msgctxt "error_invalid_username"
msgid "The user name must contain only unaccented letters, digits and dashes."
msgstr "Le nom d'utilisateur doit être composé de lettres minuscules sans accents, de tirets et/ou de chiffres."

msgctxt "error_new_code_already_exists"
msgid "A product already exists with the new code"
msgstr "Un produit existe déjà avec le nouveau code"

msgctxt "error_no_name"
msgid "You need to enter a name or nickname."
msgstr "Vous devez entrer un nom, prénom ou pseudonyme."

msgctxt "error_no_permission"
msgid "Permission denied."
msgstr "Permission refusée."

msgctxt "error_no_username"
msgid "You need to enter a user name"
msgstr "Vous devez entrer un nom d'utilisateur."

msgctxt "error_reset_already_connected"
msgid "You are already signed in."
msgstr "Vous avez déjà une session ouverte."

msgctxt "error_reset_invalid_token"
msgid "The reset password link is invalid or has expired."
msgstr "Le lien de réinitialisation de mot de passe est invalide ou a expiré."

msgctxt "error_reset_unknown_email"
msgid "There is no account with this email"
msgstr "Il n'existe pas de compte avec cette adresse e-mail"

msgctxt "error_reset_unknown_id"
msgid "This username does not exist."
msgstr "Ce nom d'utilisateur n'existe pas."

msgctxt "error_username_not_available"
msgid "This username already exists, please choose another."
msgstr "Ce nom d'utilisateur existe déjà, choisissez en un autre."

msgctxt "example"
msgid "Example:"
msgstr "Exemple :"

msgctxt "examples"
msgid "Examples:"
msgstr "Exemples :"

msgctxt "expiration_date"
msgid "Best before date"
msgstr "Date limite de consommation"

msgctxt "expiration_date_note"
msgid "The expiration date is a way to track product changes over time and to identify the most recent version."
msgstr "La date limite permet de repérer les changements des produits dans le temps et d'identifier la plus récente version."

msgctxt "explore_products_by"
msgid "Drilldown into products by..."
msgstr "Explorer les produits par..."

msgctxt "facebook_locale"
msgid "en_US"
msgstr "fr_FR"

msgctxt "facebook_page"
msgid "https://www.facebook.com/OpenFoodFacts"
msgstr "https://www.facebook.com/OpenFoodFacts.fr"

msgctxt "fixme_product"
msgid "If the data is incomplete or incorrect, you can complete or correct it by editing this page."
msgstr "Si les informations sont incomplètes ou incorrectes, vous pouvez les complèter ou les corriger en modifiant cette fiche."

msgctxt "footer"
msgid "<a href=\"https://world.openfoodfacts.org/legal\">Legal</a> -\n"
"<a href=\"https://world.openfoodfacts.org/terms-of-use\">Terms of Use</a> -\n"
"<a href=\"https://world.openfoodfacts.org/who-we-are\">Who we are</a> -\n"
"<a href=\"https://world.openfoodfacts.org/faq\">Frequently Asked Questions</a> -\n"
"<a href=\"https://openfoodfacts.uservoice.com/\">Ideas Forum</a> -\n"
"<a href=\"https://en.blog.openfoodfacts.org\">Blog</a> -\n"
"<a href=\"https://world.openfoodfacts.org/press-and-blogs\">Press and Blogs</a>\n"
msgstr "<a href=\"https://fr.openfoodfacts.org/mentions-legales\">Mentions légales</a> -\n"
"<a href=\"https://fr.openfoodfacts.org/conditions-d-utilisation\">Conditions d'utilisation</a> -\n"
"<a href=\"https://fr.openfoodfacts.org/qui-sommes-nous\">Qui sommes nous ?</a> -\n"
"<a href=\"https://fr.openfoodfacts.org/questions-frequentes\">Questions fréquentes</a> -\n"
"<a href=\"https://openfoodfactsfr.uservoice.com/\">Forum des idées</a> -\n"
"<a href=\"https://fr.blog.openfoodfacts.org\">Blog</a> -\n"
"<a href=\"https://fr.openfoodfacts.org/presse-et-blogs\">Presse, Blogs et Présentations</a>\n"

msgctxt "footer_and_the_facebook_group"
msgid "and the <a href=\"https://www.facebook.com/groups/374350705955208/\">Facebook group for contributors</a>"
msgstr "et le <a href=\"https://www.facebook.com/groups/356858984359591/\">groupe Facebook des contributeurs</a>"

msgctxt "footer_blog"
msgid "<<site_name>> blog"
msgstr "Le blog d'<<site_name>>"

msgctxt "footer_blog_link"
msgid "https://en.blog.openfoodfacts.org"
msgstr "https://fr.blog.openfoodfacts.org"

msgctxt "footer_code_of_conduct"
msgid "Code of conduct"
msgstr "Code de conduite"

msgctxt "footer_code_of_conduct_link"
msgid "/code-of-conduct"
msgstr "/code-de-conduite"

msgctxt "footer_data"
msgid "Data"
msgstr "Données"

msgctxt "footer_data_link"
msgid "/data"
msgstr "/données"

msgctxt "footer_discover_the_project"
msgid "Discover the project"
msgstr "Découvrez le projet"

msgctxt "footer_faq"
msgid "Frequently asked questions"
msgstr "Questions fréquentes"

msgctxt "footer_faq_link"
msgid "/faq"
msgstr "/questions-frequentes"

msgctxt "footer_follow_us"
msgid "Follow us on <a href=\"https://twitter.com/openfoodfacts\">Twitter</a>,\n"
"<a href=\"https://www.facebook.com/OpenFoodFacts\">Facebook</a> and\n"
"<a href=\"https://plus.google.com/u/0/110748322211084668559/\">Google+</a>\n"
msgstr "Suivez nous sur <a href=\"https://twitter.com/openfoodfactsfr\">Twitter</a>,\n"
"<a href=\"https://www.facebook.com/OpenFoodFacts.fr\">Facebook</a> et\n"
"<a href=\"https://plus.google.com/u/0/b/102622509148794386660/\">Google+</a>\n"

msgctxt "footer_install_the_app"
msgid "Install the app"
msgstr "Installez l'app"

msgctxt "footer_join_the_community"
msgid "Join the community"
msgstr "Rejoignez la communauté"

msgctxt "footer_join_us_on"
msgid "Join us on %s:"
msgstr "Rejoignez-nous sur %s:"

msgctxt "footer_legal"
msgid "Legal"
msgstr "Mentions légales"

msgctxt "footer_legal_link"
msgid "/legal"
msgstr "/mentions-legales"

msgctxt "footer_press"
msgid "Press"
msgstr "Presse"

msgctxt "footer_press_link"
msgid "/press"
msgstr "/presse"

msgctxt "footer_tagline"
msgid "A collaborative, free and open database of food products from around the world."
msgstr "Une base de données collaborative, libre et ouverte des produits alimentaires du monde entier."

msgctxt "footer_terms"
msgid "Terms of use"
msgstr "Conditions d'utilisation"

msgctxt "footer_terms_link"
msgid "/terms-of-use"
msgstr "/conditions-d-utilisation"

msgctxt "footer_who_we_are"
msgid "Who we are"
msgstr "Qui sommes nous ?"

msgctxt "footer_who_we_are_link"
msgid "/who-we-are"
msgstr "/qui-sommes-nous"

msgctxt "footer_wiki"
msgid "<<site_name>> wiki (en)"
msgstr "<<site_name>> wiki (fr)"

msgctxt "footer_wiki_link"
msgid "https://en.wiki.openfoodfacts.org"
msgstr "https://fr.wiki.openfoodfacts.org"

msgctxt "for"
msgid "for"
msgstr "pour"

msgctxt "front_alt"
msgid "Product"
msgstr "Produit"

msgctxt "generic_name"
msgid "Common name"
msgstr "Dénomination générique"

msgctxt "generic_name_example"
msgid "Chocolate bar with milk and hazelnuts"
msgstr "Barre chocolatée au lait et aux noisettes"

msgctxt "goodbye"
msgid "See you soon!"
msgstr "A bientôt !"

msgctxt "graph_count"
msgid "%d products match the search criterias, of which %i products have defined values for the graph's axis."
msgstr "%d produits correspondent aux critères de recherche, dont %i produits avec des valeurs définies pour les axes du graphique."

msgctxt "graph_title"
msgid "Graph title"
msgstr "Titre du graphique"

msgctxt "graphs_and_maps"
msgid "Graphs and maps"
msgstr "Graphiques et cartes"

msgctxt "header"
msgid "<meta property=\"fb:admins\" content=\"706410516\" />\n"
"<meta property=\"og:site_name\" content=\"<<site_name>> - the free and open food products information database\"/>\n\n"
"<script type=\"text/javascript\">\n"
"  var uvOptions = {};\n"
"  (function() {\n"
"\tvar uv = document.createElement('script'); uv.type = 'text/javascript'; uv.async = true;\n"
"\tuv.src = ('https:' == document.location.protocol ? 'https://' : 'http://') + 'widget.uservoice.com/jQrwafQ94nbEbRWsznm6Q.js';\n"
"\tvar s = document.getElementsByTagName('script')[0]; s.parentNode.insertBefore(uv, s);\n"
"  })();\n"
"</script>\n\n\n"
msgstr "<meta property=\"fb:admins\" content=\"706410516\" />\n"
"<meta property=\"og:site_name\" content=\"<<site_name>> - l'information alimentaire ouverte\"/>\n\n"
"<script type=\"text/javascript\">\n"
"  var uvOptions = {};\n"
"  (function() {\n"
"\tvar uv = document.createElement('script'); uv.type = 'text/javascript'; uv.async = true;\n"
"\tuv.src = ('https:' == document.location.protocol ? 'https://' : 'http://') + 'widget.uservoice.com/Mjjw72JUjigdFxd4qo6wQ.js';\n"
"\tvar s = document.getElementsByTagName('script')[0]; s.parentNode.insertBefore(uv, s);\n"
"  })();\n"
"</script>\n\n\n"

msgctxt "hello"
msgid "Hello"
msgstr "Bonjour"

msgctxt "high"
msgid "high"
msgstr "élevé"

msgctxt "high_quantity"
msgid "high quantity"
msgstr "quantité élevée"

msgctxt "history"
msgid "Changes history"
msgstr "Historique des modifications"

msgctxt "image_front"
msgid "Front picture"
msgstr "Photo du produit (recto)"

msgctxt "image_ingredients"
msgid "Ingredients picture"
msgstr "Photo de la liste des ingrédients"

msgctxt "image_ingredients_note"
msgid "If the picture is neat enough, the ingredients can be extracted automatically"
msgstr "Si elle est suffisamment nette et droite, les ingrédients peuvent être extraits automatiquement de la photo."

msgctxt "image_nutrition"
msgid "Nutrition facts picture"
msgstr "Photo des informations nutritionnelles"

msgctxt "image_upload_error_image_already_exists"
msgid "This picture has already been sent."
msgstr "Cette photo a déjà été envoyée."

msgctxt "image_upload_error_image_too_small"
msgid "The picture is too small. Please do not upload pictures found on the Internet and only send photos you have taken yourself."
msgstr "La photo est trop petite. Attention à ne pas envoyer de photos prises sur Internet. Merci de n'envoyer que vos propres photos."

msgctxt "image_upload_error_no_barcode_found_in_image_long"
msgid "The barcode in the image could not be read, or the image contained no barcode.\n"
"You can try with another image, or directly enter the barcode."
msgstr "Le code-barre dans l'image n'a pas pu être lu ou l'image ne contenait pas de code-barre.\n"
"Vous pouvez essayer avec une autre image ou saisir directement le code-barre."

msgctxt "image_upload_error_no_barcode_found_in_image_short"
msgid "No barcode found in the image."
msgstr "Aucun code-barre trouvé dans l'image."

msgctxt "image_upload_error_no_barcode_found_in_text"
msgid "You must enter the characters of the barcode or send a product image when the barcode is visible."
msgstr "Vous devez saisir les chiffres du code-barre ou envoyer une image du produit où le code-barre est visible."

msgctxt "incomplete_products_you_added"
msgid "Products you added that need to be completed"
msgstr "Les produits que vous avez ajoutés qui sont à compléter"

msgctxt "informers_p"
msgid "informers"
msgstr "informateurs"

msgctxt "informers_s"
msgid "informers"
msgstr "informateurs"

msgctxt "ingredients"
msgid "Ingredients"
msgstr "Ingrédients"

msgctxt "ingredients_alt"
msgid "Ingredients"
msgstr "Ingrédients"

msgctxt "ingredients_analysis"
msgid "Ingredients analysis"
msgstr "Analyse des ingrédients"

msgctxt "ingredients_analysis_note"
msgid "Note: ingredients can be listed with many different names, please let us know if you think the analysis above is incorrect."
msgstr "Note : les ingrédients peuvent être indiqués sous beaucoup de noms différents, si vous pensez que l'analyse ci-dessus est incorrecte, merci de nous le signaler."

msgctxt "ingredients_from_or_that_may_be_from_palm_oil_p"
msgid "ingredients from or that may be from palm oil"
msgstr "ingrédients issus ou pouvant être issus de l'huile de palme"

msgctxt "ingredients_from_or_that_may_be_from_palm_oil_s"
msgid "ingredient from or that may be from palm oil"
msgstr "ingrédient issu ou pouvant être issu de l'huile de palme"

msgctxt "ingredients_from_palm_oil_p"
msgid "ingredients from palm oil"
msgstr "ingrédients issus de l'huile de palme"

msgctxt "ingredients_from_palm_oil_s"
msgid "ingredient from palm oil"
msgstr "ingrédient issu de l'huile de palme"

msgctxt "ingredients_n_p"
msgid "Numbers of ingredients"
msgstr "Nombres d'ingrédients"

msgctxt "ingredients_n_s"
msgid "Number of ingredients"
msgstr "Nombre d'ingrédients"

msgctxt "ingredients_p"
msgid "ingredients"
msgstr "ingrédients"

msgctxt "ingredients_products"
msgid "Products that contain the ingredient %s"
msgstr "Les produits qui contiennent l'ingrédient %s"

msgctxt "ingredients_s"
msgid "ingredient"
msgstr "ingrédient"

msgctxt "ingredients_text"
msgid "Ingredients list"
msgstr "Liste des ingrédients"

msgctxt "ingredients_text_display_note"
msgid "Ingredients are listed in order of importance (quantity)."
msgstr "Les ingrédients sont listés par ordre d'importance (quantité)."

msgctxt "ingredients_text_example"
msgid "Cereals 85.5% (_wheat_ flour, whole-_wheat_ flour 11%), malt extract, cocoa 4,8%, ascorbic acid"
msgstr "Céréales 85,5% (farine de _blé_, farine de _blé_ complet 11%), extrait de malt (orge), cacao 4,8%, vitamine C"

msgctxt "ingredients_text_note"
msgid "Keep the order, indicate the % when specified, separate with a comma or - , use ( ) for ingredients of an ingredient, surround allergens with _ e.g. _milk_"
msgstr "Conserver l'ordre, indiquer le % lorsqu'il est précisé, séparer par une virgule ou - , Utiliser les ( ) pour  les ingrédients d'un ingrédient, indiquer les allergènes entre _ : farine de _blé_"

msgctxt "ingredients_that_may_be_from_palm_oil_p"
msgid "ingredients that may be from palm oil"
msgstr "ingrédients pouvant être issus de l'huile de palme"

msgctxt "ingredients_that_may_be_from_palm_oil_s"
msgid "ingredient that may be from palm oil"
msgstr "ingrédient pouvant être issu de l'huile de palme"

msgctxt "ingredients_without_products"
msgid "Products that do not contain the ingredient %s"
msgstr "Les produits qui ne contiennent pas l'ingrédient %s"

msgctxt "ios_app_badge"
msgid "<img src=\"/images/misc/Available_on_the_App_Store_Badge_EN_135x40.png\" alt=\"Available on the App Store\" width=\"135\" height=\"40\" />"
msgstr "<img src=\"/images/misc/Available_on_the_App_Store_Badge_FR_135x40.png\" alt=\"Disponible sur l'App Store\" width=\"135\" height=\"40\" />"

msgctxt "ios_app_link"
msgid "https://itunes.apple.com/en/app/open-food-facts/id588797948"
msgstr "https://itunes.apple.com/fr/app/open-food-facts/id588797948"

msgctxt "known_nutrients_p"
msgid "known nutrients"
msgstr "nutriments connus"

msgctxt "known_nutrients_s"
msgid "known nutrient"
msgstr "nutriment connu"

msgctxt "labels"
msgid "Labels, certifications, awards"
msgstr "Labels, certifications, récompenses"

msgctxt "labels_example"
msgid "Organic"
msgstr "Bio"

msgctxt "labels_note"
msgid "Indicate only the most specific labels. \"Parents\" labels will be added automatically."
msgstr "Indiquez les labels les plus spécifiques. Les catégories \"parentes\" comme 'Bio' ou 'Commerce équitable' seront ajoutées automatiquement."

msgctxt "labels_p"
msgid "labels"
msgstr "labels"

msgctxt "labels_products"
msgid "Products that have the label %s"
msgstr "Les produits qui possèdent le label %s"

msgctxt "labels_s"
msgid "label"
msgstr "label"

msgctxt "labels_tagsinput"
msgid "add a label"
msgstr "ajouter un label"

msgctxt "labels_without_products"
msgid "Products that do not have the label %s"
msgstr "Les produits qui ne possèdent pas le label %s"

msgctxt "lang"
msgid "Main language"
msgstr "Langue principale"

msgctxt "lang_ar"
msgid "Arabic"
msgstr "Arabe"

msgctxt "lang_bg"
msgid "Bulgarian"
msgstr "Bulgare"

msgctxt "lang_cs"
msgid "Czech"
msgstr "Tchèque"

msgctxt "lang_da"
msgid "Danish"
msgstr "Danois"

msgctxt "lang_de"
msgid "German"
msgstr "Allemand"

msgctxt "lang_el"
msgid "Greek"
msgstr "Grec"

msgctxt "lang_en"
msgid "English"
msgstr "Anglais"

msgctxt "lang_es"
msgid "Spanish"
msgstr "Espagnol"

msgctxt "lang_et"
msgid "Estonian"
msgstr "Estonien"

msgctxt "lang_fi"
msgid "Finnish"
msgstr "Finnois"

msgctxt "lang_fr"
msgid "French"
msgstr "Français"

msgctxt "lang_ga"
msgid "Irish"
msgstr "Irlandais"

msgctxt "lang_he"
msgid "Hebrew"
msgstr "Hébreu"

msgctxt "lang_hu"
msgid "Hungarian"
msgstr "Hongrois"

msgctxt "lang_id"
msgid "Indonesian"
msgstr "Indonésien"

msgctxt "lang_it"
msgid "Italian"
msgstr "Italien"

msgctxt "lang_ja"
msgid "Japanese"
msgstr "Japonais"

msgctxt "lang_ko"
msgid "Korean"
msgstr "Coréen"

msgctxt "lang_lt"
msgid "Lithuanian"
msgstr "Lituanien"

msgctxt "lang_lv"
msgid "Latvian"
msgstr "Letton"

msgctxt "lang_mt"
msgid "Maltese"
msgstr "Maltais"

msgctxt "lang_nl"
msgid "Dutch"
msgstr "Néerlandais"

msgctxt "lang_nl_be"
msgid "Dutch"
msgstr "Néerlandais"

msgctxt "lang_note"
msgid "Language most present and most highlighted on the product"
msgstr "Langue la plus utilisée et la plus mise en avant sur le produit"

msgctxt "lang_other"
msgid "other language"
msgstr "autre langue"

msgctxt "lang_pl"
msgid "Polish"
msgstr "Polonais"

msgctxt "lang_pt"
msgid "Portuguese"
msgstr "Portugais"

msgctxt "lang_pt_pt"
msgid "Portugal Portuguese"
msgstr "Portugais du Portugal"

msgctxt "lang_ro"
msgid "Romanian"
msgstr "Roumain"

msgctxt "lang_ru"
msgid "Russian"
msgstr "Russe"

msgctxt "lang_sk"
msgid "Slovak"
msgstr "Slovaque"

msgctxt "lang_sl"
msgid "Slovenian"
msgstr "Slovène"

msgctxt "lang_sv"
msgid "Swedish"
msgstr "Suédois"

msgctxt "lang_th"
msgid "Thai"
msgstr "Thaï"

msgctxt "lang_vi"
msgid "Vietnamese"
msgstr "Vietnamien"

msgctxt "lang_zh"
msgid "Chinese"
msgstr "Chinois"

msgctxt "language"
msgid "en-US"
msgstr "fr-FR"

msgctxt "languages_p"
msgid "languages"
msgstr "langues"

msgctxt "languages_s"
msgid "language"
msgstr "langue"

msgctxt "last_edit_dates_p"
msgid "Last edit dates"
msgstr "Dates de dernière modification"

msgctxt "last_edit_dates_s"
msgid "Last edit date"
msgstr "Date de dernière modification"

msgctxt "last_image_dates_p"
msgid "Last picture dates"
msgstr "Dates de dernière photo"

msgctxt "last_image_dates_s"
msgid "Last picture date"
msgstr "Date de dernière photo"

msgctxt "licence_accept"
msgid "By adding information, data and/or images, you accept to place irrevocably your contribution under the <a href=\"http://opendatacommons.org/licenses/dbcl/1.0/\">Database Contents Licence 1.0</a> licence\n"
"for information and data, and under the <a href=\"http://creativecommons.org/licenses/by-sa/3.0/deed.en\">Creative Commons Attribution - ShareAlike 3.0</a> licence for images.\n"
"You accept to be credited by re-users by a link to the product your are contributing to."
msgstr "En ajoutant des informations et/ou des photographies, vous acceptez de placer irrévocablement votre contribution sous licence <a href=\"http://opendatacommons.org/licenses/dbcl/1.0/\">Database Contents Licence 1.0</a>\n"
"pour les informations et sous licence <a href=\"http://creativecommons.org/licenses/by-sa/3.0/deed.fr\">Creative Commons Paternité - Partage des conditions initiales à l'identique 3.0</a> pour les photos.\n"
"Vous acceptez d'être crédité par les ré-utilisateurs par un lien vers le produit auquel vous contribuez."

msgctxt "link"
msgid "Link to the product page on the official site of the producer"
msgstr "Lien vers la page du produit sur le site officiel du fabricant"

msgctxt "list_of_x"
msgid "List of %s"
msgstr "Liste des %s"

msgctxt "loadmore"
msgid "Load more results"
msgstr "Charger plus de résultats"

msgctxt "login_and_add_product"
msgid "Sign-in and add the product"
msgstr "Se connecter et ajouter le produit"

msgctxt "login_and_edit_product"
msgid "Sign-in and edit the product"
msgstr "Se connecter et modifier la fiche du produit"

msgctxt "login_create_your_account"
msgid "Create your account."
msgstr "Créez votre compte."

msgctxt "login_not_registered_yet"
msgid "Not registered yet?"
msgstr "Pas encore inscrit(e) ?"

msgctxt "login_register_content"
msgid "<p>Sign-in to add or edit products.</p>\n\n"
"<form method=\"post\" action=\"/cgi/session.pl\">\n"
"Username or e-mail address:<br />\n"
"<input type=\"text\" name=\"user_id\" tabindex=\"1\" style=\"width:220px;\" autocomplete=\"username\" /><br />\n"
"Password<br />\n"
"<input type=\"password\" name=\"password\" tabindex=\"2\" style=\"width:220px;\" autocomplete=\"current-password\" /><br />\n"
"<input type=\"checkbox\" name=\"remember_me\" value=\"on\" tabindex=\"3\" /><label>Remember me</label><br />\n"
"<input type=\"submit\" tabindex=\"4\" name=\".submit\" value=\"Sign-in\" class=\"button small\" />\n"
"</form>\n"
"<p>Not registered yet? <a href=\"/cgi/user.pl\">Create your account</a>.</p>\n"
msgstr "<p>Connectez-vous pour ajouter des produits ou modifier leurs fiches.</p>\n\n"
"<form method=\"post\" action=\"/cgi/session.pl\">\n"
"Nom d'utilisateur ou adresse e-mail :<br />\n"
"<input type=\"text\" name=\"user_id\" tabindex=\"1\" style=\"width:220px;\" autocomplete=\"username\" /><br />\n"
"Mot de passe<br />\n"
"<input type=\"password\" name=\"password\" tabindex=\"2\" style=\"width:220px;\" autocomplete=\"current-password\" /><br />\n"
"<input type=\"checkbox\" name=\"remember_me\" value=\"on\" tabindex=\"3\" /><label>Se souvenir de moi</label><br />\n"
"<input type=\"submit\" tabindex=\"4\" name=\".submit\" value=\"Se connecter\" class=\"button small\" />\n"
"</form>\n"
"<p>Not registered yet? <a href=\"/cgi/user.pl\">Create your account</a>.</p>\n"

msgctxt "login_register_title"
msgid "Sign-in"
msgstr "Se connecter"

msgctxt "login_to_add_and_edit_products"
msgid "Sign-in to add or edit products."
msgstr "Connectez-vous pour ajouter des produits ou modifier leurs fiches."

msgctxt "login_to_add_products"
msgid "<p>Please sign-in to add or edit a product.</p>\n\n"
"<p>If you do not yet have an account on <<site_name>>, you can <a href=\"/cgi/user.pl\">register in 30 seconds</a>.</p>\n"
msgstr "<p>Vous devez vous connecter pour pouvoir ajouter ou modifier un produit.</p>\n\n"
"<p>Si vous n'avez pas encore de compte sur <<site_name>>, vous pouvez <a href=\"/cgi/user.pl\">vous inscrire en 30 secondes</a>.</p>\n"

msgctxt "login_username_email"
msgid "Username or e-mail address:"
msgstr "Nom d'utilisateur ou adresse e-mail :"

msgctxt "low"
msgid "low"
msgstr "faible"

msgctxt "low_quantity"
msgid "low quantity"
msgstr "faible quantité"

msgctxt "manage_images"
msgid "Manage images"
msgstr "Gérer les images"

msgctxt "manage_images_info"
msgid "You can select one or more images and then:"
msgstr "Vous pouvez sélectionner une ou plusieurs images et ensuite:"

msgctxt "manufacturing_places"
msgid "Manufacturing or processing places"
msgstr "Lieux de fabrication ou de transformation"

msgctxt "manufacturing_places_example"
msgid "Montana, USA"
msgstr "Provence, France"

msgctxt "manufacturing_places_p"
msgid "manufacturing or processing places"
msgstr "lieux de fabrication ou de transformation"

msgctxt "manufacturing_places_products"
msgid "Products manufactured or processed in %s"
msgstr "Les produits par lieu de fabrication ou transformation :  %s"

msgctxt "manufacturing_places_s"
msgid "manufacturing or processing place"
msgstr "lieu de fabrication ou de transformation"

msgctxt "manufacturing_places_tagsinput"
msgid "add a place"
msgstr "ajouter un lieu"

msgctxt "manufacturing_places_without_products"
msgid "Products not manufactured or processed in %s"
msgstr "Les produits qui ne sont pas fabriqués ou transformés à :  %s"

msgctxt "map_count"
msgid "%d products match the search criterias, of which %i products have a known production place."
msgstr "%d produits correspondent aux critères de recherche, dont %i produits pour lesquels le lieu de fabrication ou d'emballage est connu."

msgctxt "map_title"
msgid "Map title"
msgstr "Titre de la carte"

msgctxt "menu"
msgid "Menu"
msgstr "Menu"

msgctxt "menu_add_a_product"
msgid "Add a product"
msgstr "Ajouter un produit"

msgctxt "menu_add_a_product_link"
msgid "/add-a-product"
msgstr "/ajouter-un-produit"

msgctxt "menu_contribute"
msgid "Contribute"
msgstr "Contribuer"

msgctxt "menu_contribute_link"
msgid "/contribute"
msgstr "/contribuer"

msgctxt "menu_discover"
msgid "Discover"
msgstr "Découvrir"

msgctxt "menu_discover_link"
msgid "/discover"
msgstr "/decouvrir"

msgctxt "mission_"
msgid "Mission: "
msgstr "Mission : "

msgctxt "mission_accomplished_by"
msgid "This mission has been completed by:"
msgstr "Cette mission a été accomplie par :"

msgctxt "mission_accomplished_by_n"
msgid "Completed by %d persons."
msgstr "Accomplie par %d personnes."

msgctxt "mission_accomplished_by_nobody"
msgid "Be the first to complete this mission!"
msgstr "Soyez le premier à accomplir cette mission!"

msgctxt "mission_goal"
msgid "Goal:"
msgstr "Objectif :"

msgctxt "missions"
msgid "Missions"
msgstr "Missions"

msgctxt "moderate"
msgid "moderate"
msgstr "modéré"

msgctxt "moderate_quantity"
msgid "moderate quantity"
msgstr "quantité modérée"

msgctxt "months"
msgid "['January', 'February', 'March', 'April', 'May', 'June', 'July', 'August', 'September', 'October', 'November', 'December']"
msgstr "['Janvier', 'Février', 'Mars', 'Avril', 'Mai', 'Juin', 'Juillet', 'Août', 'Septembre', 'Octobre', 'Novembre', 'Décembre']"

msgctxt "move_images_to_another_product"
msgid "Move the images to another product"
msgstr "Déplacer les images sur un autre produit"

msgctxt "n_products"
msgid "%d products"
msgstr "%d produits"

msgctxt "name"
msgid "Name"
msgstr "Nom"

msgctxt "names"
msgid "Names"
msgstr "Noms"

msgctxt "new_code"
msgid "If the barcode is not correct, please correct it here:"
msgstr "Une erreur de code barre ? Vous pouvez entrer le bon ici :"

msgctxt "new_code_note"
msgid "For products without a barcode, an internal code is automatically set."
msgstr "Pour les produits sans code barre, un code interne est attribué automatiquement."

msgctxt "newsletter_description"
msgid "Subscribe to the newsletter (2 emails per month maximum)"
msgstr "S'inscrire à la lettre d'information (2 e-mails par mois maximum)"

msgctxt "next"
msgid "Next"
msgstr "Suivante"

msgctxt "no_barcode"
msgid "Product without barcode"
msgstr "Produit sans code barre"

msgctxt "no_nutrition_data"
msgid "Nutrition facts are not specified on the product."
msgstr "Les informations nutritionnelles ne sont pas mentionnées sur le produit."

msgctxt "no_product_for_barcode"
msgid "No product listed for barcode %s."
msgstr "Il n'y a pas de produit référencé pour le code barre %s."

msgctxt "no_products"
msgid "No products."
msgstr "Pas de produits."

msgctxt "not_saved"
msgid "Error while saving, please retry."
msgstr "Erreur d'enregistrement, merci de réessayer."

msgctxt "number_of_additives"
msgid "Number of additives"
msgstr "Nombre d'additifs"

msgctxt "number_of_products"
msgid "Number of products"
msgstr "Nombre de produits"

msgctxt "nutrient_in_quantity"
msgid "%s in %s"
msgstr "%s en %s"

msgctxt "nutrient_levels_info"
msgid "Nutrient levels for 100 g"
msgstr "Repères nutritionnels pour 100 g"

msgctxt "nutrient_levels_link"
msgid "/nutrient-levels"
msgstr "/reperes-nutritionnels"

msgctxt "nutrient_levels_p"
msgid "nutrient levels"
msgstr "repères nutritionnels"

msgctxt "nutrient_levels_s"
msgid "nutrient level"
msgstr "repère nutritionnel"

msgctxt "nutriments_p"
msgid "nutriments"
msgstr "nutriments"

msgctxt "nutriments_products"
msgid "Products that contain the nutriment %s"
msgstr "Les produits qui contiennent le nutriment %s"

msgctxt "nutriments_s"
msgid "nutriment"
msgstr "nutriment"

msgctxt "nutriments_without_products"
msgid "Products that do not contain the nutriment %s"
msgstr "Les produits qui ne contiennent pas le nutriment %s"

msgctxt "nutrition_alt"
msgid "Nutrition facts"
msgstr "Informations nutritionnelles"

msgctxt "nutrition_data"
msgid "Nutrition facts"
msgstr "Informations nutritionnelles"

msgctxt "nutrition_data_average"
msgid "Average nutrition facts for the %d products of the %s category for which nutrition facts are known (out of %d products)."
msgstr "Composition nutritionnelle moyenne pour les %d produits de la catégorie %s dont les informations nutritionnelles sont connues (sur un total de  %d produits)."

msgctxt "nutrition_data_compare_percent"
msgid "% of difference"
msgstr "Différence en %"

msgctxt "nutrition_data_compare_value"
msgid "value for 100 g / 100 ml"
msgstr "valeur pour 100 g/ 100 ml"

msgctxt "nutrition_data_comparison_with_categories"
msgid "Comparison to average values of products in the same category:"
msgstr "Comparaison avec les valeurs moyennes des produits de même catégorie :"

msgctxt "nutrition_data_comparison_with_categories_note"
msgid "Please note: for each nutriment, the average is computed for products for which the nutriment quantity is known, not on all products of the category."
msgstr "A noter : pour chaque nutriment, la moyenne n'est pas celle de tous les produits de la catégorie, mais des produits pour lesquels la quantité du nutriment est connue."

msgctxt "nutrition_data_note"
msgid "If the picture is sufficiently sharp and level, nutrition facts can be automatically extracted from the picture."
msgstr "Si elle est suffisamment nette et droite, les informations nutritionnelles peuvent être extraites automatiquement de la photo."

msgctxt "nutrition_data_per_10"
msgid "10th centile"
msgstr "10ème centile"

msgctxt "nutrition_data_per_100g"
msgid "for 100 g / 100 ml"
msgstr "pour 100 g / 100 ml"

msgctxt "nutrition_data_per_5"
msgid "5<sup>th</supe> centile"
msgstr "5<sup>e</sup> centile"

msgctxt "nutrition_data_per_50"
msgid "Median"
msgstr "Médiane"

msgctxt "nutrition_data_per_90"
msgid "90th centile"
msgstr "90ème centile"

msgctxt "nutrition_data_per_95"
msgid "95<sup>th</supe> centile"
msgstr "95<sup>e</sup> centile"

msgctxt "nutrition_data_per_max"
msgid "Maximum"
msgstr "Maximum"

msgctxt "nutrition_data_per_mean"
msgid "Mean"
msgstr "Moyenne"

msgctxt "nutrition_data_per_min"
msgid "Minimum"
msgstr "Minimum"

msgctxt "nutrition_data_per_serving"
msgid "per serving"
msgstr "par portion"

msgctxt "nutrition_data_per_std"
msgid "Standard deviation"
msgstr "Ecart type"

msgctxt "nutrition_data_table"
msgid "Nutrition facts"
msgstr "Informations nutritionnelles"

msgctxt "nutrition_data_table_note"
msgid "The table lists by default nutriments that are often specified. Leave the field blank if it's not on the label.<br/>You can add extra nutriments (vitamins, minerals, cholesterol etc.)\n"
"by typing the first letters of their name in the last row of the table."
msgstr "Le tableau liste par défaut les nutriments les plus couramment indiqués. Laissez le champ vide s'il n'est pas présent sur l'emballage.<br />Vous pouvez ajouter d'autres nutriments\n"
"(vitamines, minéraux, cholestérol, oméga 3 et 6 etc.) en tapant les premières lettres de leur nom dans la dernière ligne du tableau."

msgctxt "nutrition_data_table_sub"
msgid "-"
msgstr "dont"

msgctxt "nutrition_grades_p"
msgid "Nutrition grades"
msgstr "Notes nutritionnelles"

msgctxt "nutrition_grades_s"
msgid "Nutrition grade"
msgstr "Note nutritionnelle"

msgctxt "og_image_url"
msgid "https://world.openfoodfacts.org/images/misc/openfoodfacts-logo-en-356.png"
msgstr "https://fr.openfoodfacts.org/images/misc/openfoodfacts-logo-fr-356.png"

msgctxt "on_the_blog_content"
msgid "<p>To learn more about <<site_name>>, visit <a href=\"https://en.blog.openfoodfacts.org\">our blog</a>!</p>\n"
"<p>Recent news:</p>\n"
msgstr "<p>Pour découvrir les nouveautés et les coulisses d'<<site_name>>, venez sur <a href=\"https://fr.blog.openfoodfacts.org\">le blog</a> !</p>\n"
"<p>C'est nouveau :</p>\n"

msgctxt "on_the_blog_title"
msgid "News"
msgstr "Actualité"

msgctxt "openfoodhunt_points"
msgid "It's <a href=\"/open-food-hunt-2015\">Open Food Hunt</a> on <<site_name>> from Saturday February 21st 2015 to Sunday March 1st 2015! Contributors are awarded\n"
"Explorer points for products they add and Ambassador points for new contributors they recruit. Points are updated every 30 minutes."
msgstr "C'est l'<a href=\"/open-food-hunt-2015\">Open Food Hunt</a> sur <<site_name>> du samedi 21 février 2015 au dimanche 1er mars 2015 ! Les contributeurs reçoivent\n"
"des points Explorateurs pour les produits qu'ils ajoutent, et des points Ambassadeurs pour les nouveaux contributeurs qu'ils recrutent. Les points sont mis à jour toutes\n"
"les 30 minutes."

msgctxt "or"
msgid "or:"
msgstr "ou :"

msgctxt "origins"
msgid "Origin of ingredients"
msgstr "Origine des ingrédients"

msgctxt "origins_example"
msgid "California, USA"
msgstr "Vallée des Baux-de-Provence, Provence, France"

msgctxt "origins_note_xxx"
msgid "Indicate the origin of ingredients"
msgstr "Indiquer l'origine des ingrédients"

msgctxt "origins_p"
msgid "origins of ingredients"
msgstr "origines des ingrédients"

msgctxt "origins_products"
msgid "Products with ingredients originating from %s"
msgstr "Les produits dont l'origine des ingrédients est %s"

msgctxt "origins_s"
msgid "origin of ingredients"
msgstr "origine des ingrédients"

msgctxt "origins_tagsinput"
msgid "add an origin"
msgstr "ajouter une origine"

msgctxt "origins_without_products"
msgid "Products without ingredients originating from %s"
msgstr "Les produits dont l'origine des ingrédients n'est pas %s"

msgctxt "packaging"
msgid "Packaging"
msgstr "Conditionnement"

msgctxt "packaging_example"
msgid "Fresh, Canned, Frozen, Bottle, Box, Glass, Plastic..."
msgstr "Frais, Conserve, Sous-vide, Surgelé, Bouteille, Bocal, Boîte, Verre, Plastique, Carton..."

msgctxt "packaging_note"
msgid "Packaging type, format, material"
msgstr "Type de conditionnement, format, matière"

msgctxt "packaging_p"
msgid "packaging"
msgstr "conditionnement"

msgctxt "packaging_products"
msgid "Products with a %s packaging"
msgstr "Les produits avec le conditionnement %s"

msgctxt "packaging_s"
msgid "packaging"
msgstr "conditionnement"

msgctxt "packaging_tagsinput"
msgid "add a type, shape or material"
msgstr "ajouter"

msgctxt "packaging_without_products"
msgid "Products without a %s packaging"
msgstr "Les produits sans le conditionnement %s"

msgctxt "page_x"
msgid "Page %d"
msgstr "Page %d"

msgctxt "page_x_out_of_y"
msgid "Page %d out of %d."
msgstr "Page %d sur %d."

msgctxt "pages"
msgid "Pages:"
msgstr "Pages :"

msgctxt "password"
msgid "Password"
msgstr "Mot de passe"

msgctxt "password_confirm"
msgid "Confirm password"
msgstr "Confirmation du mot de passe"

msgctxt "periods_after_opening"
msgid "Period of time after opening"
msgstr "Durée de conservation après ouverture"

msgctxt "periods_after_opening_note"
msgid "Found in an open container logo with a number of months: e.g. 12 M"
msgstr "Indiquée dans un logo en forme de pot ouvert, avec un nombre de mois. Par exemple 12 M."

msgctxt "periods_after_opening_p"
msgid "Periods after opening"
msgstr "Durées d'utilisation après ouverture"

msgctxt "periods_after_opening_s"
msgid "Period after opening"
msgstr "Durée d'utilisation après ouverture"

msgctxt "photographers_p"
msgid "photographers"
msgstr "photographes"

msgctxt "photographers_s"
msgid "photographer"
msgstr "photographe"

msgctxt "pnns_groups_1"
msgid "PNNS groups 1"
msgstr "Groupes de PNNS 1"

msgctxt "pnns_groups_1_p"
msgid "PNNS groups 1"
msgstr "Groupes de PNNS 1"

msgctxt "pnns_groups_1_s"
msgid "PNNS group 1"
msgstr "Groupe de PNNS 1"

msgctxt "pnns_groups_2"
msgid "PNNS groups 2"
msgstr "Groupes de PNNS 2"

msgctxt "pnns_groups_2_p"
msgid "PNNS groups 2"
msgstr "Groupes de PNNS 2"

msgctxt "pnns_groups_2_s"
msgid "PNNS group 2"
msgstr "Groupe de PNNS 2"

msgctxt "points_all_countries"
msgid "There are %d Explorers and %d Ambassadors."
msgstr "Il y a %d Explorateurs et %d Ambassadeurs."

msgctxt "points_all_users"
msgid "There are Explorers for %d countries and Ambassadors for %d countries."
msgstr "Il y a des Explorateurs de %d pays et des Ambassadeurs de %d countries."

msgctxt "points_country"
msgid "%s has %d Explorers and %d Ambassadors."
msgstr "%s a %d Explorateurs et %d Ambassadeurs."

msgctxt "points_ranking"
msgid "Ranking"
msgstr "Classement"

msgctxt "points_ranking_users_and_countries"
msgid "Ranking of contributors and countries"
msgstr "Classement des contributeurs et des pays"

msgctxt "points_user"
msgid "%s is an Explorer for %d countries and an Ambassador for %d countries."
msgstr "%s est un Explorateur de %d pays et un Ambassadeur de %d countries."

msgctxt "previous"
msgid "Previous"
msgstr "Précédente"

msgctxt "product_add_nutrient"
msgid "Add a nutrient"
msgstr "Ajouter un nutriment"

msgctxt "product_added"
msgid "Product added on"
msgstr "Produit ajouté le"

msgctxt "product_changes_saved"
msgid "Changes saved."
msgstr "Les modifications ont été enregistrées."

msgctxt "product_characteristics"
msgid "Product characteristics"
msgstr "Caractéristiques du produit"

msgctxt "product_created"
msgid "Product created"
msgstr "Création du produit"

msgctxt "product_description"
msgid "Ingredients, allergens, additives, nutrition facts, labels, origin of ingredients and information on product %s"
msgstr "Ingrédients, allergènes, additifs, composition nutritionnelle, labels, origine des ingrédients et informations du produit %s"

msgctxt "product_image"
msgid "Product picture"
msgstr "Photo du produit"

msgctxt "product_image_with_barcode"
msgid "Picture with barcode:"
msgstr "Photo avec code-barre:"

msgctxt "product_js_current_image"
msgid "Current image:"
msgstr "Image actuelle :"

msgctxt "product_js_deleting_images"
msgid "Deleting images"
msgstr "Images en cours de suppression"

msgctxt "product_js_extract_ingredients"
msgid "Extract the ingredients from the picture"
msgstr "Extraire les ingrédients de l'image"

msgctxt "product_js_extracted_ingredients_nok"
msgid "Ingredients text could not be extracted. Try with a sharper image, with higher resolution or a better framing of the text."
msgstr "Le texte des ingrédients n'a pas pu être extrait. Vous pouvez essayer avec une image plus nette, de meilleure résolution, ou un meilleur cadrage du texte."

msgctxt "product_js_extracted_ingredients_ok"
msgid "Ingredients text has been extracted. Text recognition is not perfect, so please check the text below and correct errors if needed."
msgstr "Le texte des ingrédients a été extrait. La reconnaissance du texte n'est pas toujours parfaite, merci de vérifier le texte ci-dessous et de corriger les éventuelles erreurs."

msgctxt "product_js_extracting_ingredients"
msgid "Extracting ingredients"
msgstr "Extraction des ingrédients en cours"

msgctxt "product_js_image_normalize"
msgid "Normalize colors"
msgstr "Equilibrage des couleurs"

msgctxt "product_js_image_open_full_size_image"
msgid "Open the picture in original size in a new windows"
msgstr "Voir la photo en grand dans une nouvelle fenêtre"

msgctxt "product_js_image_received"
msgid "Image received"
msgstr "Image reçue"

msgctxt "product_js_image_rotate_and_crop"
msgid "Rotate the image if necessary, then click and drag to select the interesting zone:"
msgstr "Redressez l'image si nécessaire, puis cliquez et glissez pour sélectionner la zone d'intérêt :"

msgctxt "product_js_image_rotate_left"
msgid "Rotate left"
msgstr "Pivoter à gauche"

msgctxt "product_js_image_rotate_right"
msgid "Rotate right"
msgstr "Pivoter à droite"

msgctxt "product_js_image_save"
msgid "Validate and/or resize image"
msgstr "Valider et/ou recadrer l'image"

msgctxt "product_js_image_saved"
msgid "Image saved"
msgstr "Image enregistrée."

msgctxt "product_js_image_saving"
msgid "Saving image"
msgstr "Image en cours d'enregistrement"

msgctxt "product_js_image_upload_error"
msgid "Error while uploading image"
msgstr "Erreur lors de l'envoi de l'image"

msgctxt "product_js_image_white_magic"
msgid "Photo on white background: try to remove the background"
msgstr "Photo sur fond blanc : essayer d'enlever le fond"

msgctxt "product_js_images_delete_error"
msgid "Errors while deleting images"
msgstr "Erreur lors de la suppresion des images"

msgctxt "product_js_images_deleted"
msgid "Images deleted"
msgstr "Images supprimées"

msgctxt "product_js_images_move_error"
msgid "Errors while moving images"
msgstr "Erreur lors du déplacement des images"

msgctxt "product_js_images_moved"
msgid "Images moved"
msgstr "Images déplacées"

msgctxt "product_js_moving_images"
msgid "Moving images"
msgstr "Images en cours de déplacement"

msgctxt "product_js_upload_image"
msgid "Add a picture"
msgstr "Envoyer une image"

msgctxt "product_js_upload_image_note"
msgid "→ With Chrome, Firefox and Safari, you can select multiple pictures (product, ingredients, nutrition facts etc.) by clicking them while holding the Ctrl key pressed to add them all in one shot."
msgstr "→ Avec Chrome, Firefox et Safari, vous pouvez sélectionner plusieurs images (produit, ingrédients, infos nutritionnelles etc.) en cliquant avec la touche Ctrl enfoncée, pour les envoyer toutes en même temps."

msgctxt "product_js_uploading_image"
msgid "Uploading image"
msgstr "Image en cours d'envoi"

msgctxt "product_last_edited"
msgid "Last edit of product page on"
msgstr "Dernière modification de la page produit le"

msgctxt "product_name"
msgid "Product name"
msgstr "Nom du produit"

msgctxt "product_name_example"
msgid "Kinder Bueno White"
msgstr "Kinder Bueno White"

msgctxt "products"
msgid "products"
msgstr "produits"

msgctxt "products_stats"
msgid "Evolution of the number of products on <<site_name>>"
msgstr "Evolution du nombre de produits sur <<site_name>>"

msgctxt "products_stats_completed_t"
msgid "Products with complete information"
msgstr "Produits avec fiche complète"

msgctxt "products_stats_created_t"
msgid "Products"
msgstr "Produits"

msgctxt "products_with_nutriments"
msgid "with nutrition facts"
msgstr "avec informations<br/>nutritionnelles"

msgctxt "products_you_edited"
msgid "Products you added or edited"
msgstr "Les produits que vous avez ajoutés ou modifiés"

msgctxt "purchase_places"
msgid "City, state and country where purchased"
msgstr "Ville et pays d'achat"

msgctxt "purchase_places_note"
msgid "Indicate where you bought or saw the product (at least the country)"
msgstr "Indiquez le lieu où vous avez acheté ou vu le produit (au moins le pays)"

msgctxt "purchase_places_p"
msgid "purchase places"
msgstr "lieux de vente"

msgctxt "purchase_places_products"
msgid "Products sold in %s"
msgstr "Les produits par lieu de vente :  %s"

msgctxt "purchase_places_s"
msgid "purchase place"
msgstr "lieu de vente"

msgctxt "purchase_places_tagsinput"
msgid "add a place"
msgstr "ajouter un lieu"

msgctxt "purchase_places_without_products"
msgid "Products not sold in %s"
msgstr "Les produits qui ne sont pas vendus à : %s"

msgctxt "quantity"
msgid "Quantity"
msgstr "Quantité"

msgctxt "quantity_example"
msgid "2 l, 250 g, 1 kg, 25 cl, 6 fl oz, 1 pound"
msgstr "2 l, 250 g, 1 kg, 25 cl"

msgctxt "remember_me"
msgid "Remember me"
msgstr "Se souvenir de moi"

msgctxt "remember_purchase_places_and_stores"
msgid "Remember the place of purchase and store for the next product adds"
msgstr "Se souvenir du lieu d'achat et du magasin pour les prochains ajouts de produits"

msgctxt "reset_password"
msgid "Reset password"
msgstr "Réinitialiser le mot de passe"

msgctxt "reset_password_email_body"
msgid "Hello <NAME>,\n\n"
"You asked for your password to be reset on https://openfoodfacts.org\n\n"
"for the username: <USERID>\n\n"
"To continue the password reset, click on the link below.\n"
"If you did not ask for the password reset, you can ignore this message.\n\n"
"<RESET_URL>\n\n"
"See you soon,\n\n"
"Stephane\n"
"http://openfoodfacts.org\n"
msgstr "Hello <NAME>,\n\n"
"Vous avez demandé de remettre votre mot de passe à zéro sur https://openfoodfacts.org\n\n"
"pour le nom d'utilisateur:<USERID>\n\n"
"Pour poursuivre cette remise à zéro, veuillez cliquer sur le lien ci-dessous.\n"
"Si vous n'avez pas demandé de remise à zéro de mot de passe, veuillez ignorer ce message. \n\n"
"<RESET_URL>\n\n"
"À bientôt, \n\n"
"Stephane\n"
"http://openfoodfacts.org\n"

msgctxt "reset_password_email_subject"
msgid "Reset of your password on <<site_name>>"
msgstr "Réinitialisation de votre mot de passe sur <<site_name>>"

msgctxt "reset_password_reset"
msgid "Your password has been changed. You can now log-in with this password."
msgstr "Votre mot de passe a été changé. Vous pouvez maintenant vous identifier avec ce mot de passe."

msgctxt "reset_password_reset_msg"
msgid "Enter a new password."
msgstr "Entrez un nouveau mot de passe."

msgctxt "reset_password_send_email"
msgid "An email with a link to reset your password has been sent to the e-mail address associated with your account."
msgstr "Un e-mail avec un lien pour vous permettre de changer le mot de passe a été envoyé à l'adresse e-mail associée à votre compte."

msgctxt "reset_password_send_email_msg"
msgid "If you have forgotten your password, fill-in your username or e-mail address to receive instructions for resetting your password."
msgstr "Si vous avez oublié votre mot de passe, indiquez votre nom d'utilisateur ou votre e-mail pour recevoir les instructions pour le réinitialiser."

msgctxt "risk_level"
msgid "Risk"
msgstr "Risques"

msgctxt "risk_level_0"
msgid "To be completed"
msgstr "A renseigner"

msgctxt "risk_level_1"
msgid "Low risks"
msgstr "Risques faibles"

msgctxt "risk_level_2"
msgid "Moderate risks"
msgstr "Risques modérés"

msgctxt "risk_level_3"
msgid "High risks"
msgstr "Risques élevés"

msgctxt "salt_equivalent"
msgid "salt equivalent"
msgstr "équivalent sel"

msgctxt "save"
msgid "Save"
msgstr "Enregistrer"

msgctxt "saved"
msgid "Saved."
msgstr "Informations enregistrées."

msgctxt "saving"
msgid "Saving."
msgstr "Informations en cours d'enregistrement."

msgctxt "search"
msgid "Search"
msgstr "Rechercher"

msgctxt "search_a_product_placeholder"
msgid "Search a product"
msgstr "Chercher un produit"

msgctxt "search_button"
msgid "Search"
msgstr "Rechercher"

msgctxt "search_contains"
msgid "contains"
msgstr "contient"

msgctxt "search_criteria"
msgid "Select products with specific brands, categories, labels, origins of ingredients, manufacturing places etc."
msgstr "Sélectionner les produits suivant leur marque, catégories, labels, origines des ingrédients, lieux de fabrication etc."

msgctxt "search_description_opensearch"
msgid "Open Food Facts product search"
msgstr "Recherche de produit Open Food Facts"

msgctxt "search_does_not_contain"
msgid "does not contain"
msgstr "ne contient pas"

msgctxt "search_download_button"
msgid "Download"
msgstr "Télécharger"

msgctxt "search_download_choice"
msgid "Download results"
msgstr "Télécharger les résultats"

msgctxt "search_download_results"
msgid "Download results in CSV format (Excel, OpenOffice)"
msgstr "Télécharger les résultats au format CSV (Excel, OpenOffice)"

msgctxt "search_download_results_description"
msgid "Character set: Unicode (UTF-8)). Separator: tabulation (tab)."
msgstr "Jeu de caractère : Unicode (UTF-8). Séparateur : tabulation (tab)."

msgctxt "search_edit"
msgid "Change search criteria"
msgstr "Modifier les critères de recherche"

msgctxt "search_flatten_tags"
msgid "(Optional) - Create a column for every:"
msgstr "(Optionnel) - Créer une colonne pour chaque :"

msgctxt "search_generate_graph"
msgid "Generate graph"
msgstr "Générer le graphique"

msgctxt "search_generate_map"
msgid "Generate the map"
msgstr "Générer la carte"

msgctxt "search_graph"
msgid "Graph"
msgstr "Graphique"

msgctxt "search_graph_2_axis"
msgid "Scatter plot"
msgstr "Graphique sur 2 axes"

msgctxt "search_graph_blog"
msgid "<p>→ learn more about <<site_name>> graphs: <a href=\"https://fr.blog.openfoodfacts.org/news/des-graphiques-en-3-clics\">Graphs in 3 clicks</a> (blog).</p>"
msgstr "<p>→ en savoir plus sur les graphiques d'<<site_name>> : <a href=\"https://fr.blog.openfoodfacts.org/news/des-graphiques-en-3-clics\">Des graphiques en 3 clics</a> (blog).</p>"

msgctxt "search_graph_choice"
msgid "Results on a graph"
msgstr "Résultats sur un graphique"

msgctxt "search_graph_instructions"
msgid "Select what you want to graph on the horizontal axis to obtain a histogram, or select two axis to\n"
"get a cloud of products (scatter plot)."
msgstr "Choisissez ce que vous voulez représenter sur l'axe horizontale du graphique pour obtenir un histogramme, et\n"
"sur les deux axes pour obtenir un nuage de produits."

msgctxt "search_graph_link"
msgid "Permanent link to this graph, shareable by e-mail and on social networks"
msgstr "Lien permanent vers ce graphique, partageable par e-mail et les réseaux sociaux"

msgctxt "search_graph_note"
msgid "The graph will show only products for which displayed values are known."
msgstr "Le graphique ne montrera que les produits pour lesquels les valeurs representées sont connues."

msgctxt "search_graph_title"
msgid "Display results on a graph"
msgstr "Visualiser les résultats sous forme de graphique"

msgctxt "search_graph_warning"
msgid "Note: this is a user generated graph. The title, represented products and axis of visualization have been chosen by the author of the graph."
msgstr "Note : ce graphique a été généré par un utilisateur du site <<site_name>>. Le titre, les produits representés et les axes de représentation ont été choisis par l'auteur du graphique."

msgctxt "search_indifferent"
msgid "Indifferent"
msgstr "Indifférent"

msgctxt "search_ingredients"
msgid "Ingredients"
msgstr "Ingrédients"

msgctxt "search_link"
msgid "Permanent link to these results, shareable by e-mail and on social networks"
msgstr "Lien permanent vers ces résultats, partageable par e-mail et les réseaux sociaux"

msgctxt "search_list_choice"
msgid "Results in a list of products"
msgstr "Résultats sous forme de liste de produits"

msgctxt "search_map"
msgid "Map"
msgstr "Carte"

msgctxt "search_map_choice"
msgid "Results on a map"
msgstr "Résultats sur une carte"

msgctxt "search_map_link"
msgid "Permanent link to this map, shareable by e-mail and on social networks"
msgstr "Lien permanent vers cette carte, partageable par e-mail et les réseaux sociaux"

msgctxt "search_map_note"
msgid "The map will show only products for which the production place is known."
msgstr "La carte ne montrera que les produits pour lesquels le lieu de fabrication ou d'emballage est connu."

msgctxt "search_map_title"
msgid "Display results on a map"
msgstr "Visualiser les résultats sous forme de carte"

msgctxt "search_nutriment"
msgid "choose a nutriment..."
msgstr "choisir un nutriment..."

msgctxt "search_nutriments"
msgid "Nutriments"
msgstr "Nutriments"

msgctxt "search_or"
msgid "or"
msgstr "ou"

msgctxt "search_page_size"
msgid "Results per page"
msgstr "Résultats par page"

msgctxt "search_products"
msgid "Products search"
msgstr "Recherche de produits"

msgctxt "search_results"
msgid "Search results"
msgstr "Résultats de la recherche"

msgctxt "search_series"
msgid "Use a different color for the following products:"
msgstr "Utiliser une couleur différente pour les produits :"

msgctxt "search_series_default"
msgid "Other products"
msgstr "Autres produits"

msgctxt "search_series_fairtrade"
msgid "Fair trade"
msgstr "Commerce équitable"

msgctxt "search_series_fairtrade_label"
msgid "fair-trade"
msgstr "commerce-equitable"

msgctxt "search_series_nutrition_grades"
msgid "Use nutrition grades colors"
msgstr "Utiliser les couleurs des notes nutritionnelles"

msgctxt "search_series_organic"
msgid "Organic"
msgstr "Bio"

msgctxt "search_series_organic_label"
msgid "organic"
msgstr "bio"

msgctxt "search_series_with_sweeteners"
msgid "With sweeteners"
msgstr "Avec édulcorants"

msgctxt "search_tag"
msgid "choose a criterion..."
msgstr "choisir un critère..."

msgctxt "search_tags"
msgid "Criteria"
msgstr "Critères"

msgctxt "search_terms"
msgid "Search terms"
msgstr "Termes de recherche"

msgctxt "search_terms_note"
msgid "Search for words present in the product name, generic name, brands, categories, origins and labels"
msgstr "Recherche les mots présents dans le nom du produit, le nom générique, les marques, catégories, origines et labels"

msgctxt "search_title"
msgid "Search a product, brand, ingredient, nutriment etc."
msgstr "Rechercher un produit, une marque, un ingrédient, un nutriment etc."

msgctxt "search_title_graph"
msgid "Results graph"
msgstr "Graphique des résultats"

msgctxt "search_title_map"
msgid "Results map"
msgstr "Carte des résultats"

msgctxt "search_tools"
msgid "Search tools"
msgstr "Outils de recherche"

msgctxt "search_value"
msgid "value"
msgstr "valeur"

msgctxt "search_with"
msgid "With"
msgstr "Avec"

msgctxt "search_without"
msgid "Without"
msgstr "Sans"

msgctxt "see_product_page"
msgid "See the product page"
msgstr "Voir la fiche du produit"

msgctxt "select_country"
msgid "Country"
msgstr "Pays"

msgctxt "select_lang"
msgid "Language"
msgstr "Langue"

msgctxt "send_image"
msgid "Send a picture..."
msgstr "Envoyer une image..."

msgctxt "send_image_error"
msgid "Upload error"
msgstr "Erreur lors de l'envoi"

msgctxt "sending_image"
msgid "Sending image"
msgstr "Image en cours d'envoi"

msgctxt "serving_size"
msgid "Serving size"
msgstr "Taille d'une portion"

msgctxt "serving_size_example"
msgid "60 g, 12 oz, 20cl, 2 fl oz"
msgstr "30 g, 2 biscuits 60 g, 5 cl, un verre 20 cl"

msgctxt "session_title"
msgid "Sign-in"
msgstr "Se connecter"

msgctxt "share"
msgid "Share"
msgstr "Partager"

msgctxt "show_category_stats"
msgid "Show detailed stats"
msgstr "Afficher les informations statistiques"

msgctxt "show_category_stats_details"
msgid "standard deviation, minimum, maximum, 10th and 90th percentiles"
msgstr "écart type, minimum, maximum, 10ème et 90ème centiles"

msgctxt "signin_before_submit"
msgid "If you already have an account on <SITE>, please sign-in before filling this form."
msgstr "Si vous êtes déjà inscrit sur <SITE>, identifiez-vous (\"Se connecter\" dans la colonne de droite) avant de remplir ce formulaire."

msgctxt "signout"
msgid "Sign-out"
msgstr "Se déconnecter"

msgctxt "site_description"
msgid "A collaborative, free and open database of ingredients, nutrition facts and information on food products from around the world"
msgstr "Ingrédients, composition nutritionnelle et information sur les produits alimentaires du monde entier dans une base de données libre et ouverte"

msgctxt "site_name"
msgid "Open Food Facts"
msgstr "Open Food Facts"

msgctxt "sort_by"
msgid "Sort by"
msgstr "Trier par"

msgctxt "sort_created_t"
msgid "Add date"
msgstr "Date d'ajout"

msgctxt "sort_modified_t"
msgid "Edit date"
msgstr "Date de modification"

msgctxt "sort_popularity"
msgid "Popularity"
msgstr "Popularité"

msgctxt "sort_product_name"
msgid "Product name"
msgstr "Nom du produit"

msgctxt "state"
msgid "State"
msgstr "Etat"

msgctxt "states_p"
msgid "states"
msgstr "etats"

msgctxt "states_s"
msgid "state"
msgstr "etat"

msgctxt "stores"
msgid "Stores"
msgstr "Magasins"

msgctxt "stores_note"
msgid "Name of the shop or supermarket chain"
msgstr "Enseigne du magasin où vous avez acheté ou vu le produit"

msgctxt "stores_p"
msgid "stores"
msgstr "magasins"

msgctxt "stores_products"
msgid "Products sold at %s"
msgstr "Les produits par magasin : %s"

msgctxt "stores_s"
msgid "store"
msgstr "magasin"

msgctxt "stores_tagsinput"
msgid "add a store"
msgstr "ajouter un magasin"

msgctxt "stores_without_products"
msgid "Products not bought at %s"
msgstr "Les produits qui n'ont pas été achetés dans le magasin : %s"

msgctxt "subscribe"
msgid "Subscribe"
msgstr "S'abonner"

msgctxt "tag_belongs_to"
msgid "Belongs to:"
msgstr "Fait partie de :"

msgctxt "tag_contains"
msgid "Contains:"
msgstr "Contient :"

msgctxt "tag_weblinks"
msgid "Weblinks"
msgstr "Liens Web"

msgctxt "tagstable_filtered"
msgid "out of _MAX_"
msgstr "parmi _MAX_"

msgctxt "tagstable_search"
msgid "Search:"
msgstr "Recherche :"

msgctxt "traces"
msgid "Traces"
msgstr "Traces éventuelles"

msgctxt "traces_example"
msgid "Milk, Gluten, Nuts"
msgstr "Lait, Gluten, Arachide, Fruits à coque"

msgctxt "traces_note"
msgid "Indicate ingredients from mentions like \"May contain traces of\", \"Made in a factory that also uses\" etc."
msgstr "Indiquer les ingrédients des mentions \"Peut contenir des traces de\", \"Fabriqué dans un atelier qui utilise aussi\" etc."

msgctxt "traces_p"
msgid "traces"
msgstr "traces"

msgctxt "traces_s"
msgid "trace"
msgstr "trace"

msgctxt "twitter"
msgid "Twitter username (optional)"
msgstr "Nom d'utilisateur Twitter (optionel)"

msgctxt "twitter_account"
msgid "OpenFoodFacts"
msgstr "OpenFoodFactsFr"

msgctxt "unknown"
msgid "Unknown"
msgstr "Inconnu"

msgctxt "unknown_nutrients_p"
msgid "unknown nutrients"
msgstr "nutriments inconnus"

msgctxt "unknown_nutrients_s"
msgid "unknown nutrient"
msgstr "nutriment inconnu"

msgctxt "unsubscribe"
msgid "Unsubscribe"
msgstr "Se désabonner"

msgctxt "unsubscribe_info"
msgid "You can unsubscribe from the lists at any time."
msgstr "Vous pouvez vous désabonner de la lettre d'information à tout moment et facilement."

msgctxt "userid_or_email"
msgid "Username or e-mail address: "
msgstr "Nom d'utilisateur ou adresse e-mail : "

msgctxt "username"
msgid "User name"
msgstr "Nom d'utilisateur"

msgctxt "username_info"
msgid "(non-accented letters, digits and/or dashes)"
msgstr "(lettres non accentuées, chiffres et/ou tirets)"

msgctxt "username_or_email"
msgid "Username or email address"
msgstr "Nom d'utilisateur ou adresse e-mail"

msgctxt "users_add_products"
msgid "Products that were added by the user %s"
msgstr "Les produits qui ont été ajoutés par le contributeur %s"

msgctxt "users_add_without_products"
msgid "Products that were not added by the user %s"
msgstr "Les produits qui n'ont pas été ajoutés par le contributeur %s"

msgctxt "users_edit_products"
msgid "Products that were edited by the user %s"
msgstr "Les produits qui ont été modifiés par le contributeur %s"

msgctxt "users_edit_without_products"
msgid "Products that were not edited by the user %s"
msgstr "Les produits qui n'ont pas été modifiés par le contributeur %s"

msgctxt "users_p"
msgid "contributors"
msgstr "contributeurs"

msgctxt "users_products"
msgid "Products added by %s"
msgstr "Les produits ajoutés par %s"

msgctxt "users_s"
msgid "contributor"
msgstr "contributeur"

msgctxt "users_without_products"
msgid "Products not added by %s"
msgstr "Les produits qui n'ont pas été ajoutés par %s"

msgctxt "view"
msgid "view"
msgstr "voir"

msgctxt "view_list_for_products_from_the_entire_world"
msgid "View the list for matching products from the entire world"
msgstr "Voir la liste pour les produits correspondants du monde entier"

msgctxt "view_products_from_the_entire_world"
msgid "View matching products from the entire world"
msgstr "Voir les produits correspondants du monde entier"

msgctxt "view_results_from_the_entire_world"
msgid "View results from the entire world"
msgstr "Voir les résultats du monde entier"

msgctxt "warning_3rd_party_content"
msgid "Information and data must come from the product package and label (and not from other sites or the manufacturer's site), and you must have taken the pictures yourself.<br/>\n"
"→ <a href=\"\">Why it matters</a>"
msgstr "Les informations doivent provenir de l'emballage du produit (et non d'autres sites ou du site du fabricant), et vous devez avoir pris vous-même les photos.<br/>\n"
"→ <a href=\"https://openfoodfactsfr.uservoice.com/knowledgebase/articles/59183\" target=\"_blank\">Pourquoi est-ce important ?</a>"

msgctxt "website"
msgid "Site or blog address"
msgstr "Adresse de blog ou de site web"

msgctxt "weekdays"
msgid "['Sunday', 'Monday', 'Tuesday', 'Wednesday', 'Thursday', 'Friday', 'Saturday']"
msgstr "['Dimanche', 'Lundi', 'Mardi', 'Mercredi', 'Jeudi', 'Vendredi', 'Samedi']"

msgctxt "windows_phone_app_badge"
msgid "<img src=\"/images/misc/154x40_WP_Store_blk.png\" alt=\"Windows Phone Store\" width=\"154\" height=\"40\" />"
msgstr "<img src=\"/images/misc/154x40_WP_Store_blk.png\" alt=\"Windows Phone Store\" width=\"154\" height=\"40\" />"

msgctxt "windows_phone_app_link"
msgid "http://www.windowsphone.com/en-us/store/app/openfoodfacts/5d7cf939-cfd9-4ac0-86d7-91b946f4df34"
msgstr "http://www.windowsphone.com/fr-fr/store/app/openfoodfacts/5d7cf939-cfd9-4ac0-86d7-91b946f4df34"

msgctxt "you_are_connected_as_x"
msgid "You are connected as %s."
msgstr "Vous êtes connecté en tant que %s."

#~ msgctxt "login_register_content"
#~ msgid ""
#~ "<p>Sign-in to add or edit products.</p>\n"
#~ "\n"
#~ "<form method=\"post\" action=\"/cgi/session.pl\">\n"
#~ "Username or e-mail address:<br />\n"
#~ "<input type=\"text\" name=\"user_id\" tabindex=\"1\" style=\"width:220px;\" "
#~ "/><br />\n"
#~ "Password<br />\n"
#~ "<input type=\"password\" name=\"password\" tabindex=\"2\" "
#~ "style=\"width:220px;\" /><br />\n"
#~ "<input type=\"checkbox\" name=\"remember_me\" value=\"on\" tabindex=\"3\" "
#~ "/><label>Remember me</label><br />\n"
#~ "<input type=\"submit\" tabindex=\"4\" name=\".submit\" value=\"Sign-in\" "
#~ "class=\"button small\" />\n"
#~ "</form>\n"
#~ "<p>Not registered yet? <a href=\"/cgi/user.pl\">Create your "
#~ "account</a>.</p>\n"
#~ msgstr ""
#~ "<p>Sign-in to add or edit products.</p>\n"
#~ "\n"
#~ "<form method=\"post\" action=\"/cgi/session.pl\">\n"
#~ "Username or e-mail address:<br />\n"
#~ "<input type=\"text\" name=\"user_id\" tabindex=\"1\" style=\"width:220px;\" "
#~ "/><br />\n"
#~ "Password<br />\n"
#~ "<input type=\"password\" name=\"password\" tabindex=\"2\" "
#~ "style=\"width:220px;\" /><br />\n"
#~ "<input type=\"checkbox\" name=\"remember_me\" value=\"on\" tabindex=\"3\" "
#~ "/><label>Remember me</label><br />\n"
#~ "<input type=\"submit\" tabindex=\"4\" name=\".submit\" value=\"Sign-in\" "
#~ "class=\"button small\" />\n"
#~ "</form>\n"
#~ "<p>Not registered yet? <a href=\"/cgi/user.pl\">Create your "
#~ "account</a>.</p>\n"

#~ msgctxt "or"
#~ msgid "or :"
#~ msgstr "or :"

#~ msgctxt "product_js_upload_image_note"
#~ msgid ""
#~ "→ With Chrome, Firefox and Safari, you can select multipe pictures (product, "
#~ "ingredients, nutrition facts etc.) by clicking them while holding the Ctrl "
#~ "key pressed to add them all in one shot."
#~ msgstr ""
#~ "→ With Chrome, Firefox and Safari, you can select multipe pictures (product, "
#~ "ingredients, nutrition facts etc.) by clicking them while holding the Ctrl "
#~ "key pressed to add them all in one shot."

msgctxt "product_js_unselect_image"
msgid "Unselect image"
msgstr "Déselectionner l'image"

msgctxt "product_js_unselecting_image"
msgid "Unselecting image."
msgstr "Déselection de l'image."

msgctxt "product_js_unselected_image_ok"
msgid "Unselected image."
msgstr "Image déselectionnée."

msgctxt "product_js_unselected_image_nok"
msgid "Error while unselecting image."
msgstr "Erreur lors de la déselection de l'image."

msgctxt "nutrition_grade_fr_fiber_warning"
msgid "Warning: the amount of fiber is not specified, their possible positive contribution to the grade could not be taken into account."
msgstr "Avertissement : Le taux de fibres n'étant pas renseigné, leur éventuelle contribution positive à la note n'a pas pu être prise en compte."

msgctxt "nutrition_grade_fr_title"
msgid "NutriScore color nutrition grade"
msgstr "Note nutritionnelle de couleur NutriScore"

msgctxt "nutrition_grade_fr_formula"
msgid "How the color nutrition grade is computed"
msgstr "Mode de calcul de la note nutritionnelle de couleur"

msgctxt "nutrition_grade_fr_alt"
msgid "NutriScore nutrition grade"
msgstr "Note nutritionnelle NutriScore :"

msgctxt "delete_product_page"
msgid "Delete the product page"
msgstr "Supprimer la fiche produit"

msgctxt "deleting_product"
msgid "Deleting product"
msgstr "Suppression du produit"

msgctxt "has_deleted_product"
msgid "has deleted product"
msgstr "efface le produit"

msgctxt "delete_product_confirm"
msgid "Are you sure that you want to delete the page for this product?"
msgstr "Etes-vous sûr de vouloir supprimer la fiche de ce produit ?"

msgctxt "delete_user"
msgid "Delete the user"
msgstr "Supprimer l'utilisateur"

msgctxt "sources_openfood_ch"
msgid "Some of the data and/or images comes from the OpenFood.ch database (the exact list is available in the product edit history). Those elements are licenced under the <a href=\"https://creativecommons.org/licenses/by/4.0/\">Creative Commons Attribution 4.0 International License</a>."
msgstr "Certaines données et/ou images sont issues de la base de données OpenFood.ch (la liste détaillée est disponible dans l'historique de modification de la fiche produit). Ces éléments sont publiés sous la licence <a href=\"https://creativecommons.org/licenses/by/4.0/\">Creative Commons Attribution 4.0 International License</a>."

msgctxt "sources_openfood_ch_product_page"
msgid "Product page on openfood.ch"
msgstr "Fiche produit sur openfood.ch"

msgctxt "sources_usda_ndb"
msgid "Some of the data comes from the USDA National Nutrients Database for Branded Foods (the exact list is available in the product edit history)."
msgstr "Certaines données proviennent de Base de données Nationale sur les Nutriments d'Aliments de Marque de l'USDA (la liste exacte est disponible l'historique d'édition du produit)."

msgctxt "sources_usda_ndb_product_page"
msgid "Product page on USDA NDB"
msgstr "Page produit sur USDA NDB"

msgctxt "donate"
msgid "Donate to Open Food Facts"
msgstr "Faire un don à l'association Open Food Facts"

msgctxt "donate_link"
msgid "https://www.helloasso.com/associations/open-food-facts/formulaires/1/widget/en"
msgstr "https://www.helloasso.com/associations/open-food-facts/formulaires/1/widget"

msgctxt "sources_fleurymichon"
msgid "Some of the data and images have been provided directly by the manufacturer Fleury Michon."
<<<<<<< HEAD
msgstr "Certaines données et images ont été fournies directement par le fabricant Fleury Michon."

msgctxt "sources_manufacturer"
msgid "Some of the data for this product has been provided directly by the manufacturer %s"
msgstr "Certaines informations sur ce produit proviennent directement du producteur %s"

msgctxt "warning_not_complete"
msgid "This product page is not complete. You can help to complete it by editing it and adding more data from the photos we have, or by taking more photos using the app for <a href=\"https://android.openfoodfacts.org\">Android</a> or <a href=\"https://ios.openfoodfacts.org\">iPhone/iPad</a>. Thank you!"
msgstr "Cette fiche produit n'est pas complète. Vous pouvez nous aider à la compléter en éditant la page et en ajoutant plus de données à partir des photos que nous avons, ou en prenant plus de photos avec l'app <a href=\"https://android.openfoodfacts.org">Android</a> ou <a href=\"https://ios.openfoodfacts.org\">iPhone/iPad</a>. Merci !"
=======
msgstr ""

msgctxt "sources_manufacturer"
msgid "Some of the data for this product has been provided directly by the manufacturer %s"
msgstr ""

msgctxt "warning_not_complete"
msgid "This product page is not complete. You can help to complete it by editing it and adding more data from the photos we have, or by taking more photos using the app for <a href=\"https://android.openfoodfacts.org\">Android</a> or <a href=\"https://ios.openfoodfacts.org\">iPhone/iPad</a>. Thank you!"
msgstr ""
>>>>>>> e6eb2d4c
<|MERGE_RESOLUTION|>--- conflicted
+++ resolved
@@ -2758,7 +2758,6 @@
 
 msgctxt "sources_fleurymichon"
 msgid "Some of the data and images have been provided directly by the manufacturer Fleury Michon."
-<<<<<<< HEAD
 msgstr "Certaines données et images ont été fournies directement par le fabricant Fleury Michon."
 
 msgctxt "sources_manufacturer"
@@ -2767,15 +2766,4 @@
 
 msgctxt "warning_not_complete"
 msgid "This product page is not complete. You can help to complete it by editing it and adding more data from the photos we have, or by taking more photos using the app for <a href=\"https://android.openfoodfacts.org\">Android</a> or <a href=\"https://ios.openfoodfacts.org\">iPhone/iPad</a>. Thank you!"
-msgstr "Cette fiche produit n'est pas complète. Vous pouvez nous aider à la compléter en éditant la page et en ajoutant plus de données à partir des photos que nous avons, ou en prenant plus de photos avec l'app <a href=\"https://android.openfoodfacts.org">Android</a> ou <a href=\"https://ios.openfoodfacts.org\">iPhone/iPad</a>. Merci !"
-=======
-msgstr ""
-
-msgctxt "sources_manufacturer"
-msgid "Some of the data for this product has been provided directly by the manufacturer %s"
-msgstr ""
-
-msgctxt "warning_not_complete"
-msgid "This product page is not complete. You can help to complete it by editing it and adding more data from the photos we have, or by taking more photos using the app for <a href=\"https://android.openfoodfacts.org\">Android</a> or <a href=\"https://ios.openfoodfacts.org\">iPhone/iPad</a>. Thank you!"
-msgstr ""
->>>>>>> e6eb2d4c
+msgstr "Cette fiche produit n'est pas complète. Vous pouvez nous aider à la compléter en éditant la page et en ajoutant plus de données à partir des photos que nous avons, ou en prenant plus de photos avec l'app <a href=\"https://android.openfoodfacts.org">Android</a> ou <a href=\"https://ios.openfoodfacts.org\">iPhone/iPad</a>. Merci !"