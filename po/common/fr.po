msgid ""
msgstr ""
"MIME-Version: 1.0\n"
"Content-Type: text/plain; charset=UTF-8\n"
"Content-Transfer-Encoding: 8bit\n"
"Language: fr\n"
"Project-Id-Version: openfoodfacts\n"
"PO-Revision-Date: 2017-09-04 03:54-0400\n"
"Language-Team: French\n"
"Last-Translator: pierreslamich <pierre.slamich@gmail.com>\n"
"POT-Creation-Date: \n"
"X-Generator: crowdin.com\n"
"Plural-Forms: nplurals=2; plural=(n > 1);\n"
"X-Crowdin-Project: openfoodfacts\n"
"X-Crowdin-Language: fr\n"
"X-Crowdin-File: /master/po/common/common.pot\n"

msgctxt "1_product"
msgid "1 product"
msgstr "1 produit"

msgctxt "_and_"
msgid " and "
msgstr " et "

msgctxt "about"
msgid "About me"
msgstr "Présentation"

msgctxt "add"
msgid "Add"
msgstr "Ajouter"

msgctxt "add_language"
msgid "Add language"
msgstr "Ajouter une langue"

msgctxt "add_product"
msgid "Add a product"
msgstr "Ajouter un produit"

msgctxt "add_user"
msgid "Register"
msgstr "S'inscrire"

msgctxt "add_user_confirm"
msgid "<p>Thanks for joining. You can now sign-in on the site to add and edit products.</p>"
msgstr "<p>Merci de votre inscription. Vous pouvez maintenant vous identifier sur le site pour ajouter et modifier des produits.</p>"

msgctxt "add_user_email_body"
msgid "Hello <NAME>,\n\n"
"Thanks a lot for joining https://openfoodfacts.org\n"
"Here is your user name:\n\n"
"User name: <USERID>\n\n"
"You can now sign in on the site to add and edit products.\n\n"
"<<site_name>> is a collaborative project to which you can bring much more than new products: your energy, enthusiasm and ideas!\n"
"To discuss between contributors and make the project go forward, we use a very convenient messaging system called Slack: https://slack.openfoodfacts.org\n\n"
"You can also join the Facebook group for contributors:\n"
"https://www.facebook.com/groups/OpenFoodFacts/\n\n"
"New: we are also starting Open Beauty Facts to create a database of cosmetics: soap, toothpaste, makeup etc.\n"
"https://openbeautyfacts.org\n\n"
"Thank you very much!\n\n"
"Stéphane and the Open Food Facts team\n"
"https://openfoodfacts.org\n"
"https://twitter.com/OpenFoodFacts\n"
msgstr "Bonjour <NAME>,\n"
"\n"
"Merci beaucoup pour votre inscription sur https://openfoodfacts.org\n"
"\n"
"Vous pouvez à présent vous connecter sur le site pour ajouter ou modifier des produits.\n"
"\n"
"<<site_name>> est un projet collaboratif auquel vous pouvez apporter bien plus que des nouveaux produits: votre énergie, votre enthousiasme, et vos idées!\n"
"Afin de discuter entre contributeurs et aider le projet à avancer, nous utilisons un système de messagerie très pratique appelé Slack: https://slack.openfoodfacts.org\n"
"\n"
"Vous pouvez aussi nous témoigner votre soutien sur les réseaux sociaux, et rejoindre le groupe Facebook des contributeurs:\n"
"https://www.facebook.com/groups/openfoodfacts.fr/\n"
"\n"
"Nous avons aussi lancé Open Beauty Facts afin de créer une base de données de cosmétiques: savons, dentifrice, maquillage, etc...\n"
"https://fr.openbeautyfacts.org\n"
"\n"
"Open Food Facts est une association à but non lucratif composée de bénévoles. Vous pouvez nous soutenir financièrement en faisant un don via HelloAsso (pour les résidents en France : déductible à 66% de vos impôts, un don de 10 euros vous reviendra à 3,40 euros) : http://donner.openfoodfacts.org\n"
"et un utilisant le moteur de recherche Lilo et en nous faisant don de vos gouttes : https://www.lilo.org/fr/open-food-facts/?utm_source=open-food-facts\n"
"\n"
"Merci beaucoup !\n"
"\n"
"Stéphane et toute l'équipe d’Open Food Facts\n"
"https://fr.openfoodfacts.org\n"
"https://twitter.com/OpenFoodFacts\n"

msgctxt "add_user_email_subject"
msgid "Thanks for joining <<site_name>>"
msgstr "Merci de votre inscription sur <<site_name>>"

msgctxt "additives_1"
msgid "Potentially hazardous food additive. Limit usage."
msgstr "Additif alimentaire potentiellement dangereux. Limitez l'utilisation."

msgctxt "additives_2"
msgid "Hazardous food additive. Avoid."
msgstr "Additif alimentaire à risque. A éviter."

msgctxt "additives_3"
msgid "Food additive banned in Europe. Avoid at all cost."
msgstr "Additif alimentaire interdit en Europe. A éviter absolument."

msgctxt "additives_p"
msgid "additives"
msgstr "additifs"

msgctxt "additives_s"
msgid "additive"
msgstr "additif"

msgctxt "advanced_search"
msgid "Advanced search"
msgstr "Recherche avancée"

msgctxt "advanced_search_old"
msgid "Advanced search and graphs"
msgstr "Recherche avancée, graphiques et carte"

msgctxt "alcohol_warning"
msgid "Excess drinking is harmful for health."
msgstr "L'abus d'alcool est dangereux pour la santé. A consommer avec modération."

msgctxt "all_missions"
msgid "All missions"
msgstr "Toutes les missions"

msgctxt "allergens"
msgid "Substances or products causing allergies or intolerances"
msgstr "Substances ou produits provoquant des allergies ou intolérances"

msgctxt "allergens_p"
msgid "allergens"
msgstr "allergenes"

msgctxt "allergens_s"
msgid "allergen"
msgstr "allergene"

msgctxt "also_edited_by"
msgid "Product page also edited by"
msgstr "Fiche produit également modifiée par"

msgctxt "android_apk_app_badge"
msgid "<img src=\"/images/misc/android-apk.112x40.png\" alt=\"Android APK\" />"
msgstr "<img src=\"/images/misc/android-apk.112x40.png\" alt=\"Android APK\" />"

msgctxt "android_apk_app_link"
msgid "https://world.openfoodfacts.org/files/off.apk"
msgstr "https://world.openfoodfacts.org/files/off.apk"

msgctxt "android_app_badge"
msgid "<img src=\"/images/misc/android-app-on-google-play-en_app_rgb_wo_135x47.png\" alt=\"Available on Google Play\" width=\"135\" height=\"47\" />"
msgstr "<img src=\"/images/misc/android-app-on-google-play-en_app_rgb_wo_135x47.png\" alt=\"Disponible sur Google Play\" width=\"135\" height=\"47\" />"

# Change hl=en to your language, and make sure the url works
msgctxt "android_app_link"
msgid "https://play.google.com/store/apps/details?id=org.openfoodfacts.scanner&hl=en"
msgstr "https://play.google.com/store/apps/details?id=org.openfoodfacts.scanner&hl=fr"

msgctxt "app_please_take_pictures"
msgid "<p>This product is not yet in the <<site_name>> database. Could you please take some pictures of the product, barcode, ingredients list and nutrition facts to add it on <a href=\"https://world.openfoodfacts.org\" target=\"_blank\"><<site_name>></a>?</p>\n"
"<p>Thanks in advance!</p>\n"
msgstr "<p>Ce produit n'est pas encore dans la base d'<<site_name>>. Pourriez-vous s'il vous plait prendre des photos\n"
"du produit, du code barre, de la liste des ingrédients et du tableau nutritionnel pour qu'il soit ajouté sur <a href=\"https://fr.openfoodfacts.org\" target=\"_blank\"><<site_name>></a> ?</p>\n"
"<p>Merci d'avance !</p>\n"

msgctxt "app_take_a_picture"
msgid "Take a picture"
msgstr "Prendre une photo"

msgctxt "app_take_a_picture_note"
msgid "Note: the pictures you send are published under the free licence Creative Commons Attribution and ShareAlike."
msgstr "Note : les photos que vous envoyez sont publiées sous la licence libre Creative Commons Attribution et Partage à l'identique."

msgctxt "app_you_can_add_pictures"
msgid "You can add pictures:"
msgstr "Vous pouvez ajouter des photos :"

msgctxt "axis_x"
msgid "Horizontal axis"
msgstr "Axe horizontal"

msgctxt "axis_y"
msgid "Vertical axis"
msgstr "Axe vertical"

msgctxt "barcode"
msgid "Barcode"
msgstr "Code barre"

msgctxt "barcode_number"
msgid "Barcode number:"
msgstr "Chiffres du code barre :"

msgctxt "you_can_also_help_us"
msgid "You can also help to fund the Open Food Facts project"
msgstr "Vous pouvez aussi nous aider à financer le projet Open Food Facts"

msgctxt "bottom_content"
msgid "<a href=\"https://www.helloasso.com/associations/open-food-facts/formulaires/1/widget/en\"><img src=\"https://static.openfoodfacts.org/images/svg/donate-icon.svg\" alt=\"Donate to Open Food Facts\" /></a><p><<site_name>> is made by a non-profit association, independent from the industry. It is made for all, by all, and it is funded by all. You can support our work by <a href=\"https://www.helloasso.com/associations/open-food-facts/formulaires/1/widget/en\">donating to Open Food Facts</a> and also by <a href=\"https://www.lilo.org/fr/open-food-facts/?utm_source=open-food-facts\">using the Lilo search engine</a>.<br/><b>Thank you!</b></p>"
msgstr "<a href=\"http://donner.openfoodfacts.org\"><img src=\"https://static.openfoodfacts.org/images/svg/donate-icon.svg\" alt=\"Donner à Open Food Facts\" /></a><p><<site_name>> est développé par une association à but non lucratif indépendante de l'industrie. Open Food Facts est fait pour tous, par tous, et est financé par tous. Vous pouvez soutenir notre travail en <a href=\"http://donner.openfoodfacts.org\">donnant à Open Food Facts</a> et également en <a href=\"https://www.lilo.org/fr/open-food-facts/?utm_source=open-food-facts\">utilisant le moteur de recherche Lilo</a>.<br/><b>Merci beaucoup !</b></p>"

msgctxt "bottom_title"
msgid "Donate to support our work"
msgstr "Donnez pour soutenir notre travail"

msgctxt "brands"
msgid "Brands"
msgstr "Marques"

msgctxt "brands_example"
msgid "Kinder Bueno White, Kinder Bueno, Kinder, Ferrero"
msgstr "Kinder Bueno White, Kinder Bueno, Kinder, Ferrero"

msgctxt "brands_p"
msgid "brands"
msgstr "marques"

msgctxt "brands_products"
msgid "Products from the %s brand"
msgstr "Les produits de la marque %s"

msgctxt "brands_s"
msgid "brand"
msgstr "marque"

msgctxt "brands_tagsinput"
msgid "add a brand"
msgstr "ajouter une marque"

msgctxt "brands_without_products"
msgid "Products not from the %s brand"
msgstr "Les produits qui ne sont pas de la marque %s"

msgctxt "by"
msgid "by"
msgstr "par"

msgctxt "categories"
msgid "Categories"
msgstr "Catégories"

msgctxt "categories_example"
msgid "Sardines in olive oil, Orange juice from concentrate"
msgstr "Sardines à l'huile d'olive, Mayonnaises allégées, Jus d'orange à base de concentré"

msgctxt "categories_note"
msgid "Indicate only the most specific category. \"Parents\" categories will be automatically added."
msgstr "Il suffit d'indiquer la catégorie la plus spécifique, les catégories \"parentes\" seront ajoutées automatiquement."

msgctxt "categories_p"
msgid "categories"
msgstr "catégories"

msgctxt "categories_products"
msgid "Products from the %s category"
msgstr "Les produits de la catégorie %s"

msgctxt "categories_s"
msgid "category"
msgstr "categorie"

msgctxt "categories_tagsinput"
msgid "add a category"
msgstr "ajouter une catégorie"

msgctxt "categories_without_products"
msgid "Products not from the %s category"
msgstr "Les produits qui ne sont pas dans la catégorie %s"

msgctxt "change_fields"
msgid "Data"
msgstr "Données"

msgctxt "change_nutriments"
msgid "Nutriments"
msgstr "Nutriments"

msgctxt "change_selected_images"
msgid "Selected images"
msgstr "Images sélectionnées"

msgctxt "change_uploaded_images"
msgid "Uploaded images"
msgstr "Images téléchargées"

msgctxt "checkers_p"
msgid "checkers"
msgstr "verificateurs"

msgctxt "checkers_s"
msgid "checker"
msgstr "verificateur"

msgctxt "cities_p"
msgid "packaging cities"
msgstr "communes d'emballage"

msgctxt "cities_products"
msgid "Products packaged in the city of %s"
msgstr "Les produits dont la commune d'emballage est %s"

msgctxt "cities_s"
msgid "packaging city"
msgstr "commune d'emballage"

msgctxt "cities_without_products"
msgid "Products not packaged in the city of %s"
msgstr "Les produits dont la commune d'emballage n'est pas %s"

msgctxt "codes_p"
msgid "Codes"
msgstr "Codes"

msgctxt "codes_s"
msgid "Code"
msgstr "Code"

msgctxt "completed_n_missions"
msgid "completed %d missions:"
msgstr "a accompli %d missions :"

msgctxt "connected_with_facebook"
msgid "You are connected with your Facebook account."
msgstr "Vous êtes connecté via votre compte Facebook."

msgctxt "contributor_since"
msgid "Contributor since"
msgstr "Contributeur depuis le"

msgctxt "copy_data"
msgid "Copy data from current product to new product"
msgstr "Copier les données du produit actuel sur le nouveau"

msgctxt "correct_the_following_errors"
msgid "Please correct the following errors:"
msgstr "Merci de corriger les erreurs suivantes :"

msgctxt "correctors_p"
msgid "correctors"
msgstr "correcteurs"

msgctxt "correctors_s"
msgid "corrector"
msgstr "correcteur"

msgctxt "countries"
msgid "Countries where sold"
msgstr "Pays de vente"

msgctxt "countries_note"
msgid "Countries where the product is widely available (not including stores specialising in foreign products)"
msgstr "Pays dans lesquels le produit est largement distribué (hors magasins spécialisés dans l'import)"

msgctxt "countries_p"
msgid "countries"
msgstr "pays"

msgctxt "countries_products"
msgid "Products sold in %s"
msgstr "Les produits par lieu de vente :  %s"

msgctxt "countries_s"
msgid "country"
msgstr "pays"

msgctxt "countries_without_products"
msgid "Products not sold in %s"
msgstr "Les produits qui ne sont pas vendus à : %s"

msgctxt "data_source"
msgid "Data source"
msgstr "Source des données"

msgctxt "data_sources_p"
msgid "data sources"
msgstr "sources de données"

msgctxt "data_sources_s"
msgid "data source"
msgstr "source de données"

msgctxt "debug_p"
msgid "debug"
msgstr "débogage"

msgctxt "debug_s"
msgid "debug"
msgstr "débogage"

msgctxt "delete_comment"
msgid "Reason for removal"
msgstr "Raison de la suppression"

msgctxt "delete_product"
msgid "Delete a product"
msgstr "Supprimer un produit"

msgctxt "delete_product_page"
msgid "Delete the page"
msgstr "Supprimer la fiche"

msgctxt "delete_the_images"
msgid "Delete the images"
msgstr "Supprimer les images"

msgctxt "delete_user"
msgid "Delete an user"
msgstr "Effacer un utilisateur"

msgctxt "diff_add"
msgid "Added:"
msgstr "Ajout :"

msgctxt "diff_change"
msgid "Changed:"
msgstr "Changement :"

msgctxt "diff_delete"
msgid "Deleted:"
msgstr "Suppression :"

msgctxt "donate"
msgid "Donate to Open Food Facts"
msgstr "Faire un don à l'association Open Food Facts"

msgctxt "donate_link"
msgid "https://www.helloasso.com/associations/open-food-facts/formulaires/1/widget/en"
msgstr "http://donner.openfoodfacts.org"

msgctxt "ecological_data_table"
msgid "Ecological footprint"
msgstr "Impact écologique"

msgctxt "ecological_data_table_note"
msgid "If the carbon footprint is specified on the label (rarely at this time), indicate it for the same quantity than the nutritional composition."
msgstr "Si l'empreinte carbone est présente sur l'emballage (rarement actuellement), elle est à indiquer pour la même quantité que pour la composition nutritionnelle."

msgctxt "edit"
msgid "edit"
msgstr "modifier"

msgctxt "edit_comment"
msgid "Changes summary"
msgstr "Description de vos changements"

msgctxt "edit_product"
msgid "Edit a product"
msgstr "Modifier un produit"

msgctxt "edit_product_page"
msgid "Edit the page"
msgstr "Modifier la fiche"

msgctxt "edit_profile"
msgid "Edit your public profile"
msgstr "Modifier votre profil public"

msgctxt "edit_profile_confirm"
msgid "Changes to your public profile have been saved."
msgstr "Les modifications de votre profil public ont été enregistrées."

msgctxt "edit_profile_msg"
msgid "Information below is visible in your public profile."
msgstr "Les informations ci-dessous figurent dans votre profil public."

msgctxt "edit_settings"
msgid "Change your account parameters"
msgstr "Modifier les paramètres de votre compte"

msgctxt "edit_user"
msgid "Account parameters"
msgstr "Paramètres du compte"

msgctxt "edit_user_confirm"
msgid "<p>Your account parameters have been changed.</p>"
msgstr "<p>Les paramètres de votre compte ont bien été modifiés.</p>"

msgctxt "editors_p"
msgid "editors"
msgstr "editeurs"

msgctxt "editors_s"
msgid "editor"
msgstr "editeur"

msgctxt "email"
msgid "e-mail address"
msgstr "Adresse e-mail"

msgctxt "emb_code_p"
msgid "EMB codes"
msgstr "Codes emballeurs (EMB)"

msgctxt "emb_code_products"
msgid "Products packaged by the company with emb code %s"
msgstr "Les produits emballés par l'entreprise dont le code emballeur est %s"

msgctxt "emb_code_s"
msgid "EMB code"
msgstr "Code emballeur"

msgctxt "emb_codes"
msgid "EMB code"
msgstr "Code emballeur"

# Those are country specific codes. For European countries, you can change FR 62.448.034 CE to DE BY 718 EG (for instance)
msgctxt "emb_codes_example"
msgid "EMB 53062, FR 62.448.034 CE, 84 R 20, 33 RECOLTANT 522"
msgstr "EMB 53062, FR 62.448.034 CE, 84 R 20, 33 RECOLTANT 522"

msgctxt "emb_codes_note"
msgid "In Europe, code in an ellipse with the 2 country initials followed by a number and CE."
msgstr "En France, code commençant par EMB suivi de 5 chiffres (code INSEE de la commune) et éventuellement d'une lettre qui identifie l'entreprise qui a conditionné le produit.<br/>\n"
"Dans d'autres pays d'Europe, code précédé de \"e\". Ou dans un ovale, 2 initiales du pays suivi d'un nombre et de CE.<br/>\n"
"Pour le vin et l'alcool, code sur la capsule au dessus du bouchon."

msgctxt "emb_codes_p"
msgid "packager codes"
msgstr "codes emballeurs"

msgctxt "emb_codes_products"
msgid "Products with the emb code %s"
msgstr "Les produits dont le code emballeur est %s"

msgctxt "emb_codes_s"
msgid "packager code"
msgstr "code emballeur"

msgctxt "emb_codes_without_products"
msgid "Products without the emb code %s"
msgstr "Les produits dont le code emballeur n'est pas %s"

msgctxt "entry_dates_p"
msgid "Entry dates"
msgstr "Dates d'ajout"

msgctxt "entry_dates_s"
msgid "Entry date"
msgstr "Date d'ajout"

msgctxt "error"
msgid "Error"
msgstr "Erreur"

msgctxt "error_bad_login_password"
msgid "Incorrect user name or password. <a href=\"/cgi/reset_password.pl\">Forgotten password?</a>"
msgstr "Mauvais nom d'utilisateur ou mot de passe. <a href=\"/cgi/reset_password.pl\">Mot de passe oublié ?</a>"

msgctxt "error_database"
msgid "An error occurred while reading the data, try to refresh the page."
msgstr "Une erreur est survenue en lisant la base de données, essayez de recharger la page."

msgctxt "error_different_passwords"
msgid "The password and confirmation password are different."
msgstr "Le mot de passe et sa confirmation sont différents."

msgctxt "error_email_already_in_use"
msgid "The e-mail address is already used by another user. Maybe you already have an account? You can  <a href=\"/cgi/reset_password.pl\">reset the password</a> of your other account."
msgstr "L'adresse e-mail est déjà utilisée par un autre utilisateur. Peut-être avez-vous déjà un autre compte ? Vous pouvez <a href=\"/cgi/reset_password.pl\">réinitialiser le mot de passe</a> de votre autre compte."

msgctxt "error_invalid_address"
msgid "Invalid address."
msgstr "Adresse invalide."

msgctxt "error_invalid_email"
msgid "Invalid e-mail address"
msgstr "L'adresse e-mail est invalide."

msgctxt "error_invalid_password"
msgid "The password needs to be a least 6 characters long."
msgstr "Le mot de passe doit comporter au moins 6 caractères."

msgctxt "error_invalid_user"
msgid "Invalid user."
msgstr "Impossible de lire l'utilisateur."

msgctxt "error_invalid_username"
msgid "The user name must contain only unaccented letters, digits and dashes."
msgstr "Le nom d'utilisateur doit être composé de lettres minuscules sans accents, de tirets et/ou de chiffres."

msgctxt "error_new_code_already_exists"
msgid "A product already exists with the new code"
msgstr "Un produit existe déjà avec le nouveau code"

msgctxt "error_no_name"
msgid "You need to enter a name or nickname."
msgstr "Vous devez entrer un nom, prénom ou pseudonyme."

msgctxt "error_no_permission"
msgid "Permission denied."
msgstr "Permission refusée."

msgctxt "error_no_username"
msgid "You need to enter a user name"
msgstr "Vous devez entrer un nom d'utilisateur."

msgctxt "error_reset_already_connected"
msgid "You are already signed in."
msgstr "Vous avez déjà une session ouverte."

msgctxt "error_reset_invalid_token"
msgid "The reset password link is invalid or has expired."
msgstr "Le lien de réinitialisation de mot de passe est invalide ou a expiré."

msgctxt "error_reset_unknown_email"
msgid "There is no account with this email"
msgstr "Il n'existe pas de compte avec cette adresse e-mail"

msgctxt "error_reset_unknown_id"
msgid "This username does not exist."
msgstr "Ce nom d'utilisateur n'existe pas."

msgctxt "error_username_not_available"
msgid "This username already exists, please choose another."
msgstr "Ce nom d'utilisateur existe déjà, choisissez en un autre."

msgctxt "example"
msgid "Example:"
msgstr "Exemple :"

msgctxt "examples"
msgid "Examples:"
msgstr "Exemples :"

msgctxt "expiration_date"
msgid "Best before date"
msgstr "Date limite de consommation"

msgctxt "expiration_date_note"
msgid "The expiration date is a way to track product changes over time and to identify the most recent version."
msgstr "La date limite permet de repérer les changements des produits dans le temps et d'identifier la plus récente version."

msgctxt "explore_products_by"
msgid "Drilldown into products by..."
msgstr "Explorer les produits par..."

msgctxt "facebook_locale"
msgid "en_US"
msgstr "fr_FR"

msgctxt "facebook_page"
msgid "https://www.facebook.com/OpenFoodFacts"
msgstr "https://www.facebook.com/OpenFoodFacts.fr"

msgctxt "fixme_product"
msgid "If the data is incomplete or incorrect, you can complete or correct it by editing this page."
msgstr "Si les informations sont incomplètes ou incorrectes, vous pouvez les complèter ou les corriger en modifiant cette fiche."

msgctxt "footer"
msgid "<a href=\"https://world.openfoodfacts.org/legal\">Legal</a> -\n"
"<a href=\"https://world.openfoodfacts.org/terms-of-use\">Terms of Use</a> -\n"
"<a href=\"https://world.openfoodfacts.org/who-we-are\">Who we are</a> -\n"
"<a href=\"https://world.openfoodfacts.org/faq\">Frequently Asked Questions</a> -\n"
"<a href=\"https://openfoodfacts.uservoice.com/\">Ideas Forum</a> -\n"
"<a href=\"https://en.blog.openfoodfacts.org\">Blog</a> -\n"
"<a href=\"https://world.openfoodfacts.org/press-and-blogs\">Press and Blogs</a>\n"
msgstr "<a href=\"https://fr.openfoodfacts.org/mentions-legales\">Mentions légales</a> -\n"
"<a href=\"https://fr.openfoodfacts.org/conditions-d-utilisation\">Conditions d'utilisation</a> -\n"
"<a href=\"https://fr.openfoodfacts.org/qui-sommes-nous\">Qui sommes nous ?</a> -\n"
"<a href=\"https://fr.openfoodfacts.org/questions-frequentes\">Questions fréquentes</a> -\n"
"<a href=\"https://openfoodfactsfr.uservoice.com/\">Forum des idées</a> -\n"
"<a href=\"https://fr.blog.openfoodfacts.org\">Blog</a> -\n"
"<a href=\"https://fr.openfoodfacts.org/presse-et-blogs\">Presse, Blogs et Présentations</a>\n"

msgctxt "footer_and_the_facebook_group"
msgid "and the <a href=\"https://www.facebook.com/groups/openfoodfacts/\">Facebook group for contributors</a>"
msgstr "et le <a href=\"https://www.facebook.com/groups/openfoodfacts.fr/\">groupe Facebook des contributeurs</a>"

msgctxt "footer_blog"
msgid "<<site_name>> blog"
msgstr "Le blog d'<<site_name>>"

# Do not translate
msgctxt "footer_blog_link"
msgid "https://en.blog.openfoodfacts.org"
msgstr "https://fr.blog.openfoodfacts.org"

msgctxt "footer_code_of_conduct"
msgid "Code of conduct"
msgstr "Code de conduite"

# Do not translate without having the same exact string in the Tags template. Do not use spaces, special characters, only alphanumeric characters separated by hyphens
msgctxt "footer_code_of_conduct_link"
msgid "/code-of-conduct"
msgstr "/code-de-conduite"

msgctxt "footer_data"
msgid "Data"
msgstr "Données"

# Do not translate without having the same exact string in the Tags template. Do not use spaces, special characters, only alphanumeric characters separated by hyphens
msgctxt "footer_data_link"
msgid "/data"
msgstr "/data"

msgctxt "footer_discover_the_project"
msgid "Discover the project"
msgstr "Découvrez le projet"

msgctxt "footer_faq"
msgid "Frequently asked questions"
msgstr "Questions fréquentes"

# Do not translate without having the same exact string in the Tags template. Do not use spaces, special characters, only alphanumeric characters separated by hyphens
msgctxt "footer_faq_link"
msgid "/faq"
msgstr "/questions-frequentes"

msgctxt "footer_translators"
msgid "Translators"
msgstr "Traducteurs"

# Do not translate
msgctxt "footer_translators_link"
msgid "/cgi/top_translators.pl"
msgstr "/cgi/top_translators.pl"

msgctxt "footer_follow_us"
msgid "Follow us on <a href=\"https://twitter.com/openfoodfacts\">Twitter</a>,\n"
"<a href=\"https://www.facebook.com/OpenFoodFacts\">Facebook</a> and\n"
"<a href=\"https://www.instagram.com/open.food.facts/\">Instagram</a>\n"
msgstr "Suivez nous sur <a href=\"https://twitter.com/openfoodfactsfr\">Twitter</a>,\n"
"<a href=\"https://www.facebook.com/OpenFoodFacts.fr\">Facebook</a> et\n"
"<a href=\"https://www.instagram.com/open.food.facts/\">Instagram</a>\n"

msgctxt "footer_install_the_app"
msgid "Install the app"
msgstr "Installez l'app"

msgctxt "footer_join_the_community"
msgid "Join the community"
msgstr "Rejoignez la communauté"

msgctxt "footer_join_us_on"
msgid "Join us on %s:"
msgstr "Rejoignez-nous sur %s:"

msgctxt "footer_legal"
msgid "Legal"
msgstr "Mentions légales"

# Do not translate without having the same exact string in the Tags template. Do not use spaces, special characters, only alphanumeric characters separated by hyphens
msgctxt "footer_legal_link"
msgid "/legal"
msgstr "/mentions-legales"

msgctxt "footer_press"
msgid "Press"
msgstr "Presse"

# Do not translate without having the same exact string in the Tags template. Do not use spaces, special characters, only alphanumeric characters separated by hyphens
msgctxt "footer_press_link"
msgid "/press"
msgstr "/presse"

msgctxt "footer_tagline"
msgid "A collaborative, free and open database of food products from around the world."
msgstr "Une base de données collaborative, libre et ouverte des produits alimentaires du monde entier."

msgctxt "footer_terms"
msgid "Terms of use"
msgstr "Conditions d'utilisation"

# Do not translate without having the same exact string in the Tags template. Do not use spaces, special characters, only alphanumeric characters separated by hyphens
msgctxt "footer_terms_link"
msgid "/terms-of-use"
msgstr "/conditions-d-utilisation"

msgctxt "footer_who_we_are"
msgid "Who we are"
msgstr "Qui sommes nous ?"

# Do not translate without having the same exact string in the Tags template. Do not use spaces, special characters, only alphanumeric characters separated by hyphens
msgctxt "footer_who_we_are_link"
msgid "/who-we-are"
msgstr "/qui-sommes-nous"

msgctxt "footer_wiki"
msgid "<<site_name>> wiki (en)"
msgstr "<<site_name>> wiki (fr)"

# Do not translate
msgctxt "footer_wiki_link"
msgid "https://en.wiki.openfoodfacts.org"
msgstr "https://fr.wiki.openfoodfacts.org"

msgctxt "for"
msgid "for"
msgstr "pour"

msgctxt "front_alt"
msgid "Product"
msgstr "Produit"

msgctxt "generic_name"
msgid "Common name"
msgstr "Dénomination générique"

msgctxt "generic_name_example"
msgid "Chocolate bar with milk and hazelnuts"
msgstr "Barre chocolatée au lait et aux noisettes"

msgctxt "goodbye"
msgid "See you soon!"
msgstr "A bientôt !"

msgctxt "graph_count"
msgid "%d products match the search criteria, of which %i products have defined values for the graph's axis."
msgstr "%d produits correspondent aux critères de recherche, dont %i produits avec des valeurs définies pour les axes du graphique."

msgctxt "graph_title"
msgid "Graph title"
msgstr "Titre du graphique"

msgctxt "graphs_and_maps"
msgid "Graphs and maps"
msgstr "Graphiques et cartes"

msgctxt "hello"
msgid "Hello"
msgstr "Bonjour"

msgctxt "high"
msgid "high"
msgstr "élevé"

msgctxt "high_quantity"
msgid "high quantity"
msgstr "quantité élevée"

msgctxt "history"
msgid "Changes history"
msgstr "Historique des modifications"

msgctxt "image_front"
msgid "Front picture"
msgstr "Photo du produit (recto)"

msgctxt "image_ingredients"
msgid "Ingredients picture"
msgstr "Photo de la liste des ingrédients"

msgctxt "image_ingredients_note"
msgid "If the picture is neat enough, the ingredients can be extracted automatically"
msgstr "Si elle est suffisamment nette et droite, les ingrédients peuvent être extraits automatiquement de la photo."

msgctxt "image_nutrition"
msgid "Nutrition facts picture"
msgstr "Photo des informations nutritionnelles"

msgctxt "image_upload_error_image_already_exists"
msgid "This picture has already been sent."
msgstr "Cette photo a déjà été envoyée."

msgctxt "image_upload_error_image_too_small"
msgid "The picture is too small. Please do not upload pictures found on the Internet and only send photos you have taken yourself."
msgstr "La photo est trop petite. Attention à ne pas envoyer de photos prises sur Internet. Merci de n'envoyer que vos propres photos."

msgctxt "image_upload_error_no_barcode_found_in_image_long"
msgid "The barcode in the image could not be read, or the image contained no barcode.\n"
"You can try with another image, or directly enter the barcode."
msgstr "Le code-barre dans l'image n'a pas pu être lu ou l'image ne contenait pas de code-barre.\n"
"Vous pouvez essayer avec une autre image ou saisir directement le code-barre."

msgctxt "image_upload_error_no_barcode_found_in_image_short"
msgid "No barcode found in the image."
msgstr "Aucun code-barre trouvé dans l'image."

msgctxt "image_upload_error_no_barcode_found_in_text"
msgid "You must enter the characters of the barcode or send a product image when the barcode is visible."
msgstr "Vous devez saisir les chiffres du code-barre ou envoyer une image du produit où le code-barre est visible."

msgctxt "incomplete_products_you_added"
msgid "Products you added that need to be completed"
msgstr "Les produits que vous avez ajoutés qui sont à compléter"

msgctxt "informers_p"
msgid "informers"
msgstr "informateurs"

msgctxt "informers_s"
msgid "informers"
msgstr "informateurs"

msgctxt "ingredients"
msgid "Ingredients"
msgstr "Ingrédients"

msgctxt "ingredients_alt"
msgid "Ingredients"
msgstr "Ingrédients"

msgctxt "ingredients_analysis"
msgid "Ingredients analysis"
msgstr "Analyse des ingrédients"

msgctxt "ingredients_analysis_note"
msgid "Note: ingredients can be listed with many different names, please let us know if you think the analysis above is incorrect."
msgstr "Note : les ingrédients peuvent être indiqués sous beaucoup de noms différents, si vous pensez que l'analyse ci-dessus est incorrecte, merci de nous le signaler."

msgctxt "ingredients_from_or_that_may_be_from_palm_oil_p"
msgid "ingredients from or that may be from palm oil"
msgstr "ingrédients issus ou pouvant être issus de l'huile de palme"

msgctxt "ingredients_from_or_that_may_be_from_palm_oil_s"
msgid "ingredient from or that may be from palm oil"
msgstr "ingrédient issu ou pouvant être issu de l'huile de palme"

msgctxt "ingredients_from_palm_oil_p"
msgid "ingredients from palm oil"
msgstr "ingrédients issus de l'huile de palme"

msgctxt "ingredients_from_palm_oil_s"
msgid "ingredient from palm oil"
msgstr "ingrédient issu de l'huile de palme"

msgctxt "ingredients_n_p"
msgid "Numbers of ingredients"
msgstr "Nombres d'ingrédients"

msgctxt "ingredients_n_s"
msgid "Number of ingredients"
msgstr "Nombre d'ingrédients"

msgctxt "ingredients_p"
msgid "ingredients"
msgstr "ingrédients"

msgctxt "ingredients_products"
msgid "Products that contain the ingredient %s"
msgstr "Les produits qui contiennent l'ingrédient %s"

msgctxt "ingredients_s"
msgid "ingredient"
msgstr "ingrédient"

msgctxt "ingredients_text"
msgid "Ingredients list"
msgstr "Liste des ingrédients"

msgctxt "ingredients_text_display_note"
msgid "Ingredients are listed in order of importance (quantity)."
msgstr "Les ingrédients sont listés par ordre d'importance (quantité)."

msgctxt "ingredients_text_example"
msgid "Cereals 85.5% (_wheat_ flour, whole-_wheat_ flour 11%), malt extract, cocoa 4,8%, ascorbic acid"
msgstr "Céréales 85,5% (farine de _blé_, farine de _blé_ complet 11%), extrait de malt (orge), cacao 4,8%, vitamine C"

msgctxt "ingredients_text_note"
msgid "Keep the order, indicate the % when specified, separate with a comma or - , use ( ) for ingredients of an ingredient, surround allergens with _ e.g. _milk_"
msgstr "Conserver l'ordre, indiquer le % lorsqu'il est précisé, séparer par une virgule ou - , Utiliser les ( ) pour  les ingrédients d'un ingrédient, indiquer les allergènes entre _ : farine de _blé_"

msgctxt "ingredients_that_may_be_from_palm_oil_p"
msgid "ingredients that may be from palm oil"
msgstr "ingrédients pouvant être issus de l'huile de palme"

msgctxt "ingredients_that_may_be_from_palm_oil_s"
msgid "ingredient that may be from palm oil"
msgstr "ingrédient pouvant être issu de l'huile de palme"

msgctxt "ingredients_without_products"
msgid "Products that do not contain the ingredient %s"
msgstr "Les produits qui ne contiennent pas l'ingrédient %s"

msgctxt "ios_app_badge"
msgid "<img src=\"/images/misc/Available_on_the_App_Store_Badge_EN_135x40.png\" alt=\"Available on the App Store\" width=\"135\" height=\"40\" />"
msgstr "<img src=\"/images/misc/Available_on_the_App_Store_Badge_FR_135x40.png\" alt=\"Disponible sur l'App Store\" width=\"135\" height=\"40\" />"

msgctxt "ios_app_link"
msgid "https://apps.apple.com/app/open-food-facts/id588797948"
msgstr "https://itunes.apple.com/fr/app/open-food-facts/id588797948"

msgctxt "known_nutrients_p"
msgid "known nutrients"
msgstr "nutriments connus"

msgctxt "known_nutrients_s"
msgid "known nutrient"
msgstr "nutriment connu"

msgctxt "labels"
msgid "Labels, certifications, awards"
msgstr "Labels, certifications, récompenses"

msgctxt "labels_example"
msgid "Organic"
msgstr "Bio"

msgctxt "labels_note"
msgid "Indicate only the most specific labels. \"Parents\" labels will be added automatically."
msgstr "Indiquez les labels les plus spécifiques. Les catégories \"parentes\" comme 'Bio' ou 'Commerce équitable' seront ajoutées automatiquement."

msgctxt "labels_p"
msgid "labels"
msgstr "labels"

msgctxt "labels_products"
msgid "Products that have the label %s"
msgstr "Les produits qui possèdent le label %s"

msgctxt "labels_s"
msgid "label"
msgstr "label"

msgctxt "labels_tagsinput"
msgid "add a label"
msgstr "ajouter un label"

msgctxt "labels_without_products"
msgid "Products that do not have the label %s"
msgstr "Les produits qui ne possèdent pas le label %s"

msgctxt "lang"
msgid "Main language"
msgstr "Langue principale"

msgctxt "lang_ar"
msgid "Arabic"
msgstr "Arabe"

msgctxt "lang_bg"
msgid "Bulgarian"
msgstr "Bulgare"

msgctxt "lang_cs"
msgid "Czech"
msgstr "Tchèque"

msgctxt "lang_da"
msgid "Danish"
msgstr "Danois"

msgctxt "lang_de"
msgid "German"
msgstr "Allemand"

msgctxt "lang_el"
msgid "Greek"
msgstr "Grec"

msgctxt "lang_en"
msgid "English"
msgstr "Anglais"

msgctxt "lang_es"
msgid "Spanish"
msgstr "Espagnol"

msgctxt "lang_et"
msgid "Estonian"
msgstr "Estonien"

msgctxt "lang_fi"
msgid "Finnish"
msgstr "Finnois"

msgctxt "lang_fr"
msgid "French"
msgstr "Français"

msgctxt "lang_ga"
msgid "Irish"
msgstr "Irlandais"

msgctxt "lang_he"
msgid "Hebrew"
msgstr "Hébreu"

msgctxt "lang_hu"
msgid "Hungarian"
msgstr "Hongrois"

msgctxt "lang_id"
msgid "Indonesian"
msgstr "Indonésien"

msgctxt "lang_it"
msgid "Italian"
msgstr "Italien"

msgctxt "lang_ja"
msgid "Japanese"
msgstr "Japonais"

msgctxt "lang_ko"
msgid "Korean"
msgstr "Coréen"

msgctxt "lang_lt"
msgid "Lithuanian"
msgstr "Lituanien"

msgctxt "lang_lv"
msgid "Latvian"
msgstr "Letton"

msgctxt "lang_mt"
msgid "Maltese"
msgstr "Maltais"

msgctxt "lang_nl"
msgid "Dutch"
msgstr "Néerlandais"

msgctxt "lang_nl_be"
msgid "Dutch"
msgstr "Néerlandais"

msgctxt "lang_pl"
msgid "Polish"
msgstr "Polonais"

msgctxt "lang_pt"
msgid "Portuguese"
msgstr "Portugais"

msgctxt "lang_pt_pt"
msgid "Portugal Portuguese"
msgstr "Portugais du Portugal"

msgctxt "lang_ro"
msgid "Romanian"
msgstr "Roumain"

msgctxt "lang_ru"
msgid "Russian"
msgstr "Russe"

msgctxt "lang_sk"
msgid "Slovak"
msgstr "Slovaque"

msgctxt "lang_sl"
msgid "Slovenian"
msgstr "Slovène"

msgctxt "lang_sv"
msgid "Swedish"
msgstr "Suédois"

msgctxt "lang_th"
msgid "Thai"
msgstr "Thaï"

msgctxt "lang_vi"
msgid "Vietnamese"
msgstr "Vietnamien"

msgctxt "lang_zh"
msgid "Chinese"
msgstr "Chinois"

msgctxt "lang_other"
msgid "other language"
msgstr "autre langue"

msgctxt "lang_note"
msgid "Language most present and most highlighted on the product"
msgstr "Langue la plus utilisée et la plus mise en avant sur le produit"

msgctxt "language"
msgid "en-US"
msgstr "fr-FR"

msgctxt "languages_p"
msgid "languages"
msgstr "langues"

msgctxt "languages_s"
msgid "language"
msgstr "langue"

msgctxt "last_edit_dates_p"
msgid "Last edit dates"
msgstr "Dates de dernière modification"

msgctxt "last_edit_dates_s"
msgid "Last edit date"
msgstr "Date de dernière modification"

msgctxt "last_image_dates_p"
msgid "Last picture dates"
msgstr "Dates de dernière photo"

msgctxt "last_image_dates_s"
msgid "Last picture date"
msgstr "Date de dernière photo"

msgctxt "licence_accept"
msgid "By adding information, data and/or images, you accept to place irrevocably your contribution under the <a href=\"https://opendatacommons.org/licenses/dbcl/1.0/\">Database Contents Licence 1.0</a> licence\n"
"for information and data, and under the <a href=\"https://creativecommons.org/licenses/by-sa/3.0/deed.en\">Creative Commons Attribution - ShareAlike 3.0</a> licence for images.\n"
"You accept to be credited by re-users by a link to the product your are contributing to."
msgstr "En ajoutant des informations et/ou des photographies, vous acceptez de placer irrévocablement votre contribution sous licence <a href=\"https://opendatacommons.org/licenses/dbcl/1.0/\">Database Contents Licence 1.0</a>\n"
"pour les informations et sous licence <a href=\"https://creativecommons.org/licenses/by-sa/3.0/deed.fr\">Creative Commons Paternité - Partage des conditions initiales à l'identique 3.0</a> pour les photos.\n"
"Vous acceptez d'être crédité par les ré-utilisateurs par un lien vers le produit auquel vous contribuez."

msgctxt "link"
msgid "Link to the product page on the official site of the producer"
msgstr "Lien vers la page du produit sur le site officiel du fabricant"

msgctxt "list_of_x"
msgid "List of %s"
msgstr "Liste des %s"

msgctxt "loadmore"
msgid "Load more results"
msgstr "Charger plus de résultats"

msgctxt "login_and_add_product"
msgid "Sign-in and add the product"
msgstr "Se connecter et ajouter le produit"

msgctxt "login_and_edit_product"
msgid "Sign-in and edit the product"
msgstr "Se connecter et modifier la fiche du produit"

msgctxt "login_create_your_account"
msgid "Create your account."
msgstr "Créez votre compte."

msgctxt "login_not_registered_yet"
msgid "Not registered yet?"
msgstr "Pas encore inscrit(e) ?"

msgctxt "login_register_content"
msgid "<p>Sign-in to add or edit products.</p>\n\n"
"<form method=\"post\" action=\"/cgi/session.pl\">\n"
"Username or e-mail address:<br />\n"
"<input type=\"text\" name=\"user_id\" tabindex=\"1\" style=\"width:220px;\" autocomplete=\"username\" /><br />\n"
"Password<br />\n"
"<input type=\"password\" name=\"password\" tabindex=\"2\" style=\"width:220px;\" autocomplete=\"current-password\" /><br />\n"
"<input type=\"checkbox\" name=\"remember_me\" value=\"on\" tabindex=\"3\" /><label>Remember me</label><br />\n"
"<input type=\"submit\" tabindex=\"4\" name=\".submit\" value=\"Sign-in\" class=\"button small\" />\n"
"</form>\n"
"<p>Not registered yet? <a href=\"/cgi/user.pl\">Create your account</a>.</p>\n"
msgstr "<p>Connectez-vous pour ajouter des produits ou modifier leurs fiches.</p>\n\n"
"<form method=\"post\" action=\"/cgi/session.pl\">\n"
"Nom d'utilisateur ou adresse e-mail :<br />\n"
"<input type=\"text\" name=\"user_id\" tabindex=\"1\" style=\"width:220px;\" autocomplete=\"username\" /><br />\n"
"Mot de passe<br />\n"
"<input type=\"password\" name=\"password\" tabindex=\"2\" style=\"width:220px;\" autocomplete=\"current-password\" /><br />\n"
"<input type=\"checkbox\" name=\"remember_me\" value=\"on\" tabindex=\"3\" /><label>Se souvenir de moi</label><br />\n"
"<input type=\"submit\" tabindex=\"4\" name=\".submit\" value=\"Se connecter\" class=\"button small\" />\n"
"</form>\n"
"<p>Not registered yet? <a href=\"/cgi/user.pl\">Create your account</a>.</p>\n"

msgctxt "login_register_title"
msgid "Sign-in"
msgstr "Se connecter"

msgctxt "login_to_add_and_edit_products"
msgid "Sign-in to add or edit products."
msgstr "Connectez-vous pour ajouter des produits ou modifier leurs fiches."

msgctxt "login_to_add_products"
msgid "<p>Please sign-in to add or edit a product.</p>\n\n"
"<p>If you do not yet have an account on <<site_name>>, you can <a href=\"/cgi/user.pl\">register in 30 seconds</a>.</p>\n"
msgstr "<p>Vous devez vous connecter pour pouvoir ajouter ou modifier un produit.</p>\n\n"
"<p>Si vous n'avez pas encore de compte sur <<site_name>>, vous pouvez <a href=\"/cgi/user.pl\">vous inscrire en 30 secondes</a>.</p>\n"

msgctxt "login_username_email"
msgid "Username or e-mail address:"
msgstr "Nom d'utilisateur ou adresse e-mail :"

msgctxt "low"
msgid "low"
msgstr "faible"

msgctxt "low_quantity"
msgid "low quantity"
msgstr "faible quantité"

msgctxt "manage_images"
msgid "Manage images"
msgstr "Gérer les images"

msgctxt "manage_images_info"
msgid "You can select one or more images and then:"
msgstr "Vous pouvez sélectionner une ou plusieurs images et ensuite:"

msgctxt "manufacturing_places"
msgid "Manufacturing or processing places"
msgstr "Lieux de fabrication ou de transformation"

msgctxt "manufacturing_places_example"
msgid "Montana, USA"
msgstr "Provence, France"

msgctxt "manufacturing_places_p"
msgid "manufacturing or processing places"
msgstr "lieux de fabrication ou de transformation"

msgctxt "manufacturing_places_products"
msgid "Products manufactured or processed in %s"
msgstr "Les produits par lieu de fabrication ou transformation :  %s"

msgctxt "manufacturing_places_s"
msgid "manufacturing or processing place"
msgstr "lieu de fabrication ou de transformation"

msgctxt "manufacturing_places_tagsinput"
msgid "add a place"
msgstr "ajouter un lieu"

msgctxt "manufacturing_places_without_products"
msgid "Products not manufactured or processed in %s"
msgstr "Les produits qui ne sont pas fabriqués ou transformés à :  %s"

msgctxt "map_count"
msgid "%d products match the search criteria, of which %i products have a known production place."
msgstr "%d produits correspondent aux critères de recherche, dont %i produits pour lesquels le lieu de fabrication ou d'emballage est connu."

msgctxt "map_title"
msgid "Map title"
msgstr "Titre de la carte"

msgctxt "menu"
msgid "Menu"
msgstr "Menu"

msgctxt "menu_add_a_product"
msgid "Add a product"
msgstr "Ajouter un produit"

# Do not translate without having the same exact string in the Tags template. Do not use spaces, special characters, only alphanumeric characters separated by hyphens
msgctxt "menu_add_a_product_link"
msgid "/add-a-product"
msgstr "/ajouter-un-produit"

msgctxt "menu_contribute"
msgid "Contribute"
msgstr "Contribuer"

# Do not translate without having the same exact string in the Tags template. Do not use spaces, special characters, only alphanumeric characters separated by hyphens
msgctxt "menu_contribute_link"
msgid "/contribute"
msgstr "/contribuer"

msgctxt "menu_discover"
msgid "Discover"
msgstr "Découvrir"

# Do not translate without having the same exact string in the Tags template. Do not use spaces, special characters, only alphanumeric characters separated by hyphens
msgctxt "menu_discover_link"
msgid "/discover"
msgstr "/decouvrir"

msgctxt "mission_"
msgid "Mission: "
msgstr "Mission : "

msgctxt "mission_accomplished_by"
msgid "This mission has been completed by:"
msgstr "Cette mission a été accomplie par :"

msgctxt "mission_accomplished_by_n"
msgid "Completed by %d persons."
msgstr "Accomplie par %d personnes."

msgctxt "mission_accomplished_by_nobody"
msgid "Be the first to complete this mission!"
msgstr "Soyez le premier à accomplir cette mission!"

msgctxt "mission_goal"
msgid "Goal:"
msgstr "Objectif :"

msgctxt "missions"
msgid "Missions"
msgstr "Missions"

msgctxt "moderate"
msgid "moderate"
msgstr "modéré"

msgctxt "moderate_quantity"
msgid "moderate quantity"
msgstr "quantité modérée"

msgctxt "move_images_to_another_product"
msgid "Move the images to another product"
msgstr "Déplacer les images sur un autre produit"

msgctxt "n_products"
msgid "%d products"
msgstr "%d produits"

msgctxt "name"
msgid "Name"
msgstr "Nom"

msgctxt "names"
msgid "Names"
msgstr "Noms"

msgctxt "new_code"
msgid "If the barcode is not correct, please correct it here:"
msgstr "Une erreur de code barre ? Vous pouvez entrer le bon ici :"

msgctxt "new_code_note"
msgid "For products without a barcode, an internal code is automatically set."
msgstr "Pour les produits sans code barre, un code interne est attribué automatiquement."

msgctxt "newsletter_description"
msgid "Subscribe to the newsletter (2 emails per month maximum)"
msgstr "S'inscrire à la lettre d'information (2 e-mails par mois maximum)"

msgctxt "next"
msgid "Next"
msgstr "Suivante"

msgctxt "no_barcode"
msgid "Product without barcode"
msgstr "Produit sans code barre"

msgctxt "no_nutrition_data"
msgid "Nutrition facts are not specified on the product."
msgstr "Les informations nutritionnelles ne sont pas mentionnées sur le produit."

msgctxt "multiple_nutrition_data"
msgid "Multiple nutrition facts are specified on the product (e.g. with added water or milk)."
msgstr "Différentes valeurs nutritionnelles sont mentionnées sur le produit (par exemple avec de l'eau ou du lait)"

msgctxt "multiple_nutrition_data_instructions"
msgid "Enter only the nutrition facts for the unprepared product, without added water or milk. If there are different products, enter nutrition facts for the first product listed."
msgstr "Entrez seulement les valeurs nutritionnelles pour le produit non préparé, sans eau ou lait ajouté. S'il y a des produits différents, entrez les valeurs nutritionnelles pour le premier produit listé."

msgctxt "no_product_for_barcode"
msgid "No product listed for barcode %s."
msgstr "Il n'y a pas de produit référencé pour le code barre %s."

msgctxt "no_products"
msgid "No products."
msgstr "Pas de produits."

msgctxt "not_saved"
msgid "Error while saving, please retry."
msgstr "Erreur d'enregistrement, merci de réessayer."

msgctxt "number_of_additives"
msgid "Number of additives"
msgstr "Nombre d'additifs"

msgctxt "number_of_products"
msgid "Number of products"
msgstr "Nombre de produits"

msgctxt "nutrient_in_quantity"
msgid "%s in %s"
msgstr "%s en %s"

msgctxt "nutrient_levels_info"
msgid "Nutrient levels for 100 g"
msgstr "Repères nutritionnels pour 100 g"

# Do not translate without having the same exact string in the Tags template. Do not use spaces, special characters, only alphanumeric characters separated by hyphens
msgctxt "nutrient_levels_link"
msgid "/nutrient-levels"
msgstr "/reperes-nutritionnels"

msgctxt "nutrient_levels_p"
msgid "nutrient levels"
msgstr "repères nutritionnels"

msgctxt "nutrient_levels_s"
msgid "nutrient level"
msgstr "repère nutritionnel"

msgctxt "nutriments_p"
msgid "nutriments"
msgstr "nutriments"

msgctxt "nutriments_products"
msgid "Products that contain the nutriment %s"
msgstr "Les produits qui contiennent le nutriment %s"

msgctxt "nutriments_s"
msgid "nutriment"
msgstr "nutriment"

msgctxt "nutriments_without_products"
msgid "Products that do not contain the nutriment %s"
msgstr "Les produits qui ne contiennent pas le nutriment %s"

msgctxt "nutrition_alt"
msgid "Nutrition facts"
msgstr "Informations nutritionnelles"

msgctxt "nutrition_data"
msgid "Nutrition facts"
msgstr "Informations nutritionnelles"

msgctxt "nutrition_data_average"
msgid "Average nutrition facts for the %d products of the %s category for which nutrition facts are known (out of %d products)."
msgstr "Composition nutritionnelle moyenne pour les %d produits de la catégorie %s dont les informations nutritionnelles sont connues (sur un total de  %d produits)."

msgctxt "nutrition_data_compare_percent"
msgid "% of difference"
msgstr "Différence en %"

msgctxt "nutrition_data_compare_value"
msgid "value for 100 g / 100 ml"
msgstr "valeur pour 100 g/ 100 ml"

msgctxt "nutrition_data_comparison_with_categories"
msgid "Comparison to average values of products in the same category:"
msgstr "Comparaison avec les valeurs moyennes des produits de même catégorie :"

msgctxt "nutrition_data_comparison_with_categories_note"
msgid "Please note: for each nutriment, the average is computed for products for which the nutriment quantity is known, not on all products of the category."
msgstr "A noter : pour chaque nutriment, la moyenne n'est pas celle de tous les produits de la catégorie, mais des produits pour lesquels la quantité du nutriment est connue."

msgctxt "nutrition_data_note"
msgid "If the picture is sufficiently sharp and level, nutrition facts can be automatically extracted from the picture."
msgstr "Si elle est suffisamment nette et droite, les informations nutritionnelles peuvent être extraites automatiquement de la photo."

msgctxt "nutrition_data_per_10"
msgid "10th centile"
msgstr "10ème centile"

msgctxt "nutrition_data_per_100g"
msgid "for 100 g / 100 ml"
msgstr "pour 100 g / 100 ml"

msgctxt "nutrition_data_per_5"
msgid "5<sup>th</sup> centile"
msgstr "5<sup>e</sup> centile"

msgctxt "nutrition_data_per_50"
msgid "Median"
msgstr "Médiane"

msgctxt "nutrition_data_per_90"
msgid "90th centile"
msgstr "90ème centile"

msgctxt "nutrition_data_per_95"
msgid "95<sup>th</sup> centile"
msgstr "95<sup>e</sup> centile"

msgctxt "nutrition_data_per_max"
msgid "Maximum"
msgstr "Maximum"

msgctxt "nutrition_data_per_mean"
msgid "Mean"
msgstr "Moyenne"

msgctxt "nutrition_data_per_min"
msgid "Minimum"
msgstr "Minimum"

msgctxt "nutrition_data_per_serving"
msgid "per serving"
msgstr "par portion"

msgctxt "nutrition_data_per_std"
msgid "Standard deviation"
msgstr "Ecart type"

msgctxt "nutrition_data_table"
msgid "Nutrition facts"
msgstr "Informations nutritionnelles"

msgctxt "nutrition_data_table_note"
msgid "The table lists by default nutriments that are often specified. Leave the field blank if it's not on the label.<br/>You can add extra nutriments (vitamins, minerals, cholesterol etc.)\n"
"by typing the first letters of their name in the last row of the table."
msgstr "Le tableau liste par défaut les nutriments les plus couramment indiqués. Laissez le champ vide s'il n'est pas présent sur l'emballage.<br />Vous pouvez ajouter d'autres nutriments\n"
"(vitamines, minéraux, cholestérol, oméga 3 et 6 etc.) en tapant les premières lettres de leur nom dans la dernière ligne du tableau."

msgctxt "nutrition_data_table_sub"
msgid "-"
msgstr "dont"

msgctxt "nutrition_grades_p"
msgid "Nutrition grades"
msgstr "Notes nutritionnelles"

msgctxt "nutrition_grades_s"
msgid "Nutrition grade"
msgstr "Note nutritionnelle"

# Make sure the translated link works (eg that the image already exists in your language)
msgctxt "og_image_url"
msgid "https://world.openfoodfacts.org/images/misc/openfoodfacts-logo-en-356.png"
msgstr "https://fr.openfoodfacts.org/images/misc/openfoodfacts-logo-fr-356.png"

# Do not change the lang code if the blog doesn't exist in your language
msgctxt "on_the_blog_content"
msgid "<p>To learn more about <<site_name>>, visit <a href=\"https://en.blog.openfoodfacts.org\">our blog</a>!</p>\n"
"<p>Recent news:</p>\n"
msgstr "<p>Pour découvrir les nouveautés et les coulisses d'<<site_name>>, venez sur <a href=\"https://fr.blog.openfoodfacts.org\">le blog</a> !</p>\n"
"<p>C'est nouveau :</p>\n"

msgctxt "on_the_blog_title"
msgid "News"
msgstr "Actualité"

msgctxt "openfoodhunt_points"
msgid "It's <a href=\"/open-food-hunt-2015\">Open Food Hunt</a> on <<site_name>> from Saturday February 21st 2015 to Sunday March 1st 2015! Contributors are awarded\n"
"Explorer points for products they add and Ambassador points for new contributors they recruit. Points are updated every 30 minutes."
msgstr "C'est l'<a href=\"/open-food-hunt-2015\">Open Food Hunt</a> sur <<site_name>> du samedi 21 février 2015 au dimanche 1er mars 2015 ! Les contributeurs reçoivent\n"
"des points Explorateurs pour les produits qu'ils ajoutent, et des points Ambassadeurs pour les nouveaux contributeurs qu'ils recrutent. Les points sont mis à jour toutes\n"
"les 30 minutes."

msgctxt "or"
msgid "or:"
msgstr "ou :"

msgctxt "origins"
msgid "Origin of ingredients"
msgstr "Origine des ingrédients"

msgctxt "origins_example"
msgid "California, USA"
msgstr "Vallée des Baux-de-Provence, Provence, France"

msgctxt "origins_note_xxx"
msgid "Indicate the origin of ingredients"
msgstr "Indiquer l'origine des ingrédients"

msgctxt "origins_p"
msgid "origins of ingredients"
msgstr "origines des ingrédients"

msgctxt "origins_products"
msgid "Products with ingredients originating from %s"
msgstr "Les produits dont l'origine des ingrédients est %s"

msgctxt "origins_s"
msgid "origin of ingredients"
msgstr "origine des ingrédients"

msgctxt "origins_tagsinput"
msgid "add an origin"
msgstr "ajouter une origine"

msgctxt "origins_without_products"
msgid "Products without ingredients originating from %s"
msgstr "Les produits dont l'origine des ingrédients n'est pas %s"

msgctxt "packaging"
msgid "Packaging"
msgstr "Conditionnement"

msgctxt "packaging_example"
msgid "Fresh, Canned, Frozen, Bottle, Box, Glass, Plastic..."
msgstr "Frais, Conserve, Sous-vide, Surgelé, Bouteille, Bocal, Boîte, Verre, Plastique, Carton..."

msgctxt "packaging_note"
msgid "Packaging type, format, material"
msgstr "Type de conditionnement, format, matière"

msgctxt "packaging_p"
msgid "packaging"
msgstr "conditionnement"

msgctxt "packaging_products"
msgid "Products with a %s packaging"
msgstr "Les produits avec le conditionnement %s"

msgctxt "packaging_s"
msgid "packaging"
msgstr "conditionnement"

msgctxt "packaging_tagsinput"
msgid "add a type, shape or material"
msgstr "ajouter"

msgctxt "packaging_without_products"
msgid "Products without a %s packaging"
msgstr "Les produits sans le conditionnement %s"

msgctxt "page_x"
msgid "Page %d"
msgstr "Page %d"

msgctxt "page_x_out_of_y"
msgid "Page %d out of %d."
msgstr "Page %d sur %d."

msgctxt "pages"
msgid "Pages:"
msgstr "Pages :"

msgctxt "password"
msgid "Password"
msgstr "Mot de passe"

msgctxt "password_confirm"
msgid "Confirm password"
msgstr "Confirmation du mot de passe"

msgctxt "periods_after_opening"
msgid "Period of time after opening"
msgstr "Durée de conservation après ouverture"

msgctxt "periods_after_opening_note"
msgid "Found in an open container logo with a number of months: e.g. 12 M"
msgstr "Indiquée dans un logo en forme de pot ouvert, avec un nombre de mois. Par exemple 12 M."

msgctxt "periods_after_opening_p"
msgid "Periods after opening"
msgstr "Durées d'utilisation après ouverture"

msgctxt "periods_after_opening_s"
msgid "Period after opening"
msgstr "Durée d'utilisation après ouverture"

msgctxt "photographers_p"
msgid "photographers"
msgstr "photographes"

msgctxt "photographers_s"
msgid "photographer"
msgstr "photographe"

msgctxt "pnns_groups_1"
msgid "PNNS groups 1"
msgstr "Groupes de PNNS 1"

msgctxt "pnns_groups_1_p"
msgid "PNNS groups 1"
msgstr "Groupes de PNNS 1"

msgctxt "pnns_groups_1_s"
msgid "PNNS group 1"
msgstr "Groupe de PNNS 1"

msgctxt "pnns_groups_2"
msgid "PNNS groups 2"
msgstr "Groupes de PNNS 2"

msgctxt "pnns_groups_2_p"
msgid "PNNS groups 2"
msgstr "Groupes de PNNS 2"

msgctxt "pnns_groups_2_s"
msgid "PNNS group 2"
msgstr "Groupe de PNNS 2"

msgctxt "points_all_countries"
msgid "There are %d Explorers and %d Ambassadors."
msgstr "Il y a %d Explorateurs et %d Ambassadeurs."

msgctxt "points_all_users"
msgid "There are Explorers for %d countries and Ambassadors for %d countries."
msgstr "Il y a des Explorateurs de %d pays et des Ambassadeurs de %d countries."

msgctxt "points_country"
msgid "%s has %d Explorers and %d Ambassadors."
msgstr "%s a %d Explorateurs et %d Ambassadeurs."

msgctxt "points_ranking"
msgid "Ranking"
msgstr "Classement"

msgctxt "points_ranking_users_and_countries"
msgid "Ranking of contributors and countries"
msgstr "Classement des contributeurs et des pays"

msgctxt "points_user"
msgid "%s is an Explorer for %d countries and an Ambassador for %d countries."
msgstr "%s est un Explorateur de %d pays et un Ambassadeur de %d countries."

msgctxt "previous"
msgid "Previous"
msgstr "Précédente"

msgctxt "product_add_nutrient"
msgid "Add a nutrient"
msgstr "Ajouter un nutriment"

msgctxt "product_added"
msgid "Product added on"
msgstr "Produit ajouté le"

msgctxt "product_changes_saved"
msgid "Changes saved."
msgstr "Les modifications ont été enregistrées."

msgctxt "product_characteristics"
msgid "Product characteristics"
msgstr "Caractéristiques du produit"

msgctxt "product_created"
msgid "Product created"
msgstr "Création du produit"

msgctxt "product_description"
msgid "Ingredients, allergens, additives, nutrition facts, labels, origin of ingredients and information on product %s"
msgstr "Ingrédients, allergènes, additifs, composition nutritionnelle, labels, origine des ingrédients et informations du produit %s"

msgctxt "product_image"
msgid "Product picture"
msgstr "Photo du produit"

msgctxt "product_image_with_barcode"
msgid "Picture with barcode:"
msgstr "Photo avec code-barre:"

msgctxt "product_js_current_image"
msgid "Current image:"
msgstr "Image actuelle :"

msgctxt "product_js_deleting_images"
msgid "Deleting images"
msgstr "Images en cours de suppression"

msgctxt "product_js_extract_ingredients"
msgid "Extract the ingredients from the picture"
msgstr "Extraire les ingrédients de l'image"

msgctxt "product_js_extracted_ingredients_nok"
msgid "Ingredients text could not be extracted. Try with a sharper image, with higher resolution or a better framing of the text."
msgstr "Le texte des ingrédients n'a pas pu être extrait. Vous pouvez essayer avec une image plus nette, de meilleure résolution, ou un meilleur cadrage du texte."

msgctxt "product_js_extracted_ingredients_ok"
msgid "Ingredients text has been extracted. Text recognition is not perfect, so please check the text below and correct errors if needed."
msgstr "Le texte des ingrédients a été extrait. La reconnaissance du texte n'est pas toujours parfaite, merci de vérifier le texte ci-dessous et de corriger les éventuelles erreurs."

msgctxt "product_js_extracting_ingredients"
msgid "Extracting ingredients"
msgstr "Extraction des ingrédients en cours"

msgctxt "product_js_image_normalize"
msgid "Normalize colors"
msgstr "Equilibrage des couleurs"

msgctxt "product_js_image_open_full_size_image"
msgid "Open the picture in original size in a new windows"
msgstr "Voir la photo en grand dans une nouvelle fenêtre"

msgctxt "product_js_image_received"
msgid "Image received"
msgstr "Image reçue"

msgctxt "product_js_image_rotate_and_crop"
msgid "Rotate the image if necessary, then click and drag to select the interesting zone:"
msgstr "Redressez l'image si nécessaire, puis cliquez et glissez pour sélectionner la zone d'intérêt :"

msgctxt "product_js_image_rotate_left"
msgid "Rotate left"
msgstr "Pivoter à gauche"

msgctxt "product_js_image_rotate_right"
msgid "Rotate right"
msgstr "Pivoter à droite"

msgctxt "product_js_image_save"
msgid "Validate and/or resize image"
msgstr "Valider et/ou recadrer l'image"

msgctxt "product_js_image_saved"
msgid "Image saved"
msgstr "Image enregistrée."

msgctxt "product_js_image_saving"
msgid "Saving image"
msgstr "Image en cours d'enregistrement"

msgctxt "product_js_image_upload_error"
msgid "Error while uploading image"
msgstr "Erreur lors de l'envoi de l'image"

msgctxt "product_js_image_white_magic"
msgid "Photo on white background: try to remove the background"
msgstr "Photo sur fond blanc : essayer d'enlever le fond"

msgctxt "product_js_images_delete_error"
msgid "Errors while deleting images"
msgstr "Erreur lors de la suppresion des images"

msgctxt "product_js_images_deleted"
msgid "Images deleted"
msgstr "Images supprimées"

msgctxt "product_js_images_move_error"
msgid "Errors while moving images"
msgstr "Erreur lors du déplacement des images"

msgctxt "product_js_images_moved"
msgid "Images moved"
msgstr "Images déplacées"

msgctxt "product_js_moving_images"
msgid "Moving images"
msgstr "Images en cours de déplacement"

msgctxt "product_js_upload_image"
msgid "Add a picture"
msgstr "Envoyer une image"

msgctxt "product_js_upload_image_note"
msgid "→ With Chrome, Firefox and Safari, you can select multiple pictures (product, ingredients, nutrition facts etc.) by clicking them while holding the Ctrl key pressed to add them all in one shot."
msgstr "→ Avec Chrome, Firefox et Safari, vous pouvez sélectionner plusieurs images (produit, ingrédients, infos nutritionnelles etc.) en cliquant avec la touche Ctrl enfoncée, pour les envoyer toutes en même temps."

msgctxt "product_js_uploading_image"
msgid "Uploading image"
msgstr "Image en cours d'envoi"

msgctxt "product_last_edited"
msgid "Last edit of product page on"
msgstr "Dernière modification de la page produit le"

msgctxt "product_name"
msgid "Product name"
msgstr "Nom du produit"

msgctxt "product_name_example"
msgid "Kinder Bueno White"
msgstr "Kinder Bueno White"

msgctxt "products"
msgid "products"
msgstr "produits"

msgctxt "products_stats"
msgid "Evolution of the number of products on <<site_name>>"
msgstr "Evolution du nombre de produits sur <<site_name>>"

msgctxt "products_stats_completed_t"
msgid "Products with complete information"
msgstr "Produits avec fiche complète"

msgctxt "products_stats_created_t"
msgid "Products"
msgstr "Produits"

msgctxt "products_with_nutriments"
msgid "with nutrition facts"
msgstr "avec informations<br/>nutritionnelles"

msgctxt "products_you_edited"
msgid "Products you added or edited"
msgstr "Les produits que vous avez ajoutés ou modifiés"

msgctxt "purchase_places"
msgid "City, state and country where purchased"
msgstr "Ville et pays d'achat"

msgctxt "purchase_places_note"
msgid "Indicate where you bought or saw the product (at least the country)"
msgstr "Indiquez le lieu où vous avez acheté ou vu le produit (au moins le pays)"

msgctxt "purchase_places_p"
msgid "purchase places"
msgstr "lieux de vente"

msgctxt "purchase_places_products"
msgid "Products sold in %s"
msgstr "Les produits par lieu de vente :  %s"

msgctxt "purchase_places_s"
msgid "purchase place"
msgstr "lieu de vente"

msgctxt "purchase_places_tagsinput"
msgid "add a place"
msgstr "ajouter un lieu"

msgctxt "purchase_places_without_products"
msgid "Products not sold in %s"
msgstr "Les produits qui ne sont pas vendus à : %s"

msgctxt "quantity"
msgid "Quantity"
msgstr "Quantité"

msgctxt "quantity_example"
msgid "2 l, 250 g, 1 kg, 25 cl, 6 fl oz, 1 pound"
msgstr "2 l, 250 g, 1 kg, 25 cl"

msgctxt "remember_me"
msgid "Remember me"
msgstr "Se souvenir de moi"

msgctxt "remember_purchase_places_and_stores"
msgid "Remember the place of purchase and store for the next product adds"
msgstr "Se souvenir du lieu d'achat et du magasin pour les prochains ajouts de produits"

msgctxt "reset_password"
msgid "Reset password"
msgstr "Réinitialiser le mot de passe"

msgctxt "reset_password_email_body"
msgid "Hello <NAME>,\n\n"
"You asked for your password to be reset on https://openfoodfacts.org\n\n"
"for the username: <USERID>\n\n"
"To continue the password reset, click on the link below.\n"
"If you did not ask for the password reset, you can ignore this message.\n\n"
"<RESET_URL>\n\n"
"See you soon,\n\n"
"Stephane\n"
"https://openfoodfacts.org\n"
msgstr "Bonjour <NAME>,\n"
"Vous avez demandé de remettre votre mot de passe à zéro sur https://openfoodfacts.org\n\n"
"pour le nom d'utilisateur:<USERID>\n\n"
"Pour poursuivre cette remise à zéro, veuillez cliquer sur le lien ci-dessous.\n"
"Si vous n'avez pas demandé de remise à zéro de mot de passe, veuillez ignorer ce message.\n\n"
"<RESET_URL>\n\n"
"À bientôt,\n\n"
"Stephane\n\n"
"https://openfoodfacts.org\n"

msgctxt "reset_password_email_subject"
msgid "Reset of your password on <<site_name>>"
msgstr "Réinitialisation de votre mot de passe sur <<site_name>>"

msgctxt "reset_password_reset"
msgid "Your password has been changed. You can now log-in with this password."
msgstr "Votre mot de passe a été changé. Vous pouvez maintenant vous identifier avec ce mot de passe."

msgctxt "reset_password_reset_msg"
msgid "Enter a new password."
msgstr "Entrez un nouveau mot de passe."

msgctxt "reset_password_send_email"
msgid "An email with a link to reset your password has been sent to the e-mail address associated with your account."
msgstr "Un e-mail avec un lien pour vous permettre de changer le mot de passe a été envoyé à l'adresse e-mail associée à votre compte."

msgctxt "reset_password_send_email_msg"
msgid "If you have forgotten your password, fill-in your username or e-mail address to receive instructions for resetting your password."
msgstr "Si vous avez oublié votre mot de passe, indiquez votre nom d'utilisateur ou votre e-mail pour recevoir les instructions pour le réinitialiser."

msgctxt "risk_level"
msgid "Risk"
msgstr "Risques"

msgctxt "risk_level_0"
msgid "To be completed"
msgstr "A renseigner"

msgctxt "risk_level_1"
msgid "Low risks"
msgstr "Risques faibles"

msgctxt "risk_level_2"
msgid "Moderate risks"
msgstr "Risques modérés"

msgctxt "risk_level_3"
msgid "High risks"
msgstr "Risques élevés"

msgctxt "salt_equivalent"
msgid "salt equivalent"
msgstr "équivalent sel"

msgctxt "save"
msgid "Save"
msgstr "Enregistrer"

msgctxt "saved"
msgid "Saved."
msgstr "Informations enregistrées."

msgctxt "saving"
msgid "Saving."
msgstr "Informations en cours d'enregistrement."

msgctxt "search"
msgid "Search"
msgstr "Rechercher"

msgctxt "search_a_product_placeholder"
msgid "Search a product"
msgstr "Chercher un produit"

msgctxt "search_button"
msgid "Search"
msgstr "Rechercher"

msgctxt "search_contains"
msgid "contains"
msgstr "contient"

msgctxt "search_criteria"
msgid "Select products with specific brands, categories, labels, origins of ingredients, manufacturing places etc."
msgstr "Sélectionner les produits suivant leur marque, catégories, labels, origines des ingrédients, lieux de fabrication etc."

msgctxt "search_description_opensearch"
msgid "Open Food Facts product search"
msgstr "Recherche de produit Open Food Facts"

msgctxt "search_does_not_contain"
msgid "does not contain"
msgstr "ne contient pas"

msgctxt "search_download_button"
msgid "Download"
msgstr "Télécharger"

msgctxt "search_download_choice"
msgid "Download results"
msgstr "Télécharger les résultats"

msgctxt "search_download_results"
msgid "Download results in CSV format (Excel, OpenOffice)"
msgstr "Télécharger les résultats au format CSV (Excel, OpenOffice)"

msgctxt "search_download_results_description"
msgid "Character set: Unicode (UTF-8). Separator: tabulation (tab)."
msgstr "Jeu de caractère : Unicode (UTF-8). Séparateur : tabulation (tab)."

msgctxt "search_edit"
msgid "Change search criteria"
msgstr "Modifier les critères de recherche"

msgctxt "search_flatten_tags"
msgid "(Optional) - Create a column for every:"
msgstr "(Optionnel) - Créer une colonne pour chaque :"

msgctxt "search_generate_graph"
msgid "Generate graph"
msgstr "Générer le graphique"

msgctxt "search_generate_map"
msgid "Generate the map"
msgstr "Générer la carte"

msgctxt "search_graph"
msgid "Graph"
msgstr "Graphique"

msgctxt "search_graph_2_axis"
msgid "Scatter plot"
msgstr "Graphique sur 2 axes"

msgctxt "search_graph_blog"
msgid "<p>→ learn more about <<site_name>> graphs: <a href=\"https://fr.blog.openfoodfacts.org/news/des-graphiques-en-3-clics\">Graphs in 3 clicks</a> (blog).</p>"
msgstr "<p>→ en savoir plus sur les graphiques d'<<site_name>> : <a href=\"https://fr.blog.openfoodfacts.org/news/des-graphiques-en-3-clics\">Des graphiques en 3 clics</a> (blog).</p>"

msgctxt "search_graph_choice"
msgid "Results on a graph"
msgstr "Résultats sur un graphique"

msgctxt "search_graph_instructions"
msgid "Select what you want to graph on the horizontal axis to obtain a histogram, or select two axis to\n"
"get a cloud of products (scatter plot)."
msgstr "Choisissez ce que vous voulez représenter sur l'axe horizontale du graphique pour obtenir un histogramme, et\n"
"sur les deux axes pour obtenir un nuage de produits."

msgctxt "search_graph_link"
msgid "Permanent link to this graph, shareable by e-mail and on social networks"
msgstr "Lien permanent vers ce graphique, partageable par e-mail et les réseaux sociaux"

msgctxt "search_graph_note"
msgid "The graph will show only products for which displayed values are known."
msgstr "Le graphique ne montrera que les produits pour lesquels les valeurs representées sont connues."

msgctxt "search_graph_title"
msgid "Display results on a graph"
msgstr "Visualiser les résultats sous forme de graphique"

msgctxt "search_graph_warning"
msgid "Note: this is a user generated graph. The title, represented products and axis of visualization have been chosen by the author of the graph."
msgstr "Note : ce graphique a été généré par un utilisateur du site <<site_name>>. Le titre, les produits representés et les axes de représentation ont été choisis par l'auteur du graphique."

msgctxt "search_indifferent"
msgid "Indifferent"
msgstr "Indifférent"

msgctxt "search_ingredients"
msgid "Ingredients"
msgstr "Ingrédients"

msgctxt "search_link"
msgid "Permanent link to these results, shareable by e-mail and on social networks"
msgstr "Lien permanent vers ces résultats, partageable par e-mail et les réseaux sociaux"

msgctxt "search_list_choice"
msgid "Results in a list of products"
msgstr "Résultats sous forme de liste de produits"

msgctxt "search_map"
msgid "Map"
msgstr "Carte"

msgctxt "search_map_choice"
msgid "Results on a map"
msgstr "Résultats sur une carte"

msgctxt "search_map_link"
msgid "Permanent link to this map, shareable by e-mail and on social networks"
msgstr "Lien permanent vers cette carte, partageable par e-mail et les réseaux sociaux"

msgctxt "search_map_note"
msgid "The map will show only products for which the production place is known."
msgstr "La carte ne montrera que les produits pour lesquels le lieu de fabrication ou d'emballage est connu."

msgctxt "search_map_title"
msgid "Display results on a map"
msgstr "Visualiser les résultats sous forme de carte"

msgctxt "search_nutriment"
msgid "choose a nutriment..."
msgstr "choisir un nutriment..."

msgctxt "search_nutriments"
msgid "Nutriments"
msgstr "Nutriments"

msgctxt "search_or"
msgid "or"
msgstr "ou"

msgctxt "search_page_size"
msgid "Results per page"
msgstr "Résultats par page"

msgctxt "search_products"
msgid "Products search"
msgstr "Recherche de produits"

msgctxt "search_results"
msgid "Search results"
msgstr "Résultats de la recherche"

msgctxt "search_series"
msgid "Use a different color for the following products:"
msgstr "Utiliser une couleur différente pour les produits :"

msgctxt "search_series_default"
msgid "Other products"
msgstr "Autres produits"

msgctxt "search_series_fairtrade"
msgid "Fair trade"
msgstr "Commerce équitable"

msgctxt "search_series_fairtrade_label"
msgid "fair-trade"
msgstr "commerce-equitable"

msgctxt "search_series_nutrition_grades"
msgid "Use nutrition grades colors"
msgstr "Utiliser les couleurs des notes nutritionnelles"

msgctxt "search_series_organic"
msgid "Organic"
msgstr "Bio"

msgctxt "search_series_organic_label"
msgid "organic"
msgstr "bio"

msgctxt "search_series_with_sweeteners"
msgid "With sweeteners"
msgstr "Avec édulcorants"

msgctxt "search_tag"
msgid "choose a criterion..."
msgstr "choisir un critère..."

msgctxt "search_tags"
msgid "Criteria"
msgstr "Critères"

msgctxt "search_terms"
msgid "Search terms"
msgstr "Termes de recherche"

msgctxt "search_terms_note"
msgid "Search for words present in the product name, generic name, brands, categories, origins and labels"
msgstr "Recherche les mots présents dans le nom du produit, le nom générique, les marques, catégories, origines et labels"

msgctxt "search_title"
msgid "Search a product, brand, ingredient, nutriment etc."
msgstr "Rechercher un produit, une marque, un ingrédient, un nutriment etc."

msgctxt "search_title_graph"
msgid "Results graph"
msgstr "Graphique des résultats"

msgctxt "search_title_map"
msgid "Results map"
msgstr "Carte des résultats"

msgctxt "search_tools"
msgid "Search tools"
msgstr "Outils de recherche"

msgctxt "search_value"
msgid "value"
msgstr "valeur"

msgctxt "search_with"
msgid "With"
msgstr "Avec"

msgctxt "search_without"
msgid "Without"
msgstr "Sans"

msgctxt "see_product_page"
msgid "See the product page"
msgstr "Voir la fiche du produit"

msgctxt "select_country"
msgid "Country"
msgstr "Pays"

msgctxt "select_lang"
msgid "Language"
msgstr "Langue"

msgctxt "send_image"
msgid "Send a picture..."
msgstr "Envoyer une image..."

msgctxt "send_image_error"
msgid "Upload error"
msgstr "Erreur lors de l'envoi"

msgctxt "sending_image"
msgid "Sending image"
msgstr "Image en cours d'envoi"

msgctxt "serving_size"
msgid "Serving size"
msgstr "Taille d'une portion"

msgctxt "serving_size_prepared"
msgid "Prepared serving size"
msgstr "Taille d'une portion préparée"

msgctxt "serving_size_example"
msgid "60 g, 12 oz, 20cl, 2 fl oz"
msgstr "30 g, 2 biscuits 60 g, 5 cl, un verre 20 cl"

msgctxt "serving_size_note"
msgid "If the nutrition facts table contains values for the prepared product, indicate the total serving size of the prepared product (including added water or milk)."
msgstr "Si le tableau nutritionnel contient des valeurs pour le produit préparé, indiquez la taille totale d'une portion de produit préparé (incluant l'eau ou le lait ajouté)."


msgctxt "session_title"
msgid "Sign-in"
msgstr "Se connecter"

msgctxt "share"
msgid "Share"
msgstr "Partager"

msgctxt "show_category_stats"
msgid "Show detailed stats"
msgstr "Afficher les informations statistiques"

msgctxt "show_category_stats_details"
msgid "standard deviation, minimum, maximum, 10th and 90th percentiles"
msgstr "écart type, minimum, maximum, 10ème et 90ème centiles"

msgctxt "signin_before_submit"
msgid "If you already have an account on <SITE>, please sign-in before filling this form."
msgstr "Si vous êtes déjà inscrit sur <SITE>, identifiez-vous (\"Se connecter\" dans la colonne de droite) avant de remplir ce formulaire."

msgctxt "signout"
msgid "Sign-out"
msgstr "Se déconnecter"

msgctxt "site_description"
msgid "A collaborative, free and open database of ingredients, nutrition facts and information on food products from around the world"
msgstr "Ingrédients, composition nutritionnelle et information sur les produits alimentaires du monde entier dans une base de données libre et ouverte"

msgctxt "site_name"
msgid "Open Food Facts"
msgstr "Open Food Facts"

msgctxt "sort_by"
msgid "Sort by"
msgstr "Trier par"

msgctxt "sort_completeness"
msgid "Completeness"
msgstr "Complétude"

msgctxt "sort_created_t"
msgid "Add date"
msgstr "Date d'ajout"

msgctxt "sort_modified_t"
msgid "Edit date"
msgstr "Date de modification"

msgctxt "sort_popularity"
msgid "Popularity"
msgstr "Popularité"

msgctxt "sort_product_name"
msgid "Product name"
msgstr "Nom du produit"

msgctxt "state"
msgid "State"
msgstr "Etat"

msgctxt "states_p"
msgid "states"
msgstr "etats"

msgctxt "states_s"
msgid "state"
msgstr "etat"

msgctxt "stores"
msgid "Stores"
msgstr "Magasins"

msgctxt "stores_note"
msgid "Name of the shop or supermarket chain"
msgstr "Enseigne du magasin où vous avez acheté ou vu le produit"

msgctxt "stores_p"
msgid "stores"
msgstr "magasins"

msgctxt "stores_products"
msgid "Products sold at %s"
msgstr "Les produits par magasin : %s"

msgctxt "stores_s"
msgid "store"
msgstr "magasin"

msgctxt "stores_tagsinput"
msgid "add a store"
msgstr "ajouter un magasin"

msgctxt "stores_without_products"
msgid "Products not bought at %s"
msgstr "Les produits qui n'ont pas été achetés dans le magasin : %s"

msgctxt "subscribe"
msgid "Subscribe"
msgstr "S'abonner"

msgctxt "tag_belongs_to"
msgid "Belongs to:"
msgstr "Fait partie de :"

msgctxt "tag_contains"
msgid "Contains:"
msgstr "Contient :"

msgctxt "tag_weblinks"
msgid "Weblinks"
msgstr "Liens Web"

msgctxt "tagstable_filtered"
msgid "out of _MAX_"
msgstr "parmi _MAX_"

msgctxt "tagstable_search"
msgid "Search:"
msgstr "Recherche :"

msgctxt "traces"
msgid "Traces"
msgstr "Traces éventuelles"

msgctxt "traces_example"
msgid "Milk, Gluten, Nuts"
msgstr "Lait, Gluten, Arachide, Fruits à coque"

msgctxt "traces_note"
msgid "Indicate ingredients from mentions like \"May contain traces of\", \"Made in a factory that also uses\" etc."
msgstr "Indiquer les ingrédients des mentions \"Peut contenir des traces de\", \"Fabriqué dans un atelier qui utilise aussi\" etc."

msgctxt "traces_p"
msgid "traces"
msgstr "traces"

msgctxt "traces_s"
msgid "trace"
msgstr "trace"

msgctxt "twitter"
msgid "Twitter username (optional)"
msgstr "Nom d'utilisateur Twitter (optionel)"

msgctxt "twitter_account"
msgid "OpenFoodFacts"
msgstr "OpenFoodFactsFr"

msgctxt "unknown"
msgid "Unknown"
msgstr "Inconnu"

msgctxt "unknown_nutrients_p"
msgid "unknown nutrients"
msgstr "nutriments inconnus"

msgctxt "unknown_nutrients_s"
msgid "unknown nutrient"
msgstr "nutriment inconnu"

msgctxt "unsubscribe"
msgid "Unsubscribe"
msgstr "Se désabonner"

msgctxt "unsubscribe_info"
msgid "You can unsubscribe from the lists at any time."
msgstr "Vous pouvez vous désabonner de la lettre d'information à tout moment et facilement."

msgctxt "userid_or_email"
msgid "Username or e-mail address: "
msgstr "Nom d'utilisateur ou adresse e-mail : "

msgctxt "username"
msgid "User name"
msgstr "Nom d'utilisateur"

msgctxt "username_info"
msgid "(non-accented letters, digits and/or dashes)"
msgstr "(lettres non accentuées, chiffres et/ou tirets)"

msgctxt "username_or_email"
msgid "Username or email address"
msgstr "Nom d'utilisateur ou adresse e-mail"

msgctxt "users_add_products"
msgid "Products that were added by the user %s"
msgstr "Les produits qui ont été ajoutés par le contributeur %s"

msgctxt "users_add_without_products"
msgid "Products that were not added by the user %s"
msgstr "Les produits qui n'ont pas été ajoutés par le contributeur %s"

msgctxt "users_edit_products"
msgid "Products that were edited by the user %s"
msgstr "Les produits qui ont été modifiés par le contributeur %s"

msgctxt "users_edit_without_products"
msgid "Products that were not edited by the user %s"
msgstr "Les produits qui n'ont pas été modifiés par le contributeur %s"

msgctxt "users_p"
msgid "contributors"
msgstr "contributeurs"

msgctxt "users_products"
msgid "Products added by %s"
msgstr "Les produits ajoutés par %s"

msgctxt "users_s"
msgid "contributor"
msgstr "contributeur"

msgctxt "users_without_products"
msgid "Products not added by %s"
msgstr "Les produits qui n'ont pas été ajoutés par %s"

msgctxt "view"
msgid "view"
msgstr "voir"

msgctxt "view_list_for_products_from_the_entire_world"
msgid "View the list for matching products from the entire world"
msgstr "Voir la liste pour les produits correspondants du monde entier"

msgctxt "view_products_from_the_entire_world"
msgid "View matching products from the entire world"
msgstr "Voir les produits correspondants du monde entier"

msgctxt "view_results_from_the_entire_world"
msgid "View results from the entire world"
msgstr "Voir les résultats du monde entier"

msgctxt "warning_3rd_party_content"
msgid "Information and data must come from the product package and label (and not from other sites or the manufacturer's site), and you must have taken the pictures yourself.<br/>\n"
"→ <a href=\"\">Why it matters</a>"
msgstr "Les informations doivent provenir de l'emballage du produit (et non d'autres sites ou du site du fabricant), et vous devez avoir pris vous-même les photos.<br/>\n"
"→ <a href=\"https://openfoodfactsfr.uservoice.com/knowledgebase/articles/59183\" target=\"_blank\">Pourquoi est-ce important ?</a>"

msgctxt "website"
msgid "Site or blog address"
msgstr "Adresse de blog ou de site web"

msgctxt "windows_phone_app_badge"
msgid "<img src=\"/images/misc/154x40_WP_Store_blk.png\" alt=\"Windows Phone Store\" width=\"154\" height=\"40\" />"
msgstr "<img src=\"/images/misc/154x40_WP_Store_blk.png\" alt=\"Windows Phone Store\" width=\"154\" height=\"40\" />"

msgctxt "windows_phone_app_link"
msgid "https://www.microsoft.com/p/openfoodfacts/9nblggh0dkqr"
msgstr "https://www.microsoft.com/fr-fr/p/openfoodfacts/9nblggh0dkqr"

msgctxt "you_are_connected_as_x"
msgid "You are connected as %s."
msgstr "Vous êtes connecté en tant que %s."

msgctxt "product_js_unselect_image"
msgid "Unselect image"
msgstr "Déselectionner l'image"

msgctxt "product_js_unselecting_image"
msgid "Unselecting image."
msgstr "Déselection de l'image."

msgctxt "product_js_unselected_image_ok"
msgid "Unselected image."
msgstr "Image déselectionnée."

msgctxt "product_js_unselected_image_nok"
msgid "Error while unselecting image."
msgstr "Erreur lors de la déselection de l'image."

msgctxt "nutrition_grade_fr_fiber_warning"
msgid "Warning: the amount of fiber is not specified, their possible positive contribution to the grade could not be taken into account."
msgstr "Avertissement : Le taux de fibres n'étant pas renseigné, leur éventuelle contribution positive à la note n'a pas pu être prise en compte."

msgctxt "nutrition_grade_fr_no_fruits_vegetables_nuts_warning"
msgid "Warning: the amount of fruits, vegetables and nuts is not specified, their possible positive contribution to the grade could not be taken into account."
msgstr "Avertissement : Le taux de fruits, légumes et noix n'étant pas renseigné, leur éventuelle contribution positive à la note n'a pas pu être prise en compte."

msgctxt "nutrition_grade_fr_fruits_vegetables_nuts_estimate_warning"
msgid "Warning: the amount of fruits, vegetables and nuts is not specified on the label, it was estimated from the list of ingredients: %d%"
msgstr "Avertissement : Le taux de fruits, légumes et noix n'est pas indiqué sur l'étiquette, il a été estimé en fonction de la liste des ingrédients : %d%"

msgctxt "nutrition_grade_fr_fruits_vegetables_nuts_from_category_warning"
msgid "Warning: the amount of fruits, vegetables and nuts is not specified on the label, it was estimated from the category (%s) of the product: %d%"
msgstr "Avertissement : Le taux de fruits, légumes et noix n'est pas indiqué sur l'étiquette, il a été estimé en fonction de la catégorie (%s) du produit : %d%"

msgctxt "nutrition_grade_fr_title"
msgid "NutriScore color nutrition grade"
msgstr "Note nutritionnelle de couleur NutriScore"

msgctxt "nutrition_grade_fr_formula"
msgid "How the color nutrition grade is computed"
msgstr "Mode de calcul de la note nutritionnelle de couleur"

msgctxt "nutrition_grade_fr_alt"
msgid "NutriScore nutrition grade"
msgstr "Note nutritionnelle NutriScore :"

msgctxt "delete_product_page"
msgid "Delete the product page"
msgstr "Supprimer la fiche produit"

msgctxt "deleting_product"
msgid "Deleting product"
msgstr "Suppression du produit"

msgctxt "has_deleted_product"
msgid "has deleted product"
msgstr "efface le produit"

msgctxt "delete_product_confirm"
msgid "Are you sure that you want to delete the page for this product?"
msgstr "Etes-vous sûr de vouloir supprimer la fiche de ce produit ?"

msgctxt "delete_user"
msgid "Delete the user"
msgstr "Supprimer l'utilisateur"

msgctxt "sources_openfood_ch"
msgid "Some of the data and/or images comes from the OpenFood.ch database (the exact list is available in the product edit history). Those elements are licenced under the <a href=\"https://creativecommons.org/licenses/by/4.0/\">Creative Commons Attribution 4.0 International License</a>."
msgstr "Certaines données et/ou images sont issues de la base de données OpenFood.ch (la liste détaillée est disponible dans l'historique de modification de la fiche produit). Ces éléments sont publiés sous la licence <a href=\"https://creativecommons.org/licenses/by/4.0/\">Creative Commons Attribution 4.0 International License</a>."

msgctxt "sources_openfood_ch_product_page"
msgid "Product page on openfood.ch"
msgstr "Fiche produit sur openfood.ch"

msgctxt "sources_usda_ndb"
msgid "Some of the data comes from the USDA National Nutrients Database for Branded Foods (the exact list is available in the product edit history)."
msgstr "Certaines données proviennent de Base de données Nationale sur les Nutriments d'Aliments de Marque de l'USDA (la liste exacte est disponible l'historique d'édition du produit)."

msgctxt "sources_usda_ndb_product_page"
msgid "Product page on USDA NDB"
msgstr "Page produit sur USDA NDB"

msgctxt "donate"
msgid "Donate to Open Food Facts"
msgstr "Faire un don à l'association Open Food Facts"

msgctxt "donate_link"
msgid "https://www.helloasso.com/associations/open-food-facts/formulaires/1/widget/en"
msgstr "http://donner.openfoodfacts.org"

msgctxt "sources_fleurymichon"
msgid "Some of the data and images have been provided directly by the manufacturer Fleury Michon."
msgstr "Certaines des données et des images ont été fournies directement par le fabricant Fleury Michon."

msgctxt "sources_manufacturer"
msgid "Some of the data for this product has been provided directly by the manufacturer %s"
msgstr "Certaines des données de ce produit ont été fournies directement par le fabricant %s"

msgctxt "sources_collaboration"
msgid "Some of the data for this product has been collected in collaboration with %s"
msgstr "Un partie des données de ce produit a été collectée en collaboration avec %s"

msgctxt "warning_not_complete"
msgid "This product page is not complete. You can help to complete it by editing it and adding more data from the photos we have, or by taking more photos using the app for <a href=\"https://android.openfoodfacts.org\">Android</a> or <a href=\"https://ios.openfoodfacts.org\">iPhone/iPad</a>. Thank you!"
msgstr "La page de ce produit n'est pas complète. Vous pouvez aider à la compléter en l'éditant et en ajoutant plus de données à partir des photos que nous avons, ou en prenant plus de photos à l'aide de l'application pour <a href=\"https://android.openfoodfacts.org\">Android</a> ou <a href=\"https://ios.openfoodfacts.org\">iPhone / iPad</a>. Merci!"

msgctxt "title_separator"
msgid " - "
msgstr " - "

msgctxt "recent_changes"
msgid "Recent Changes"
msgstr "Changements récents"

msgctxt "translators_title"
msgid "Our Translators"
msgstr "Nos Traducteurs"

msgctxt "translators_lead"
msgid "We would like to say THANK YOU to the awesome translators that make it possible to present Open Food Facts, Open Beauty Facts, and Open Pet Food Facts to you in all these different languages! <a href=\"https://translate.openfoodfacts.org/\">You can join us in this global effort: it doesn't require any technical knowledge.</a>"
msgstr "Nous voudrions dire MERCI aux formidables traducteurs qui permettent de vous présenter Open Food Facts, Open Beauty Facts et Open Pet Food Facts dans toutes ces langues! <a href=\"https://translate.openfoodfacts.org/\">Vous pouvez nous rejoindre dans cet effort mondial : il ne nécessite aucune connaissance technique.</a>"

msgctxt "translators_renewal_notice"
msgid "Please note that this table is refreshed nightly and might be out of date."
msgstr "Veuillez noter que cette table est actualisée tous les soirs et pourrait être périmée."

msgctxt "translators_column_name"
msgid "Name"
msgstr "Nom"

msgctxt "translators_column_translated_words"
msgid "Translated (Words)"
msgstr "Mots traduits"

msgctxt "translators_column_target_words"
msgid "Target Words"
msgstr "Mots cibles"

msgctxt "translators_column_approved_words"
msgid "Approved (Words)"
msgstr "Mots approuvés"

msgctxt "translators_column_votes_made"
msgid "Votes Made"
msgstr "Votes effectués"

msgctxt "minerals_p"
msgid "added minerals"
msgstr "minéraux ajoutés"

msgctxt "minerals_s"
msgid "added mineral"
msgstr "minéral ajouté"

msgctxt "vitamins_p"
msgid "added vitamins"
msgstr "vitamines ajoutées"

msgctxt "vitamins_s"
msgid "added vitamin"
msgstr "vitamine ajoutée"

msgctxt "amino_acids_p"
msgid "added amino acids"
msgstr "acides aminés ajoutés"

msgctxt "amino_acids_s"
msgid "added amino acid"
msgstr "acide aminé ajoutés"

msgctxt "nucleotides_p"
msgid "added nucleotides"
msgstr "nucléotides ajoutés"

msgctxt "nucleotides_s"
msgid "added nucleotide"
msgstr "nucléotide ajouté"

msgctxt "other_nutritional_substances_p"
msgid "other nutritional substances added"
msgstr "autres substances nutritives ajoutées"

msgctxt "other_nutritional_substances_s"
msgid "other nutritional substance added"
msgstr "autre substance nutritive ajoutée"

msgctxt "product_as_sold"
msgid "As sold"
msgstr "Tel que vendu"

msgctxt "prepared_product"
msgid "Prepared"
msgstr "Préparé"

msgctxt "unit"
msgid "Unit"
msgstr "Unité"

msgctxt "nutrition_data_exists"
msgid "Nutrition facts are specified for the product as sold."
msgstr "Les informations nutritionnelles sont mentionnées pour le produit tel que vendu."

msgctxt "nutrition_data_prepared_exists"
msgid "Nutrition facts are specified for the prepared product."
msgstr "Les informations nutritionnelles sont mentionnées pour le produit préparé."

msgctxt "nova_groups_s"
msgid "NOVA group"
msgstr "Groupe NOVA"

msgctxt "nova_groups_p"
msgid "NOVA groups"
msgstr "Groupe NOVA"

msgctxt "footer_partners"
msgid "Partners"
msgstr "Partenaires"

# Do not translate without having the same exact string in the Tags template. Do not use spaces, special characters, only alphanumeric characters separated by hyphens
msgctxt "footer_partners_link"
msgid "/partners"
msgstr "/partenaires"

msgctxt "adults"
msgid "Adults"
msgstr "Adultes"

msgctxt "adults_age"
msgid "18 to 64"
msgstr "18 à 64"

msgctxt "adults_description"
msgid "From 18 years up to and including 64 years of age"
msgstr "De 18 ans jusqu'à 64 ans"

msgctxt "elderly"
msgid "Elderly"
msgstr "Personnes âgées"

msgctxt "elderly_age"
msgid "65+"
msgstr "65+"

msgctxt "elderly_description"
msgid "From 65 years of age and older"
msgstr "A partir de 65 ans"

msgctxt "adolescents"
msgid "Adolescents"
msgstr "Adolescents"

msgctxt "adolescents_age"
msgid "10 to 17"
msgstr "10 à 17"

msgctxt "adolescents_description"
msgid "From 10 years up to and including 17 years of age"
msgstr "De 10 ans jusqu'à 17 ans"

msgctxt "children"
msgid "Children"
msgstr "Enfants"

msgctxt "children_age"
msgid "3 to 9"
msgstr "3 à 9"

msgctxt "children_description"
msgid "From 36 months up to and including 9 years of age"
msgstr "De 36 mois jusqu'à 9 ans"

msgctxt "toddlers"
msgid "Toddlers"
msgstr "Jeunes enfants"

msgctxt "toddlers_age"
msgid "1 to 2"
msgstr "1 à 2"

msgctxt "toddlers_description"
msgid "From 12 months up to and including 35 months of age"
msgstr "De 12 mois jusqu'à 35 mois"

msgctxt "infants"
msgid "Infants"
msgstr "Nourrissons"

msgctxt "infants_age"
msgid "< 1"
msgstr "< 1"

msgctxt "infants_description"
msgid "From more than 12 weeks up to and including 11 months of age"
msgstr "De plus de 12 semaines jusqu'à 11 mois"

msgctxt "additives_efsa_evaluation"
msgid "EFSA evaluation"
msgstr "Evaluation de l'EFSA"

msgctxt "additives_efsa_evaluation_overexposure_risk_title"
msgid "Risk of overexposure"
msgstr "Risque de sur-exposition"

msgctxt "additives_efsa_evaluation_overexposure_risk_high"
msgid "The European Food Safety Authority (EFSA) has determined that some population groups have a high risk of consuming too much <tag>."
msgstr "L'Autorité Européenne de Sécurité des Aliments (AESA/EFSA) a déterminé que certains groupes de population ont un risque élevé de consommer trop de <tag>."

msgctxt "additives_efsa_evaluation_overexposure_risk_moderate"
msgid "The European Food Safety Authority (EFSA) has determined that some population groups have a moderate risk of consuming too much <tag>."
msgstr "L'Autorité Européenne de Sécurité des Aliments (AESA/EFSA) a déterminé que certains groupes de population ont un risque modéré de consommer trop de <tag>."

msgctxt "additives_efsa_evaluation_overexposure_risk_description"
msgid "To evaluate your exposure to the <tag> food additive, you can browse our list of products that contain it. See the list of <nb_products> products with <tag> below."
msgstr "Pour évaluer votre exposition à l'additif alimentaire <tag>, vous pouvez parcourir la liste des produits qui en contiennent. Voir la liste des <nb_products> produits avec l'additif <tag> ci-dessous."

msgctxt "additives_efsa_evaluation_overexposure_risk_products_link"
msgid "%d products with %s"
msgstr "%d produits avec %s"

msgctxt "additives_efsa_evaluation_overexposure_risk_no"
msgid "The European Food Safety Authority (EFSA) has determined that no population groups has more than 5% of members at risk of consuming more than the acceptable daily intake of <tag>."
msgstr "L'Autorité Européenne de Sécurité des Aliments (AESA/EFSA) a déterminé qu'aucun groupe de population a plus de 5% de membres à risque de consommer plus que la dose journalière admissible de <tag>."

msgctxt "additives_efsa_evaluation_overexposure_risk_icon_alt_high"
msgid "High risk of over exposure"
msgstr "Risque élevé de sur-exposition"

msgctxt "additives_efsa_evaluation_overexposure_risk_icon_alt_moderate"
msgid "Moderate risk of over exposure"
msgstr "Risque modéré de sur-exposition"

msgctxt "additives_efsa_evaluation_exposure_greater_than_adi"
msgid "Risk of exceeding the acceptable daily intake (ADI)"
msgstr "Risque de dépasser la dose journalière admissible (DJA)"

msgctxt "additives_efsa_evaluation_exposure_greater_than_noael"
msgid "Risk of exceeding the maximum dose without adverse effect (No observed adverse effect level - NOAEL)"
msgstr "Risque de dépasser la dose maximale sans effet nocif observable (DSENO)"

msgctxt "additives_efsa_evaluation_exposure_mean_greater_than_adi"
msgid "Groups with more than 50% of members exceeding the acceptable daily intake (ADI)"
msgstr "Groupes avec plus de 50% de membres qui dépassent la dose journalière admissible (DJA)"

msgctxt "additives_efsa_evaluation_exposure_95th_greater_than_adi"
msgid "Groups with more than 5% of members exceeding the acceptable daily intake (ADI)"
msgstr "Groupes avec plus de 5% de membres qui dépassent la dose journalière admissible (DJA)"

msgctxt "additives_efsa_evaluation_exposure_mean_greater_than_noael"
msgid "Groups with more than 50% of members exceeding the maximum dose without adverse effect (No observed adverse effect level - NOAEL)"
msgstr "Groupes avec plus de 50% de membres qui dépassent la dose maximale sans effet nocif observable (DSENO)"

msgctxt "additives_efsa_evaluation_exposure_95th_greater_than_noael"
msgid "Groups with more than 5% of members exceeding the maximum dose without adverse effect (No observed adverse effect level - NOAEL)"
msgstr "Groupes avec plus de 5% de membres qui dépassent la dose maximale sans effet nocif observable (DSENO)"

msgctxt "exposure_title_95th"
msgid "Some people"
msgstr "Certaines personnes"

msgctxt "exposure_description_95th"
msgid "over 5%"
msgstr "plus de 5%"

msgctxt "exposure_title_mean"
msgid "Most people"
msgstr "La plupart des gens"

msgctxt "exposure_description_mean"
msgid "over 50%"
msgstr "plus de 50%"

msgctxt "wikipedia"
msgid "Wikipedia"
msgstr "Wikipédia"

msgctxt "additives_classes"
msgid "Functions"
msgstr "Fonctions"

msgctxt "photos_and_data_check"
msgid "Photos and data check"
msgstr "Vérification des photos et des données"

msgctxt "photos_and_data_check_description"
msgid "Product pages can be marked as checked by experienced contributors who verify that the most recent photos are selected and cropped, and that all the product data that can be inferred from the product photos has been filled and is correct."
msgstr "Les fiches produits peuvent être marquées comme étant vérifiées par les contributeurs expérimentés qui vérifient que les photos les plus récentes sont sélectionnées et recadrées, et que les données du produit que l'on peut déduire des photos ont été remplies et sont correctes."

msgctxt "photos_and_data_checked"
msgid "Photos and data checked"
msgstr "Les photos et données ont été vérifiées."

msgctxt "i_checked_the_photos_and_data"
msgid "I checked the photos and data."
msgstr "J'ai vérifié les photos et les données."

msgctxt "i_checked_the_photos_and_data_again"
msgid "I checked the photos and data again."
msgstr "J'ai vérifié les photos et les donnés à nouveau."

msgctxt "last_check_dates_p"
msgid "Last check dates"
msgstr "Dates de dernière vérification"

msgctxt "last_check_dates_s"
msgid "Last check date"
msgstr "Date de dernière vérification"

msgctxt "product_last_checked"
msgid "Last check of product page on"
msgstr "Dernière vérification de la fiche produit le"

msgctxt "product_other_information"
msgid "Other information"
msgstr "Autres informations"

msgctxt "producer_version_id"
msgid "Producer version identifier"
msgstr "Identifiant de version du producteur"

msgctxt "producer_product_id"
msgid "Producer product identifier"
msgstr "Identifiant produit du producteur"

msgctxt "net_weight"
msgid "Net weight"
msgstr "Poids net"

msgctxt "drained_weight"
msgid "Drained weight"
msgstr "Poids égoutté"

msgctxt "volume"
msgid "Volume"
msgstr "Volume"

msgctxt "other_information"
msgid "Other information"
msgstr "Informations complémentaires"

msgctxt "conservation_conditions"
msgid "Conservation conditions"
msgstr "Conditions de conservation"

msgctxt "warning"
msgid "Warning"
msgstr "Avertissement"

msgctxt "preparation"
msgid "Preparation"
msgstr "Préparation"

msgctxt "recipe_idea"
msgid "Recipe idea"
msgstr "Idée recette"

msgctxt "origin"
msgid "Origin"
msgstr "Origine"

msgctxt "customer_service"
msgid "Customer service"
msgstr "Service consommateur"

msgctxt "producer"
msgid "Producer"
msgstr "Producteur"

msgctxt "recycling_instructions_to_recycle"
msgid "Recycling instructions - To recycle"
msgstr "Consignes de recyclage - A recycler"

msgctxt "recycling_instructions_to_discard"
msgid "Recycling instructions - To discard"
msgstr "Consignes de recyclage - A jeter"

msgctxt "user_s_page"
msgid "%s's page"
msgstr "Page de %s"

msgctxt "checkers_products"
msgid "Products checked by %s"
msgstr "Produits vérifiés par %s"

msgctxt "checkers_without_products"
msgid "Products not checked by %s"
msgstr "Produits qui n'ont pas été vérifiés par %s"

msgctxt "correctors_products"
msgid "Products corrected by %s"
msgstr "Produits corrigés par %s"

msgctxt "correctors_without_products"
msgid "Products not corrected by %s"
msgstr "Produits qui n'ont pas été corrigés par %s"

msgctxt "editors_products"
msgid "Products edited by %s"
msgstr "Produits modifiés par %s"

msgctxt "editors_without_products"
msgid "Products not edited by %s"
msgstr "Produits qui n'ont pas été modifiés par %s"

msgctxt "informers_products"
msgid "Products completed by %s"
msgstr "Produits complétés par %s"

msgctxt "informers_without_products"
msgid "Products not completed by %s"
msgstr "Produits qui n'ont pas été complétés par %s"

msgctxt "photographers_products"
msgid "Products photographed by %s"
msgstr "Produits photographiés par %s"

msgctxt "photographers_without_products"
msgid "Products not photographed by %s"
msgstr "Produits qui n'ont pas été photographiés par %s"

msgctxt "obsolete"
msgid "The product is no longer sold."
msgstr "Le produit n'est plus en vente."

msgctxt "obsolete_since_date"
msgid "Withdrawal date"
msgstr "Date de retrait"

msgctxt "obsolete_since_date_note"
msgid "Format: YYYY or YYYY-MM"
msgstr "Format : AAAA ou AAAA-MM"

msgctxt "obsolete_warning"
msgid "Important note: this product is no longer sold. The data is kept for reference only. This product does not appear in regular searches and is not taken into account for statistics."
msgstr "Important : ce produit n'est plus en vente. Les données sont conservées seulement pour référence. Ce produit n'apparait pas dans les résultats de recherche et n'est pas pris en compte pour les statistiques."


msgctxt "get_the_app"
msgid "Get the app"
msgstr "Installez l'application mobile"

msgctxt "get_the_app_android"
msgid "Get the Android app"
msgstr "Installez l'app Android"

msgctxt "get_the_app_iphone"
msgid "Get the iPhone app"
msgstr "Installez l'app iPhone"

msgctxt "get_the_app_ipad"
msgid "Get the iPad app"
msgstr "Installez l'app iPad"

msgctxt "warning_gs1_company_prefix"
msgid "<em>Ambiguous barcode</em>: This product has a Restricted Circulation Number barcode for products within a company. This means that different producers and stores can use the same barcode for different products."
msgstr "<em>Code barre ambigu</em> : Ce produit utilise un code barre destiné à l'usage interne d'une entreprise. Il est possible que différents producteurs ou magasins utilisent ce même code barre pour des produits différents."

msgctxt "producer_product_id"
msgid "Producer product identifier"
msgstr "Identifiant produit du producteur"

msgctxt "warning"
msgid "Warning"
msgstr "Avertissement"

msgctxt "preparation"
msgid "Preparation"
msgstr "Préparation"

msgctxt "recipe_idea"
msgid "Recipe idea"
msgstr "Idée recette"

msgctxt "origin"
msgid "Origin"
msgstr "Origine"

msgctxt "customer_service"
msgid "Customer service"
msgstr "Service consommateur"

msgctxt "producer"
msgid "Producer"
msgstr "Producteur"

msgctxt "environment_infocard"
msgid "Environment infocard"
msgstr "Carte d'information environnementale"

msgctxt "environment_infocard_note"
msgid "HTML code for the environment infocard in the mobile application"
msgstr "Code HTML pour la carte d'information environnementale dans l'application mobile"

msgctxt "environment_impact_level"
msgid "Environment impact level"
msgstr "Niveau d'impact environnemental"

msgctxt "environment_impact_level_example"
msgid "en:low, en:medium or en:high"
msgstr "en:low, en:medium ou en:high"

msgctxt "carbon_impact_from_meat_or_fish"
msgid "Carbon impact from meat or fish"
msgstr "Impact carbone de la viande ou du poisson"

msgctxt "of_carbon_impact_from_meat_or_fish_for_whole_product"
msgid "of carbon emissions from meat or fish for the whole product"
msgstr "d'émissions de carbone de la viande ou du poisson pour tout le produit"

msgctxt "of_sustainable_daily_emissions_of_1_person"
msgid "of sustainable daily emissions of 1 person"
msgstr "des émissions journalières soutenables pour 1 personne"

msgctxt "of_sustainable_weekly_emissions_of_1_person"
msgid "of sustainable weekly emissions of 1 person"
msgstr "des émissions hebdomadaires soutenables pour 1 personne"

msgctxt "for_one_serving"
msgid "for one serving"
msgstr "pour une portion"

msgctxt "methodology"
msgid "Methodology"
msgstr "Méthodologie"

msgctxt "carbon_footprint_note_foodges_ademe"
msgid "Carbon emissions computations rely on the CO<sub>2</sub> per kg values from the FoodGES program by <a href=\"https://www.ademe.fr\">ADEME</a>."
msgstr "Les calculs d'émissions de carbone reposent sur les valeurs de CO<sub>2</sub> par kg de la base FoodGES de l'<a href=\"https://www.ademe.fr\">ADEME</a>."

msgctxt "carbon_footprint_note_sustainable_annual_emissions"
msgid "Sustainable annual emissions: 2 tons of CO<sub>2</sub> equivalent per person to achieve the goals set in COP21."
msgstr "Emissions annuelles soutenables : 2 tonnes d'équivalent de CO<sub>2</sub> par personne pour atteindre les objectifs fixés par la COP21"

msgctxt "carbon_footprint_note_uncertainty"
msgid "Carbon footprint calculations have high uncertainty. Values should be looked at with caution and are more intended for relative comparison than as absolute values."
msgstr "Les calculs d'empreinte carbone présentent un grand degré d'incertitude. Les valeurs sont plutôt destinées à une comparaison relative et ne doivent pas être considérées comme des mesures précises et absolues."

msgctxt "error_too_many_products_to_export"
msgid "Too many products (%d products, the limit is %d) to export, please download the <a href=\"/data\">complete database export</a> instead."
msgstr "Trop de produits (%d produits, la limite est %d) à exporter, merci de télécharger <a href=\"/data\">l'export complet de la base</a> à la place."

msgctxt "translate_taxonomy_to"
msgid "Help translate the %s to %s"
msgstr "Aidez à traduire les %s en %s"

msgctxt "translate_taxonomy_description"
msgid "You can suggests translations for the entries below that have not been translated to your language yet. The blue link in English shows the corresponding products, the black text in English shows the original entry with optional synonyms separated by commas. Enter the translation in the text box, with optional synonyms, and then click on the Save button. Thank you!"
msgstr "Vous pouvez suggérer des traductions pour les entrées ci-dessous qui n'ont pas encore été traduites dans votre langue. Le lien bleu en anglais indique les produits correspondants, le texte noir en anglais indique l'entrée originale avec les synonymes facultatifs séparés par des virgules. Entrez la traduction dans la zone de texte, avec les synonymes facultatifs, puis cliquez sur le bouton Enregistrer. Merci !"

msgctxt "translate_taxonomy_add"
msgid "Show only entries without pending translations."
msgstr "Afficher seulement les éléments sans traductions en attente."

msgctxt "translate_taxonomy_edit"
msgid "Also show entries with pending translations from you or other users."
msgstr "Afficher également les éléments avec des traductions en attente d'autres utilisateurs ou de vous."

msgctxt "translated"
msgid "translated"
msgstr "traduit"

msgctxt "to_be_translated"
msgid "to be translated"
msgstr "à traduire"

msgctxt "current_translation"
msgid "Current translation"
msgstr "Traduction actuelle"

msgctxt "button_caption_yes"
msgid "Yes"
msgstr "Oui"

msgctxt "button_caption_no"
msgid "No"
msgstr "Non"

msgctxt "button_caption_skip"
msgid "Skip"
msgstr "Passer"

msgctxt "popularity_s"
msgid "popularity"
msgstr ""

msgctxt "popularity_p"
msgid "popularity"
msgstr ""

msgctxt "ingredients_analysis_p"
msgid "ingredients analysis"
msgstr "Analyse des ingrédients"

msgctxt "ingredients_analysis_s"
msgid "ingredients analysis"
msgstr "Analyse des ingrédients"

msgctxt "ingredients_analysis"
msgid "Ingredients analysis"
<<<<<<< HEAD
msgstr "Analyse des ingrédients"
=======
msgstr "Analyse des ingrédients"
>>>>>>> edeeb262
<|MERGE_RESOLUTION|>--- conflicted
+++ resolved
@@ -3288,8 +3288,4 @@
 
 msgctxt "ingredients_analysis"
 msgid "Ingredients analysis"
-<<<<<<< HEAD
 msgstr "Analyse des ingrédients"
-=======
-msgstr "Analyse des ingrédients"
->>>>>>> edeeb262
