--- conflicted
+++ resolved
@@ -2655,19 +2655,11 @@
 
 msgctxt "sources_manufacturer"
 msgid "Some of the data for this product has been provided directly by the manufacturer %s."
-<<<<<<< HEAD
-msgstr "Certaines données de ce produit ont été fournies directement par le fabricant %s."
-
-msgctxt "list_of_sources"
-msgid "Some of the data and/or photos for this product come from those sources:"
-msgstr "Certaines des données et/ou photos de ce produits proviennent de ces sources :"
-=======
 msgstr "Certaines informations de ce produit ont été fournies directement par son fabricant %s."
 
 msgctxt "list_of_sources"
 msgid "Some of the data and/or photos for this product come from those sources:"
 msgstr "Certaines informations et/ou photos de ce produit proviennent de ces sources :"
->>>>>>> 85473887
 
 msgctxt "warning_not_complete"
 msgid "This product page is not complete. You can help to complete it by editing it and adding more data from the photos we have, or by taking more photos using the app for <a href=\"https://android.openfoodfacts.org\">Android</a> or <a href=\"https://ios.openfoodfacts.org\">iPhone/iPad</a>. Thank you!"
@@ -5028,11 +5020,7 @@
 
 msgctxt "you_are_on_the_public_database"
 msgid "You are on the public database."
-<<<<<<< HEAD
 msgstr "Vous êtes sur la base de données publique."
-=======
-msgstr "Vous êtes sur la base publique."
->>>>>>> 85473887
 
 msgctxt "manage_your_products_on_the_producers_platform"
 msgid "Manage your products on the platform for producers"
@@ -5040,19 +5028,11 @@
 
 msgctxt "number_of_products_with_changes_since_last_export"
 msgid "Number of products with changes since last export"
-<<<<<<< HEAD
-msgstr "Nombre de produits avec des modifications depuis la dernière exportation"
-
-msgctxt "only_export_products_with_changes"
-msgid "Only export products with changes"
-msgstr "Exporter uniquement les produits avec des modifications"
-=======
 msgstr "Nombre de produits avec des modifications depuis le dernier export"
 
 msgctxt "only_export_products_with_changes"
 msgid "Only export products with changes"
 msgstr "Exporter seulement les produits avec modifications"
->>>>>>> 85473887
 
 msgctxt "product_edits_by_producers"
 msgid "Is this your product? If it is, please use our free platform for producers to update it."
@@ -5073,10 +5053,7 @@
 # It = the platform
 msgctxt "product_edits_by_producers_indicators"
 msgid "It computes indicators such as the Nutri-Score, NOVA, and the Eco-score, and automatically identifies suggestions to improve them (for instance all products that would get a better Nutri-Score grade with a slight composition change)."
-<<<<<<< HEAD
 msgstr "Elle calcule des indicateurs tels que le Nutri-Score, NOVA et l'Eco-score, et identifie automatiquement les suggestions pour les améliorer (par exemple tous les produits qui obtiendraient une meilleure note Nutri-Score avec un léger changement de composition)."
-=======
-msgstr ""
 
 msgctxt "attribute_forest_footprint_name"
 msgid "Forest footprint"
@@ -5183,4 +5160,3 @@
 msgctxt "forgotten_password"
 msgid "Forgotten password?"
 msgstr "Mot de passe oublié ?"
->>>>>>> 85473887
