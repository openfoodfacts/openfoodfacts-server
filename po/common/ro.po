--- conflicted
+++ resolved
@@ -5,11 +5,7 @@
 "Content-Transfer-Encoding: 8bit\n"
 "Language: ro\n"
 "Project-Id-Version: openfoodfacts\n"
-<<<<<<< HEAD
-"PO-Revision-Date: 2022-04-11 09:35\n"
-=======
 "PO-Revision-Date: 2022-04-19 02:48\n"
->>>>>>> 12a59b3e
 "Language-Team: Romanian\n"
 "Last-Translator: \n"
 "POT-Creation-Date: \n"
@@ -2553,11 +2549,7 @@
 msgid "Information and data must come from the product package and label (and not from other sites or the manufacturer's site), and you must have taken the pictures yourself.<br/>\n"
 "→ <a href=\"https://support.openfoodfacts.org/help/en-gb/9/27\">Why it matters</a>"
 msgstr "Informațiile și datele trebuie să provină din ambalajul și eticheta produsului (și nu de pe alte site-uri sau site-ul producătorului), și trebuie să fi făcut singur pozele.<br/>\n"
-<<<<<<< HEAD
-"→ <a href=\"https://support.openfoodfacts.org/help/ro-ro/9/27\">De ce contează</a>"
-=======
 "→ <a href=\"https://support.openfoodfacts.org/help/en-gb/9/27\">De ce contează</a>"
->>>>>>> 12a59b3e
 
 msgctxt "website"
 msgid "Site or blog address"
@@ -5224,11 +5216,7 @@
 
 msgctxt "ecoscore_unknown_call_to_help"
 msgid "We could not compute the Eco-Score of this product as it is missing some data, could you help complete it?"
-<<<<<<< HEAD
-msgstr "Nu am putut calcula Eco-Score al acestui produs, deoarece îi lipsesc unele date, ați putea ajuta la completarea acestora?"
-=======
 msgstr "Nu am putut calcula Scorul Eco al acestui produs, deoarece îi lipsesc unele date, ați putea ajuta la completarea acestora?"
->>>>>>> 12a59b3e
 
 msgctxt "org_list_of_gs1_gln_description"
 msgid "GS1 data is automatically associated with an OFF organization identifier that corresponds to the GS1 partyName field. To change the OFF organization identifier, you can directly assign 1 or more GS1 GLN identifiers."
