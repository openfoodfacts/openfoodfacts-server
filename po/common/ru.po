--- conflicted
+++ resolved
@@ -5,11 +5,7 @@
 "Content-Transfer-Encoding: 8bit\n"
 "Language: ru\n"
 "Project-Id-Version: openfoodfacts\n"
-<<<<<<< HEAD
-"PO-Revision-Date: 2022-04-11 09:36\n"
-=======
 "PO-Revision-Date: 2022-04-19 02:49\n"
->>>>>>> 12a59b3e
 "Language-Team: Russian\n"
 "Last-Translator: \n"
 "POT-Creation-Date: \n"
@@ -2557,12 +2553,8 @@
 msgctxt "warning_3rd_party_content"
 msgid "Information and data must come from the product package and label (and not from other sites or the manufacturer's site), and you must have taken the pictures yourself.<br/>\n"
 "→ <a href=\"https://support.openfoodfacts.org/help/en-gb/9/27\">Why it matters</a>"
-<<<<<<< HEAD
-msgstr ""
-=======
 msgstr "Информация и данные должны поступать с упаковки продукта и этикетки (не со сторонних сайтов или сайта изготовителя). Фотографии должны быть сделаны лично вами.<br/>\n"
 "→ <a href=\"https://support.openfoodfacts.org/help/en-gb/9/27\">Почему это важно</a>"
->>>>>>> 12a59b3e
 
 msgctxt "website"
 msgid "Site or blog address"
@@ -4245,11 +4237,7 @@
 
 msgctxt "contributor_settings_description"
 msgid "Those settings allow you to personalize some aspect of the website"
-<<<<<<< HEAD
-msgstr ""
-=======
 msgstr "Эти настройки позволяют вам персонализировать некоторые аспекты веб-сайта"
->>>>>>> 12a59b3e
 
 msgctxt "display_barcode_in_search"
 msgid "Display barcode in search results"
