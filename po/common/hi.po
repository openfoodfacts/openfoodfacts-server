msgid ""
msgstr ""
"MIME-Version: 1.0\n"
"Content-Type: text/plain; charset=UTF-8\n"
"Content-Transfer-Encoding: 8bit\n"
"Language: hi\n"
"Project-Id-Version: openfoodfacts\n"
"Language-Team: Hindi\n"
"Last-Translator: \n"
"POT-Creation-Date: \n"
"X-Generator: Poedit 2.1\n"
"Plural-Forms: nplurals=2; plural=(n != 1);\n"
"X-Crowdin-Project: openfoodfacts\n"
"X-Crowdin-Project-ID: 243092\n"
"X-Crowdin-Language: hi\n"
<<<<<<< HEAD
"X-Crowdin-File-ID: 2538\n"
=======
"X-Crowdin-File-ID: 2588\n"
>>>>>>> c5c4c79a

msgctxt "1_product"
msgid "1 product"
msgstr "1_वस्तु"

# leave a space before and after, unless there are no spaces between "A and B" in the target language
msgctxt "_and_"
msgid " and "
msgstr " और "

msgctxt "about"
msgid "About me"
msgstr "मेरे बारे में"

msgctxt "add"
msgid "Add"
msgstr "डालिए"

msgctxt "add_language"
msgid "Add language"
msgstr "भाषा डालिए"

msgctxt "add_product"
msgid "Add a product"
msgstr "वस्तु डालिए"

msgctxt "add_user"
msgid "Register"
msgstr "दर्ज करें"

msgctxt "add_user_display"
msgid "Register"
msgstr "दर्ज करें"

msgctxt "add_user_process"
msgid "Welcome!"
msgstr ""

msgctxt "add_user_result"
msgid "Thank you for joining us!"
msgstr ""

msgctxt "add_user_you_can_edit"
msgid "You can now add and edit products on the web or with our free <a href=\"%s\">mobile app</a>."
msgstr ""

msgctxt "join_us_on_slack"
msgid "Join us on Slack"
msgstr ""

msgctxt "add_user_join_the_project"
msgid "%s is a collaborative project to which you can bring much more than new products: your energy, enthusiasm and ideas!"
msgstr ""

msgctxt "add_user_join_us_on_slack"
msgid "We use a discussion system called Slack where all project participants can exchange and collaborate. Please join! We would be happy to know you!"
msgstr ""

msgctxt "add_user_you_can_edit_pro"
msgid "You can now easily import your product data and photos."
msgstr ""

msgctxt "add_user_you_can_edit_pro_promo"
msgid "You can now add and edit your products and import their data and photos on our free <a href=\"%s\">platform for producers</a>."
msgstr ""

msgctxt "add_user_existing_org"
msgid "There is already an existing organization with the name %s."
msgstr ""

msgctxt "add_user_existing_org_pending"
msgid "Your request to join the organization is pending approval of the organization administrator."
msgstr ""

msgctxt "please_email_producers"
msgid "Please e-mail <a href=\"mailto:producers@openfoodfacts.org\">producers@openfoodfacts.org</a> if you have any question."
msgstr ""

msgctxt "if_you_work_for_a_producer"
msgid "If you work for a producer or brand and will add or complete data for your own products only, you can get access to our completely free Platform for Producers."
msgstr ""

msgctxt "producers_platform_description_long"
msgid "The platform for producers allows manufacturers to easily import data and photos for all their products, to mark them as official, and to get free analysis of improvement opportunities for their products."
msgstr ""

msgctxt "pro_account"
msgid "Professional account"
msgstr ""

msgctxt "this_is_a_pro_account"
msgid "This is a producer or brand account."
msgstr ""

msgctxt "producer_or_brand"
msgid "Name of producer or name of brand"
msgstr ""

msgctxt "error_missing_org"
msgid "Professional accounts must have an associated organization (company name or brand)."
msgstr ""

msgctxt "enter_name_of_org"
msgid "Please enter the name of your organization (company name or brand)."
msgstr ""

msgctxt "f_this_is_a_pro_account_for_org"
msgid "This account is a professional account associated with the producer or brand {org}. You have access to the Platform for Producers."
msgstr ""

msgctxt "add_user_email_body"
msgid "Hello <NAME>,\n\n"
"Thanks a lot for joining https://openfoodfacts.org\n"
"Here is your user name:\n\n"
"User name: <USERID>\n\n"
"You can now sign in on the site to add and edit products.\n\n"
"<<site_name>> is a collaborative project to which you can bring much more than new products: your energy, enthusiasm and ideas!\n"
"To discuss between contributors and make the project go forward, we use a very convenient messaging system called Slack: https://slack.openfoodfacts.org\n\n"
"You can also join the Facebook group for contributors:\n"
"https://www.facebook.com/groups/OpenFoodFacts/\n\n"
"New: we are also starting Open Beauty Facts to create a database of cosmetics: soap, toothpaste, makeup etc.\n"
"https://openbeautyfacts.org\n\n"
"Thank you very much!\n\n"
"Stéphane and the Open Food Facts team\n"
"https://openfoodfacts.org\n"
"https://twitter.com/OpenFoodFacts\n"
msgstr "नमस्कार <NAME>, \n\n"
"https://openfoodfacts.org में शामिल होने के लिए बहुत बहुत धन्यवाद। \n"
"यह आपका उपयोगकर्ता नाम है:\n"
" \n"
"उपयोगकर्ता नाम: <USERID> \n\n"
"अब आप उत्पादों को जोड़ने और संपादित करने के लिए साइट पर साइन इन कर सकते हैं। \n\n"
"<<site_name>> एक सहयोगी परियोजना है जिसमें आप नए उत्पादों से अधिक ला सकते हैं: आपकी ऊर्जा, उत्साह और विचार!\n"
"योगदानकर्ताओं के बीच चर्चा करने और परियोजना को आगे बढ़ाने के लिए, हम एक बहुत ही सुविधाजनक मैसेजिंग सिस्टम का इस्तेमाल करते हैं जिसे स्लैक कहा जाता है: https://slack.openfoodfacts.org \n\n"
"आप योगदानकर्ताओं के लिए फेसबुक समूह में भी शामिल हो सकते हैं: \n"
"https://www.facebook.com/groups/OpenFoodFacts/ \n\n"
"नया: हम सौंदर्य प्रसाधनों के एक डेटाबेस बनाने के लिए ओपन सौंदर्य तथ्य भी शुरू कर रहे हैं: साबुन, टूथपेस्ट, श्रृंगार आदि। https://openbeautyfacts.org \n\n"
"बहुत बहुत धन्यवाद!\n\n"
"Stéphane and the Open Food Facts team\n"
"https://openfoodfacts.org\n"
"https://twitter.com/OpenFoodFacts\n"

# please check that site_name and the brackets stays intact
msgctxt "add_user_email_subject"
msgid "Thanks for joining <<site_name>>"
msgstr "जुड़ने के लिए धन्यवाद << <<site_name>>"

msgctxt "additives_1"
msgid "Potentially hazardous food additive. Limit usage."
msgstr "सम्भावित खतरनाक योगशील खाद्य ! उपयोग की सीमा।"

msgctxt "additives_2"
msgid "Hazardous food additive. Avoid."
msgstr "खतरनाक योगशील खाद्य| दूर रहना"

msgctxt "additives_3"
msgid "Food additive banned in Europe. Avoid at all cost."
msgstr "यूरोप ने योगशील खाद्य पे प्रतिबंध है। किसी भी कीमत पर बचें |"

msgctxt "additives_p"
msgid "additives"
msgstr "योगशील"

msgctxt "additives_s"
msgid "additive"
msgstr "योज्य"

msgctxt "advanced_search"
msgid "Advanced search"
msgstr "उन्नत खोज"

msgctxt "advanced_search_old"
msgid "Advanced search and graphs"
msgstr "उन्नत खोज और रेखांकन"

msgctxt "alcohol_warning"
msgid "Excess drinking is harmful for health."
msgstr "अतिरिक्त पीना स्वास्थ्य के लिए हानिकारक है।"

msgctxt "all_missions"
msgid "All missions"
msgstr "सब_मिशन"

msgctxt "allergens"
msgid "Substances or products causing allergies or intolerances"
msgstr "पदार्थों या उत्पादों के कारण एलर्जी या असहिष्णुता"

msgctxt "allergens_p"
msgid "allergens"
msgstr "एलर्जी"

msgctxt "allergens_s"
msgid "allergen"
msgstr "एलर्जी"

msgctxt "also_edited_by"
msgid "Product page also edited by"
msgstr "उत्पाद पृष्ठ द्वारा संपादित भी"

msgctxt "android_apk_app_icon_url"
msgid "/images/misc/android-apk.svg"
msgstr ""

msgctxt "android_apk_app_icon_alt_text"
msgid "Android APK"
msgstr ""

# DO NOT TRANSLATE
msgctxt "android_apk_app_link"
msgid "https://world.openfoodfacts.org/files/off.apk"
msgstr "https://world.openfoodfacts.org/files/off.apk"

# Please change en_get.svg to fr_get.svg. check the url https://static.openfoodfacts.org/images/misc/google-play-badge-svg-master/img/XX_get.svg
msgctxt "android_app_icon_url"
msgid "/images/misc/google-play-badge-svg-master/img/en_get.svg"
msgstr ""

msgctxt "android_app_icon_alt_text"
msgid "Get It On Google Play"
msgstr ""

# Change hl=en to your language, and make sure the url works
msgctxt "android_app_link"
msgid "https://play.google.com/store/apps/details?id=org.openfoodfacts.scanner&hl=en"
msgstr "https://play.google.com/store/apps/details?id=org.openfoodfacts.scanner&hl=hi"

msgctxt "app_please_take_pictures"
msgid "<p>This product is not yet in the <<site_name>> database. Could you please take some pictures of the product, barcode, ingredients list and nutrition facts to add it on <a href=\"https://world.openfoodfacts.org\" target=\"_blank\"><<site_name>></a>?</p>\n"
"<p>Thanks in advance!</p>\n"
msgstr "<p> यह उत्पाद अभी तक <<site_name>> डेटाबेस में नहीं है क्या आप <a href=\"https://world.openfoodfacts.org\" target=\"_blank\"> पर <a href=\"https://world.openfoodfacts.org\" target=\"_blank\"> <<site_name>> </a>? </p> <p> जोड़ने के लिए उत्पाद, बारकोड, अवयव सूची और पोषण तथ्यों की कुछ तस्वीरें ले सकते हैं?</p>\n"
"<p> पहले से धन्यवाद! </p>\n"

msgctxt "app_take_a_picture"
msgid "Take a picture"
msgstr "एक तस्वीर ले लो"

msgctxt "app_take_a_picture_note"
msgid "Note: the pictures you send are published under the free licence Creative Commons Attribution and ShareAlike."
msgstr "नोट: आपकी भेजी हुई तस्वीर क्रिएटिव कॉमन्स रोपण और अलाइक के तहत प्रकाशित होती है।"

msgctxt "app_you_can_add_pictures"
msgid "You can add pictures:"
msgstr "आप तस्वीर को जोड़ सकते हैं:"

msgctxt "axis_x"
msgid "Horizontal axis"
msgstr "क्षैतिज अक्ष"

msgctxt "axis_y"
msgid "Vertical axis"
msgstr "ऊर्ध्वाधर अक्ष"

msgctxt "barcode"
msgid "Barcode"
msgstr "बारकोड"

msgctxt "barcode_number"
msgid "Barcode number:"
msgstr "बारकोड का अंक:"

msgctxt "you_can_also_help_us"
msgid "You can also help to fund the Open Food Facts project"
msgstr "आप Open Food Facts प्रोजेक्ट को फंड करने में भी मदद कर सकते हैं"

msgctxt "producers_administration_manual"
msgid "Producers Admin manual"
msgstr ""

msgctxt "bottom_content"
msgid "<a href=\"https://world.openfoodfacts.org/donate-to-open-food-facts\"><img src=\"https://static.openfoodfacts.org/images/svg/donate-icon.svg\" alt=\"Donate to Open Food Facts\" /></a><p><<site_name>> is made by a non-profit association, independent from the industry. It is made for all, by all, and it is funded by all. You can support our work by <a href=\"https://world.openfoodfacts.org/donate-to-open-food-facts\">donating to Open Food Facts</a> and also by <a href=\"https://www.lilo.org/fr/open-food-facts/?utm_source=open-food-facts\">using the Lilo search engine</a>.<br/><b>Thank you!</b></p>"
msgstr ""

msgctxt "bottom_title"
msgid "Donate to support our work"
msgstr "हमारे कार्यों का समर्थन करने के लिए दान दें"

msgctxt "brands"
msgid "Brands"
msgstr "ब्रांड"

msgctxt "brands_example"
msgid "Kinder Bueno White, Kinder Bueno, Kinder, Ferrero"
msgstr ""

msgctxt "brands_p"
msgid "brands"
msgstr "ब्रांड"

msgctxt "brands_products"
msgid "Products from the %s brand"
msgstr "%s ब्रांड से उत्पाद"

msgctxt "brands_s"
msgid "brand"
msgstr "ब्रांड"

msgctxt "brands_tagsinput"
msgid "add a brand"
msgstr "एक ब्रांड जोड़ें"

msgctxt "brands_without_products"
msgid "Products not from the %s brand"
msgstr "उत्पाद जो कि %s ब्रांड से नहीं हैं"

msgctxt "brand_owner"
msgid "Brand owner"
msgstr ""

msgctxt "brand_owner_example"
msgid "The Coca Cola Company"
msgstr ""

msgctxt "by"
msgid "by"
msgstr "द्वारा"

msgctxt "categories"
msgid "Categories"
msgstr "श्रेणियाँ"

msgctxt "categories_example"
msgid "Sardines in olive oil, Orange juice from concentrate"
msgstr ""

msgctxt "categories_note"
msgid "Indicate only the most specific category. \"Parents\" categories will be automatically added."
msgstr ""

msgctxt "categories_p"
msgid "categories"
msgstr "श्रेणियाँ"

msgctxt "categories_products"
msgid "Products from the %s category"
msgstr "उत्पाद %s श्रेणी से"

msgctxt "categories_s"
msgid "category"
msgstr "वर्ग"

msgctxt "categories_tagsinput"
msgid "add a category"
msgstr "एक श्रेणी जोड़ें"

msgctxt "categories_without_products"
msgid "Products not from the %s category"
msgstr "%s श्रेणी से नहीं किए गए उत्पाद"

msgctxt "change_fields"
msgid "Data"
msgstr "जानकारी"

msgctxt "change_nutriments"
msgid "Nutriments"
msgstr "पोषक तत्व"

msgctxt "change_selected_images"
msgid "Selected images"
msgstr "चयनित चित्र"

msgctxt "change_uploaded_images"
msgid "Uploaded images"
msgstr ""

msgctxt "checkers_p"
msgid "checkers"
msgstr ""

msgctxt "checkers_s"
msgid "checker"
msgstr "परीक्षक"

msgctxt "cities_p"
msgid "packaging cities"
msgstr ""

msgctxt "cities_products"
msgid "Products packaged in the city of %s"
msgstr "%s के शहर में पैक किए गए उत्पाद"

msgctxt "cities_s"
msgid "packaging city"
msgstr "पैकेजिंग शहर"

msgctxt "cities_without_products"
msgid "Products not packaged in the city of %s"
msgstr ""

msgctxt "codes_p"
msgid "Codes"
msgstr ""

msgctxt "codes_s"
msgid "Code"
msgstr ""

msgctxt "completed_n_missions"
msgid "completed %d missions:"
msgstr ""

msgctxt "connected_with_facebook"
msgid "You are connected with your Facebook account."
msgstr "आप अपने फेसबुक अकाउन्ट से जुड़े हैं"

msgctxt "contributor_since"
msgid "Contributor since"
msgstr ""

msgctxt "copy_data"
msgid "Copy data from current product to new product"
msgstr "वर्तमान उत्पाद से नए उत्पाद पर डेटा कॉपी करें"

msgctxt "correct_the_following_errors"
msgid "Please correct the following errors:"
msgstr "कृपया करके इन गलतियों को सही करें:"

msgctxt "correctors_p"
msgid "correctors"
msgstr ""

msgctxt "correctors_s"
msgid "corrector"
msgstr ""

msgctxt "countries"
msgid "Countries where sold"
msgstr "जिन देशों में बिकता है"

msgctxt "countries_note"
msgid "Countries where the product is widely available (not including stores specialising in foreign products)"
msgstr "उन देशों में जहां उत्पाद व्यापक रूप से उपलब्ध है (विदेशी उत्पादों में विशेषज्ञता वाला स्टोर भी नहीं है)"

msgctxt "countries_p"
msgid "countries"
msgstr "देशों"

msgctxt "countries_products"
msgid "Products sold in %s"
msgstr "%s में बेचे गए उत्पाद"

msgctxt "countries_s"
msgid "country"
msgstr "देश"

msgctxt "countries_without_products"
msgid "Products not sold in %s"
msgstr ""

msgctxt "data_source"
msgid "Data source"
msgstr ""

msgctxt "data_sources_p"
msgid "data sources"
msgstr ""

msgctxt "data_sources_s"
msgid "data source"
msgstr ""

msgctxt "debug_p"
msgid "debug"
msgstr ""

msgctxt "debug_s"
msgid "debug"
msgstr ""

msgctxt "delete_comment"
msgid "Reason for removal"
msgstr "निकाले जाने का कारण"

msgctxt "delete_product"
msgid "Delete a product"
msgstr "किसी उत्पाद को हटाएं"

msgctxt "delete_product_page"
msgid "Delete the page"
msgstr "पृष्ठ हटाएं"

msgctxt "delete_the_images"
msgid "Delete the images"
msgstr "चित्र हटाएं"

msgctxt "delete_user"
msgid "Delete an user"
msgstr "उपयोगकर्ता हटाएं"

msgctxt "diff_add"
msgid "Added:"
msgstr ""

msgctxt "diff_change"
msgid "Changed:"
msgstr ""

msgctxt "diff_delete"
msgid "Deleted:"
msgstr ""

msgctxt "donate"
msgid "Donate to Open Food Facts"
msgstr ""

msgctxt "donate_link"
msgid "https://world.openfoodfacts.org/donate-to-open-food-facts"
msgstr ""

msgctxt "ecological_data_table"
msgid "Ecological footprint"
msgstr ""

msgctxt "ecological_data_table_note"
msgid "If the carbon footprint is specified on the label (rarely at this time), indicate it for the same quantity than the nutritional composition."
msgstr ""

msgctxt "edit"
msgid "edit"
msgstr ""

msgctxt "edit_comment"
msgid "Changes summary"
msgstr ""

msgctxt "edit_product"
msgid "Edit a product"
msgstr ""

msgctxt "edit_product_page"
msgid "Edit the page"
msgstr ""

msgctxt "edit_profile"
msgid "Edit your public profile"
msgstr "अपनी सार्वजनिक प्रोफ़ाइल संपादित करें"

msgctxt "edit_profile_confirm"
msgid "Changes to your public profile have been saved."
msgstr "आपकी सार्वजनिक प्रोफ़ाइल में परिवर्तन सेव कर दीए गए हैं।"

msgctxt "edit_profile_msg"
msgid "Information below is visible in your public profile."
msgstr "नीचे दी गई जानकारी आपकी सार्वजनिक प्रोफ़ाइल में दिखाई दे रही है।"

msgctxt "edit_settings"
msgid "Change your account parameters"
msgstr ""

msgctxt "edit_user"
msgid "Account parameters"
msgstr ""

msgctxt "edit_user_display"
msgid "Account parameters"
msgstr ""

msgctxt "edit_user_process"
msgid "Account parameters"
msgstr ""

msgctxt "edit_user_result"
msgid "Your account parameters have been changed."
msgstr ""

msgctxt "editors_p"
msgid "editors"
msgstr ""

msgctxt "editors_s"
msgid "editor"
msgstr ""

msgctxt "email"
msgid "e-mail address"
msgstr ""

msgctxt "emb_code_products"
msgid "Products packaged by the company with traceability code %s"
msgstr ""

msgctxt "emb_code_p"
msgid "Traceability codes"
msgstr ""

msgctxt "emb_code_s"
msgid "Traceability code"
msgstr ""

msgctxt "emb_codes"
msgid "Traceability code"
msgstr ""

msgctxt "emb_codes_p"
msgid "traceability codes"
msgstr ""

msgctxt "emb_codes_products"
msgid "Products with the traceability code %s"
msgstr ""

msgctxt "emb_codes_s"
msgid "traceability code"
msgstr ""

msgctxt "emb_codes_without_products"
msgid "Products without the traceability code %s"
msgstr ""

# Those are country specific codes. For European countries, you can change FR 62.448.034 CE to DE BY 718 EG (for instance)
msgctxt "emb_codes_example"
msgid "EMB 53062, FR 62.448.034 CE, 84 R 20, 33 RECOLTANT 522"
msgstr ""

msgctxt "emb_codes_note"
msgid "In Europe, the code is in an ellipse with the 2 country initials followed by a number and CE."
msgstr ""

msgctxt "entry_dates_p"
msgid "Entry dates"
msgstr ""

msgctxt "entry_dates_s"
msgid "Entry date"
msgstr ""

msgctxt "error"
msgid "Error"
msgstr ""

msgctxt "error_bad_login_password"
msgid "Incorrect user name or password. <a href=\"/cgi/reset_password.pl\">Forgotten password?</a>"
msgstr ""

msgctxt "error_database"
msgid "An error occurred while reading the data, try to refresh the page."
msgstr ""

msgctxt "error_different_passwords"
msgid "The password and confirmation password are different."
msgstr ""

msgctxt "error_email_already_in_use"
msgid "The e-mail address is already used by another user. Maybe you already have an account? You can <a href=\"/cgi/reset_password.pl\">reset the password</a> of your other account."
msgstr ""

msgctxt "error_invalid_address"
msgid "Invalid address."
msgstr ""

msgctxt "error_invalid_email"
msgid "Invalid e-mail address"
msgstr ""

msgctxt "error_invalid_password"
msgid "The password needs to be at least 6 characters long."
msgstr "पासवर्ड कम से कम 6 अक्षर लंबा होने की जरूरत है।"

msgctxt "error_invalid_user"
msgid "Invalid user."
msgstr ""

msgctxt "error_invalid_username"
msgid "The user name must contain only unaccented letters, digits and dashes."
msgstr ""

msgctxt "error_username_too_long"
msgid "The user name is too long (maximum 20 characters)."
msgstr ""

msgctxt "error_name_too_long"
msgid "The name is too long (maximum 60 characters)."
msgstr ""

msgctxt "error_new_code_already_exists"
msgid "A product already exists with the new code"
msgstr ""

msgctxt "error_no_name"
msgid "You need to enter a name or nickname."
msgstr ""

msgctxt "error_no_permission"
msgid "Permission denied."
msgstr ""

msgctxt "error_no_username"
msgid "You need to enter a user name"
msgstr ""

msgctxt "error_reset_already_connected"
msgid "You are already signed in."
msgstr ""

msgctxt "error_reset_invalid_token"
msgid "The reset password link is invalid or has expired."
msgstr ""

msgctxt "error_reset_unknown_email"
msgid "There is no account with this email"
msgstr ""

msgctxt "error_reset_unknown_id"
msgid "This username does not exist."
msgstr ""

msgctxt "error_username_not_available"
msgid "This username already exists, please choose another."
msgstr ""

msgctxt "example"
msgid "Example:"
msgstr ""

msgctxt "examples"
msgid "Examples:"
msgstr ""

msgctxt "expiration_date"
msgid "Best before date"
msgstr ""

msgctxt "expiration_date_note"
msgid "The expiration date is a way to track product changes over time and to identify the most recent version."
msgstr ""

msgctxt "explore_products_by"
msgid "Explore products by..."
msgstr ""

msgctxt "facebook_locale"
msgid "en_US"
msgstr ""

msgctxt "facebook_page"
msgid "https://www.facebook.com/OpenFoodFacts"
msgstr "https://www.facebook.com/OpenFoodFacts"

msgctxt "fixme_product"
msgid "If the data is incomplete or incorrect, you can complete or correct it by editing this page."
msgstr ""

msgctxt "footer_and_the_facebook_group"
msgid "and the <a href=\"https://www.facebook.com/groups/openfoodfacts/\">Facebook group for contributors</a>"
msgstr ""

msgctxt "footer_blog"
msgid "<<site_name>> blog"
msgstr ""

# Do not translate
msgctxt "footer_blog_link"
msgid "https://en.blog.openfoodfacts.org"
msgstr "https://en.blog.openfoodfacts.org"

msgctxt "footer_code_of_conduct"
msgid "Code of conduct"
msgstr "आचार संहिता"

# Do not translate without having the same exact string in the Tags template. Do not use spaces, special characters, only alphanumeric characters separated by hyphens
msgctxt "footer_code_of_conduct_link"
msgid "/code-of-conduct"
msgstr ""

msgctxt "footer_data"
msgid "Data, API and SDKs"
msgstr ""

# Do not translate without having the same exact string in the Tags template. Do not use spaces, special characters, only alphanumeric characters separated by hyphens
msgctxt "footer_data_link"
msgid "/data"
msgstr ""

msgctxt "footer_discover_the_project"
msgid "Discover the project"
msgstr ""

msgctxt "footer_faq"
msgid "Frequently asked questions"
msgstr ""

# Do not translate without having the same exact string in the Tags template. Do not use spaces, special characters, only alphanumeric characters separated by hyphens
msgctxt "footer_faq_link"
msgid "https://support.openfoodfacts.org/help/en-gb"
msgstr "https://support.openfoodfacts.org/help/hi-in"

msgctxt "footer_translators"
msgid "Translators"
msgstr ""

# Do not translate
msgctxt "footer_translators_link"
msgid "/cgi/top_translators.pl"
msgstr ""

msgctxt "footer_follow_us"
msgid "Follow us on <a href=\"https://twitter.com/openfoodfacts\">Twitter</a>,\n"
"<a href=\"https://www.facebook.com/OpenFoodFacts\">Facebook</a> and\n"
"<a href=\"https://www.instagram.com/open.food.facts/\">Instagram</a>\n"
msgstr ""

msgctxt "footer_install_the_app"
msgid "Install the app"
msgstr ""

msgctxt "footer_join_the_community"
msgid "Join the community"
msgstr ""

msgctxt "footer_join_us_on"
msgid "Join us on %s:"
msgstr ""

msgctxt "footer_legal"
msgid "Legal"
msgstr ""

# Do not translate without having the same exact string in the Tags template. Do not use spaces, special characters, only alphanumeric characters separated by hyphens
msgctxt "footer_legal_link"
msgid "/legal"
msgstr ""

msgctxt "footer_press"
msgid "Press"
msgstr ""

# Do not translate without having the same exact string in the Tags template. Do not use spaces, special characters, only alphanumeric characters separated by hyphens
msgctxt "footer_press_link"
msgid "/press"
msgstr ""

msgctxt "footer_tagline"
msgid "A collaborative, free and open database of food products from around the world."
msgstr ""

msgctxt "footer_terms"
msgid "Terms of use"
msgstr ""

# Do not translate without having the same exact string in the Tags template. Do not use spaces, special characters, only alphanumeric characters separated by hyphens
msgctxt "footer_terms_link"
msgid "/terms-of-use"
msgstr ""

msgctxt "footer_who_we_are"
msgid "Who we are"
msgstr ""

# Do not translate without having the same exact string in the Tags template. Do not use spaces, special characters, only alphanumeric characters separated by hyphens
msgctxt "footer_who_we_are_link"
msgid "/who-we-are"
msgstr ""

msgctxt "footer_wiki"
msgid "<<site_name>> wiki (en)"
msgstr ""

# Do not translate
msgctxt "footer_wiki_link"
msgid "https://wiki.openfoodfacts.org"
msgstr ""

# Do not translate Open Beauty Facts but do translate Cosmetics
msgctxt "footer_obf"
msgid "Open Beauty Facts - Cosmetics"
msgstr ""

msgctxt "footer_obf_link"
msgid "https://world.openbeautyfacts.org"
msgstr ""

msgctxt "for"
msgid "for"
msgstr ""

msgctxt "front_alt"
msgid "Product"
msgstr ""

msgctxt "generic_name"
msgid "Common name"
msgstr ""

msgctxt "generic_name_example"
msgid "Chocolate bar with milk and hazelnuts"
msgstr ""

msgctxt "goodbye"
msgid "See you soon!"
msgstr ""

msgctxt "graph_count"
msgid "%d products match the search criteria, of which %i products have defined values for the graph's axis."
msgstr ""

msgctxt "graph_title"
msgid "Graph title"
msgstr ""

msgctxt "graphs_and_maps"
msgid "Graphs and maps"
msgstr ""

msgctxt "hello"
msgid "Hello"
msgstr "नमस्ते"

msgctxt "high"
msgid "high"
msgstr ""

msgctxt "high_quantity"
msgid "high quantity"
msgstr ""

msgctxt "history"
msgid "Changes history"
msgstr ""

msgctxt "image_front"
msgid "Front picture"
msgstr ""

msgctxt "image_ingredients"
msgid "Ingredients picture"
msgstr ""

msgctxt "image_ingredients_note"
msgid "If the picture is neat enough, the ingredients can be extracted automatically"
msgstr ""

msgctxt "image_nutrition"
msgid "Nutrition facts picture"
msgstr ""

msgctxt "image_upload_error_image_already_exists"
msgid "This picture has already been sent."
msgstr ""

msgctxt "image_upload_error_image_too_small"
msgid "The picture is too small. Please do not upload pictures found on the Internet and only send photos you have taken yourself."
msgstr ""

msgctxt "image_upload_error_no_barcode_found_in_image_long"
msgid "The barcode in the image could not be read, or the image contained no barcode.\n"
"You can try with another image, or directly enter the barcode."
msgstr ""

msgctxt "image_upload_error_no_barcode_found_in_image_short"
msgid "No barcode found in the image."
msgstr ""

msgctxt "image_upload_error_no_barcode_specified_or_found"
msgid "No barcode specified or found in the image or filename."
msgstr ""

msgctxt "image_upload_error_could_not_read_image"
msgid "The image could not be read."
msgstr ""

msgctxt "image_upload_error_no_barcode_found_in_text"
msgid "You must enter the characters of the barcode or send a product image when the barcode is visible."
msgstr ""

msgctxt "image_full_size"
msgid "Full size"
msgstr ""

msgctxt "image_attribution_creativecommons"
msgid "This file was uploaded to product %s and is licensed under the %s license."
msgstr ""

msgctxt "image_attribution_photographer"
msgid "Attribution: Photo by %s per %s"
msgstr ""

msgctxt "image_attribution_photographer_editor"
msgid "Attribution: Photo by %s with additional modifications by %s per %s"
msgstr ""

msgctxt "image_original_link_text"
msgid "(Original Image)"
msgstr ""

msgctxt "image_attribution_link_title"
msgid "Photo detail and attribution information"
msgstr ""

msgctxt "incomplete_products_you_added"
msgid "Products you added that need to be completed"
msgstr ""

msgctxt "informers_p"
msgid "informers"
msgstr ""

msgctxt "informers_s"
msgid "informers"
msgstr ""

msgctxt "ingredients"
msgid "Ingredients"
msgstr "सामग्री"

msgctxt "no_ingredient"
msgid "Ingredients are missing"
msgstr ""

msgctxt "one_ingredient"
msgid "1 ingredient"
msgstr ""

msgctxt "f_ingredients_with_number"
msgid "{number} ingredients"
msgstr ""

msgctxt "ingredients_alt"
msgid "Ingredients"
msgstr "सामग्री"

msgctxt "ingredients_analysis_note"
msgid "Note: ingredients can be listed with many different names, please let us know if you think the analysis above is incorrect."
msgstr ""

msgctxt "ingredients_from_or_that_may_be_from_palm_oil_p"
msgid "ingredients from or that may be from palm oil"
msgstr ""

msgctxt "ingredients_from_or_that_may_be_from_palm_oil_s"
msgid "ingredient from or that may be from palm oil"
msgstr ""

msgctxt "ingredients_from_palm_oil_p"
msgid "ingredients from palm oil"
msgstr "ताड़ के तेल से सामग्री"

msgctxt "ingredients_from_palm_oil_s"
msgid "ingredient from palm oil"
msgstr ""

msgctxt "ingredients_n_p"
msgid "Numbers of ingredients"
msgstr ""

msgctxt "ingredients_n_s"
msgid "Number of ingredients"
msgstr ""

msgctxt "known_ingredients_n_s"
msgid "Number of recognized ingredients"
msgstr ""

msgctxt "unknown_ingredients_n_s"
msgid "Number of unrecognized ingredients"
msgstr ""

msgctxt "ingredients_p"
msgid "ingredients"
msgstr "सामग्री"

msgctxt "ingredients_products"
msgid "Products that contain the ingredient %s"
msgstr ""

msgctxt "ingredients_s"
msgid "ingredient"
msgstr ""

msgctxt "ingredients_text"
msgid "Ingredients list"
msgstr ""

msgctxt "ingredients_text_display_note"
msgid "Ingredients are listed in order of importance (quantity)."
msgstr ""

msgctxt "ingredients_text_example"
msgid "Cereals 85.5% (_wheat_ flour, whole-_wheat_ flour 11%), malt extract, cocoa 4,8%, ascorbic acid"
msgstr ""

msgctxt "ingredients_text_note"
msgid "Keep the order, indicate the % when specified, separate with a comma or - , use ( ) for ingredients of an ingredient, surround allergens with _ e.g. _milk_"
msgstr ""

msgctxt "ingredients_that_may_be_from_palm_oil_p"
msgid "ingredients that may be from palm oil"
msgstr "सामग्री जो ताड़ के तेल से हो सकती है"

msgctxt "ingredients_that_may_be_from_palm_oil_s"
msgid "ingredient that may be from palm oil"
msgstr ""

msgctxt "ingredients_without_products"
msgid "Products that do not contain the ingredient %s"
msgstr ""

# Please change appstore_US.svg to appstore_XX.svg. check the url https://static.openfoodfacts.org/images/misc/appstore/black/appstore_XX.svg
msgctxt "ios_app_icon_url"
msgid "/images/misc/appstore/black/appstore_US.svg"
msgstr ""

msgctxt "ios_app_icon_alt_text"
msgid "Download on the App Store"
msgstr ""

msgctxt "ios_app_link"
msgid "https://apps.apple.com/app/open-food-facts/id588797948"
msgstr ""

msgctxt "known_nutrients_p"
msgid "known nutrients"
msgstr ""

msgctxt "known_nutrients_s"
msgid "known nutrient"
msgstr ""

msgctxt "labels"
msgid "Labels, certifications, awards"
msgstr "लेबल, प्रमाणपत्र, पुरस्कार"

msgctxt "labels_example"
msgid "Organic"
msgstr ""

msgctxt "labels_note"
msgid "Indicate only the most specific labels. \"Parents\" labels will be added automatically."
msgstr ""

msgctxt "labels_p"
msgid "labels"
msgstr ""

msgctxt "labels_products"
msgid "Products that have the label %s"
msgstr ""

msgctxt "labels_s"
msgid "label"
msgstr "लेबल"

msgctxt "labels_tagsinput"
msgid "add a label"
msgstr ""

msgctxt "labels_without_products"
msgid "Products that do not have the label %s"
msgstr ""

msgctxt "lang"
msgid "Main language"
msgstr ""

msgctxt "lang_note"
msgid "Language most present and most highlighted on the product"
msgstr ""

msgctxt "language"
msgid "en-US"
msgstr ""

msgctxt "languages_p"
msgid "languages"
msgstr ""

msgctxt "languages_s"
msgid "language"
msgstr "भाषा"

msgctxt "last_edit_dates_p"
msgid "Last edit dates"
msgstr ""

msgctxt "last_edit_dates_s"
msgid "Last edit date"
msgstr ""

msgctxt "last_image_dates_p"
msgid "Last picture dates"
msgstr ""

msgctxt "last_image_dates_s"
msgid "Last picture date"
msgstr ""

msgctxt "licence_accept"
msgid "By adding information, data and/or images, you accept to place irrevocably your contribution under the <a href=\"https://opendatacommons.org/licenses/dbcl/1.0/\">Database Contents Licence 1.0</a> licence\n"
"for information and data, and under the <a href=\"https://creativecommons.org/licenses/by-sa/3.0/deed.en\">Creative Commons Attribution - ShareAlike 3.0</a> licence for images.\n"
"You accept to be credited by re-users by a link to the product your are contributing to."
msgstr ""

msgctxt "link"
msgid "Link to the product page on the official site of the producer"
msgstr "निर्माता की साइट पे इस उत्पाद की लिंक"

msgctxt "list_of_x"
msgid "List of %s"
msgstr ""

msgctxt "loadmore"
msgid "Load more results"
msgstr ""

msgctxt "login_and_add_product"
msgid "Sign-in and add the product"
msgstr ""

msgctxt "login_and_edit_product"
msgid "Sign-in and edit the product"
msgstr ""

msgctxt "login_create_your_account"
msgid "Create your account."
msgstr ""

msgctxt "login_not_registered_yet"
msgid "Not registered yet?"
msgstr ""

msgctxt "login_register_title"
msgid "Sign-in"
msgstr "साइन इन करें"

msgctxt "login_to_add_and_edit_products"
msgid "Sign-in to add or edit products."
msgstr ""

msgctxt "login_to_add_products"
msgid "<p>Please sign-in to add or edit a product.</p>\n\n"
"<p>If you do not yet have an account on <<site_name>>, you can <a href=\"/cgi/user.pl\">register in 30 seconds</a>.</p>\n"
msgstr ""

msgctxt "login_username_email"
msgid "Username or e-mail address:"
msgstr ""

msgctxt "low"
msgid "low"
msgstr ""

msgctxt "low_quantity"
msgid "low quantity"
msgstr ""

msgctxt "manage_images"
msgid "Manage images"
msgstr ""

msgctxt "manage_images_info"
msgid "You can select one or more images and then:"
msgstr ""

msgctxt "manufacturing_places"
msgid "Manufacturing or processing places"
msgstr "विनिर्माण या प्रसंस्करण स्थान"

msgctxt "manufacturing_places_example"
msgid "Montana, USA"
msgstr ""

msgctxt "manufacturing_places_p"
msgid "manufacturing or processing places"
msgstr "विनिर्माण या प्रसंस्करण स्थान"

msgctxt "manufacturing_places_products"
msgid "Products manufactured or processed in %s"
msgstr ""

msgctxt "manufacturing_places_s"
msgid "manufacturing or processing place"
msgstr ""

msgctxt "manufacturing_places_tagsinput"
msgid "add a place"
msgstr ""

msgctxt "manufacturing_places_without_products"
msgid "Products not manufactured or processed in %s"
msgstr ""

msgctxt "map_count"
msgid "%d products match the search criteria, of which %i products have a known production place."
msgstr ""

msgctxt "map_title"
msgid "Map title"
msgstr ""

msgctxt "menu"
msgid "Menu"
msgstr ""

msgctxt "menu_add_a_product"
msgid "Add a product"
msgstr "वस्तु डालिए"

# Do not translate without having the same exact string in the Tags template. Do not use spaces, special characters, only alphanumeric characters separated by hyphens
msgctxt "menu_add_a_product_link"
msgid "/add-a-product"
msgstr ""

msgctxt "menu_contribute"
msgid "Contribute"
msgstr ""

# Do not translate without having the same exact string in the Tags template. Do not use spaces, special characters, only alphanumeric characters separated by hyphens
msgctxt "menu_contribute_link"
msgid "/contribute"
msgstr ""

msgctxt "menu_discover"
msgid "Discover"
msgstr "तलाश करें"

# Do not translate without having the same exact string in the Tags template. Do not use spaces, special characters, only alphanumeric characters separated by hyphens
msgctxt "menu_discover_link"
msgid "/discover"
msgstr ""

msgctxt "mission_"
msgid "Mission: "
msgstr ""

msgctxt "mission_accomplished_by"
msgid "This mission has been completed by:"
msgstr ""

msgctxt "mission_accomplished_by_n"
msgid "Completed by %d persons."
msgstr ""

msgctxt "mission_accomplished_by_nobody"
msgid "Be the first to complete this mission!"
msgstr ""

msgctxt "mission_goal"
msgid "Goal:"
msgstr ""

msgctxt "missions"
msgid "Missions"
msgstr ""

msgctxt "moderate"
msgid "moderate"
msgstr ""

msgctxt "moderate_quantity"
msgid "moderate quantity"
msgstr ""

msgctxt "move_images_to_another_product"
msgid "Move the images to another product"
msgstr "89006306"

msgctxt "n_products"
msgid "%s products"
msgstr ""

msgctxt "name"
msgid "Name"
msgstr "नाम"

msgctxt "names"
msgid "Names"
msgstr ""

msgctxt "new_code"
msgid "If the barcode is not correct, please correct it here:"
msgstr ""

msgctxt "new_code_note"
msgid "For products without a barcode, an internal code is automatically set."
msgstr ""

msgctxt "newsletter_description"
msgid "Subscribe to the newsletter (2 emails per month maximum)"
msgstr ""

msgctxt "next"
msgid "Next"
msgstr ""

msgctxt "no_barcode"
msgid "Product without barcode"
msgstr ""

msgctxt "no_nutrition_data"
msgid "Nutrition facts are not specified on the product."
msgstr ""

msgctxt "multiple_nutrition_data"
msgid "Multiple nutrition facts are specified on the product (e.g. with added water or milk)."
msgstr ""

msgctxt "multiple_nutrition_data_instructions"
msgid "Enter only the nutrition facts for the unprepared product, without added water or milk. If there are different products, enter nutrition facts for the first product listed."
msgstr ""

msgctxt "no_product_for_barcode"
msgid "No product listed for barcode %s."
msgstr ""

msgctxt "no_products"
msgid "No products."
msgstr ""

msgctxt "not_saved"
msgid "Error while saving, please retry."
msgstr ""

msgctxt "number_of_additives"
msgid "Number of additives"
msgstr ""

msgctxt "number_of_products"
msgid "Number of products"
msgstr ""

msgctxt "nutrient_in_quantity"
msgid "%s in %s"
msgstr ""

msgctxt "nutrient_levels_info"
msgid "Nutrient levels for 100 g"
msgstr ""

# Do not translate without having the same exact string in the Tags template. Do not use spaces, special characters, only alphanumeric characters separated by hyphens
msgctxt "nutrient_levels_link"
msgid "/nutrient-levels"
msgstr ""

msgctxt "nutrient_levels_p"
msgid "nutrient levels"
msgstr ""

msgctxt "nutrient_levels_s"
msgid "nutrient level"
msgstr ""

msgctxt "nutriments_p"
msgid "nutriments"
msgstr ""

msgctxt "nutriments_products"
msgid "Products that contain the nutriment %s"
msgstr ""

msgctxt "nutriments_s"
msgid "nutriment"
msgstr ""

msgctxt "nutriments_without_products"
msgid "Products that do not contain the nutriment %s"
msgstr ""

msgctxt "nutrition_alt"
msgid "Nutrition facts"
msgstr "पोषण तथ्य"

msgctxt "nutrition_data"
msgid "Nutrition facts"
msgstr "पोषण तथ्य"

msgctxt "nutrition_data_average"
msgid "Average nutrition facts for the %d products of the %s category for which nutrition facts are known (out of %d products)."
msgstr ""

msgctxt "nutrition_data_compare_percent"
msgid "% of difference"
msgstr ""

msgctxt "nutrition_data_compare_value"
msgid "value for 100 g / 100 ml"
msgstr ""

msgctxt "nutrition_data_comparison_with_categories"
msgid "Comparison to average values of products in the same category:"
msgstr ""

msgctxt "nutrition_data_comparison_with_categories_note"
msgid "Please note: for each nutriment, the average is computed for products for which the nutriment quantity is known, not on all products of the category."
msgstr ""

msgctxt "nutrition_data_note"
msgid "If the picture is sufficiently sharp and level, nutrition facts can be automatically extracted from the picture."
msgstr ""

msgctxt "nutrition_data_per_10"
msgid "10th centile"
msgstr ""

msgctxt "nutrition_data_per_100g"
msgid "for 100 g / 100 ml"
msgstr ""

msgctxt "nutrition_data_per_5"
msgid "5<sup>th</sup> centile"
msgstr ""

msgctxt "nutrition_data_per_50"
msgid "Median"
msgstr ""

msgctxt "nutrition_data_per_90"
msgid "90th centile"
msgstr ""

msgctxt "nutrition_data_per_95"
msgid "95<sup>th</sup> centile"
msgstr ""

msgctxt "nutrition_data_per_max"
msgid "Maximum"
msgstr ""

msgctxt "nutrition_data_per_mean"
msgid "Mean"
msgstr ""

msgctxt "nutrition_data_per_min"
msgid "Minimum"
msgstr ""

msgctxt "nutrition_data_per_serving"
msgid "per serving"
msgstr "प्रत्येक हिस्सा"

msgctxt "nutrition_data_per_std"
msgid "Standard deviation"
msgstr ""

msgctxt "nutrition_data_table"
msgid "Nutrition facts"
msgstr "पोषण तथ्य"

msgctxt "nutrition_data_table_note"
msgid "The table lists by default nutriments that are often specified. Leave the field blank if it's not on the label.<br/>You can add extra nutriments (vitamins, minerals, cholesterol etc.)\n"
"by typing the first letters of their name in the last row of the table."
msgstr ""

msgctxt "nutrition_grades_p"
msgid "Nutrition grades"
msgstr ""

msgctxt "nutrition_grades_s"
msgid "Nutrition grade"
msgstr ""

# Make sure the translated link works (eg that the image already exists in your language)
msgctxt "og_image_url"
msgid "https://static.openfoodfacts.org/images/logos/logo-vertical-white-social-media-preview.png"
msgstr ""

# Do not change the lang code if the blog doesn't exist in your language
msgctxt "on_the_blog_content"
msgid "<p>To learn more about <<site_name>>, visit <a href=\"https://en.blog.openfoodfacts.org\">our blog</a>!</p>\n"
"<p>Recent news:</p>\n"
msgstr ""

msgctxt "on_the_blog_title"
msgid "News"
msgstr ""

msgctxt "openfoodhunt_points"
msgid "It's <a href=\"/open-food-hunt-2015\">Open Food Hunt</a> on <<site_name>> from Saturday February 21st 2015 to Sunday March 1st 2015! Contributors are awarded\n"
"Explorer points for products they add and Ambassador points for new contributors they recruit. Points are updated every 30 minutes."
msgstr ""

msgctxt "or"
msgid "or:"
msgstr ""

msgctxt "origins"
msgid "Origin of ingredients"
msgstr "सामग्री की उत्पत्ति"

msgctxt "origins_example"
msgid "California, USA"
msgstr ""

msgctxt "origins_note_xxx"
msgid "Indicate the origin of ingredients"
msgstr ""

msgctxt "origins_p"
msgid "origins of ingredients"
msgstr ""

msgctxt "origins_products"
msgid "Products with ingredients originating from %s"
msgstr ""

msgctxt "origins_s"
msgid "origin of ingredients"
msgstr "सामग्री की उत्पत्ति"

msgctxt "origins_tagsinput"
msgid "add an origin"
msgstr ""

msgctxt "origins_without_products"
msgid "Products without ingredients originating from %s"
msgstr ""

msgctxt "packaging"
msgid "Packaging"
msgstr "पैकेजिंग"

msgctxt "packaging_example"
msgid "Fresh, Canned, Frozen, Bottle, Box, Glass, Plastic..."
msgstr ""

msgctxt "packaging_note"
msgid "Packaging type, format, material"
msgstr ""

msgctxt "packaging_p"
msgid "packaging"
msgstr "पैकेजिंग"

msgctxt "packaging_products"
msgid "Products with a %s packaging"
msgstr ""

msgctxt "packaging_s"
msgid "packaging"
msgstr "पैकेजिंग"

msgctxt "packaging_tagsinput"
msgid "add a type, shape or material"
msgstr ""

msgctxt "packaging_without_products"
msgid "Products without a %s packaging"
msgstr ""

msgctxt "page_x"
msgid "Page %d"
msgstr ""

msgctxt "page_x_out_of_y"
msgid "Page %d out of %d."
msgstr ""

msgctxt "pages"
msgid "Pages:"
msgstr ""

msgctxt "password"
msgid "Password"
msgstr "पासवर्ड"

msgctxt "password_new"
msgid "New password"
msgstr ""

msgctxt "password_confirm"
msgid "Confirm password"
msgstr ""

msgctxt "periods_after_opening"
msgid "Period of time after opening"
msgstr ""

msgctxt "periods_after_opening_note"
msgid "Found in an open container logo with a number of months: e.g. 12 M"
msgstr ""

msgctxt "periods_after_opening_p"
msgid "Periods after opening"
msgstr ""

msgctxt "periods_after_opening_s"
msgid "Period after opening"
msgstr ""

msgctxt "photographers_p"
msgid "photographers"
msgstr ""

msgctxt "photographers_s"
msgid "photographer"
msgstr ""

msgctxt "pnns_groups_1"
msgid "PNNS groups 1"
msgstr ""

msgctxt "pnns_groups_1_p"
msgid "PNNS groups 1"
msgstr ""

msgctxt "pnns_groups_1_s"
msgid "PNNS group 1"
msgstr ""

msgctxt "pnns_groups_2"
msgid "PNNS groups 2"
msgstr ""

msgctxt "pnns_groups_2_p"
msgid "PNNS groups 2"
msgstr ""

msgctxt "pnns_groups_2_s"
msgid "PNNS group 2"
msgstr ""

msgctxt "points_all_countries"
msgid "There are %d Explorers and %d Ambassadors."
msgstr ""

msgctxt "points_all_users"
msgid "There are Explorers for %d countries and Ambassadors for %d countries."
msgstr ""

msgctxt "points_country"
msgid "%s has %d Explorers and %d Ambassadors."
msgstr ""

msgctxt "points_ranking"
msgid "Ranking"
msgstr ""

msgctxt "points_ranking_users_and_countries"
msgid "Ranking of contributors and countries"
msgstr ""

msgctxt "points_user"
msgid "%s is an Explorer for %d countries and an Ambassador for %d countries."
msgstr ""

msgctxt "previous"
msgid "Previous"
msgstr ""

msgctxt "product_add_nutrient"
msgid "Add a nutrient"
msgstr ""

msgctxt "product_added"
msgid "Product added on"
msgstr ""

msgctxt "product_changes_saved"
msgid "Changes saved."
msgstr ""

msgctxt "product_characteristics"
msgid "Product characteristics"
msgstr ""

msgctxt "product_created"
msgid "Product created"
msgstr ""

msgctxt "product_description"
msgid "Ingredients, allergens, additives, nutrition facts, labels, origin of ingredients and information on product %s"
msgstr ""

msgctxt "product_image"
msgid "Product picture"
msgstr ""

msgctxt "product_image_with_barcode"
msgid "Picture with barcode:"
msgstr ""

msgctxt "product_js_current_image"
msgid "Current image:"
msgstr ""

msgctxt "product_js_deleting_images"
msgid "Deleting images"
msgstr ""

msgctxt "product_js_extract_ingredients"
msgid "Extract the ingredients from the picture"
msgstr ""

msgctxt "product_js_extracted_ingredients_nok"
msgid "Ingredients text could not be extracted. Try with a sharper image, with higher resolution or a better framing of the text."
msgstr ""

msgctxt "product_js_extracted_ingredients_ok"
msgid "Ingredients text has been extracted. Text recognition is not perfect, so please check the text below and correct errors if needed."
msgstr ""

msgctxt "product_js_extracting_ingredients"
msgid "Extracting ingredients"
msgstr ""

msgctxt "product_js_image_normalize"
msgid "Normalize colors"
msgstr ""

msgctxt "product_js_image_open_full_size_image"
msgid "Open the picture in original size in a new windows"
msgstr ""

msgctxt "product_js_image_received"
msgid "Image received"
msgstr ""

msgctxt "product_js_image_rotate_and_crop"
msgid "Rotate the image if necessary, then click and drag to select the interesting zone:"
msgstr ""

msgctxt "product_js_image_rotate_left"
msgid "Rotate left"
msgstr ""

msgctxt "product_js_image_rotate_right"
msgid "Rotate right"
msgstr ""

msgctxt "product_js_image_save"
msgid "Validate and/or resize image"
msgstr ""

msgctxt "product_js_image_saved"
msgid "Image saved"
msgstr ""

msgctxt "product_js_image_saving"
msgid "Saving image"
msgstr ""

msgctxt "product_js_image_upload_error"
msgid "Error while uploading image"
msgstr ""

msgctxt "product_js_image_white_magic"
msgid "Photo on white background: try to remove the background"
msgstr ""

msgctxt "product_js_images_delete_error"
msgid "Errors while deleting images"
msgstr ""

msgctxt "product_js_images_deleted"
msgid "Images deleted"
msgstr ""

msgctxt "product_js_images_move_error"
msgid "Errors while moving images"
msgstr ""

msgctxt "product_js_images_moved"
msgid "Images moved"
msgstr ""

msgctxt "product_js_moving_images"
msgid "Moving images"
msgstr ""

msgctxt "product_js_upload_image"
msgid "Add a picture"
msgstr ""

msgctxt "product_js_upload_image_note"
msgid "→ With Chrome, Firefox and Safari, you can select multiple pictures (product, ingredients, nutrition facts etc.) by clicking them while holding the Ctrl key pressed to add them all in one shot."
msgstr ""

msgctxt "product_js_uploading_image"
msgid "Uploading image"
msgstr ""

msgctxt "product_last_edited"
msgid "Last edit of product page on"
msgstr ""

msgctxt "product_name"
msgid "Product name"
msgstr ""

msgctxt "product_name_example"
msgid "Kinder Bueno White"
msgstr ""

msgctxt "products"
msgid "products"
msgstr ""

msgctxt "products_stats"
msgid "Evolution of the number of products on <<site_name>>"
msgstr ""

msgctxt "products_stats_completed_t"
msgid "Products with complete information"
msgstr ""

msgctxt "products_stats_created_t"
msgid "Products"
msgstr ""

msgctxt "products_with_nutriments"
msgid "with nutrition facts"
msgstr ""

msgctxt "products_you_edited"
msgid "Products you added or edited"
msgstr ""

msgctxt "purchase_places"
msgid "City, state and country where purchased"
msgstr "शहर, राज्य और देश जहाँ इसे खरीदा गया"

msgctxt "purchase_places_note"
msgid "Indicate where you bought or saw the product (at least the country)"
msgstr ""

msgctxt "purchase_places_p"
msgid "purchase places"
msgstr ""

msgctxt "purchase_places_products"
msgid "Products sold in %s"
msgstr "%s में बेचे गए उत्पाद"

msgctxt "purchase_places_s"
msgid "purchase place"
msgstr ""

msgctxt "purchase_places_tagsinput"
msgid "add a place"
msgstr ""

msgctxt "purchase_places_without_products"
msgid "Products not sold in %s"
msgstr ""

msgctxt "quantity"
msgid "Quantity"
msgstr "मात्रा"

msgctxt "quantity_example"
msgid "2 l, 250 g, 1 kg, 25 cl, 6 fl oz, 1 pound"
msgstr ""

msgctxt "remember_me"
msgid "Remember me"
msgstr ""

msgctxt "remember_purchase_places_and_stores"
msgid "Remember the place of purchase and store for the next product adds"
msgstr ""

msgctxt "reset_password"
msgid "Reset password"
msgstr ""

msgctxt "reset_password_email_body"
msgid "Hello <NAME>,\n\n"
"You asked for your password to be reset on https://openfoodfacts.org\n\n"
"for the username: <USERID>\n\n"
"To continue the password reset, click on the link below.\n"
"If you did not ask for the password reset, you can ignore this message.\n\n"
"<RESET_URL>\n\n"
"See you soon,\n\n"
"Stephane\n"
"https://openfoodfacts.org\n"
msgstr ""

msgctxt "reset_password_email_subject"
msgid "Reset of your password on <<site_name>>"
msgstr ""

msgctxt "reset_password_reset"
msgid "Your password has been changed. You can now log-in with this password."
msgstr ""

msgctxt "reset_password_reset_msg"
msgid "Enter a new password."
msgstr ""

msgctxt "reset_password_send_email"
msgid "An email with a link to reset your password has been sent to the e-mail address associated with your account."
msgstr ""

msgctxt "reset_password_send_email_msg"
msgid "If you have forgotten your password, fill-in your username or e-mail address to receive instructions for resetting your password."
msgstr ""

msgctxt "risk_level"
msgid "Risk"
msgstr ""

msgctxt "risk_level_0"
msgid "To be completed"
msgstr ""

msgctxt "risk_level_1"
msgid "Low risks"
msgstr ""

msgctxt "risk_level_2"
msgid "Moderate risks"
msgstr ""

msgctxt "risk_level_3"
msgid "High risks"
msgstr ""

msgctxt "salt_equivalent"
msgid "salt equivalent"
msgstr ""

msgctxt "save"
msgid "Save"
msgstr "सेव़"

msgctxt "saved"
msgid "Saved."
msgstr ""

msgctxt "saving"
msgid "Saving."
msgstr ""

msgctxt "search"
msgid "Search"
msgstr "ढूंढें"

msgctxt "search_a_product_placeholder"
msgid "Search a product"
msgstr "उत्पाद खोजें"

msgctxt "search_button"
msgid "Search"
msgstr "ढूंढें"

msgctxt "search_contains"
msgid "contains"
msgstr ""

msgctxt "search_criteria"
msgid "Select products with specific brands, categories, labels, origins of ingredients, manufacturing places etc."
msgstr ""

msgctxt "search_description_opensearch"
msgid "Open Food Facts product search"
msgstr ""

msgctxt "search_does_not_contain"
msgid "does not contain"
msgstr ""

msgctxt "search_download_button"
msgid "Download"
msgstr ""

msgctxt "search_download_choice"
msgid "Download results"
msgstr ""

msgctxt "search_download_results"
msgid "Download results in XLSX or CSV format. Please note that for performance reasons, you can download up to 10.000 results only."
msgstr ""

msgctxt "search_download_xlsx"
msgid "XLSX format"
msgstr ""

msgctxt "search_download_xlsx_description"
msgid "Excel or LibreOffice"
msgstr ""

msgctxt "search_download_csv"
msgid "CSV format"
msgstr ""

msgctxt "search_download_csv_description"
msgid "Character set: Unicode (UTF-8) - Separator: tabulation (tab)"
msgstr ""

msgctxt "search_edit"
msgid "Change search criteria"
msgstr ""

msgctxt "search_generate_graph"
msgid "Generate graph"
msgstr ""

msgctxt "search_generate_map"
msgid "Generate the map"
msgstr ""

msgctxt "search_graph"
msgid "Graph"
msgstr ""

msgctxt "search_graph_2_axis"
msgid "Scatter plot"
msgstr ""

msgctxt "search_graph_blog"
msgid "<p>→ learn more about <<site_name>> graphs: <a href=\"/graphs-in-3-clicks\">Graphs in 3 clicks</a> (blog).</p>"
msgstr ""

msgctxt "search_graph_choice"
msgid "Results on a graph"
msgstr ""

msgctxt "search_graph_instructions"
msgid "Select what you want to graph on the horizontal axis to obtain a histogram, or select two axis to\n"
"get a cloud of products (scatter plot)."
msgstr ""

msgctxt "search_graph_link"
msgid "Permanent link to this graph, shareable by e-mail and on social networks"
msgstr ""

msgctxt "search_graph_note"
msgid "The graph will show only products for which displayed values are known."
msgstr ""

msgctxt "search_graph_title"
msgid "Display results on a graph"
msgstr ""

msgctxt "search_graph_warning"
msgid "Note: this is a user generated graph. The title, represented products and axis of visualization have been chosen by the author of the graph."
msgstr ""

msgctxt "search_indifferent"
msgid "Indifferent"
msgstr ""

msgctxt "search_ingredients"
msgid "Ingredients"
msgstr "सामग्री"

msgctxt "search_link"
msgid "Permanent link to these results, shareable by e-mail and on social networks"
msgstr ""

msgctxt "search_list_choice"
msgid "Results in a list of products"
msgstr ""

msgctxt "search_map"
msgid "Map"
msgstr ""

msgctxt "search_map_choice"
msgid "Results on a map"
msgstr ""

msgctxt "search_map_link"
msgid "Permanent link to this map, shareable by e-mail and on social networks"
msgstr ""

msgctxt "search_map_note"
msgid "The map will show only products for which the production place is known."
msgstr ""

msgctxt "search_map_title"
msgid "Display results on a map"
msgstr ""

msgctxt "search_nutriment"
msgid "choose a nutriment..."
msgstr ""

msgctxt "search_nutriments"
msgid "Nutriments"
msgstr "पोषक तत्व"

msgctxt "search_or"
msgid "or"
msgstr ""

msgctxt "search_page_size"
msgid "Results per page"
msgstr ""

msgctxt "search_products"
msgid "Products search"
msgstr ""

msgctxt "search_results"
msgid "Search results"
msgstr ""

msgctxt "search_series"
msgid "Use a different color for the following products:"
msgstr ""

msgctxt "search_series_default"
msgid "Other products"
msgstr ""

msgctxt "search_series_fairtrade"
msgid "Fair trade"
msgstr ""

msgctxt "search_series_fairtrade_label"
msgid "fair-trade"
msgstr ""

msgctxt "search_series_nutrition_grades"
msgid "Use nutrition grades colors"
msgstr ""

msgctxt "search_series_organic"
msgid "Organic"
msgstr ""

msgctxt "search_series_organic_label"
msgid "organic"
msgstr ""

msgctxt "search_series_with_sweeteners"
msgid "With sweeteners"
msgstr ""

msgctxt "search_tag"
msgid "choose a criterion..."
msgstr ""

msgctxt "search_tags"
msgid "Criteria"
msgstr ""

msgctxt "search_terms"
msgid "Search terms"
msgstr ""

msgctxt "search_terms_note"
msgid "Search for words present in the product name, generic name, brands, categories, origins and labels"
msgstr ""

msgctxt "search_title"
msgid "Search a product, brand, ingredient, nutriment etc."
msgstr ""

msgctxt "search_title_graph"
msgid "Results graph"
msgstr ""

msgctxt "search_title_map"
msgid "Results map"
msgstr ""

msgctxt "search_tools"
msgid "Search tools"
msgstr ""

msgctxt "search_value"
msgid "value"
msgstr ""

msgctxt "search_with"
msgid "With"
msgstr ""

msgctxt "search_without"
msgid "Without"
msgstr ""

msgctxt "see_product_page"
msgid "See the product page"
msgstr ""

msgctxt "select_country"
msgid "Country"
msgstr ""

msgctxt "select_lang"
msgid "Language"
msgstr "भाषा"

msgctxt "send_image"
msgid "Send a picture..."
msgstr ""

msgctxt "send_image_error"
msgid "Upload error"
msgstr ""

msgctxt "sending_image"
msgid "Sending image"
msgstr ""

msgctxt "serving_size"
msgid "Serving size"
msgstr "सेवारत माप"

msgctxt "serving_size_prepared"
msgid "Prepared serving size"
msgstr ""

msgctxt "serving_size_example"
msgid "60 g, 12 oz, 20cl, 2 fl oz"
msgstr ""

msgctxt "serving_size_note"
msgid "If the nutrition facts table contains values for the prepared product, indicate the total serving size of the prepared product (including added water or milk)."
msgstr ""

msgctxt "session_title"
msgid "Sign-in"
msgstr "साइन इन करें"

msgctxt "share"
msgid "Share"
msgstr "शेयर"

msgctxt "show_category_stats"
msgid "Show detailed stats"
msgstr ""

msgctxt "show_category_stats_details"
msgid "standard deviation, minimum, maximum, 10th and 90th percentiles"
msgstr ""

msgctxt "signin_before_submit"
msgid "If you already have an account on <SITE>, please sign-in before filling this form."
msgstr ""

msgctxt "signout"
msgid "Sign-out"
msgstr "साइन आउट"

msgctxt "site_description"
msgid "A collaborative, free and open database of ingredients, nutrition facts and information on food products from around the world"
msgstr ""

msgctxt "site_name"
msgid "Open Food Facts"
msgstr ""

msgctxt "logo_site_name"
msgid "Open Food Facts logo"
msgstr "Open Food Facts logo"

msgctxt "sort_by"
msgid "Sort by"
msgstr ""

msgctxt "sort_completeness"
msgid "Completeness"
msgstr ""

msgctxt "sort_created_t"
msgid "Add date"
msgstr ""

msgctxt "sort_modified_t"
msgid "Edit date"
msgstr ""

msgctxt "sort_popularity"
msgid "Popularity"
msgstr ""

msgctxt "sort_product_name"
msgid "Product name"
msgstr ""

msgctxt "state"
msgid "State"
msgstr ""

msgctxt "states_p"
msgid "states"
msgstr ""

msgctxt "states_s"
msgid "state"
msgstr ""

msgctxt "stores"
msgid "Stores"
msgstr "दुकाने"

msgctxt "stores_note"
msgid "Name of the shop or supermarket chain"
msgstr ""

msgctxt "stores_p"
msgid "stores"
msgstr "दुकाने"

msgctxt "stores_products"
msgid "Products sold at %s"
msgstr ""

msgctxt "stores_s"
msgid "store"
msgstr "दुकान"

msgctxt "stores_tagsinput"
msgid "add a store"
msgstr ""

msgctxt "stores_without_products"
msgid "Products not bought at %s"
msgstr ""

msgctxt "subscribe"
msgid "Subscribe"
msgstr ""

msgctxt "tag_belongs_to"
msgid "Belongs to:"
msgstr ""

msgctxt "tag_contains"
msgid "Contains:"
msgstr ""

msgctxt "tag_weblinks"
msgid "Weblinks"
msgstr ""

msgctxt "tagstable_filtered"
msgid "out of _MAX_"
msgstr ""

msgctxt "tagstable_search"
msgid "Search:"
msgstr ""

msgctxt "traces"
msgid "Traces"
msgstr "अवशेष"

msgctxt "traces_example"
msgid "Milk, Gluten, Nuts"
msgstr ""

msgctxt "traces_note"
msgid "Indicate ingredients from mentions like \"May contain traces of\", \"Made in a factory that also uses\" etc."
msgstr ""

msgctxt "traces_p"
msgid "traces"
msgstr "अवशेष"

msgctxt "traces_s"
msgid "trace"
msgstr ""

msgctxt "twitter"
msgid "Twitter username (optional)"
msgstr ""

msgctxt "twitter_account"
msgid "OpenFoodFacts"
msgstr ""

msgctxt "unknown"
msgid "Unknown"
msgstr ""

msgctxt "unknown_nutrients_p"
msgid "unknown nutrients"
msgstr ""

msgctxt "unknown_nutrients_s"
msgid "unknown nutrient"
msgstr ""

msgctxt "unsubscribe"
msgid "Unsubscribe"
msgstr ""

msgctxt "unsubscribe_info"
msgid "You can unsubscribe from the lists at any time."
msgstr ""

msgctxt "userid_or_email"
msgid "Username or e-mail address: "
msgstr ""

msgctxt "username"
msgid "User name"
msgstr ""

msgctxt "username_info"
msgid "(non-accented letters, digits and/or dashes)"
msgstr ""

msgctxt "username_or_email"
msgid "Username or email address"
msgstr ""

msgctxt "users_add_products"
msgid "Products that were added by the user %s"
msgstr ""

msgctxt "users_add_without_products"
msgid "Products that were not added by the user %s"
msgstr ""

msgctxt "users_edit_products"
msgid "Products that were edited by the user %s"
msgstr ""

msgctxt "users_edit_without_products"
msgid "Products that were not edited by the user %s"
msgstr ""

msgctxt "users_p"
msgid "contributors"
msgstr ""

msgctxt "users_products"
msgid "Products added by %s"
msgstr ""

msgctxt "users_s"
msgid "contributor"
msgstr "सहयोगी"

msgctxt "users_without_products"
msgid "Products not added by %s"
msgstr ""

msgctxt "view"
msgid "view"
msgstr ""

msgctxt "view_list_for_products_from_the_entire_world"
msgid "View the list for matching products from the entire world"
msgstr ""

msgctxt "view_products_from_the_entire_world"
msgid "View matching products from the entire world"
msgstr ""

msgctxt "view_results_from_the_entire_world"
msgid "View results from the entire world"
msgstr ""

msgctxt "warning_3rd_party_content"
msgid "Information and data must come from the product package and label (and not from other sites or the manufacturer's site), and you must have taken the pictures yourself.<br/>\n"
"→ <a href=\"https://support.openfoodfacts.org/help/en-gb/9/27\">Why it matters</a>"
msgstr ""

msgctxt "website"
msgid "Site or blog address"
msgstr ""

# Please change English.svg to French.svg or German.svg… Check the url https://static.openfoodfacts.org/images/misc/microsoft/XXXX.svg
msgctxt "windows_phone_app_icon_url"
msgid "/images/misc/microsoft/English.svg"
msgstr ""

msgctxt "windows_phone_app_icon_alt_text"
msgid "Get it from Microsoft"
msgstr ""

# Please change en-us to fr-fr, pt-br or de-ch…Check the URL !
msgctxt "windows_phone_app_link"
msgid "https://www.microsoft.com/en-us/p/openfoodfacts/9nblggh0dkqr"
msgstr ""

msgctxt "you_are_connected_as_x"
msgid "You are connected as %s."
msgstr ""

msgctxt "product_js_unselect_image"
msgid "Unselect image"
msgstr ""

msgctxt "product_js_unselecting_image"
msgid "Unselecting image."
msgstr ""

msgctxt "product_js_unselected_image_ok"
msgid "Unselected image."
msgstr ""

msgctxt "product_js_unselected_image_nok"
msgid "Error while unselecting image."
msgstr ""

msgctxt "product_js_zoom_on_wheel"
msgid "Enable zooming with the mouse wheel."
msgstr ""

msgctxt "product_js_use_low_res_images"
msgid "Load lower resolution images (for slow connections)"
msgstr ""

msgctxt "nutrition_grade_fr_fiber_warning"
msgid "Warning: the amount of fiber is not specified, their possible positive contribution to the grade could not be taken into account."
msgstr ""

msgctxt "nutrition_grade_fr_fiber_and_fruits_vegetables_nuts_warning"
msgid "Warning: the amounts of fiber and of fruits, vegetables and nuts are not specified, their possible positive contribution to the grade could not be taken into account."
msgstr ""

msgctxt "nutrition_grade_fr_no_fruits_vegetables_nuts_warning"
msgid "Warning: the amount of fruits, vegetables and nuts is not specified, their possible positive contribution to the grade could not be taken into account."
msgstr ""

msgctxt "nutrition_grade_fr_fruits_vegetables_nuts_estimate_warning"
msgid "Warning: the amount of fruits, vegetables and nuts is not specified on the label, it was manually estimated from the list of ingredients: %d"
msgstr ""

msgctxt "nutrition_grade_fr_fruits_vegetables_nuts_from_category_warning"
msgid "Warning: the amount of fruits, vegetables and nuts is not specified on the label, it was estimated from the category (%s) of the product: %d"
msgstr ""

msgctxt "nutrition_grade_fr_fruits_vegetables_nuts_estimate_from_ingredients_warning"
msgid "Warning: the amount of fruits, vegetables and nuts is not specified on the label, it was estimated from the list of ingredients: %d"
msgstr ""

msgctxt "nutrition_grade_fr_title"
msgid "NutriScore color nutrition grade"
msgstr ""

msgctxt "nutrition_grade_fr_formula"
msgid "How the color nutrition grade is computed"
msgstr ""

msgctxt "nutrition_grade_fr_alt"
msgid "NutriScore nutrition grade"
msgstr ""

msgctxt "delete_product_page"
msgid "Delete the product page"
msgstr ""

msgctxt "deleting_product"
msgid "Deleting product"
msgstr ""

msgctxt "has_deleted_product"
msgid "has deleted product"
msgstr ""

msgctxt "delete_product_confirm"
msgid "Are you sure that you want to delete the page for this product?"
msgstr ""

msgctxt "delete_user"
msgid "Delete the user"
msgstr ""

msgctxt "sources_manufacturer"
msgid "Some of the data for this product has been provided directly by the manufacturer %s."
msgstr ""

msgctxt "list_of_sources"
msgid "Some of the data and/or photos for this product come from those sources:"
msgstr ""

msgctxt "warning_not_complete"
msgid "This product page is not complete. You can help to complete it by editing it and adding more data from the photos we have, or by taking more photos using the app for <a href=\"https://android.openfoodfacts.org\">Android</a> or <a href=\"https://ios.openfoodfacts.org\">iPhone/iPad</a>. Thank you!"
msgstr ""

msgctxt "title_separator"
msgid " - "
msgstr ""

msgctxt "recent_changes"
msgid "Recent Changes"
msgstr ""

msgctxt "translators_title"
msgid "Our Translators"
msgstr ""

msgctxt "translators_lead"
msgid "We would like to say THANK YOU to the awesome translators that make it possible to present Open Food Facts, Open Beauty Facts, and Open Pet Food Facts to you in all these different languages! <a href=\"https://translate.openfoodfacts.org/\">You can join us in this global effort: it doesn't require any technical knowledge.</a>"
msgstr ""

msgctxt "translators_renewal_notice"
msgid "Please note that this table is refreshed nightly and might be out of date."
msgstr ""

msgctxt "translators_column_name"
msgid "Name"
msgstr "नाम"

msgctxt "translators_column_translated_words"
msgid "Translated (Words)"
msgstr ""

msgctxt "translators_column_target_words"
msgid "Target Words"
msgstr ""

msgctxt "translators_column_approved_words"
msgid "Approved (Words)"
msgstr ""

msgctxt "translators_column_votes_made"
msgid "Votes Made"
msgstr ""

msgctxt "minerals_p"
msgid "added minerals"
msgstr ""

msgctxt "minerals_s"
msgid "added mineral"
msgstr ""

msgctxt "vitamins_p"
msgid "added vitamins"
msgstr ""

msgctxt "vitamins_s"
msgid "added vitamin"
msgstr ""

msgctxt "amino_acids_p"
msgid "added amino acids"
msgstr ""

msgctxt "amino_acids_s"
msgid "added amino acid"
msgstr ""

msgctxt "nucleotides_p"
msgid "added nucleotides"
msgstr ""

msgctxt "nucleotides_s"
msgid "added nucleotide"
msgstr ""

msgctxt "other_nutritional_substances_p"
msgid "other nutritional substances added"
msgstr ""

msgctxt "other_nutritional_substances_s"
msgid "other nutritional substance added"
msgstr ""

msgctxt "product_as_sold"
msgid "As sold"
msgstr ""

msgctxt "prepared_product"
msgid "Prepared"
msgstr ""

msgctxt "unit"
msgid "Unit"
msgstr ""

msgctxt "nutrition_data_exists"
msgid "Nutrition facts are specified for the product as sold."
msgstr ""

msgctxt "nutrition_data_prepared_exists"
msgid "Nutrition facts are specified for the prepared product."
msgstr ""

msgctxt "nova_groups_s"
msgid "NOVA group"
msgstr ""

msgctxt "nova_groups_p"
msgid "NOVA groups"
msgstr ""

# Title for the link to the explanation of what a NOVA Group is
msgctxt "nova_groups_info"
msgid "NOVA groups for food processing"
msgstr ""

msgctxt "footer_partners"
msgid "Partners"
msgstr ""

# Do not translate without having the same exact string in the Tags template. Do not use spaces, special characters, only alphanumeric characters separated by hyphens
msgctxt "footer_partners_link"
msgid "/partners"
msgstr ""

msgctxt "adults"
msgid "Adults"
msgstr ""

msgctxt "adults_age"
msgid "18 to 64"
msgstr ""

msgctxt "adults_description"
msgid "From 18 years up to and including 64 years of age"
msgstr ""

msgctxt "elderly"
msgid "Elderly"
msgstr ""

msgctxt "elderly_age"
msgid "65+"
msgstr ""

msgctxt "elderly_description"
msgid "From 65 years of age and older"
msgstr ""

msgctxt "adolescents"
msgid "Adolescents"
msgstr ""

msgctxt "adolescents_age"
msgid "10 to 17"
msgstr ""

msgctxt "adolescents_description"
msgid "From 10 years up to and including 17 years of age"
msgstr ""

msgctxt "children"
msgid "Children"
msgstr ""

msgctxt "children_age"
msgid "3 to 9"
msgstr ""

msgctxt "children_description"
msgid "From 36 months up to and including 9 years of age"
msgstr ""

msgctxt "toddlers"
msgid "Toddlers"
msgstr ""

msgctxt "toddlers_age"
msgid "1 to 2"
msgstr ""

msgctxt "toddlers_description"
msgid "From 12 months up to and including 35 months of age"
msgstr ""

msgctxt "infants"
msgid "Infants"
msgstr ""

msgctxt "infants_age"
msgid "< 1"
msgstr ""

msgctxt "infants_description"
msgid "From more than 12 weeks up to and including 11 months of age"
msgstr ""

msgctxt "additives_efsa_evaluation"
msgid "EFSA evaluation"
msgstr ""

msgctxt "additives_efsa_evaluation_overexposure_risk_title"
msgid "Risk of overexposure"
msgstr ""

msgctxt "additives_efsa_evaluation_overexposure_risk_high"
msgid "The European Food Safety Authority (EFSA) has determined that some population groups have a high risk of consuming too much <tag>."
msgstr ""

msgctxt "additives_efsa_evaluation_overexposure_risk_moderate"
msgid "The European Food Safety Authority (EFSA) has determined that some population groups have a moderate risk of consuming too much <tag>."
msgstr ""

msgctxt "additives_efsa_evaluation_overexposure_risk_description"
msgid "To evaluate your exposure to the <tag> food additive, you can browse our list of products that contain it. See the list of <nb_products> products with <tag> below."
msgstr ""

msgctxt "additives_efsa_evaluation_overexposure_risk_products_link"
msgid "%d products with %s"
msgstr ""

msgctxt "additives_efsa_evaluation_overexposure_risk_no"
msgid "The European Food Safety Authority (EFSA) has determined that no population groups has more than 5% of members at risk of consuming more than the acceptable daily intake of <tag>."
msgstr ""

msgctxt "additives_efsa_evaluation_overexposure_risk_icon_alt_high"
msgid "High risk of over exposure"
msgstr ""

msgctxt "additives_efsa_evaluation_overexposure_risk_icon_alt_moderate"
msgid "Moderate risk of over exposure"
msgstr ""

msgctxt "additives_efsa_evaluation_overexposure_risk_icon_alt_no"
msgid "No or very low risk of over exposure"
msgstr ""

msgctxt "additives_efsa_evaluation_exposure_greater_than_adi"
msgid "Risk of exceeding the acceptable daily intake (ADI)"
msgstr ""

msgctxt "additives_efsa_evaluation_exposure_greater_than_noael"
msgid "Risk of exceeding the maximum dose without adverse effect (No observed adverse effect level - NOAEL)"
msgstr ""

msgctxt "additives_efsa_evaluation_exposure_mean_greater_than_adi"
msgid "Groups with more than 50% of members exceeding the acceptable daily intake (ADI)"
msgstr ""

msgctxt "additives_efsa_evaluation_exposure_95th_greater_than_adi"
msgid "Groups with more than 5% of members exceeding the acceptable daily intake (ADI)"
msgstr ""

msgctxt "additives_efsa_evaluation_exposure_mean_greater_than_noael"
msgid "Groups with more than 50% of members exceeding the maximum dose without adverse effect (No observed adverse effect level - NOAEL)"
msgstr ""

msgctxt "additives_efsa_evaluation_exposure_95th_greater_than_noael"
msgid "Groups with more than 5% of members exceeding the maximum dose without adverse effect (No observed adverse effect level - NOAEL)"
msgstr ""

msgctxt "exposure_title_95th"
msgid "Some people"
msgstr ""

msgctxt "exposure_description_95th"
msgid "over 5%"
msgstr ""

msgctxt "exposure_title_mean"
msgid "Most people"
msgstr ""

msgctxt "exposure_description_mean"
msgid "over 50%"
msgstr ""

msgctxt "wikipedia"
msgid "Wikipedia"
msgstr ""

msgctxt "additives_classes"
msgid "Functions"
msgstr ""

msgctxt "photos_and_data_check"
msgid "Photos and data check"
msgstr ""

msgctxt "photos_and_data_check_description"
msgid "Product pages can be marked as checked by experienced contributors who verify that the most recent photos are selected and cropped, and that all the product data that can be inferred from the product photos has been filled and is correct."
msgstr ""

msgctxt "photos_and_data_checked"
msgid "Photos and data checked"
msgstr ""

msgctxt "i_checked_the_photos_and_data"
msgid "I checked the photos and data."
msgstr ""

msgctxt "i_checked_the_photos_and_data_again"
msgid "I checked the photos and data again."
msgstr ""

msgctxt "last_check_dates_p"
msgid "Last check dates"
msgstr ""

msgctxt "last_check_dates_s"
msgid "Last check date"
msgstr ""

msgctxt "product_last_checked"
msgid "Last check of product page on"
msgstr ""

msgctxt "product_other_information"
msgid "Other information"
msgstr ""

msgctxt "producer_version_id"
msgid "Producer version identifier"
msgstr ""

msgctxt "producer_product_id"
msgid "Producer product identifier"
msgstr ""

msgctxt "net_weight"
msgid "Net weight"
msgstr ""

msgctxt "drained_weight"
msgid "Drained weight"
msgstr ""

msgctxt "volume"
msgid "Volume"
msgstr ""

msgctxt "other_information"
msgid "Other information"
msgstr ""

msgctxt "conservation_conditions"
msgid "Conservation conditions"
msgstr ""

msgctxt "warning"
msgid "Warning"
msgstr "चेतावनी"

msgctxt "preparation"
msgid "Preparation"
msgstr ""

msgctxt "recipe_idea"
msgid "Recipe idea"
msgstr ""

msgctxt "origin"
msgid "Origin of the product and/or its ingredients"
msgstr ""

msgctxt "origin_note"
msgid "Packaging mentions that indicate the manufacturing place and/or the origins of the ingredients"
msgstr ""

msgctxt "origin_example"
msgid "Made in France. Tomatoes from Italy. Origin of the rice: India, Thailand."
msgstr ""

msgctxt "customer_service"
msgid "Customer service"
msgstr ""

msgctxt "producer"
msgid "Producer"
msgstr ""

msgctxt "recycling_instructions_to_recycle"
msgid "Recycling instructions - To recycle"
msgstr ""

msgctxt "recycling_instructions_to_discard"
msgid "Recycling instructions - To discard"
msgstr ""

msgctxt "checkers_products"
msgid "Products checked by %s"
msgstr ""

msgctxt "checkers_without_products"
msgid "Products not checked by %s"
msgstr ""

msgctxt "correctors_products"
msgid "Products corrected by %s"
msgstr ""

msgctxt "correctors_without_products"
msgid "Products not corrected by %s"
msgstr ""

msgctxt "editors_products"
msgid "Products edited by %s"
msgstr ""

msgctxt "editors_without_products"
msgid "Products not edited by %s"
msgstr ""

msgctxt "informers_products"
msgid "Products completed by %s"
msgstr ""

msgctxt "informers_without_products"
msgid "Products not completed by %s"
msgstr ""

msgctxt "photographers_products"
msgid "Products photographed by %s"
msgstr ""

msgctxt "photographers_without_products"
msgid "Products not photographed by %s"
msgstr ""

msgctxt "user_s_page"
msgid "%s's page"
msgstr ""

msgctxt "obsolete"
msgid "Product taken off the market"
msgstr ""

msgctxt "obsolete_since_date"
msgid "Withdrawal date"
msgstr ""

msgctxt "obsolete_since_date_note"
msgid "Format: YYYY-MM-DD or YYYY-MM or YYYY"
msgstr ""

msgctxt "obsolete_since_date_example"
msgid "2019-09-30 or 2019-09 or 2019"
msgstr ""

msgctxt "obsolete_warning"
msgid "Important note: this product is no longer sold. The data is kept for reference only. This product does not appear in regular searches and is not taken into account for statistics."
msgstr ""

msgctxt "get_the_app"
msgid "Get the app"
msgstr ""

msgctxt "get_the_app_android"
msgid "Get the Android app"
msgstr ""

msgctxt "get_the_app_iphone"
msgid "Get the iPhone app"
msgstr ""

msgctxt "get_the_app_ipad"
msgid "Get the iPad app"
msgstr ""

msgctxt "warning_gs1_company_prefix"
msgid "<em>Ambiguous barcode</em>: This product has a Restricted Circulation Number barcode for products within a company. This means that different producers and stores can use the same barcode for different products."
msgstr ""

msgctxt "environment_infocard"
msgid "Environment infocard"
msgstr ""

msgctxt "environment_infocard_note"
msgid "HTML code for the environment infocard in the mobile application"
msgstr ""

msgctxt "environment_impact_level"
msgid "Environment impact level"
msgstr ""

msgctxt "environment_impact_level_example"
msgid "en:low, en:medium or en:high"
msgstr ""

msgctxt "carbon_impact_from_meat_or_fish"
msgid "Carbon impact from meat or fish"
msgstr ""

msgctxt "of_carbon_impact_from_meat_or_fish_for_whole_product"
msgid "of carbon emission from meat or fish for the whole product"
msgstr ""

msgctxt "of_sustainable_daily_emissions_of_1_person"
msgid "of sustainable daily emissions of 1 person"
msgstr ""

msgctxt "of_sustainable_weekly_emissions_of_1_person"
msgid "of sustainable weekly emissions of 1 person"
msgstr ""

msgctxt "for_one_serving"
msgid "for one serving"
msgstr ""

msgctxt "methodology"
msgid "Methodology"
msgstr ""

msgctxt "carbon_footprint_note_foodges_ademe"
msgid "Carbon emissions computations rely on the CO<sub>2</sub> per kg values from the FoodGES program by <a href=\"https://www.ademe.fr\">ADEME</a>."
msgstr ""

msgctxt "carbon_footprint_note_sustainable_annual_emissions"
msgid "Sustainable annual emissions: 2 tons of CO<sub>2</sub> equivalent per person to achieve the goals set in COP21."
msgstr ""

msgctxt "carbon_footprint_note_uncertainty"
msgid "Carbon footprint calculations have high uncertainty. Values should be looked at with caution and are more intended for relative comparison than as absolute values."
msgstr ""

msgctxt "error_too_many_products_to_export"
msgid "Too many products (%d products, the limit is %d) to export, please download the <a href=\"/data\">complete database export</a> instead."
msgstr ""

msgctxt "translate_taxonomy_to"
msgid "Help translate the %s to %s"
msgstr ""

msgctxt "translate_taxonomy_description"
msgid "You can suggest translations for the entries below that have not yet been translated to your language. The blue link and the black text (both in English) show respectively the non-localized product and the original entry incl. optional synonyms separated by commas. Enter the translation in the text field, incl. optional synonyms, and then click the Save button. Thank you!"
msgstr ""

msgctxt "translate_taxonomy_add"
msgid "Show only entries without pending translations."
msgstr ""

msgctxt "translate_taxonomy_edit"
msgid "Also show entries with pending translations from you or other users."
msgstr ""

msgctxt "translated"
msgid "translated"
msgstr ""

msgctxt "to_be_translated"
msgid "to be translated"
msgstr ""

msgctxt "current_translation"
msgid "Current translation"
msgstr ""

msgctxt "button_caption_yes"
msgid "Yes"
msgstr "हाँ"

msgctxt "button_caption_no"
msgid "No"
msgstr "नहीं"

msgctxt "button_caption_skip"
msgid "Skip"
msgstr ""

msgctxt "popularity_s"
msgid "popularity"
msgstr ""

msgctxt "popularity_p"
msgid "popularity"
msgstr ""

msgctxt "ingredients_analysis_p"
msgid "ingredients analysis"
msgstr ""

msgctxt "ingredients_analysis_s"
msgid "ingredients analysis"
msgstr ""

msgctxt "ingredients_analysis"
msgid "Ingredients analysis"
msgstr ""

msgctxt "ingredients_analysis_disclaimer"
msgid "The analysis is based solely on the ingredients listed and does not take into account processing methods."
msgstr ""

msgctxt "rev_warning"
msgid "You are viewing an old version of this product page!"
msgstr ""

msgctxt "rev_number"
msgid "Revision number: "
msgstr ""

msgctxt "rev_contributor"
msgid "Edited by: "
msgstr ""

msgctxt "rev_previous"
msgid "Previous version"
msgstr ""

msgctxt "rev_next"
msgid "Next version"
msgstr ""

msgctxt "rev_latest"
msgid "Latest version"
msgstr ""

# "product data" in this sentence means data for many products, not just one product
msgctxt "import_data_file_title"
msgid "Import a product data file"
msgstr ""

# "product data" in this sentence means data for many products, not just one product
msgctxt "import_data_file_description"
msgid "Upload a spreadsheet file (Excel file or a comma or tab separated UTF-8 encoded CSV file) with product data."
msgstr ""

# "product data" in this sentence means data for many products, not just one product
msgctxt "import_data_file_format"
msgid "You can upload a table with the columns Open Food Facts import format, or you can upload a table in any format and then select the columns to import."
msgstr ""

# "product data" in this sentence means data for many products, not just one product
msgctxt "upload_product_data_file"
msgid "Upload a file with product data"
msgstr ""

msgctxt "uploading_file"
msgid "File being uploaded."
msgstr ""

msgctxt "upload_error"
msgid "The file could not be uploaded."
msgstr ""

msgctxt "import_data_file_select_format_title"
msgid "Select and import data"
msgstr ""

msgctxt "import_data_file_select_format_description"
msgid "Use the form below to indicate which columns to import and what data they contain."
msgstr ""

msgctxt "import_data"
msgid "Import data"
msgstr ""

msgctxt "import_file_rows_columns"
msgid "The uploaded file contains %s rows and %s columns."
msgstr ""

msgctxt "import_file_selected_columns"
msgid "%s columns out of %s have been selected and will be imported."
msgstr ""

msgctxt "fields_group_identification"
msgid "Product identification"
msgstr ""

msgctxt "fields_group_origins"
msgid "Origins"
msgstr ""

msgctxt "fields_group_ingredients"
msgid "Ingredients"
msgstr "सामग्री"

msgctxt "fields_group_nutrition"
msgid "Nutrition facts"
msgstr "पोषण तथ्य"

msgctxt "fields_group_nutrition_other"
msgid "Optional nutrition facts"
msgstr ""

msgctxt "fields_group_other"
msgid "Other information"
msgstr ""

msgctxt "fields_group_images"
msgid "Product photos"
msgstr ""

msgctxt "image_front_url"
msgid "Link to front product photo"
msgstr ""

msgctxt "image_ingredients_url"
msgid "Link to ingredients list photo"
msgstr ""

msgctxt "image_nutrition_url"
msgid "Link to nutrition facts table photo"
msgstr ""

msgctxt "image_other_url"
msgid "Link to other product photo"
msgstr ""

msgctxt "labels_specific"
msgid "Specific label"
msgstr ""

msgctxt "categories_specific"
msgid "Specific category"
msgstr ""

msgctxt "sources_fields_specific"
msgid "Source specific field"
msgstr ""

msgctxt "select_a_field"
msgid "Select a field"
msgstr ""

msgctxt "specify"
msgid "Specify"
msgstr ""

msgctxt "value_unit_dropdown"
msgid "In the dropdown menu on the right, specify if the column contains:"
msgstr ""

msgctxt "value_unit_dropdown_value_unit"
msgid "the value and the unit"
msgstr ""

msgctxt "value_unit_dropdown_value_specific_unit"
msgid "the value in a specific unit"
msgstr ""

msgctxt "value_unit_dropdown_value"
msgid "only the value, with the unit in another column"
msgstr ""

msgctxt "value_unit_dropdown_unit"
msgid "only the unit, with the value in another column"
msgstr ""

# Please do not translate Y, Yes and 1
msgctxt "labels_specific_tag"
msgid "Select this option if the column indicates the presence of a specific label (e.g. Organic, Fair-Trade) when the value is either Y, Yes or 1."
msgstr ""

msgctxt "labels_specific_tag_value"
msgid "Type the name of the label in the text field on the right."
msgstr ""

# Please do not translate Y, Yes and 1
msgctxt "categories_specific_tag"
msgid "Select this option if the column indicates the presence of a specific category (e.g. Beverages) when the value is either Y, Yes or 1."
msgstr ""

msgctxt "categories_specific_tag_value"
msgid "Type the name of the category in the text field on the right."
msgstr ""

# Please do not translate Y, Yes and 1
msgctxt "sources_fields_specific_tag"
msgid "Select this option for fields that are specific to the source, and that we want to keep as source specific fields."
msgstr ""

msgctxt "sources_fields_specific_tag_value"
msgid "Type the name of the target field in the text field on the right, or leave blank to use the name of the source field."
msgstr ""

msgctxt "value"
msgid "Value"
msgstr ""

msgctxt "value_unit"
msgid "Value + Unit"
msgstr ""

msgctxt "value_in_l"
msgid "Value in L"
msgstr ""

msgctxt "value_in_dl"
msgid "Value in dl"
msgstr ""

msgctxt "value_in_cl"
msgid "Value in cl"
msgstr ""

msgctxt "value_in_ml"
msgid "Value in ml"
msgstr ""

msgctxt "value_in_kg"
msgid "Value in kg"
msgstr ""

msgctxt "value_in_g"
msgid "Value in g"
msgstr ""

msgctxt "value_in_mg"
msgid "Value in mg"
msgstr ""

msgctxt "value_in_mcg"
msgid "Value in μg"
msgstr ""

msgctxt "value_in_iu"
msgid "Value in IU"
msgstr ""

msgctxt "value_in_kcal"
msgid "Value in kcal"
msgstr ""

msgctxt "value_in_kj"
msgid "Value in kJ"
msgstr ""

msgctxt "value_in_percent"
msgid "Value in %"
msgstr ""

msgctxt "no_owner_defined"
msgid "Please log-in to use this feature."
msgstr ""

msgctxt "organization"
msgid "Organization"
msgstr ""

msgctxt "column_in_file"
msgid "Column in file"
msgstr ""

msgctxt "field_on_site"
msgid "Field on %s"
msgstr ""

msgctxt "producers_platform"
msgid "Platform for producers"
msgstr ""

# "product data and photos" in this sentence means data and photos for many products, not just one product
msgctxt "producers_platform_description"
msgid "The platform for producers allows manufacturers to easily manage their product photos and data on Open Food Facts."
msgstr ""

# "product data and photos" in this sentence means data and photos for many products, not just one product
msgctxt "producers_platform_private_database"
msgid "The product data and photos you send on the platform for producers are stored in a private database. You will be able to check that all the data is correct before making it available on the public Open Food Facts database."
msgstr ""

# "product data and photos" in this sentence means data and photos for many products, not just one product
msgctxt "producers_platform_licence"
msgid "The product data and photos will become publicly available in the Open Food Facts database, under the <a href=\"https://opendatacommons.org/licenses/odbl/1.0/\">Open Database License</a>. Individual contents of the database are available under the <a href=\"https://opendatacommons.org/licenses/dbcl/1.0/\">Database Contents License</a> and products images are available under the <a href=\"https://creativecommons.org/licenses/by-sa/3.0/deed.en\">Creative Commons Attribution ShareAlike licence</a>."
msgstr ""

# "product data" in this sentence means data for many products, not just one product
msgctxt "import_product_data"
msgid "Import product data"
msgstr ""

# "product photos" in this sentence means data for many products, not just one product
msgctxt "import_product_photos"
msgid "Import product photos"
msgstr ""

# "product data and photos" in this sentence means data and photos for many products, not just one product
msgctxt "export_product_data_photos"
msgid "Export product data and photos to the public database"
msgstr ""

msgctxt "export_product_data_photos_please_check"
msgid "Please check that the data on the platform for producers is correct before exporting it to the public database."
msgstr ""

msgctxt "export_photos"
msgid "Export photos to the public database"
msgstr ""

msgctxt "replace_selected_photos"
msgid "Replace existing selected photos"
msgstr ""

msgctxt "cancel"
msgid "Cancel"
msgstr ""

msgctxt "collapsed_changes"
msgid "Collapsed changes"
msgstr ""

msgctxt "data_quality_p"
msgid "data quality"
msgstr ""

msgctxt "data_quality_s"
msgid "data quality"
msgstr ""

msgctxt "data_quality"
msgid "data quality"
msgstr ""

msgctxt "data_quality_bugs_p"
msgid "data quality bugs"
msgstr ""

msgctxt "data_quality_bugs_s"
msgid "data quality bug"
msgstr ""

msgctxt "data_quality_bugs"
msgid "data quality bugs"
msgstr ""

msgctxt "data_quality_info_p"
msgid "data quality info"
msgstr ""

msgctxt "data_quality_info_s"
msgid "data quality info"
msgstr ""

msgctxt "data_quality_info"
msgid "data quality info"
msgstr ""

msgctxt "data_quality_warnings_p"
msgid "data quality warnings"
msgstr ""

msgctxt "data_quality_warnings_s"
msgid "data quality warning"
msgstr ""

msgctxt "data_quality_warnings"
msgid "data quality warnings"
msgstr ""

msgctxt "data_quality_errors_p"
msgid "data quality errors"
msgstr ""

msgctxt "data_quality_errors_s"
msgid "data quality error"
msgstr ""

msgctxt "data_quality_errors"
msgid "data quality errors"
msgstr ""

msgctxt "data_quality_warnings_producers_p"
msgid "data quality warnings"
msgstr ""

msgctxt "data_quality_warnings_producers_s"
msgid "data quality warning"
msgstr ""

msgctxt "data_quality_warnings_producers"
msgid "data quality warnings"
msgstr ""

msgctxt "data_quality_errors_producers_p"
msgid "data quality errors"
msgstr ""

msgctxt "data_quality_errors_producers_s"
msgid "data quality error"
msgstr ""

msgctxt "data_quality_errors_producers"
msgid "data quality errors"
msgstr ""

# abbreviation for Minimum
msgctxt "min"
msgid "Min"
msgstr ""

# abbreviation for Maximum
msgctxt "max"
msgid "Max"
msgstr ""

msgctxt "improvements_p"
msgid "possible improvements"
msgstr ""

msgctxt "improvements_s"
msgid "possible improvement"
msgstr ""

msgctxt "improvements"
msgid "possible improvements"
msgstr ""

# Do not translate
msgctxt "import_products_link"
msgid "/import-products"
msgstr ""

msgctxt "add_or_update_products"
msgid "Add or update products"
msgstr ""

# Formal you
msgctxt "your_products"
msgid "Your products"
msgstr ""

# Do not translate the e-mail address
msgctxt "account_without_org"
msgid "Your account is not associated with a company yet. Please e-mail <a href=\"mailto:producers@openfoodfacts.org\">producers@openfoodfacts.org</a> to activate the free access to the platform for producers."
msgstr ""

msgctxt "import_products"
msgid "Import products"
msgstr ""

msgctxt "empty_column"
msgid "Empty column"
msgstr ""

msgctxt "empty_column_description"
msgid "The file does not contain any value in this column."
msgstr ""

msgctxt "import_file_status_title"
msgid "Data import in progress"
msgstr ""

# "product data" means data for many products
msgctxt "import_file_status_description"
msgid "The product data has been received and is going to be imported on the platform for producers."
msgstr ""

msgctxt "import_file_status"
msgid "Status"
msgstr ""

msgctxt "job_status_inactive"
msgid "Scheduled"
msgstr ""

msgctxt "job_status_active"
msgid "In progress"
msgstr ""

msgctxt "job_status_finished"
msgid "Finished"
msgstr ""

msgctxt "job_status_failed"
msgid "Failed"
msgstr ""

msgctxt "import_file_result"
msgid "Import result"
msgstr ""

msgctxt "products_added"
msgid "Products added"
msgstr ""

msgctxt "products_modified"
msgid "Products modified"
msgstr ""

msgctxt "import_file_result_no_change"
msgid "There were no product added or modified. The data has probably been already imported previously."
msgstr ""

msgctxt "import_file_result_products"
msgid "List of products added or modified"
msgstr ""

msgctxt "imports_p"
msgid "imports"
msgstr ""

msgctxt "imports_s"
msgid "import"
msgstr ""

msgctxt "imports"
msgid "imports"
msgstr ""

msgctxt "number_of_products_with_data_quality_errors_producers"
msgid "Number of products with data quality errors"
msgstr ""

msgctxt "number_of_products_with_data_quality_warnings_producers"
msgid "Number of products with data quality warnings"
msgstr ""

msgctxt "number_of_products_with_improvements"
msgid "Number of products with improvement opportunities"
msgstr ""

msgctxt "improvements_facet_description_1"
msgid "This table lists possible opportunities to improve the nutritional quality, the Nutri-Score and the composition of food products."
msgstr ""

msgctxt "improvements_facet_description_2"
msgid "In order to get relevant results, please make sure the product data is complete (nutrition facts with values for fiber and fruits and vegetables to compute the Nutri-Score, and a precise category to compare each product to similar products)."
msgstr ""

# "product photos" in this sentence means photos for many products, not just one product
msgctxt "import_photos_title"
msgid "Import product photos"
msgstr ""

msgctxt "import_photos_description"
msgid "You can use the form below to easily upload photos (front of product, ingredients list and nutrition facts table) for many products."
msgstr ""

msgctxt "import_photos_format_1"
msgid "Each filename needs to contains the barcode of the product."
msgstr ""

msgctxt "import_photos_format_2"
msgid "And you can also specify the type of the photo in the filename:"
msgstr ""

# Do not translate the file name
msgctxt "import_photos_format_barcode"
msgid "3001234567890.jpg: front of the product in the current language."
msgstr ""

# Do not translate the file name
msgctxt "import_photos_format_front"
msgid "3001234567890.front_nl.jpg: front of the product in Dutch."
msgstr ""

# Do not translate the file name
msgctxt "import_photos_format_ingredients"
msgid "3001234567890.ingredients_fr.jpg: ingredients list in French."
msgstr ""

# Do not translate the file name
msgctxt "import_photos_format_nutrition"
msgid "3001234567890.nutrition_es.jpg: nutrition table in Spanish."
msgstr ""

msgctxt "add_photos"
msgid "Add photos..."
msgstr ""

msgctxt "start_upload"
msgid "Start upload"
msgstr ""

msgctxt "start"
msgid "Start"
msgstr ""

msgctxt "close"
msgid "Close"
msgstr "बंद करें"

msgctxt "cancel_upload"
msgid "Cancel upload"
msgstr ""

msgctxt "info"
msgid "Info"
msgstr ""

msgctxt "file_received"
msgid "File received"
msgstr ""

msgctxt "nutriscore_calculation_details"
msgid "Details of the calculation of the Nutri-Score"
msgstr ""

msgctxt "nutriscore_is_beverage"
msgid "This product is considered a beverage for the calculation of the Nutri-Score."
msgstr ""

msgctxt "nutriscore_is_not_beverage"
msgid "This product is not considered a beverage for the calculation of the Nutri-Score."
msgstr ""

msgctxt "nutriscore_positive_points"
msgid "Positive points"
msgstr ""

msgctxt "nutriscore_negative_points"
msgid "Negative points"
msgstr ""

msgctxt "nutriscore_proteins_negative_points_less_than_11"
msgid "The points for proteins are counted because the negative points are less than 11."
msgstr ""

msgctxt "nutriscore_proteins_negative_points_greater_or_equal_to_11"
msgid "The points for proteins are not counted because the negative points are greater or equal to 11."
msgstr ""

msgctxt "nutriscore_proteins_maximum_fruits_points"
msgid "The points for proteins are counted because the points for the fruits, vegetables, nuts and colza/walnut/olive oils are at the maximum."
msgstr ""

msgctxt "nutriscore_proteins_is_cheese"
msgid "The points for proteins are counted because the product is in the cheeses category."
msgstr ""

msgctxt "nutriscore_proteins_is_added_fat"
msgid "The product is in the fats category, the points for saturated fat are replaced by the points for the saturated fat / fat ratio."
msgstr ""

msgctxt "nutriscore_points_for_energy"
msgid "Energy"
msgstr "ऊर्जा"

msgctxt "nutriscore_points_for_sugars"
msgid "Sugars"
msgstr "शुगर्स"

msgctxt "nutriscore_points_for_saturated_fat"
msgid "Saturated fat"
msgstr "संतृप्त वसा"

msgctxt "nutriscore_points_for_saturated_fat_ratio"
msgid "Saturated fat / fat ratio"
msgstr ""

msgctxt "nutriscore_points_for_sodium"
msgid "Sodium"
msgstr "सोडियम"

msgctxt "nutriscore_points_for_fruits_vegetables_nuts_colza_walnut_olive_oils"
msgid "Fruits, vegetables, nuts, and colza/walnut/olive oils"
msgstr ""

msgctxt "nutriscore_points_for_fiber"
msgid "Fiber"
msgstr ""

msgctxt "nutriscore_points_for_proteins"
msgid "Proteins"
msgstr "प्रोटीन"

msgctxt "nutriscore_source_value"
msgid "value"
msgstr ""

msgctxt "nutriscore_rounded_value"
msgid "rounded value"
msgstr ""

msgctxt "nutriscore_score"
msgid "Nutritional score"
msgstr ""

# Do not translate
msgctxt "nutriscore_grade"
msgid "Nutri-Score"
msgstr ""

# This is not the Nutri-Score grade with letters, but the Nutri-Score number score used to compute the grade. Translate score but not Nutri-Score.
msgctxt "nutriscore_score_producer"
msgid "Nutri-Score score"
msgstr ""

# Do not translate
msgctxt "nutriscore_grade_producer"
msgid "Nutri-Score"
msgstr ""

# free as in not costing something
msgctxt "donate_free_and_independent"
msgid "Open Food Facts is 100% free and independent."
msgstr ""

# leave empty link
msgctxt "donate_help_and_donations"
msgid "<a href=\"\">We need your help and donations</a> to continue and to grow the project."
msgstr ""

msgctxt "thank_you"
msgid "Thank you!"
msgstr ""

msgctxt "value_for_the_product"
msgid "Value for the product"
msgstr ""

# Do not translate %s, it will be replaced by the category name
msgctxt "value_for_the_category"
msgid "Mean value for the %s category"
msgstr ""

# Keep the %s
msgctxt "better_nutriscore"
msgid "The Nutri-Score can be changed from %s to %s by changing the %s value from %s to %s (%s percent difference)."
msgstr ""

msgctxt "export_products_to_public_database_email"
msgid "The platform for producers is still under development and we make manual checks before importing products to the public database. Please e-mail us at <a href=\"mailto:producers@openfoodfacts.org\">producers@openfoodfacts.org</a> to update the public database."
msgstr ""

msgctxt "user_groups"
msgid "Groups"
msgstr ""

msgctxt "user_group_producer"
msgid "Producer"
msgstr ""

msgctxt "user_group_producer_description"
msgid "Must be checked only for accounts of producers who edit their own products. Product ownership will be attributed to producers when they add or edit a product."
msgstr ""

msgctxt "user_group_database"
msgid "Database"
msgstr ""

msgctxt "user_group_database_description"
msgid "For external sources of data. Product ownership of imported products will not change."
msgstr ""

msgctxt "user_group_app"
msgid "App"
msgstr ""

msgctxt "user_group_app_description"
msgid "For applications."
msgstr ""

msgctxt "user_group_bot"
msgid "Bot"
msgstr ""

msgctxt "user_group_bot_description"
msgid "For robots, scripts etc."
msgstr ""

msgctxt "user_group_moderator"
msgid "Moderator"
msgstr ""

msgctxt "user_group_moderator_description"
msgid "Moderators have access to special features to edit and review products."
msgstr ""

msgctxt "user_group_pro_moderator"
msgid "Moderator for the producers platform"
msgstr ""

msgctxt "user_group_pro_moderator_description"
msgid "Moderators of the producers platform can view and edit the private products of all users and organizations on the producers platform."
msgstr ""

msgctxt "donation_banner_hide"
msgid "I have already donated or I'm not interested. Hide the banner."
msgstr ""

msgctxt "donation_banner_independant"
msgid "An independant and citizen-led project for food transparency?"
msgstr ""

msgctxt "donation_banner_public_health"
msgid "Food product data for research that improves public health?"
msgstr ""

msgctxt "donation_banner_choices"
msgid "Easier and better food choices according to your own criteria?"
msgstr ""

msgctxt "donation_banner_cta"
msgid "We need your support!"
msgstr ""

msgctxt "donation_banner_cta_button"
msgid "Please Donate"
msgstr ""

msgctxt "alcohol_warning"
msgid "Excessive consumption of alcohol is harmful to health, to be consumed with moderation."
msgstr ""

msgctxt "producers_platform_moderation_title"
msgid "Producers platform moderation"
msgstr ""

msgctxt "pro_moderator_owner_set"
msgid "You are currently viewing products from %s."
msgstr ""

msgctxt "pro_moderator_owner_not_set"
msgid "You are currently viewing your own products."
msgstr ""

msgctxt "pro_moderator_edit_owner_description"
msgid "To see products from a specific user or organization, enter its id below. Leave field empty to unset."
msgstr ""

# Action verb "Change" to put on a form button
msgctxt "pro_moderator_edit_owner"
msgid "Change"
msgstr ""

msgctxt "pro_moderator_edit_owner_placeholder"
msgid "user-abc or org-xyz"
msgstr ""

# keep %s, it is a variable for the name of the user
msgctxt "error_user_does_not_exist"
msgid "User %s does not exist"
msgstr ""

msgctxt "error_malformed_owner"
msgid "The id must be of the form user-abc or org-xyz"
msgstr ""

msgctxt "import_products_categories_from_public_database"
msgid "Import product categories from the public database"
msgstr ""

msgctxt "import_products_categories_from_public_database_description"
msgid "Add categories from the public database to the products on the platform for producers."
msgstr ""

msgctxt "import_products_categories"
msgid "Import the categories"
msgstr ""

msgctxt "nutri_score_score_from_producer"
msgid "Nutri-Score score from producer"
msgstr ""

msgctxt "nutri_score_score_calculated"
msgid "Calculated Nutri-Score score"
msgstr ""

msgctxt "nutri_score_grade_from_producer"
msgid "Nutri-Score grade from producer"
msgstr ""

msgctxt "nutri_score_grade_calculated"
msgid "Calculated Nutri-Score grade"
msgstr ""

msgctxt "scanned_code"
msgid "Scanned code"
msgstr "स्कैन किया हुआ कोड"

msgctxt "code_from_filename"
msgid "Code from file name"
msgstr "फ़ाइल नाम से कोड"

msgctxt "using_previous_code"
msgid "Using previous code"
msgstr "पिछले कोड का उपयोग करना"

msgctxt "add_field_values"
msgid "You can specify field values that will be added to all products for which you will send images."
msgstr ""

msgctxt "add_tag_field"
msgid "Add a field"
msgstr ""

msgctxt "remove_products"
msgid "Remove all the products"
msgstr ""

msgctxt "remove_products_from_producers_platform"
msgid "Remove all your products from the platform for producers"
msgstr ""

msgctxt "remove_products_from_producers_platform_description"
msgid "You can remove all your products from the platform for producers, for instance to start with a clean slate if there were some issues with an import. This will not affect your products in the public database."
msgstr ""

msgctxt "this_action_cannot_be_undone"
msgid "Please note that this action cannot be undone."
msgstr ""

msgctxt "remove_products_confirm"
msgid "Warning: this action cannot be undone. Are you sure that you want to remove all your products from the platform for producers?"
msgstr ""

msgctxt "function_not_available"
msgid "This function is not available."
msgstr ""

msgctxt "remove_products_done"
msgid "Your products have been removed from the platform for producers."
msgstr ""

msgctxt "ingredients_analysis_details"
msgid "Details of the analysis of the ingredients"
msgstr ""

msgctxt "some_unknown_ingredients"
msgid "Some ingredients could not be recognized."
msgstr ""

# variable names between { } must not be translated
msgctxt "f_move_data_and_photos_to_main_language"
msgid "Move all data and selected photos in {language} to the main language of the product: {main_language}"
msgstr ""

msgctxt "move_data_and_photos_to_main_language_replace"
msgid "Replace existing values and selected photos"
msgstr ""

msgctxt "move_data_and_photos_to_main_language_ignore"
msgid "Keep existing values and selected photos"
msgstr ""

msgctxt "done_status"
msgid "Done"
msgstr ""

msgctxt "to_do_status"
msgid "To do"
msgstr ""

msgctxt "teams"
msgid "Teams"
msgstr ""

msgctxt "optional"
msgid "optional"
msgstr ""

msgctxt "teams_p"
msgid "teams"
msgstr ""

msgctxt "teams_s"
msgid "team"
msgstr ""

msgctxt "teams_description"
msgid "You can join 1 to 3 teams. Products you add or edit will be credited to you and to your teams. Teams can be changed at any time."
msgstr ""

msgctxt "teams_names_warning"
msgid "Team names are public. Do not create teams with names containing personal data (e.g. family names), trademarks (unless you own them), or anything offensive."
msgstr ""

# keep %s, it can be a number "Team 1" or a name "Team XYZ"
msgctxt "team_s"
msgid "Team %s"
msgstr ""

msgctxt "contributor_settings"
msgid "Contributor"
msgstr "सहयोगी"

msgctxt "contributor_settings_description"
msgid "Those settings allow you to personalize some aspect of the website"
msgstr ""

msgctxt "display_barcode_in_search"
msgid "Display barcode in search results"
msgstr ""

msgctxt "edit_link_in_search"
msgid "Add an edit link in search results"
msgstr ""

# leave the %d, it will be replaced by a number
msgctxt "n_products_will_be_exported"
msgid "%d products will be exported."
msgstr ""

msgctxt "ciqual_food_name"
msgid "CIQUAL food name"
msgstr ""

msgctxt "ciqual_food_name_s"
msgid "CIQUAL food name"
msgstr ""

msgctxt "ciqual_food_name_p"
msgid "CIQUAL food names"
msgstr ""

msgctxt "we_need_your_help"
msgid "We need your help!"
msgstr ""

msgctxt "you_can_help_improve_ingredients_analysis"
msgid "You can help us recognize more ingredients and better analyze the list of ingredients for this product and others by:"
msgstr ""

msgctxt "help_improve_ingredients_analysis_1"
msgid "Edit this product page to correct spelling mistakes in the ingredients list, and/or to remove ingredients in other languages and sentences that are not related to the ingredients."
msgstr ""

msgctxt "help_improve_ingredients_analysis_2"
msgid "Add new entries, synonyms or translations to our multilingual lists of ingredients, ingredient processing methods, and labels."
msgstr ""

# Do not translate #ingredients
msgctxt "help_improve_ingredients_analysis_instructions"
msgid "Join the #ingredients channel on <a href=\"https://slack.openfoodfacts.org\">our Slack discussion space</a> and/or learn about <a href=\"https://wiki.openfoodfacts.org/Ingredients_Extraction_and_Analysis\">ingredients analysis on our wiki</a>, if you would like to help. Thank you!"
msgstr ""

msgctxt "footer_producers_link"
msgid "https://world.pro.openfoodfacts.org/"
msgstr ""

msgctxt "footer_producers"
msgid "Producers"
msgstr ""

# %s will be replaced by the language name
msgctxt "add_ingredients_in_language"
msgid "If this product has an ingredients list in %s, please add it."
msgstr ""

msgctxt "missing_barcode"
msgid "Missing barcode"
msgstr ""

msgctxt "invalid_barcode"
msgid "Invalid barcode"
msgstr ""

# Either 'ltr' for left to right languages like English or 'rtl' for right to left languages like Arabic
msgctxt "text_direction"
msgid "ltr"
msgstr ""

msgctxt "separate_values_with_commas"
msgid "Separate multiple values with commas."
msgstr ""

msgctxt "lc_note"
msgid "If the product's packaging is in multiple languages, indicate the most visible language on the product."
msgstr ""

msgctxt "obsolete_import_note"
msgid "Enter Yes, Y or 1 if the product is no longer available in stores."
msgstr ""

msgctxt "specify_value_and_unit_or_use_default_unit"
msgid "Specify both the value and unit, or use the default unit: %s"
msgstr ""

msgctxt "specify_value_and_unit"
msgid "Specify both the value and unit."
msgstr ""

msgctxt "download_sample_import_file"
msgid "Download an XLSX template file for Excel or LibreOffice with the fields that can be imported."
msgstr ""

msgctxt "code_import_note"
msgid "Barcode as it appears on the product."
msgstr ""

msgctxt "producer_product_id_import_note"
msgid "Internal code used by the producer to identify the product, different from the product's barcode."
msgstr ""

msgctxt "producer_version_id_import_note"
msgid "Internal code used by the producer to identify a specific version of a product when it changes."
msgstr ""

msgctxt "categories_import_note"
msgid "Providing a category is very important to make the product easy to search for, and to compute the Nutri-Score"
msgstr ""

msgctxt "labels_import_note"
msgid "Some labels such as the organic label are used to filter and/or rank search results, so it is strongly recommended to specify them."
msgstr ""

msgctxt "origins_import_note"
msgid "This field must contain only a comma separated list of countries of origin of the ingredients"
msgstr ""

msgctxt "origin_import_note"
msgid "Text or sentences that indicate the origin of the product and/or its ingredients."
msgstr ""

msgctxt "nutriscore_grade_producer_note"
msgid "Nutri-Score grade from A to E displayed on the product label"
msgstr ""

msgctxt "nutriscore_grade_producer_import_note"
msgid "Open Food Facts computes the Nutri-Score grade based on the information provided (nutrition facts and category). If the grade we compute is different from the grade you provide, you will get a private notification on the producers platform so that the difference can be resolved."
msgstr ""

msgctxt "nutriscore_score_producer_note"
msgid "Nutri-Score score (numeric value from which the A to E grade is derived)"
msgstr ""

msgctxt "nutriscore_score_producer_import_note"
msgid "Open Food Facts computes the Nutri-Score score based on the information provided (nutrition facts and category). If the score we compute is different from the score you provide, you will get a private notification on the producers platform so that the difference can be resolved."
msgstr ""

msgctxt "mandatory_field"
msgid "Mandatory field"
msgstr ""

msgctxt "mandatory_field_note"
msgid "All products should have this information."
msgstr ""

msgctxt "recommended_field"
msgid "Recommended field"
msgstr ""

msgctxt "recommended_field_note"
msgid "If this information exists and is relevant for the product, it is recommended to provide it to make the product easier to search for and the product data more useful."
msgstr ""

msgctxt "optional_field"
msgid "Optional field"
msgstr ""

msgctxt "optional_field_note"
msgid "If available, this information will be displayed on the product page."
msgstr ""

# product photos here means photos of multiple products
msgctxt "images_can_be_provided_separately"
msgid "Product photos can also be provided separately through the Import product photos function of the platform for producers."
msgstr ""

msgctxt "attribute_group_labels_name"
msgid "Labels"
msgstr "लेबल"

msgctxt "attribute_labels_organic_name"
msgid "Organic farming"
msgstr ""

msgctxt "attribute_labels_organic_yes_title"
msgid "Organic product"
msgstr ""

msgctxt "attribute_labels_organic_no_title"
msgid "Not an organic product"
msgstr ""

msgctxt "attribute_labels_organic_unknown_title"
msgid "Missing information: organic product?"
msgstr ""

msgctxt "attribute_labels_organic_yes_description_short"
msgid "Promotes ecological sustainability and biodiversity."
msgstr ""

msgctxt "attribute_labels_organic_description_short"
msgid "Organic products promote ecological sustainability and biodiversity."
msgstr ""

msgctxt "attribute_labels_organic_description"
msgid "Organic farming aims to protect the environment and to conserve biodiversity by prohibiting or limiting the use of synthetic fertilizers, pesticides and food additives."
msgstr ""

msgctxt "attribute_labels_fair_trade_name"
msgid "Fair trade"
msgstr ""

msgctxt "attribute_labels_fair_trade_yes_title"
msgid "Fair trade product"
msgstr ""

msgctxt "attribute_labels_fair_trade_no_title"
msgid "Not a fair trade product"
msgstr ""

msgctxt "attribute_labels_fair_trade_unknown_title"
msgid "Missing information: fair trade product?"
msgstr ""

msgctxt "attribute_labels_fair_trade_yes_description_short"
msgid "Helps producers in developing countries."
msgstr ""

msgctxt "attribute_labels_fair_trade_description_short"
msgid "Fair trade products help producers in developing countries."
msgstr ""

msgctxt "attribute_labels_fair_trade_description"
msgid "When you buy fair trade products, producers in developing countries are paid an higher and fairer price, which helps them improve and sustain higher social and often environmental standards."
msgstr ""

msgctxt "attribute_group_nutritional_quality_name"
msgid "Nutritional quality"
msgstr "पोषण गुणवत्ता"

msgctxt "attribute_nutriscore_name"
msgid "Nutri-Score"
msgstr ""

msgctxt "attribute_nutriscore_setting_name"
msgid "Good nutritional quality (Nutri-Score)"
msgstr ""

msgctxt "attribute_nutriscore_setting_note"
msgid "The Nutri-Score is computed and can be taken into account for all products, even if is not displayed on the packaging."
msgstr ""

# keep %s, it will be replaced by the letter A, B, C, D or E
msgctxt "attribute_nutriscore_grade_title"
msgid "Nutri-Score %s"
msgstr ""

msgctxt "attribute_nutriscore_unknown_title"
msgid "Nutri-Score unknown"
msgstr ""

msgctxt "attribute_nutriscore_unknown_description_short"
msgid "Missing data to compute the Nutri-Score"
msgstr ""

msgctxt "attribute_nutriscore_not_applicable_title"
msgid "Nutri-Score not-applicable"
msgstr ""

msgctxt "attribute_nutriscore_not_applicable_description_short"
msgid "Not-applicable for the category"
msgstr ""

# variable names between { } must not be translated
msgctxt "f_attribute_nutriscore_not_applicable_description"
msgid "Not-applicable for the category: {category}"
msgstr ""

msgctxt "attribute_nutriscore_a_description_short"
msgid "Very good nutritional quality"
msgstr ""

msgctxt "attribute_nutriscore_b_description_short"
msgid "Good nutritional quality"
msgstr ""

msgctxt "attribute_nutriscore_c_description_short"
msgid "Average nutritional quality"
msgstr ""

msgctxt "attribute_nutriscore_d_description_short"
msgid "Poor nutritional quality"
msgstr ""

msgctxt "attribute_nutriscore_e_description_short"
msgid "Bad nutritional quality"
msgstr ""

msgctxt "attribute_group_processing_name"
msgid "Food processing"
msgstr ""

msgctxt "attribute_nova_name"
msgid "NOVA group"
msgstr ""

msgctxt "attribute_nova_unknown_title"
msgid "NOVA not computed"
msgstr ""

msgctxt "attribute_nova_unknown_description_short"
msgid "Food processing level unknown"
msgstr ""

msgctxt "attribute_nova_setting_name"
msgid "No or little food processing (NOVA group)"
msgstr ""

# keep %s, it will be replaced by the group 1, 2, 3 or 4
msgctxt "attribute_nova_group_title"
msgid "NOVA %s"
msgstr ""

msgctxt "attribute_nova_1_description_short"
msgid "Unprocessed or minimally processed foods"
msgstr ""

msgctxt "attribute_nova_2_description_short"
msgid "Processed culinary ingredients"
msgstr ""

msgctxt "attribute_nova_3_description_short"
msgid "Processed foods"
msgstr ""

msgctxt "attribute_nova_4_description_short"
msgid "Ultra processed foods"
msgstr ""

msgctxt "export_product_page"
msgid "Export product to public database"
msgstr ""

msgctxt "one_product_will_be_exported"
msgid "1 product will be exported."
msgstr ""

msgctxt "no_products_to_export"
msgid "No products to export."
msgstr ""

msgctxt "query_filter"
msgid "Query filter"
msgstr ""

msgctxt "nova_group_producer"
msgid "NOVA group"
msgstr ""

msgctxt "error_unknown_org"
msgid "Unknown organization."
msgstr ""

msgctxt "error_unknown_user"
msgid "Unknown user."
msgstr ""

msgctxt "attribute_low_salt_setting_note"
msgid "The salt level is taken into account by the Nutri-Score. Use this setting only if you are specifically on a low salt diet."
msgstr ""

msgctxt "attribute_low_sugars_setting_note"
msgid "The sugars level is taken into account by the Nutri-Score. Use this setting only if you are specifically on a low sugars diet."
msgstr ""

msgctxt "attribute_low_fat_setting_note"
msgid "The fat level is taken into account by the Nutri-Score. Use this setting only if you are specifically on a low fat diet."
msgstr ""

msgctxt "attribute_low_saturated_fat_setting_note"
msgid "The saturated fat level is taken into account by the Nutri-Score. Use this setting only if you are specifically on a low saturated fat diet."
msgstr ""

msgctxt "attribute_group_allergens_name"
msgid "Allergens"
msgstr ""

msgctxt "attribute_group_allergens_warning"
msgid "There is always a possibility that data about allergens may be missing, incomplete, incorrect or that the product's composition has changed. If you are allergic, always check the information on the actual product packaging."
msgstr ""

msgctxt "attribute_additives_name"
msgid "Additives"
msgstr "योगशील"

msgctxt "attribute_additives_setting_name"
msgid "No or few additives"
msgstr ""

msgctxt "attribute_additives_unknown_title"
msgid "Additives not computed"
msgstr ""

msgctxt "preference_not_important"
msgid "Not important"
msgstr ""

msgctxt "preference_important"
msgid "Important"
msgstr ""

msgctxt "preference_very_important"
msgid "Very important"
msgstr ""

msgctxt "preference_mandatory"
msgid "Mandatory"
msgstr ""

msgctxt "packaging_alt"
msgid "Recycling instructions and/or packaging information"
msgstr ""

msgctxt "image_packaging"
msgid "Recycling instructions and/or packaging information picture"
msgstr ""

msgctxt "image_packaging_url"
msgid "Link to recycling instructions and/or packaging information photo"
msgstr ""

# Do not translate the file name
msgctxt "import_photos_format_packaging"
msgid "3001234567890.packaging_es.jpg: recycling instructions in Spanish."
msgstr ""

msgctxt "packaging_text"
msgid "Recycling instructions and/or packaging information"
msgstr ""

msgctxt "packaging_text_example"
msgid "1 plastic film to discard, 1 FSC carboard box to recycle, 6 1.5L transparent PET plastic bottles to recycle, 6 colored opaque plastic caps, 12 33cl aluminium cans"
msgstr ""

msgctxt "packaging_text_note"
msgid "List all packaging parts separated by a comma or line feed, with their amount (e.g. 1 or 6) type (e.g. bottle, box, can), material (e.g. plastic, metal, aluminium) and if available their size (e.g. 33cl) and recycling instructions."
msgstr ""

msgctxt "packaging_text_note_2"
msgid "Try to be as specific as possible. For plastic, please indicate if it is opaque or transparent, colored, PET or PEHD."
msgstr ""

msgctxt "product_js_extract_packaging"
msgid "Extract the recycling instructions and/or packaging information from the picture"
msgstr ""

msgctxt "product_js_extracted_packaging_nok"
msgid "Recycling instructions and/or packaging information text could not be extracted. Try with a sharper image, with higher resolution or a better framing of the text."
msgstr ""

msgctxt "product_js_extracted_packaging_ok"
msgid "Recycling instructions and/or packaging information text has been extracted. Text recognition is not perfect, so please check the text below and correct errors if needed."
msgstr ""

msgctxt "product_js_extracting_packaging"
msgid "Extracting recycling instructions and/or packaging information"
msgstr ""

msgctxt "attribute_group_environment_name"
msgid "Environment"
msgstr "वातावरण"

msgctxt "attribute_ecoscore_name"
msgid "Eco-Score"
msgstr ""

msgctxt "attribute_ecoscore_setting_name"
msgid "Low environmental impact (Eco-Score)"
msgstr ""

# keep %s, it will be replaced by the letter A, B, C, D or E
msgctxt "attribute_ecoscore_grade_title"
msgid "Eco-Score %s"
msgstr ""

msgctxt "attribute_ecoscore_a_description_short"
msgid "Very low environmental impact"
msgstr ""

msgctxt "attribute_ecoscore_b_description_short"
msgid "Low environmental impact"
msgstr ""

msgctxt "attribute_ecoscore_c_description_short"
msgid "Moderate environmental impact"
msgstr ""

msgctxt "attribute_ecoscore_d_description_short"
msgid "High environmental impact"
msgstr ""

msgctxt "attribute_ecoscore_e_description_short"
msgid "Very high environmental impact"
msgstr ""

# keep the %s, it will be replaced by an allergen
msgctxt "contains_s"
msgid "Contains: %s"
msgstr ""

# keep the %s, it will be replaced by an allergen
msgctxt "may_contain_s"
msgid "May contain: %s"
msgstr ""

# keep the %s, it will be replaced by an allergen
msgctxt "does_not_contain_s"
msgid "Does not contain: %s"
msgstr ""

# keep the %s, it will be replaced by an allergen
msgctxt "without_s"
msgid "Without %s"
msgstr ""

msgctxt "owners_p"
msgid "owners"
msgstr ""

msgctxt "owners_s"
msgid "owner"
msgstr ""

msgctxt "org_profile_description"
msgid "You can provide information about your company that will be displayed in your organization profile."
msgstr ""

msgctxt "org_profile_description_2"
msgid "Some of the information like the customer service contact information may also be displayed directly on pages for your products."
msgstr ""

msgctxt "org_name"
msgid "Name"
msgstr "नाम"

msgctxt "org_link"
msgid "Link to the official web site"
msgstr ""

msgctxt "org_customer_service"
msgid "Customer service"
msgstr ""

msgctxt "org_customer_service_description"
msgid "Customer service information is public and can be shown on the Open Food Facts web site and apps."
msgstr ""

msgctxt "org_customer_service_note"
msgid "All fields are optional."
msgstr ""

msgctxt "org_commercial_service"
msgid "Commercial service"
msgstr ""

msgctxt "org_commercial_service_description"
msgid "Commercial service information is only shown in the organization profile."
msgstr ""

msgctxt "contact_name"
msgid "Name"
msgstr "नाम"

msgctxt "contact_address"
msgid "Address"
msgstr ""

msgctxt "contact_phone"
msgid "Phone number"
msgstr ""

msgctxt "contact_email"
msgid "e-mail address"
msgstr ""

msgctxt "contact_link"
msgid "Contact form link"
msgstr ""

msgctxt "contact_info"
msgid "Other information"
msgstr ""

msgctxt "contact_info_note"
msgid "e.g. opening times"
msgstr ""

msgctxt "error_org_does_not_exist"
msgid "The organization was not found."
msgstr ""

msgctxt "error_missing_org_name"
msgid "The organization name is missing."
msgstr ""

msgctxt "edit_org_title"
msgid "Organization profile"
msgstr ""

msgctxt "edit_org_result"
msgid "The organization profile has been updated."
msgstr ""

msgctxt "delete_org"
msgid "Delete the organization"
msgstr ""

msgctxt "official_site"
msgid "Official site"
msgstr ""

msgctxt "contact_form"
msgid "Contact form"
msgstr ""

msgctxt "edit_org_profile"
msgid "Edit your organization profile"
msgstr ""

msgctxt "edit_user_profile"
msgid "Edit your user profile"
msgstr ""

msgctxt "attribute_group_ingredients_analysis_name"
msgid "Ingredients"
msgstr "सामग्री"

# keep the %s, it will be replaced by an allergen
msgctxt "presence_unknown_s"
msgid "Presence unknown: %s"
msgstr ""

msgctxt "environmental_impact"
msgid "Environmental impact"
msgstr ""

# Numerical score for the Eco-score (do not translate Eco-score)
msgctxt "ecoscore_score"
msgid "Eco-score score"
msgstr ""

# Letter grade from A to E for the Eco-score (do not translate Eco-score)
msgctxt "ecoscore_grade"
msgid "Eco-score grade"
msgstr ""

# do not translate Eco-score
msgctxt "ecoscore_calculation_details"
msgid "Details of the calculation of the Eco-score"
msgstr ""

# do not translate Eco-score
msgctxt "ecoscore_information"
msgid "Information about the Eco-score"
msgstr ""

msgctxt "preferences_edit_your_food_preferences"
msgid "Edit your food preferences"
msgstr ""

msgctxt "preferences_your_preferences"
msgid "Your food preferences"
msgstr ""

msgctxt "preferences_currently_selected_preferences"
msgid "Currently selected preferences"
msgstr ""

msgctxt "preferences_locally_saved"
msgid "Your food preferences are kept in your browser and never sent to Open Food Facts or anyone else."
msgstr ""

# used in phrases like "salt in unknown quantity"
msgctxt "unknown_quantity"
msgid "unknown quantity"
msgstr ""

msgctxt "missing_ingredients_list"
msgid "Missing ingredients list"
msgstr ""

msgctxt "missing_nutrition_facts"
msgid "Missing nutrition facts"
msgstr ""

msgctxt "ecoscore_p"
msgid "Eco-Score"
msgstr ""

msgctxt "ecoscore_s"
msgid "Eco-Score"
msgstr ""

msgctxt "packaging_parts"
msgid "Packaging parts"
msgstr ""

# Number of packaging parts
msgctxt "packaging_number"
msgid "Number"
msgstr ""

msgctxt "packaging_shape"
msgid "Shape"
msgstr ""

msgctxt "packaging_quantity"
msgid "Quantity contained"
msgstr ""

msgctxt "packaging_material"
msgid "Material"
msgstr ""

msgctxt "packaging_recycling"
msgid "Recycling"
msgstr ""

msgctxt "products_on_this_page_are_sorted_according_to_your_preferences"
msgid "Products on this page are sorted according to your preferences:"
msgstr ""

msgctxt "choose_which_information_you_prefer_to_see_first"
msgid "Choose which information you prefer to see first."
msgstr ""

msgctxt "see_your_preferences"
msgid "See your preferences"
msgstr ""

msgctxt "delete_all_preferences"
msgid "Delete all preferences"
msgstr ""

msgctxt "products_are_being_loaded_please_wait"
msgid "Products are being loaded, please wait."
msgstr ""

msgctxt "products_match_all"
msgid "All products"
msgstr ""

msgctxt "products_match_yes"
msgid "Products that match your preferences"
msgstr ""

msgctxt "products_match_no"
msgid "Products that do not match your preferences"
msgstr ""

msgctxt "products_match_unknown"
msgid "Products for which we currently miss data to determine if they match your preferences"
msgstr ""

msgctxt "forest_footprint"
msgid "Forest footprint"
msgstr ""

msgctxt "ingredients_requiring_soy"
msgid "Ingredients requiring soy"
msgstr ""

msgctxt "type"
msgid "Type"
msgstr ""

msgctxt "processing_factor"
msgid "Processing factor"
msgstr ""

msgctxt "soy_feed_factor"
msgid "Soy feed factor"
msgstr ""

msgctxt "soy_yield"
msgid "Soy yield"
msgstr ""

msgctxt "deforestation_risk"
msgid "Deforestation risk"
msgstr ""

msgctxt "total_forest_footprint"
msgid "Total forest footprint"
msgstr ""

msgctxt "square_meters_per_kg_of_food"
msgid "m² per kg of food"
msgstr ""

msgctxt "percent_of_food_after_processing"
msgid "% of food after processing"
msgstr ""

msgctxt "kg_of_soy_per_kg_of_food"
msgid "kg of soy per kg of food"
msgstr ""

msgctxt "kg_of_soy_per_square_meter"
msgid "kg of soy per m²"
msgstr ""

msgctxt "percent_in_product"
msgid "% in product"
msgstr ""

msgctxt "forest_footprint_calculation_details"
msgid "Details of the calculation of the forest footprint"
msgstr ""

msgctxt "you_are_on_the_public_database"
msgid "You are on the public database."
msgstr ""

msgctxt "manage_your_products_on_the_producers_platform"
msgid "Manage your products on the platform for producers"
msgstr ""

msgctxt "number_of_products_with_changes_since_last_export"
msgid "Number of products with changes since last export"
msgstr ""

msgctxt "only_export_products_with_changes"
msgid "Only export products with changes"
msgstr ""

msgctxt "product_edits_by_producers"
msgid "Is this your product? If it is, please use our free platform for producers to update it."
msgstr ""

msgctxt "product_edits_by_producers_platform"
msgid "We encourage manufacturers to add or change data and photos for their products through our free platform for producers so that they can be marked as official and protected from changes by others."
msgstr ""

msgctxt "product_edits_by_producers_import"
msgid "The platform makes it easy to import product data and photos with an Excel or CSV file in any format."
msgstr ""

msgctxt "product_edits_by_producers_analysis"
msgid "The platform also provides in-depth analysis of the products."
msgstr ""

# It = the platform
msgctxt "product_edits_by_producers_indicators"
msgid "It computes indicators such as the Nutri-Score, NOVA, and the Eco-score, and automatically identifies suggestions to improve them (for instance all products that would get a better Nutri-Score grade with a slight composition change)."
msgstr ""

msgctxt "attribute_forest_footprint_name"
msgid "Forest footprint"
msgstr ""

msgctxt "attribute_forest_footprint_setting_name"
msgid "Low risk of deforestation (Forest footprint)"
msgstr ""

msgctxt "attribute_forest_footprint_a_title"
msgid "Very small forest footprint"
msgstr ""

msgctxt "attribute_forest_footprint_b_title"
msgid "Small forest footprint"
msgstr ""

msgctxt "attribute_forest_footprint_c_title"
msgid "Medium forest footprint"
msgstr ""

msgctxt "attribute_forest_footprint_d_title"
msgid "Large forest footprint"
msgstr ""

msgctxt "attribute_forest_footprint_e_title"
msgid "Very large forest footprint"
msgstr ""

msgctxt "attribute_forest_footprint_not_computed_title"
msgid "Forest footprint not computed"
msgstr ""

msgctxt "attribute_forest_footprint_a_description_short"
msgid "Almost no risk of deforestation"
msgstr ""

msgctxt "attribute_forest_footprint_b_description_short"
msgid "Low risk of deforestation"
msgstr ""

msgctxt "attribute_forest_footprint_c_description_short"
msgid "Moderate risk of deforestation"
msgstr ""

msgctxt "attribute_forest_footprint_d_description_short"
msgid "High risk of deforestation"
msgstr ""

msgctxt "attribute_forest_footprint_e_description_short"
msgid "Very high risk of deforestation"
msgstr ""

msgctxt "attribute_forest_footprint_not_computed_description_short"
msgid "Currently only for products with chicken or eggs"
msgstr ""

msgctxt "classify_products_according_to_your_preferences"
msgid "Classify products according to your preferences"
msgstr ""

# %d will be replaced by the number of products
msgctxt "classify_the_d_products_below_according_to_your_preferences"
msgid "Classify the %d products below according to your preferences"
msgstr ""

msgctxt "sort_by_popularity"
msgid "Most scanned products"
msgstr ""

msgctxt "sort_by_nutriscore_score"
msgid "Products with the best Nutri-Score"
msgstr ""

msgctxt "sort_by_ecoscore_score"
msgid "Products with the best Eco-Score"
msgstr ""

msgctxt "sort_by_created_t"
msgid "Recently added products"
msgstr ""

msgctxt "sort_by_last_modified_t"
msgid "Recently modified products"
msgstr ""

# %d will be replaced by the number of products
msgctxt "d_products_per_page"
msgid "%d products per page"
msgstr ""

msgctxt "not_applicable"
msgid "Not applicable"
msgstr ""

msgctxt "abbreviated_product_name"
msgid "Abbreviated product name"
msgstr ""

msgctxt "abbreviated_product_name_note"
msgid "Product name with abbreviations shown on receipts"
msgstr ""

msgctxt "footer_vision"
msgid "Vision, Mission, Values and Programs"
msgstr ""

# Do not translate
msgctxt "footer_vision_link"
msgid "https://world.openfoodfacts.org/open-food-facts-vision-mission-values-and-programs"
msgstr ""

msgctxt "forgotten_password"
msgid "Forgotten password?"
msgstr ""

msgctxt "reset_password_error"
msgid "We could not reinitialize your password, please contact us for assistance."
msgstr ""

msgctxt "remove_all_nutrient_values"
msgid "Remove all nutrient values"
msgstr ""

msgctxt "delete_user_process"
msgid "User deleted."
msgstr ""

msgctxt "attribute_ecoscore_not_applicable_title"
msgid "Eco-Score not yet applicable"
msgstr ""

msgctxt "attribute_ecoscore_not_applicable_description_short"
msgid "Not yet applicable for the category"
msgstr ""

# variable names between { } must not be translated
msgctxt "f_attribute_ecoscore_not_applicable_description"
msgid "Not yet applicable for the category: {category}"
msgstr ""

msgctxt "ecoscore_not_applicable_coming_soon"
msgid "The Eco-Score is not yet applicable for this category, but we are working on adding support for it."
msgstr ""

msgctxt "attribute_ecoscore_unknown_title"
msgid "Eco-Score not computed"
msgstr ""

msgctxt "attribute_ecoscore_unknown_description_short"
msgid "Unknown environmental impact"
msgstr ""

msgctxt "ecoscore_unknown_call_to_help"
msgid "We could not compute the Eco-Score of this product as it is missing some data, could you help complete it?"
msgstr ""

msgctxt "org_list_of_gs1_gln_description"
msgid "GS1 data is automatically associated with an OFF organization identifier that corresponds to the GS1 partyName field. To change the OFF organization identifier, you can directly assign 1 or more GS1 GLN identifiers."
msgstr ""

msgctxt "org_list_of_gs1_gln"
msgid "List of GS1 GLN identifiers to be associated with the organization"
msgstr ""

msgctxt "org_list_of_gs1_gln_note"
msgid "A comma separated list of GS1 GLN identifiers to force the association with this organization."
msgstr ""

msgctxt "org_enable_manual_export_to_public_platform"
msgid "Enable organization members to manually export product data and photos to the public database."
msgstr ""

msgctxt "org_enable_manual_export_to_public_platform_note"
msgid "Manual exports can be enabled once the imported data has been reviewed by an administrator."
msgstr ""

msgctxt "org_activate_automated_daily_export_to_public_platform"
msgid "Activate automated daily exports of product data and photos to the public database."
msgstr ""

msgctxt "org_activate_automated_daily_export_to_public_platform_note"
msgid "Automated exports should be activated only for organizations that have automated imports (e.g. through Equadis)."
msgstr ""

msgctxt "org_admin"
msgid "Administrator fields"
msgstr ""

msgctxt "minion_status_inactive"
msgid "Queued"
msgstr ""

msgctxt "minion_status_active"
msgid "In progress"
msgstr ""

msgctxt "minion_status_finished"
msgid "Finished"
msgstr ""

msgctxt "minion_status_failed"
msgid "Failed"
msgstr ""

# Export: use a noun and not a verb
msgctxt "export_job_export"
msgid "Export from the producers platform"
msgstr ""

# Import: use a noun and not a verb
msgctxt "export_job_import"
msgid "Import to the public database"
msgstr ""

# Update: use a noun and not a verb
msgctxt "export_job_status_update"
msgid "Update of the import status on the producers platform"
msgstr ""

msgctxt "export_in_progress"
msgid "The export has been scheduled. This page can be closed."
msgstr ""

msgctxt "export_products_to_public_database_request_email"
msgid "Your export has been scheduled. You will receive an e-mail once it is finished."
msgstr ""

msgctxt "product_page_on_the_public_database"
msgid "Product page on the public database"
msgstr ""

msgctxt "product_does_not_exist_on_the_public_database"
msgid "The product does not exist yet on the public database"
msgstr ""

# product updates = updates to multiple products
msgctxt "some_product_updates_have_not_been_published_on_the_public_database"
msgid "Some product updates have not been published on the public database."
msgstr ""

msgctxt "org_do_not_import_codeonline"
msgid "Do not import CodeOnline data."
msgstr ""

msgctxt "overwrite_owner"
msgid "Overwrite products that have a different owner on the public platform. Otherwise, products with a different owner will be skipped."
msgstr ""

msgctxt "data_source_database"
msgid "Some of the data for the products of %s come from %s."
msgstr ""

msgctxt "data_source_database_note_about_the_producers_platform"
msgid "Manufacturers can use the Open Food Facts <a href=\"<producers_platform_url>\">free plaform for producers</a> to access and complete this data, and to obtain reports, analysis and product improvements opportunities (e.g. better Nutri-Score)."
msgstr ""

# variable names between { } must not be translated
msgctxt "f_data_source_database_provider"
msgid "The manufacturer {manufacturer} uses {provider} to automatically transmit data and photos for its products."
msgstr ""

msgctxt "image_other_type"
msgid "Type of the product photo"
msgstr ""

# do not translate "front, ingredients, nutrition, packaging"
msgctxt "image_other_type_description"
msgid "If you use the same column on multiple lines to provide images URLs for a single product, you can use this field to indicate the type of the image: front, ingredients, nutrition or packaging."
msgstr ""

msgctxt "forest_footprint_one_line_explanation"
msgid "The forest footprint is calculated by taking into account the ingredients whose production requires soybeans, the cultivation of which is linked to deforestation."
msgstr ""

msgctxt "ecoscore_agribalyse_match_warning"
msgid "The Eco-Score can only be calculated if the product has a sufficiently precise category."
msgstr ""

msgctxt "ecoscore_add_more_precise_category"
msgid "You can modify the product page to add a more precise category."
msgstr ""

msgctxt "ecoscore_platform_promo"
msgid "If you are the manufacturer of this product, you can send us the information with our <a href=\"https://world.pro.openfoodfacts.org\">free platform for producers</a>."
msgstr ""

msgctxt "ecoscore_warning_missing_information"
msgid "Warning: some information necessary to calculate the Eco-Score with precision is not provided (see the details of the calculation below)."
msgstr ""

msgctxt "ecoscore_add_missing_information"
msgid "You can edit the product to add the missing information."
msgstr ""

msgctxt "ecoscore_product_category_reference_score"
msgid "Baseline score of the product category"
msgstr ""

msgctxt "ecoscore_panel_lca"
msgid "Lifecyle Analysis (LCA)"
msgstr ""

# do not translate Agribalyse
msgctxt "ecoscore_agribalyse_category"
msgid "Agribalyse category"
msgstr ""

msgctxt "ecoscore_category_proxy_match"
msgid "Approximate match with the product category"
msgstr ""

msgctxt "ecoscore_category_exact_match"
msgid "Exact match with the product category"
msgstr ""

msgctxt "ecoscore_pef_environmental_score"
msgid "PEF environmental score"
msgstr ""

msgctxt "ecoscore_incl_climate_change_impact"
msgid "including impact on climate change"
msgstr ""

msgctxt "ecoscore_impact_detail_by_stages"
msgid "Details of the impacts by stages of the life cycle"
msgstr ""

# stage meaning step
msgctxt "ecoscore_stage"
msgid "Stage"
msgstr ""

msgctxt "ecoscore_impact"
msgid "Impact"
msgstr ""

msgctxt "ecoscore_agriculture"
msgid "Agriculture"
msgstr ""

msgctxt "ecoscore_processing"
msgid "Processing"
msgstr ""

msgctxt "ecoscore_packaging"
msgid "Packaging"
msgstr "पैकेजिंग"

msgctxt "ecoscore_transportation"
msgid "Transportation"
msgstr ""

msgctxt "ecoscore_distribution"
msgid "Distribution"
msgstr ""

msgctxt "ecoscore_consumption"
msgid "Consumption"
msgstr ""

msgctxt "ecoscore_lca_score_out_of_100"
msgid "LCA score out of 100"
msgstr ""

msgctxt "ecoscore_no_agribalyse_category_match"
msgid "No match between product categories and Agribalyse categories."
msgstr ""

msgctxt "ecoscore_edit_category_to_more_granular"
msgid "You can modify the product page to add a more granular category."
msgstr ""

msgctxt "ecoscore_additional_bonuses_and_maluses"
msgid "Additional bonuses and maluses"
msgstr ""

msgctxt "ecoscore_production_system"
msgid "Production mode"
msgstr ""

msgctxt "ecoscore_no_labels_taken_into_account"
msgid "No labels taken into account for the production system."
msgstr ""

msgctxt "ecoscore_please_add_the_labels"
msgid "If this product has a label characterizing the production system (organic, fair trade, Label Rouge, Bleu Blanc Coeur etc.), you can modify the product sheet to add it."
msgstr ""

msgctxt "ecoscore_origins_of_ingredients"
msgid "Origins of ingredients"
msgstr ""

msgctxt "ecoscore_ingredients_not_indicated"
msgid "The origins of the ingredients of this product are not indicated."
msgstr ""

msgctxt "ecoscore_please_add_the_ingredients"
msgid "If they are indicated on the packaging, you can modify the product sheet and add them."
msgstr ""

msgctxt "ecoscore_environmental_policy"
msgid "Environmental policy"
msgstr ""

msgctxt "ecoscore_threatened_species"
msgid "Threatened species"
msgstr ""

msgctxt "ecoscore_ingredients_whose_cultivation_threatens_species"
msgid "Ingredients that threatens species"
msgstr ""

msgctxt "ecoscore_no_species_threatening_ingredients"
msgid "No ingredients that threaten species"
msgstr ""

msgctxt "ecoscore_ingredients_unknown"
msgid "The information on the ingredients of this product has not been given."
msgstr ""

msgctxt "ecoscore_edit_for_more_precise_ecoscore"
msgid "For a more precise calculation of the Eco-Score, you can edit the product page and add them."
msgstr ""

msgctxt "ecoscore_packaging_ratio"
msgid "ratio"
msgstr ""

msgctxt "ecoscore_packaging_score"
msgid "score"
msgstr ""

msgctxt "ecoscore_score_of_all_components"
msgid "Score of all components"
msgstr ""

msgctxt "ecoscore_no_packaging_information"
msgid "The information about the packaging of this product is not filled in."
msgstr ""

msgctxt "ecoscore_unprecise_packaging_information"
msgid "The information about the packaging of this product is not sufficiently precise (exact shapes and materials of all components of the packaging)."
msgstr ""

msgctxt "ecoscore_edit_for_more_precise_ecoscore"
msgid "For a more precise calculation of the Eco-Score, you can modify the product page and add them."
msgstr ""

msgctxt "ecoscore_final_score"
msgid "Final score"
msgstr ""

msgctxt "ecoscore_lower_the_score_lower_the_impact"
msgid "(the lower the score, the lower the impact)"
msgstr ""

msgctxt "ecoscore_kg_co2_eq_kg_product"
msgid "kg CO2 eq/kg of product"
msgstr ""

# do not translate the link
msgctxt "ecoscore_platform_prompt_ecoscore_modal"
msgid "If you are the manufacturer of this product, you can send us the information with our <a href=\"https://world.pro.openfoodfacts.org\">free platform for producers</a>."
msgstr ""

# do not translate Eco-Score and the link
msgctxt "ecoscore_description"
msgid "The <a href=\"/ecoscore\">Eco-Score</a> is an experimental score that summarizes the environmental impacts of food products."
msgstr ""

# do not translate Eco-Score
msgctxt "ecoscore_warning_fr"
msgid "The Eco-Score formula is subject to change as it is regularly improved to make it more precise."
msgstr ""

# do not translate Eco-Score
msgctxt "ecoscore_warning_international"
msgid "The Eco-Score was initially developped for France and it is being extended to other European countries. The Eco-Score formula is subject to change as it is regularly improved to make it more precise and better suited to each country."
msgstr ""

msgctxt "app_banner_text"
msgid "Scan barcodes to get the Nutri-Score, the Eco-Score and more!"
msgstr ""

msgctxt "org_gs1_product_name_is_abbreviated"
msgid "GS1 product names for this manufacturer are abbreviated."
msgstr ""

msgctxt "org_gs1_nutrients_are_unprepared"
msgid "GS1 prepared nutrients for this manufacturer are in fact for the product as sold."
msgstr ""

msgctxt "org_gs1_nutrients_are_unprepared_note"
msgid "Check that the manufacturer does not make products that really have nutrients for the prepared product."
msgstr ""

msgctxt "org_gs1_product_name_is_abbreviated_description"
msgid "Some manufacturers have incorrect values for some fields in GS1. The features below can be used to fix some of them."
msgstr ""

# do not remove %s, it will be replaced with the source name
msgctxt "import_source_string"
msgid "Import data from %s"
msgstr ""

msgctxt "org_protect_data"
msgid "Protect the data that is provided by the organization."
msgstr ""

msgctxt "org_protect_data_note"
msgid "Removing or changing the provided data will be possible only by experimented contributors on the web site."
msgstr "Hi"

msgctxt "ecoscore_packaging_impact_high"
msgid "Packaging with a high impact"
msgstr ""

msgctxt "ecoscore_packaging_impact_medium"
msgid "Packaging with a medium impact"
msgstr ""

msgctxt "ecoscore_packaging_impact_low"
msgid "Packaging with a low impact"
msgstr ""

msgctxt "ecoscore_packaging_missing_information"
msgid "Missing packaging information for this product"
msgstr ""

msgctxt "ecoscore_origins_of_ingredients_impact_high"
msgid "Origins of ingredients with a high impact"
msgstr ""

msgctxt "ecoscore_origins_of_ingredients_impact_medium"
msgid "Origins of ingredients with a medium impact"
msgstr ""

msgctxt "ecoscore_origins_of_ingredients_impact_low"
msgid "Origins of ingredients with a low impact"
msgstr ""

msgctxt "ecoscore_origins_of_ingredients_missing_information"
msgid "Missing origins of ingredients information"
msgstr ""

msgctxt "percent_of_ingredients"
msgid "% of ingredients"
msgstr ""

# medium as in "medium impact"
msgctxt "medium"
msgid "medium"
msgstr ""

msgctxt "nutrition_grade_fr_tea_bags_note"
msgid "Note: the Nutri-Score of teas and herbal teas corresponds to the product prepared with water only, without sugar or milk."
msgstr ""

msgctxt "g_per_100g"
msgid "%s g / 100 g"
msgstr ""

msgctxt "donation_title"
msgid "Important: we need your support!"
msgstr ""

# variable names between { } must not be translated, {number_of_employees} will be a number
msgctxt "donation_body_employees"
msgid "Open Food Facts is a collaborative project built by tens of thousands of volunteers and managed by a non-profit organization with {number_of_employees} employees."
msgstr ""

# variable names between { } must not be translated, {year} will be the upcoming year
msgctxt "donation_why_year"
msgid "We need your donations to fund the Open Food Facts {year} budget and to continue to develop the project."
msgstr ""

msgctxt "donation_cta"
msgid "Donate"
msgstr "दान करें"

msgctxt "ecoscore_production_system_no_labels_with_environmental_benefits"
msgid "No labels with environmental benefits"
msgstr ""

msgctxt "ecoscore_production_system_labels_with_environmental_benefits"
msgid "Labels with environmental benefits"
msgstr ""

msgctxt "ecoscore_production_system_labels_with_environmental_benefits_high"
msgid "Labels with high environmental benefits"
msgstr ""

msgctxt "ecoscore_production_system_labels_with_environmental_benefits_very_high"
msgid "Labels with very high environmental benefits"
msgstr ""

msgctxt "other"
msgid "Other"
msgstr ""

# statistical mean
msgctxt "mean"
msgid "Mean"
msgstr ""

msgctxt "recipes_ingredients_statistics"
msgid "Ingredients statistics for all products"
msgstr ""

msgctxt "recipes_ingredients_for_each_product"
msgid "Ingredients for each product"
msgstr ""

msgctxt "product_deleted"
msgid "Product deleted."
msgstr ""

msgctxt "carbon_footprint"
msgid "Carbon footprint"
msgstr ""

# variable names between { } must not be translated
msgctxt "f_carbon_footprint_per_100g_of_product"
msgid "{grams} g CO² per 100g of product"
msgstr ""

# variable names between { } must not be translated
msgctxt "f_equal_to_driving_km_in_a_petrol_car"
msgid "Equal to driving {kilometers} km in a petrol car"
msgstr ""

msgctxt "source_ademe_agribalyse"
msgid "Source: ADEME Agribalyse Database"
msgstr ""

msgctxt "source_ademe_agribalyse_for_category"
msgid "The carbon emission figure comes from ADEME's Agribalyse database, for the category:"
msgstr ""

msgctxt "environment_card_title"
msgid "Environment"
msgstr "वातावरण"

msgctxt "health_card_title"
msgid "Nutrition and health"
msgstr ""

msgctxt "contains_palm_oil"
msgid "Contains palm oil"
msgstr ""

msgctxt "contains_palm_oil_subtitle"
msgid "Drives deforestation and threatens species such as the orangutan"
msgstr ""

msgctxt "contains_palm_oil_description"
msgid "Tropical forests in Asia, Africa and Latin America are destroyed to create and expand oil palm tree plantations. The deforestation contributes to climate change, and it endangers species such as the orangutan, the pigmy elephant and the Sumatran rhino."
msgstr ""

msgctxt "bonus"
msgid "Bonus"
msgstr ""

msgctxt "malus"
msgid "Malus"
msgstr ""

msgctxt "life_cycle_analysis"
msgid "Life cycle analysis"
msgstr ""

msgctxt "ecoscore_bonuses_and_maluses"
msgid "Bonuses and maluses"
msgstr ""

msgctxt "ecoscore_for_this_product"
msgid "Eco-Score for this product"
msgstr ""

msgctxt "average_impact_of_the_category"
msgid "Average impact of products of the same category"
msgstr ""

msgctxt "ecoscore_sum_of_bonuses_and_maluses"
msgid "Sum of bonuses and maluses"
msgstr ""

msgctxt "ecoscore_sum_of_bonuses_and_maluses_is_capped"
msgid "The sum of bonuses and maluses is capped at +25."
msgstr ""

msgctxt "ecoscore_lca_score"
msgid "Life cycle analysis score"
msgstr ""

msgctxt "impact_for_this_product"
msgid "Impact for this product"
msgstr ""

msgctxt "ecoscore_downgraded_non_recyclable_and_non_biodegradable_materials"
msgid "The score of products with non-recyclable and non-biodegradable packaging materials is capped at 79 (grade B)."
msgstr ""

msgctxt "nutriscore_not_applicable"
msgid "Nutri-Score not applicable for this product category."
msgstr ""

msgctxt "nutriscore_missing_category"
msgid "The category of the product must be specified in order to compute the Nutri-Score."
msgstr ""

msgctxt "nutriscore_missing_nutrition_data"
msgid "The nutrition facts of the product must be specified in order to compute the Nutri-Score."
msgstr ""

msgctxt "nutriscore_missing_category_and_nutrition_data"
msgid "The category and the nutrition facts of the product must be specified in order to compute the Nutri-Score."
msgstr ""

msgctxt "health"
msgid "Health"
msgstr ""

# will be followed by : and a value. e.g. "Compared to: bananas"
msgctxt "compared_to"
msgid "Compared to"
msgstr ""

# name of an activity / a sport
msgctxt "activity_walking"
msgid "Walking"
msgstr ""

# name of an activity / a sport
msgctxt "activity_swimming"
msgid "Swimming"
msgstr ""

# name of an activity / a sport
msgctxt "activity_bicycling"
msgid "Bicycling"
msgstr ""

# name of an activity / a sport
msgctxt "activity_running"
msgid "Running"
msgstr ""

# Don't translate {kj}, it will be replaced by a number
msgctxt "f_energy_per_100g"
msgid "{kj} kJ per 100g"
msgstr ""

# Don't translate {kj}, it will be replaced by a number
msgctxt "f_equal_to_walking_minutes_or_steps"
msgid "Equal to walking {minutes} minutes or {steps} steps"
msgstr ""

# Don't translate {kg} and {lb}, it will be replaced by a number
msgctxt "f_energy_expenditure_for_weight_in_kg_lb"
msgid "Energy expenditure for a person weighting {kg} kg / {lb} lb"
msgstr ""

msgctxt "nutriscore_missing_category_short"
msgid "Missing category"
msgstr ""

msgctxt "nutriscore_missing_nutrition_data_short"
msgid "Missing nutrition facts"
msgstr ""

msgctxt "nutriscore_missing_category_and_nutrition_data_short"
msgid "Missing category and nutrition facts"
msgstr ""

msgctxt "recommendation_who_reduce_or_stop_drinking_alcohol_title"
msgid "Reduce or stop drinking alcohol"
msgstr ""

msgctxt "recommendation_who_reduce_or_stop_drinking_alcohol_subtitle"
msgid "Less is better"
msgstr ""

msgctxt "recommendation_who_reduce_or_stop_drinking_alcohol_text"
msgid "This might not be the answer people want to hear, but there is no safe level for drinking alcohol. Of course there is lower-risk drinking, but WHO does not set particular limits, because the evidence shows that the ideal situation for health is to not drink at all. Alcohol is closely related to around 60 different diagnoses and for almost all there is a close dose–response relationship, so the more you drink, the higher your risk of disease. Less is better."
msgstr ""

# "source" as in "source of the information"
msgctxt "source"
msgid "Source"
msgstr ""

# variable names between { } must not be translated
msgctxt "f_app_user"
msgid "A user of the {app_name} app"
msgstr ""

msgctxt "food_groups_p"
msgid "food groups"
msgstr ""

msgctxt "food_groups_s"
msgid "food group"
msgstr ""

msgctxt "non_vegan_ingredients"
msgid "Non-vegan ingredients"
msgstr ""

msgctxt "vegan_ingredients"
msgid "No non-vegan ingredients detected"
msgstr ""

msgctxt "maybe_vegan_ingredients"
msgid "Ingredients that may not be vegan"
msgstr ""

msgctxt "non_vegetarian_ingredients"
msgid "Non-vegetarian ingredients"
msgstr ""

msgctxt "vegetarian_ingredients"
msgid "No non-vegetarian ingredients detected"
msgstr ""

msgctxt "maybe_vegetarian_ingredients"
msgid "Ingredients that may not be vegetarian"
msgstr ""

msgctxt "palm_oil_ingredients"
msgid "Ingredients that contain palm oil"
msgstr ""

msgctxt "may_contain_palm_oil_ingredients"
msgid "Ingredients that may contain palm oil"
msgstr ""

msgctxt "palm_oil_free_ingredients"
msgid "No ingredients containing palm oil detected"
msgstr ""

msgctxt "unrecognized_ingredients"
msgid "Unrecognized ingredients"
msgstr ""

msgctxt "nova_1_unprocessed_ingredients"
msgid "The product contains only unprocessed or minimally processed ingredients."
msgstr ""

# variable names between { } must not be translated
msgctxt "f_nova_markers_for_nova_group"
msgid "Elements that indicate the product is in the {nova_group} group"
msgstr ""

msgctxt "nova_classification_description"
msgid "Food products are classified into 4 groups according to their degree of processing:"
msgstr ""

msgctxt "nova_classification_how"
msgid "The determination of the group is based on the category of the product and on the ingredients it contains."
msgstr ""

msgctxt "nova_classification_learn_more"
msgid "Learn more about the NOVA classification"
msgstr ""

msgctxt "nova_group_missing_category"
msgid "The category of the product must be specified in order to determine the NOVA group."
msgstr ""

msgctxt "nova_group_missing_ingredients"
msgid "The ingredients of the product must be specified in order to determine the NOVA group."
msgstr ""

msgctxt "nova_group_too_many_unknown_ingredient"
msgid "We could not recognize some of the ingredients and determine the NOVA group."
msgstr ""

msgctxt "unselect_image"
msgid "Unselect Image"
msgstr ""

msgctxt "nutriscore_learn_more"
msgid "Learn more about the Nutri-Score"
msgstr ""

msgctxt "ecoscore_learn_more"
msgid "Learn more about the Eco-Score"
msgstr ""

# The translation needs to be short as it is displayed at the top of small product cards
msgctxt "products_match_very_good_match"
msgid "Very good match"
msgstr ""

# The translation needs to be short as it is displayed at the top of small product cards
msgctxt "products_match_good_match"
msgid "Good match"
msgstr ""

# The translation needs to be short as it is displayed at the top of small product cards
msgctxt "products_match_poor_match"
msgid "Poor match"
msgstr ""

# The translation needs to be short as it is displayed at the top of small product cards
msgctxt "products_match_unknown_match"
msgid "Unknown match"
msgstr ""

# The translation needs to be short as it is displayed at the top of small product cards
msgctxt "products_match_may_not_match"
msgid "May not match"
msgstr ""

# The translation needs to be short as it is displayed at the top of small product cards
msgctxt "products_match_does_not_match"
msgid "Does not match"
msgstr ""

msgctxt "reset_preferences"
msgid "Use default preferences"
msgstr ""

msgctxt "reset_preferences_details"
msgid "Nutri-Score, Eco-Score and food processing level (NOVA)"
msgstr ""

msgctxt "actions_add_ingredients"
msgid "Could you add the ingredients list?"
msgstr ""

msgctxt "actions_to_compute_nutriscore"
msgid "Could you add the information needed to compute the Nutri-Score?"
msgstr ""

msgctxt "actions_to_compute_ecoscore"
msgid "Could you add a precise product category so that we can compute the Eco-Score?"
msgstr ""

msgctxt "action_add_ingredients_text"
msgid "Add the ingredients"
msgstr ""

msgctxt "action_add_categories"
msgid "Add a category"
msgstr ""

msgctxt "action_add_nutrition_facts"
msgid "Add nutrition facts"
msgstr ""

# Used as a header for key facts
msgctxt "knowledge_panels_facts"
msgid "What you need to know"
msgstr ""

msgctxt "knowledge_panels_recommendation"
msgid "Recommendation"
msgstr ""

msgctxt "nutrient_info_salt_risk"
msgid "A high consumption of salt (or sodium) can cause raised blood pressure, which can increase the risk of heart disease and stroke."
msgstr ""

msgctxt "nutrient_info_salt_high_blood_pressure"
msgid "Many people who have high blood pressure do not know it, as there are often no symptoms."
msgstr ""

msgctxt "nutrient_info_salt_high_consumption"
msgid "Most people consume too much salt (on average 9 to 12 grams per day), around twice the recommended maximum level of intake."
msgstr ""

msgctxt "nutrient_recommendation_salt_title"
msgid "Limit the consumption of salt and salted food"
msgstr ""

msgctxt "nutrient_recommendation_salt_cooking_and_table"
msgid "Reduce the quantity of salt used when cooking, and don't salt again at the table."
msgstr ""

msgctxt "nutrient_recommendation_salt_limit_salty_snacks"
msgid "Limit the consumption of salty snacks and choose products with lower salt content."
msgstr ""

msgctxt "nutrient_info_sugars_risk"
msgid "A high consumption of sugar can cause weight gain and tooth decay. It also augments the risk of type 2 diabetes and cardio-vascular diseases."
msgstr ""

msgctxt "nutrient_recommendation_sugars_title"
msgid "Limit the consumption of sugar and sugary drinks"
msgstr ""

msgctxt "nutrient_recommendation_sugars_drinks"
msgid "Sugary drinks (such as sodas, fruit beverages, and fruit juices and nectars) should be limited as much as possible (no more than 1 glass a day)."
msgstr ""

msgctxt "nutrient_recommendation_sugars_food"
msgid "Choose products with lower sugar content and reduce the consumption of products with added sugars."
msgstr ""

msgctxt "nutrient_info_fat_and_saturated_fat_risk"
msgid "A high consumption of fat, especially saturated fats, can raise cholesterol, which increases the risk of heart diseases."
msgstr ""

msgctxt "nutrient_recommendation_fat_and_saturated_fat_title"
msgid "Reduce the consumption of fat and saturated fat"
msgstr ""

msgctxt "nutrient_recommendation_fat_and_saturated_fat"
msgid "Choose products with lower fat and saturated fat content."
msgstr ""
<|MERGE_RESOLUTION|>--- conflicted
+++ resolved
@@ -13,11 +13,7 @@
 "X-Crowdin-Project: openfoodfacts\n"
 "X-Crowdin-Project-ID: 243092\n"
 "X-Crowdin-Language: hi\n"
-<<<<<<< HEAD
-"X-Crowdin-File-ID: 2538\n"
-=======
 "X-Crowdin-File-ID: 2588\n"
->>>>>>> c5c4c79a
 
 msgctxt "1_product"
 msgid "1 product"
@@ -5604,7 +5600,7 @@
 
 msgctxt "org_protect_data_note"
 msgid "Removing or changing the provided data will be possible only by experimented contributors on the web site."
-msgstr "Hi"
+msgstr ""
 
 msgctxt "ecoscore_packaging_impact_high"
 msgid "Packaging with a high impact"
