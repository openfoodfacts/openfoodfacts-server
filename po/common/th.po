--- conflicted
+++ resolved
@@ -5,11 +5,7 @@
 "Content-Transfer-Encoding: 8bit\n"
 "Language: th\n"
 "Project-Id-Version: openfoodfacts\n"
-<<<<<<< HEAD
 "PO-Revision-Date: 2019-04-20 15:59\n"
-=======
-"PO-Revision-Date: 2019-04-18 13:42\n"
->>>>>>> 48f95cd0
 "Language-Team: Thai\n"
 "Last-Translator: Pierre Slamich (pierreslamich)\n"
 "POT-Creation-Date: \n"
@@ -717,11 +713,7 @@
 # Do not translate without having the same exact string in the Tags template. Do not use spaces, special characters, only alphanumeric characters separated by hyphens
 msgctxt "footer_press_link"
 msgid "/press"
-<<<<<<< HEAD
-msgstr "/กด"
-=======
-msgstr ""
->>>>>>> 48f95cd0
+msgstr ""
 
 msgctxt "footer_tagline"
 msgid "A collaborative, free and open database of food products from around the world."
