--- conflicted
+++ resolved
@@ -725,11 +725,7 @@
 # Do not translate without having the same exact string in the Tags template. Do not use spaces, special characters, only alphanumeric characters separated by hyphens
 msgctxt "footer_faq_link"
 msgid "/faq"
-<<<<<<< HEAD
-msgstr ""
-=======
 msgstr "/faq"
->>>>>>> f94b438c
 
 msgctxt "footer_translators"
 msgid "Translators"
@@ -776,11 +772,7 @@
 # Do not translate without having the same exact string in the Tags template. Do not use spaces, special characters, only alphanumeric characters separated by hyphens
 msgctxt "footer_press_link"
 msgid "/press"
-<<<<<<< HEAD
-msgstr ""
-=======
 msgstr "/press"
->>>>>>> f94b438c
 
 msgctxt "footer_tagline"
 msgid "A collaborative, free and open database of food products from around the world."
@@ -802,11 +794,7 @@
 # Do not translate without having the same exact string in the Tags template. Do not use spaces, special characters, only alphanumeric characters separated by hyphens
 msgctxt "footer_who_we_are_link"
 msgid "/who-we-are"
-<<<<<<< HEAD
-msgstr ""
-=======
 msgstr "/who-we-are"
->>>>>>> f94b438c
 
 msgctxt "footer_wiki"
 msgid "<<site_name>> wiki (en)"
@@ -2806,11 +2794,7 @@
 # Do not translate without having the same exact string in the Tags template. Do not use spaces, special characters, only alphanumeric characters separated by hyphens
 msgctxt "footer_partners_link"
 msgid "/partners"
-<<<<<<< HEAD
-msgstr ""
-=======
 msgstr "/partners"
->>>>>>> f94b438c
 
 msgctxt "adults"
 msgid "Adults"
