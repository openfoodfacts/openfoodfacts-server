msgid ""
msgstr ""
"MIME-Version: 1.0\n"
"Content-Type: text/plain; charset=UTF-8\n"
"Content-Transfer-Encoding: 8bit\n"
"Language: en\n"
"Project-Id-Version: \n"
"PO-Revision-Date: \n"
"Language-Team: \n"
"Last-Translator: \n"
"POT-Creation-Date: \n"
"X-Generator: Poedit 2.1\n"

# Overrides by flavor (e.g. obf) or product type (e.g. beauty)

# OFF

msgctxt "site_description_off"
msgid "A collaborative, free and open database of ingredients, nutrition facts and information on food products from around the world"
msgstr "A collaborative, free and open database of ingredients, nutrition facts and information on food products from around the world"

msgctxt "tagline_off"
msgid   "Open Food Facts gathers information and data on food products from around the world."
msgstr  "Open Food Facts gathers information and data on food products from around the world."

msgctxt "footer_tagline_off"
msgid "A collaborative, free and open database of food products from around the world."
msgstr "A collaborative, free and open database of food products from around the world."

#. make sure the text file exists for your language, otherwise ask @teolemon 
msgctxt "get_the_app_link_off"
msgid "/open-food-facts-mobile-app"
msgstr "/open-food-facts-mobile-app"

# OBF

msgctxt "site_description_obf"
msgid "A collaborative, free and open database of ingredients, and information on cosmetic products from around the world"
msgstr "A collaborative, free and open database of ingredients, and information on cosmetic products from around the world"

msgctxt "tagline_obf"
msgid "Open Beauty Facts gathers information and data on cosmetic products from around the world."
msgstr "Open Beauty Facts gathers information and data on cosmetic products from around the world."

msgctxt "footer_tagline_obf"
msgid "A collaborative, free and open database of cosmetic products from around the world."
msgstr "A collaborative, free and open database of cosmetic products from around the world."

# OPF
msgctxt "site_description_opf"
msgid "A collaborative, free and open database of ingredients, and information on various products from around the world."
msgstr "A collaborative, free and open database of ingredients, and information on various products from around the world."

msgctxt "tagline_opf"
msgid "Open Products Facts gathers information and data on a wide range of products from around the world."
msgstr "Open Products Facts gathers information and data on a wide range of products from around the world."

msgctxt "footer_tagline_opf"
msgid "A collaborative, free and open database of various products from around the world."
msgstr "A collaborative, free and open database of various products from around the world."

# OPFF
msgctxt "site_description_opff"
msgid "A collaborative, free and open database of ingredients, nutrition facts, and information on pet food products from around the world."
msgstr "A collaborative, free and open database of ingredients, nutrition facts, and information on pet food products from around the world."

msgctxt "tagline_opff"
msgid "Open Pet Food Facts gathers information and data on pet food products from around the world."
msgstr "Open Pet Food Facts gathers information and data on pet food products from around the world."

msgctxt "footer_tagline_opff"
msgid "A collaborative, free and open database of pet food products from around the world."
msgstr "A collaborative, free and open database of pet food products from around the world."


#. make sure the text file exists for your language, otherwise ask @teolemon 
msgctxt "get_the_app_link_obf"
msgid "/open-beauty-facts-mobile-app"
msgstr "/open-beauty-facts-mobile-app"

msgctxt "footer_and_the_facebook_group_obf"
msgid "and the <a href=\"https://www.facebook.com/groups/OpenBeautyFacts/\">Facebook group for contributors</a>"
msgstr "and the <a href=\"https://www.facebook.com/groups/OpenBeautyFacts/\">Facebook group for contributors</a>"

msgctxt "search_description_opensearch_obf"
msgid "Open Beauty Facts product search"
msgstr "Open Beauty Facts product search"

msgctxt "warning_not_complete_obf"
msgid "This product page is not complete. You can help to complete it by editing it and adding more data from the photos we have, or by taking more photos using the app for <a href=\"https://play.google.com/store/apps/details?id=org.openbeautyfacts.scanner&hl=en\">Android</a> or <a href=\"https://apps.apple.com/us/app/open-beauty-facts/id1122926380\">iPhone/iPad</a>. Thank you!"
msgstr "This product page is not complete. You can help to complete it by editing it and adding more data from the photos we have, or by taking more photos using the app for <a href=\"https://play.google.com/store/apps/details?id=org.openbeautyfacts.scanner&hl=en\">Android</a> or <a href=\"https://apps.apple.com/us/app/open-beauty-facts/id1122926380\">iPhone/iPad</a>. Thank you!"

msgctxt "brands_example_beauty"
msgid "Nivea, Nivea Men"
msgstr "Nivea, Nivea Men"

msgctxt "categories_example_beauty"
msgid "Anti-dandruff shampoo, Whitening toothpaste"
msgstr "Anti-dandruff shampoo, Whitening toothpaste"

msgctxt "emb_codes_example_beauty"
msgid "EMB 53062"
msgstr "EMB 53062"

msgctxt "generic_name_example_beauty"
msgid "Anti-dandruff shampoo"
msgstr "Anti-dandruff shampoo"

msgctxt "product_name_example_beauty"
msgid "Anti-Perspirant Stress Protect"
msgstr "Anti-Perspirant Stress Protect"

msgctxt "ingredients_text_example_beauty"
msgid "AQUA/WATER, SODIUM LAURETH SULFATE, DISODIUM COCOAMPHODIACETATE, GLYCOL DISTEARATE, COCAMIDE MEA"
msgstr "AQUA/WATER, SODIUM LAURETH SULFATE, DISODIUM COCOAMPHODIACETATE, GLYCOL DISTEARATE, COCAMIDE MEA"

# End of overrides by flavor or product type

msgctxt "1_product"
msgid "1 product"
msgstr ""

msgctxt "about"
msgid "About me"
msgstr ""

msgctxt "add"
msgid "Add"
msgstr ""

msgctxt "add_language"
msgid "Add language"
msgstr ""

msgctxt "add_product"
msgid "Add a product"
msgstr ""

msgctxt "add_user"
msgid "Register"
msgstr ""

msgctxt "add_user_display"
msgid "Register"
msgstr "Register"

msgctxt "add_user_process"
msgid "Welcome!"
msgstr "Welcome!"

msgctxt "add_user_result"
msgid "Thank you for joining us!"
msgstr "Thank you for joining us!"

msgctxt "add_user_you_can_edit"
msgid "You can now add and edit products on the web or with our free <a href=\"%s\">mobile app</a>."
msgstr "You can now add and edit products on the web or with our free <a href=\"%s\">mobile app</a>."

msgctxt "join_us_on_slack"
msgid "Join us on Slack"
msgstr "Join us on Slack"

msgctxt "add_user_join_the_project"
msgid "%s is a collaborative project to which you can bring much more than new products: your energy, enthusiasm and ideas!"
msgstr "%s is a collaborative project to which you can bring much more than new products: your energy, enthusiasm and ideas!"

msgctxt "add_user_join_us_on_slack"
msgid "We use a discussion system called Slack where all project participants can exchange and collaborate. Please join! We would be happy to know you!"
msgstr "We use a discussion system called Slack where all project participants can exchange and collaborate. Please join! We would be happy to know you!"

msgctxt "add_user_you_can_edit_pro"
msgid "You can now easily import your product data and photos."
msgstr "You can now easily import your product data and photos."

msgctxt "add_user_you_can_edit_pro_promo"
msgid "You can now add and edit your products and import their data and photos on our free <a href=\"%s\">platform for producers</a>."
msgstr "You can now add and edit your products and import their data and photos on our free <a href=\"%s\">platform for producers</a>."

msgctxt "add_user_existing_org"
msgid "There is already an existing organization with the name %s."
msgstr "There is already an existing organization with the name %s."

msgctxt "add_user_existing_org_pending"
msgid "Your request to join the organization is pending approval of the organization administrator."
msgstr "Your request to join the organization is pending approval of the organization administrator."

msgctxt "admin_status_updated"
msgid "Admin Status Updated"
msgstr "Admin Status Updated"

msgctxt "admin_status"
msgid "Admin Status"
msgstr "Admin Status"

msgctxt "grant_remove_admin_status"
msgid "Grant/Remove Admin status"
msgstr "Grant/Remove Admin status"

msgctxt "please_email_producers"
msgid "Please e-mail <a href=\"mailto:producers@openfoodfacts.org\">producers@openfoodfacts.org</a> if you have any question."
msgstr "Please e-mail <a href=\"mailto:producers@openfoodfacts.org\">producers@openfoodfacts.org</a> if you have any question."

msgctxt "if_you_work_for_a_producer"
msgid "If you work for a producer or brand and will add or complete data for your own products only, you can get access to our completely free Platform for Producers."
msgstr "If you work for a producer or brand and will add or complete data for your own products only, you can get access to our completely free Platform for Producers."

msgctxt "producers_platform_description_long"
msgid "The platform for producers allows manufacturers to easily import data and photos for all their products, to mark them as official, and to get free analysis of improvement opportunities for their products."
msgstr "The platform for producers allows manufacturers to easily import data and photos for all their products, to mark them as official, and to get free analysis of improvement opportunities for their products."

msgctxt "pro_account"
msgid "Professional account"
msgstr "Professional account"

msgctxt "this_is_a_pro_account"
msgid "This is a producer or brand account."
msgstr "This is a producer or brand account."

msgctxt "producer_or_brand"
msgid "Name of producer or name of brand"
msgstr "Name of producer or name of brand"

msgctxt "error_missing_org"
msgid "Professional accounts must have an associated organization (company name or brand)."
msgstr "Professional accounts must have an associated organization (company name or brand)."

msgctxt "enter_name_of_org"
msgid "Please enter the name of your organization (company name or brand)."
msgstr "Please enter the name of your organization (company name or brand)."

msgctxt "enter_email_addresses_of_users"
msgid "Enter email addresses of users to invite (comma-separated):"
msgstr "Enter email addresses of users to invite (comma-separated):"

msgctxt "f_this_is_a_pro_account_for_org"
msgid "This account is a professional account associated with the producer or brand {org}. You have access to the Platform for Producers."
msgstr "This account is a professional account associated with the producer or brand {org}. You have access to the Platform for Producers."

# please check that site_name and the brackets stays intact
msgctxt "add_user_email_subject"
msgid "Thanks for joining <<site_name>>"
msgstr ""

msgctxt "additives_1"
msgid "Potentially hazardous food additive. Limit usage."
msgstr ""

msgctxt "additives_2"
msgid "Hazardous food additive. Avoid."
msgstr ""

msgctxt "additives_3"
msgid "Food additive banned in Europe. Avoid at all cost."
msgstr ""

msgctxt "additives_p"
msgid "additives"
msgstr ""

msgctxt "additives_s"
msgid "additive"
msgstr ""

msgctxt "advanced_search"
msgid "Advanced search"
msgstr ""

msgctxt "advanced_search_old"
msgid "Advanced search and graphs"
msgstr ""

msgctxt "alcohol_warning"
msgid "Excess drinking is harmful for health."
msgstr ""

msgctxt "email_warning"
msgid "Please note that your Pro account will only be valid if you use your professional e-mail address. Our moderation team checks that the domain name is consistent with the organisation you wish to join."
msgstr ""

msgctxt "all_missions"
msgid "All missions"
msgstr ""

msgctxt "allergens"
msgid "Substances or products causing allergies or intolerances"
msgstr ""

msgctxt "allergens_p"
msgid "allergens"
msgstr ""

msgctxt "allergens_s"
msgid "allergen"
msgstr ""

msgctxt "also_edited_by"
msgid "Product page also edited by"
msgstr ""

msgctxt "analytical_constituents"
msgid "Analytical constituents"
msgstr ""

msgctxt "analytical_constituents_per_1kg"
msgid "for 1 kg"
msgstr ""

msgctxt "android_apk_app_icon_url"
msgid "/images/misc/app-landing-page/download-apk/download-apk_en.svg"
msgstr ""

msgctxt "android_apk_app_icon_alt_text"
msgid "Android APK"
msgstr ""

# Please change GetItOnGooglePlay_Badge_Web_color_English.svg to GetItOnGooglePlay_Badge_Web_color_<Language>.svg. check the url https://static.openfoodfacts.org/images/misc/playstore/img/latest/GetItOnGooglePlay_Badge_Web_color_<Language>.svg . Note remove '<' and '>'. Also first letter of language should be capital.
msgctxt "android_app_icon_url"
msgid "/images/misc/playstore/img/latest/GetItOnGooglePlay_Badge_Web_color_English.svg"
msgstr ""

msgctxt "android_app_icon_alt_text"
msgid "Get It On Google Play"
msgstr ""

msgctxt "app_please_take_pictures"
msgid "<p>This product is not yet in the <<site_name>> database. Could you please take some pictures of the product, barcode, ingredients list and nutrition facts to add it on <a href=\"https://world.openfoodfacts.org\" target=\"_blank\"><<site_name>></a>?</p>\n"
"<p>Thanks in advance!</p>\n"
msgstr ""

msgctxt "app_take_a_picture"
msgid "Take a picture"
msgstr ""

msgctxt "app_take_a_picture_note"
msgid "Note: the pictures you send are published under the free licence Creative Commons Attribution and ShareAlike."
msgstr ""

msgctxt "app_you_can_add_pictures"
msgid "You can add pictures:"
msgstr ""

msgctxt "axis_x"
msgid "Horizontal axis"
msgstr ""

msgctxt "axis_y"
msgid "Vertical axis"
msgstr ""

msgctxt "barcode"
msgid "Barcode"
msgstr ""

msgctxt "barcode_number"
msgid "Barcode number:"
msgstr ""

msgctxt "you_can_also_help_us"
msgid "You can also help to fund the Open Food Facts project"
msgstr ""

msgctxt "producers_administration_manual"
msgid "Producers Admin manual"
msgstr "Producers Admin manual"

msgctxt "bottom_content"
msgid "<a href=\"https://world.openfoodfacts.org/donate-to-open-food-facts?utm_source=login-open-food-facts\"><img src=\"https://static.openfoodfacts.org/images/svg/donate-icon.svg\" alt=\"Donate to Open Food Facts\" /></a><p><<site_name>> is made by a non-profit association, independent from the industry. It is made for all, by all, and it is funded by all. You can support our work by <a href=\"https://world.openfoodfacts.org/donate-to-open-food-facts?utm_source=login-open-food-facts\">donating to Open Food Facts</a> and also by <a href=\"https://www.lilo.org/fr/open-food-facts/?utm_source=open-food-facts\">using the Lilo search engine</a>.<br/><b>Thank you!</b></p>"
msgstr "<a href=\"https://world.openfoodfacts.org/donate-to-open-food-facts?utm_source=login-open-food-facts\"><img src=\"https://static.openfoodfacts.org/images/svg/donate-icon.svg\" alt=\"Donate to Open Food Facts\" /></a><p><<site_name>> is made by a non-profit association, independent from the industry. It is made for all, by all, and it is funded by all. You can support our work by <a href=\"https://world.openfoodfacts.org/donate-to-open-food-facts?utm_source=login-open-food-facts\">donating to Open Food Facts</a> and also by <a href=\"https://www.lilo.org/fr/open-food-facts/?utm_source=open-food-facts\">using the Lilo search engine</a>.<br/><b>Thank you!</b></p>"

msgctxt "bottom_title"
msgid "Donate to support our work"
msgstr ""

msgctxt "brands"
msgid "Brands"
msgstr ""

msgctxt "brands_example"
msgid "Kinder Bueno White, Kinder Bueno, Kinder, Ferrero"
msgstr ""

msgctxt "brands_p"
msgid "brands"
msgstr ""

msgctxt "brands_products"
msgid "Products from the %s brand"
msgstr ""

msgctxt "brands_s"
msgid "brand"
msgstr ""

msgctxt "brands_tagsinput"
msgid "add a brand"
msgstr ""

msgctxt "brands_without_products"
msgid "Products not from the %s brand"
msgstr ""

msgctxt "brand_owner"
msgid "Brand owner"
msgstr ""

msgctxt "brand_owner_example"
msgid "The Coca Cola Company"
msgstr ""

msgctxt "by"
msgid "by"
msgstr ""

msgctxt "categories"
msgid "Categories"
msgstr ""

msgctxt "categories_example"
msgid "Sardines in olive oil, Orange juice from concentrate"
msgstr ""

msgctxt "categories_note"
msgid "Indicate only the most specific category. \"Parents\" categories will be automatically added."
msgstr ""

msgctxt "categories_p"
msgid "categories"
msgstr ""

msgctxt "categories_products"
msgid "Products from the %s category"
msgstr ""

msgctxt "categories_s"
msgid "category"
msgstr ""

msgctxt "categories_tagsinput"
msgid "add a category"
msgstr ""

msgctxt "categories_without_products"
msgid "Products not from the %s category"
msgstr ""

msgctxt "change_fields"
msgid "Data"
msgstr ""

msgctxt "change_nutriments"
msgid "Nutriments"
msgstr ""

msgctxt "change_selected_images"
msgid "Selected images"
msgstr ""

msgctxt "change_uploaded_images"
msgid "Uploaded images"
msgstr ""

msgctxt "checkers_p"
msgid "checkers"
msgstr ""

msgctxt "checkers_s"
msgid "checker"
msgstr ""

msgctxt "cities_p"
msgid "packaging cities"
msgstr ""

msgctxt "cities_products"
msgid "Products packaged in the city of %s"
msgstr ""

msgctxt "cities_s"
msgid "packaging city"
msgstr ""

msgctxt "cities_without_products"
msgid "Products not packaged in the city of %s"
msgstr ""

msgctxt "codes_p"
msgid "Codes"
msgstr ""

msgctxt "codes_s"
msgid "Code"
msgstr ""

msgctxt "completed_n_missions"
msgid "completed %d missions:"
msgstr ""

msgctxt "connected_with_facebook"
msgid "You are connected with your Facebook account."
msgstr ""

msgctxt "contributor_since"
msgid "Contributor since"
msgstr ""

msgctxt "copy_data"
msgid "Copy data from current product to new product"
msgstr ""

msgctxt "correct_the_following_errors"
msgid "Please correct the following errors:"
msgstr ""

msgctxt "correctors_p"
msgid "correctors"
msgstr ""

msgctxt "correctors_s"
msgid "corrector"
msgstr ""

msgctxt "countries"
msgid "Countries where sold"
msgstr ""

msgctxt "countries_note"
msgid "Countries where the product is widely available (not including stores specialising in foreign products)"
msgstr ""

msgctxt "countries_p"
msgid "countries"
msgstr ""

msgctxt "countries_products"
msgid "Products sold in %s"
msgstr ""

msgctxt "countries_s"
msgid "country"
msgstr ""

msgctxt "countries_without_products"
msgid "Products not sold in %s"
msgstr ""

msgctxt "data_source"
msgid "Data source"
msgstr ""

msgctxt "data_sources_p"
msgid "data sources"
msgstr ""

msgctxt "data_sources_s"
msgid "data source"
msgstr ""

msgctxt "debug_p"
msgid "debug"
msgstr ""

msgctxt "debug_s"
msgid "debug"
msgstr ""

msgctxt "delete_comment"
msgid "Reason for removal"
msgstr ""

msgctxt "delete_product"
msgid "Delete a product"
msgstr ""

msgctxt "delete_product_page"
msgid "Delete the page"
msgstr ""

msgctxt "delete_the_images"
msgid "Delete the images"
msgstr ""

msgctxt "delete_user"
msgid "Delete a user"
msgstr ""

msgctxt "delete_confirmation"
msgid "This will delete your user details and anonymise all of your contributions. Please re-enter your user name to confirm."
msgstr ""

msgctxt "danger_zone"
msgid "Danger Zone"
msgstr ""

msgctxt "diff_add"
msgid "Added:"
msgstr ""

msgctxt "diff_change"
msgid "Changed:"
msgstr ""

msgctxt "diff_delete"
msgid "Deleted:"
msgstr ""

msgctxt "donate"
msgid "Donate to Open Food Facts"
msgstr ""

msgctxt "donate_link"
msgid "https://world.openfoodfacts.org/donate-to-open-food-facts"
msgstr ""

msgctxt "ecological_data_table"
msgid "Ecological footprint"
msgstr ""

msgctxt "ecological_data_table_note"
msgid "If the carbon footprint is specified on the label (rarely at this time), indicate it for the same quantity than the nutritional composition."
msgstr ""

msgctxt "edit"
msgid "edit"
msgstr ""

msgctxt "edit_comment"
msgid "Changes summary"
msgstr ""

msgctxt "edit_product"
msgid "Edit a product"
msgstr ""

msgctxt "edit_product_page"
msgid "Edit the page"
msgstr ""

msgctxt "edit_profile"
msgid "Edit your public profile"
msgstr ""

msgctxt "edit_profile_confirm"
msgid "Changes to your public profile have been saved."
msgstr ""

msgctxt "edit_profile_msg"
msgid "Information below is visible in your public profile."
msgstr ""

msgctxt "edit_settings"
msgid "Change your account parameters"
msgstr ""

msgctxt "edit_user"
msgid "Account parameters"
msgstr "Account parameters"

msgctxt "edit_user_display"
msgid "Account parameters"
msgstr "Account parameters"

msgctxt "edit_user_process"
msgid "Account parameters"
msgstr "Account parameters"

msgctxt "edit_user_result"
msgid "Your account parameters have been changed."
msgstr "Your account parameters have been changed."

msgctxt "editors_p"
msgid "editors"
msgstr ""

msgctxt "editors_s"
msgid "editor"
msgstr ""

msgctxt "email"
msgid "E-mail address"
msgstr ""

msgctxt "emb_code_products"
msgid "Products packaged by the company with traceability code %s"
msgstr ""

msgctxt "emb_code_p"
msgid "Traceability codes"
msgstr ""

msgctxt "emb_code_s"
msgid "Traceability code"
msgstr ""

msgctxt "emb_codes"
msgid "Traceability code"
msgstr ""

msgctxt "emb_codes_p"
msgid "traceability codes"
msgstr ""

msgctxt "emb_codes_products"
msgid "Products with the traceability code %s"
msgstr ""

msgctxt "emb_codes_s"
msgid "traceability code"
msgstr ""

msgctxt "emb_codes_without_products"
msgid "Products without the traceability code %s"
msgstr ""

# Those are country specific codes. For European countries, you can change FR 62.448.034 CE to DE BY 718 EG (for instance)
msgctxt "emb_codes_example"
msgid "EMB 53062, FR 62.448.034 CE, 84 R 20, 33 RECOLTANT 522"
msgstr ""

msgctxt "emb_codes_note"
msgid "In Europe, the code is in an ellipse with the 2 country initials followed by a number and CE."
msgstr ""

msgctxt "entry_dates_p"
msgid "Entry dates"
msgstr ""

msgctxt "entry_dates_s"
msgid "Entry date"
msgstr ""

msgctxt "error"
msgid "Error"
msgstr ""

msgctxt "error_bad_login_password"
msgid "Incorrect user name or password. <a href=\"/cgi/reset_password.pl\">Forgotten password?</a>"
msgstr ""

msgctxt "error_database"
msgid "An error occurred while reading the data, try to refresh the page."
msgstr ""

msgctxt "error_different_passwords"
msgid "The password and confirmation password are different."
msgstr ""

msgctxt "error_email_already_in_use"
msgid "The e-mail address is already used by another user. Maybe you already have an account? You can <a href=\"/cgi/reset_password.pl\">reset the password</a> of your other account."
msgstr ""

msgctxt "error_invalid_address"
msgid "Invalid address."
msgstr ""

msgctxt "error_invalid_email"
msgid "Invalid e-mail address"
msgstr ""

msgctxt "error_invalid_password"
msgid "The password needs to be at least 6 characters long."
msgstr ""

msgctxt "error_invalid_user"
msgid "Invalid user."
msgstr ""

msgctxt "error_invalid_username"
msgid "The user name must contain only unaccented letters, digits and dashes."
msgstr ""

msgctxt "error_username_too_long"
msgid "The user name is too long (maximum 40 characters)."
msgstr ""

msgctxt "error_name_too_long"
msgid "The name is too long (maximum 60 characters)."
msgstr ""

msgctxt "error_new_code_already_exists"
msgid "A product already exists with the new code"
msgstr ""

msgctxt "error_no_name"
msgid "You need to enter a name or nickname."
msgstr ""

msgctxt "error_no_permission"
msgid "Permission denied."
msgstr ""

msgctxt "error_no_username"
msgid "You need to enter a user name"
msgstr ""

msgctxt "error_reset_already_connected"
msgid "You are already signed in."
msgstr ""

msgctxt "error_reset_invalid_token"
msgid "The reset password link is invalid or has expired."
msgstr ""

msgctxt "error_reset_unknown_email"
msgid "There is no account with this email"
msgstr ""

msgctxt "error_reset_unknown_id"
msgid "This username does not exist."
msgstr ""

msgctxt "error_username_not_available"
msgid "This username already exists, please choose another."
msgstr ""

msgctxt "example"
msgid "Example:"
msgstr ""

msgctxt "examples"
msgid "Examples:"
msgstr ""

msgctxt "expiration_date"
msgid "Best before date"
msgstr ""

msgctxt "expiration_date_note"
msgid "The expiration date is a way to track product changes over time and to identify the most recent version."
msgstr ""

msgctxt "explore_products_by"
msgid "Explore products by..."
msgstr ""

msgctxt "facebook_locale"
msgid "en_US"
msgstr ""

msgctxt "fixme_product"
msgid "If the data is incomplete or incorrect, you can complete or correct it by editing this page."
msgstr ""

msgctxt "footer_and_the_facebook_group"
msgid "and the <a href=\"https://www.facebook.com/groups/openfoodfacts/\">Facebook group for contributors</a>"
msgstr ""

msgctxt "footer_blog"
msgid "<<site_name>> blog"
msgstr ""

# Do not translate
msgctxt "footer_blog_link"
msgid "https://blog.openfoodfacts.org/en/"
msgstr ""

msgctxt "footer_code_of_conduct"
msgid "Code of conduct"
msgstr ""

# Do not translate without having the same exact string in the Tags template. Do not use spaces, special characters, only alphanumeric characters separated by hyphens
msgctxt "footer_code_of_conduct_link"
msgid "/code-of-conduct"
msgstr ""

msgctxt "footer_data"
msgid "Data, API and SDKs"
msgstr ""

# Do not translate without having the same exact string in the Tags template. Do not use spaces, special characters, only alphanumeric characters separated by hyphens
msgctxt "footer_data_link"
msgid "/data"
msgstr ""

msgctxt "footer_discover_the_project"
msgid "Discover the project"
msgstr ""

msgctxt "footer_faq"
msgid "Frequently asked questions"
msgstr ""

# Do not translate without having the same exact string in the Tags template. Do not use spaces, special characters, only alphanumeric characters separated by hyphens
msgctxt "footer_faq_link"
msgid "https://support.openfoodfacts.org/help/en-gb"
msgstr ""

msgctxt "footer_translators"
msgid "Translators"
msgstr ""

# Do not translate
msgctxt "footer_translators_link"
msgid "/cgi/top_translators.pl"
msgstr ""

msgctxt "footer_follow_us"
msgid "Follow us on <a href=\"https://twitter.com/openfoodfacts\">Twitter</a>,\n"
"<a href=\"https://www.facebook.com/OpenFoodFacts\">Facebook</a> and\n"
"<a href=\"https://www.instagram.com/open.food.facts/\">Instagram</a>\n"
msgstr ""

msgctxt "footer_install_the_app"
msgid "Install the app"
msgstr ""

msgctxt "footer_join_the_community"
msgid "Join the community"
msgstr ""

msgctxt "footer_join_us_on"
msgid "Join us on %s:"
msgstr ""

msgctxt "footer_legal"
msgid "Legal"
msgstr ""

# Do not translate without having the same exact string in the Tags template. Do not use spaces, special characters, only alphanumeric characters separated by hyphens
msgctxt "footer_legal_link"
msgid "/legal"
msgstr ""

msgctxt "footer_privacy"
msgid "Privacy"
msgstr ""

# Do not translate without having the same exact string in the Tags template. Do not use spaces, special characters, only alphanumeric characters separated by hyphens
msgctxt "footer_privacy_link"
msgid "/privacy"
msgstr ""

msgctxt "footer_press"
msgid "Press"
msgstr ""

# Do not translate without having the same exact string in the Tags template. Do not use spaces, special characters, only alphanumeric characters separated by hyphens
msgctxt "footer_press_link"
msgid "/press"
msgstr ""

msgctxt "footer_terms"
msgid "Terms of use"
msgstr ""

# Do not translate without having the same exact string in the Tags template. Do not use spaces, special characters, only alphanumeric characters separated by hyphens
msgctxt "footer_terms_link"
msgid "/terms-of-use"
msgstr ""

msgctxt "footer_who_we_are"
msgid "Who we are"
msgstr ""

# Do not translate without having the same exact string in the Tags template. Do not use spaces, special characters, only alphanumeric characters separated by hyphens
msgctxt "footer_who_we_are_link"
msgid "/who-we-are"
msgstr ""

msgctxt "footer_wiki"
msgid "<<site_name>> wiki (en)"
msgstr ""

# Do not translate
msgctxt "footer_wiki_link"
msgid "https://wiki.openfoodfacts.org"
msgstr ""

# Do not translate Open Beauty Facts but do translate Cosmetics
msgctxt "footer_obf"
msgid "Open Beauty Facts - Cosmetics"
msgstr ""

msgctxt "footer_obf_link"
msgid "https://world.openbeautyfacts.org"
msgstr ""

msgctxt "footer_pro"
msgid "Open Food Facts for Producers"
msgstr ""

msgctxt "for"
msgid "for"
msgstr ""

msgctxt "front_alt"
msgid "Product"
msgstr ""

msgctxt "generic_name"
msgid "Common name"
msgstr ""

msgctxt "generic_name_example"
msgid "Chocolate bar with milk and hazelnuts"
msgstr ""

msgctxt "goodbye"
msgid "See you soon!"
msgstr ""

msgctxt "graph_count"
msgid "%d products match the search criteria, of which %i products have defined values for the graph's axis."
msgstr ""

msgctxt "graph_title"
msgid "Graph title"
msgstr ""

msgctxt "graphs_and_maps"
msgid "Graphs and maps"
msgstr ""

msgctxt "hello"
msgid "Hello"
msgstr ""

msgctxt "high"
msgid "high"
msgstr ""

msgctxt "high_quantity"
msgid "high quantity"
msgstr ""

msgctxt "history"
msgid "Changes history"
msgstr ""

msgctxt "image_front"
msgid "Front picture"
msgstr ""

msgctxt "image_ingredients"
msgid "Ingredients picture"
msgstr ""

msgctxt "image_ingredients_note"
msgid "If the picture is neat enough, the ingredients can be extracted automatically"
msgstr ""

msgctxt "image_nutrition"
msgid "Nutrition facts picture"
msgstr ""

msgctxt "image_upload_error_image_already_exists"
msgid "This picture has already been sent."
msgstr ""

msgctxt "image_upload_error_image_too_small"
msgid "The picture is too small. Please do not upload pictures found on the Internet and only send photos you have taken yourself."
msgstr ""

msgctxt "image_upload_error_no_barcode_found_in_image_long"
msgid "The barcode in the image could not be read, or the image contained no barcode.\n"
"You can try with another image, or directly enter the barcode."
msgstr ""

msgctxt "image_upload_error_no_barcode_found_in_image_short"
msgid "No barcode found in the image."
msgstr ""

msgctxt "image_upload_error_no_barcode_specified_or_found"
msgid "No barcode specified or found in the image or filename."
msgstr "No barcode specified or found in the image or filename."

msgctxt "image_upload_error_could_not_read_image"
msgid "The image could not be read."
msgstr "The image could not be read."

msgctxt "image_upload_error_no_barcode_found_in_text"
msgid "You must enter the characters of the barcode or send a product image when the barcode is visible."
msgstr ""

msgctxt "image_full_size"
msgid "Full size"
msgstr ""

msgctxt "image_attribution_creativecommons"
msgid "This file was uploaded to product %s and is licensed under the %s license."
msgstr ""

msgctxt "image_attribution_photographer"
msgid "Attribution: Photo by %s per %s"
msgstr ""

msgctxt "image_attribution_photographer_editor"
msgid "Attribution: Photo by %s with additional modifications by %s per %s"
msgstr ""

msgctxt "image_original_link_text"
msgid "(Original Image)"
msgstr ""

msgctxt "image_attribution_link_title"
msgid "Photo detail and attribution information"
msgstr ""

msgctxt "invite_user"
msgid "Invite Users"
msgstr "Invite Users"

msgctxt "incomplete_products_you_added"
msgid "Products you added that need to be completed"
msgstr ""

msgctxt "informers_p"
msgid "informers"
msgstr ""

msgctxt "informers_s"
msgid "informers"
msgstr ""

msgctxt "ingredients"
msgid "Ingredients"
msgstr ""

msgctxt "no_ingredient"
msgid "Ingredients are missing"
msgstr "Ingredients are missing"

msgctxt "one_ingredient"
msgid "1 ingredient"
msgstr "1 ingredient"

msgctxt "f_ingredients_with_number"
msgid "{number} ingredients"
msgstr "{number} ingredients"

msgctxt "ingredients_alt"
msgid "Ingredients"
msgstr ""

msgctxt "ingredients_analysis_note"
msgid "Note: ingredients can be listed with many different names, please let us know if you think the analysis above is incorrect."
msgstr ""

msgctxt "ingredients_from_or_that_may_be_from_palm_oil_p"
msgid "ingredients from or that may be from palm oil"
msgstr ""

msgctxt "ingredients_from_or_that_may_be_from_palm_oil_s"
msgid "ingredient from or that may be from palm oil"
msgstr ""

msgctxt "ingredients_from_palm_oil_p"
msgid "ingredients from palm oil"
msgstr ""

msgctxt "ingredients_from_palm_oil_s"
msgid "ingredient from palm oil"
msgstr ""

msgctxt "ingredients_n_p"
msgid "Numbers of ingredients"
msgstr ""

msgctxt "ingredients_n_s"
msgid "Number of ingredients"
msgstr ""

msgctxt "known_ingredients_n_s"
msgid "Number of recognized ingredients"
msgstr "Number of recognized ingredients"

msgctxt "unknown_ingredients_n_s"
msgid "Number of unrecognized ingredients"
msgstr "Number of unrecognized ingredients"

msgctxt "ingredients_p"
msgid "ingredients"
msgstr ""

msgctxt "ingredients_products"
msgid "Products that contain the ingredient %s"
msgstr ""

msgctxt "ingredients_s"
msgid "ingredient"
msgstr ""

msgctxt "ingredients_text"
msgid "Ingredients list"
msgstr ""

msgctxt "ingredients_text_display_note"
msgid "Ingredients are listed in order of importance (quantity)."
msgstr ""

msgctxt "ingredients_text_example"
msgid "Cereals 85.5% (_wheat_ flour, whole-_wheat_ flour 11%), malt extract, cocoa 4,8%, ascorbic acid"
msgstr ""

msgctxt "ingredients_text_note"
msgid "Keep the order, indicate the % when specified, separate with a comma or - , use ( ) for ingredients of an ingredient, surround allergens with _ e.g. _milk_"
msgstr ""

msgctxt "ingredients_that_may_be_from_palm_oil_p"
msgid "ingredients that may be from palm oil"
msgstr ""

msgctxt "ingredients_that_may_be_from_palm_oil_s"
msgid "ingredient that may be from palm oil"
msgstr ""

msgctxt "ingredients_without_products"
msgid "Products that do not contain the ingredient %s"
msgstr ""

# Please change appstore_US.svg to appstore_XX.svg. check the url https://static.openfoodfacts.org/images/misc/appstore/black/appstore_XX.svg
msgctxt "ios_app_icon_url"
msgid "/images/misc/appstore/black/appstore_US.svg"
msgstr ""

msgctxt "ios_app_icon_alt_text"
msgid "Download on the App Store"
msgstr ""

msgctxt "known_nutrients_p"
msgid "known nutrients"
msgstr ""

msgctxt "known_nutrients_s"
msgid "known nutrient"
msgstr ""

msgctxt "labels"
msgid "Labels, certifications, awards"
msgstr ""

msgctxt "labels_example"
msgid "Organic"
msgstr ""

msgctxt "labels_note"
msgid "Indicate only the most specific labels. \"Parents\" labels will be added automatically."
msgstr ""

msgctxt "labels_p"
msgid "labels"
msgstr ""

msgctxt "labels_products"
msgid "Products that have the label %s"
msgstr ""

msgctxt "labels_s"
msgid "label"
msgstr ""

msgctxt "labels_tagsinput"
msgid "add a label"
msgstr ""

msgctxt "labels_without_products"
msgid "Products that do not have the label %s"
msgstr ""

msgctxt "lang"
msgid "Main language"
msgstr ""

msgctxt "lang_note"
msgid "Language most present and most highlighted on the product"
msgstr ""

msgctxt "language"
msgid "en-US"
msgstr ""

msgctxt "languages_p"
msgid "languages"
msgstr ""

msgctxt "languages_s"
msgid "language"
msgstr ""

msgctxt "last_edit_dates_p"
msgid "Last edit dates"
msgstr ""

msgctxt "last_edit_dates_s"
msgid "Last edit date"
msgstr ""

msgctxt "last_image_dates_p"
msgid "Last picture dates"
msgstr ""

msgctxt "last_image_dates_s"
msgid "Last picture date"
msgstr ""

msgctxt "licence_accept"
msgid "By adding information, data and/or images, you accept to place irrevocably your contribution under the <a href=\"https://opendatacommons.org/licenses/dbcl/1.0/\">Database Contents Licence 1.0</a> licence\n"
"for information and data, and under the <a href=\"https://creativecommons.org/licenses/by-sa/3.0/deed.en\">Creative Commons Attribution - ShareAlike 3.0</a> licence for images.\n"
"You accept to be credited by re-users by a link to the product your are contributing to."
msgstr ""

msgctxt "link"
msgid "Link to the product page on the official site of the producer"
msgstr ""

msgctxt "list_of_x"
msgid "List of %s"
msgstr ""

msgctxt "loadmore"
msgid "Load more results"
msgstr ""

msgctxt "login_and_add_product"
msgid "Sign-in and add the product"
msgstr ""

msgctxt "login_and_edit_product"
msgid "Sign-in and edit the product"
msgstr ""

msgctxt "login_create_your_account"
msgid "Create your account."
msgstr ""

msgctxt "login_not_registered_yet"
msgid "Not registered yet?"
msgstr ""

msgctxt "login_register_title"
msgid "Sign-in"
msgstr ""

msgctxt "login_to_add_and_edit_products"
msgid "Sign-in to add or edit products."
msgstr ""

msgctxt "login_to_add_products"
msgid "<p>Please sign-in to add or edit a product.</p>\n\n"
"<p>If you do not yet have an account on <<site_name>>, you can <a href=\"/cgi/user.pl\">register in 30 seconds</a>.</p>\n"
msgstr ""

msgctxt "login_username_email"
msgid "Username or e-mail address:"
msgstr ""

msgctxt "low"
msgid "low"
msgstr ""

msgctxt "low_quantity"
msgid "low quantity"
msgstr ""

msgctxt "manage_images"
msgid "Manage images"
msgstr ""

msgctxt "manage_images_info"
msgid "You can select one or more images and then:"
msgstr ""

msgctxt "manufacturing_places"
msgid "Manufacturing or processing places"
msgstr ""

msgctxt "manufacturing_places_example"
msgid "Montana, USA"
msgstr ""

msgctxt "manufacturing_places_p"
msgid "manufacturing or processing places"
msgstr ""

msgctxt "manufacturing_places_products"
msgid "Products manufactured or processed in %s"
msgstr ""

msgctxt "manufacturing_places_s"
msgid "manufacturing or processing place"
msgstr ""

msgctxt "manufacturing_places_tagsinput"
msgid "add a place"
msgstr ""

msgctxt "manufacturing_places_without_products"
msgid "Products not manufactured or processed in %s"
msgstr ""

msgctxt "map_count"
msgid "%d products match the search criteria, of which %i products have a known production place."
msgstr ""

msgctxt "map_title"
msgid "Map title"
msgstr ""

msgctxt "menu"
msgid "Menu"
msgstr ""

msgctxt "menu_add_a_product"
msgid "Add a product"
msgstr ""

# Do not translate without having the same exact string in the Tags template. Do not use spaces, special characters, only alphanumeric characters separated by hyphens
msgctxt "menu_add_a_product_link"
msgid "/add-a-product"
msgstr ""

msgctxt "menu_contribute"
msgid "Contribute"
msgstr ""

# Do not translate without having the same exact string in the Tags template. Do not use spaces, special characters, only alphanumeric characters separated by hyphens
msgctxt "menu_contribute_link"
msgid "/contribute"
msgstr ""

msgctxt "menu_discover"
msgid "Discover"
msgstr ""

# Do not translate without having the same exact string in the Tags template. Do not use spaces, special characters, only alphanumeric characters separated by hyphens
msgctxt "menu_discover_link"
msgid "/discover"
msgstr ""

msgctxt "mission_"
msgid "Mission: "
msgstr ""

msgctxt "mission_accomplished_by"
msgid "This mission has been completed by:"
msgstr ""

msgctxt "mission_accomplished_by_n"
msgid "Completed by %d persons."
msgstr ""

msgctxt "mission_accomplished_by_nobody"
msgid "Be the first to complete this mission!"
msgstr ""

msgctxt "mission_goal"
msgid "Goal:"
msgstr ""

msgctxt "missions"
msgid "Missions"
msgstr ""

msgctxt "moderate"
msgid "moderate"
msgstr ""

msgctxt "moderate_quantity"
msgid "moderate quantity"
msgstr ""

msgctxt "move_images_to_another_product"
msgid "Move the images to another product"
msgstr ""

msgctxt "n_products"
msgid "%s products"
msgstr ""

msgctxt "name"
msgid "Name"
msgstr ""

msgctxt "names"
msgid "Names"
msgstr ""

msgctxt "new_code"
msgid "If the barcode is not correct, please correct it here:"
msgstr ""

msgctxt "new_code_note"
msgid "For products without a barcode, an internal code is automatically set."
msgstr ""

msgctxt "newsletter_description"
msgid "Subscribe to the newsletter (2 emails per month maximum)"
msgstr ""

msgctxt "subscribe_to_our_newsletter"
msgid "Subscribe to our newsletter"
msgstr ""

msgctxt "next"
msgid "Next"
msgstr ""

msgctxt "no_barcode"
msgid "Product without barcode"
msgstr ""

msgctxt "no_nutrition_data"
msgid "Nutrition facts are not specified on the product."
msgstr ""

msgctxt "multiple_nutrition_data"
msgid "Multiple nutrition facts are specified on the product (e.g. with added water or milk)."
msgstr ""

msgctxt "multiple_nutrition_data_instructions"
msgid "Enter only the nutrition facts for the unprepared product, without added water or milk. If there are different products, enter nutrition facts for the first product listed."
msgstr ""

msgctxt "no_product_for_barcode"
msgid "No product listed for barcode %s."
msgstr ""

msgctxt "no_products"
msgid "No products."
msgstr ""

msgctxt "not_saved"
msgid "Error while saving, please retry."
msgstr ""

msgctxt "number_of_additives"
msgid "Number of additives"
msgstr ""

msgctxt "number_of_products"
msgid "Number of products"
msgstr ""

msgctxt "nutrient_in_quantity"
msgid "%s in %s"
msgstr ""

msgctxt "nutrient_levels_info"
msgid "Nutrient levels for 100 g"
msgstr ""

# Do not translate without having the same exact string in the Tags template. Do not use spaces, special characters, only alphanumeric characters separated by hyphens
msgctxt "nutrient_levels_link"
msgid "/nutrient-levels"
msgstr ""

msgctxt "nutrient_levels_p"
msgid "nutrient levels"
msgstr ""

msgctxt "nutrient_levels_s"
msgid "nutrient level"
msgstr ""

msgctxt "nutriments_p"
msgid "nutriments"
msgstr ""

msgctxt "nutriments_products"
msgid "Products that contain the nutriment %s"
msgstr ""

msgctxt "nutriments_s"
msgid "nutriment"
msgstr ""

msgctxt "nutriments_without_products"
msgid "Products that do not contain the nutriment %s"
msgstr ""

msgctxt "nutrition_alt"
msgid "Nutrition facts"
msgstr ""

msgctxt "nutrition_data"
msgid "Nutrition facts"
msgstr ""

msgctxt "nutrition_data_average"
msgid "Average nutrition facts for the %d products of the %s category for which nutrition facts are known (out of %d products)."
msgstr ""

msgctxt "nutrition_data_compare_percent"
msgid "% of difference"
msgstr ""

msgctxt "nutrition_data_compare_value"
msgid "value for 100 g / 100 ml"
msgstr ""

msgctxt "nutrition_data_comparison_with_categories"
msgid "Comparison to average values of products in the same category:"
msgstr ""

msgctxt "nutrition_data_comparison_with_categories_note"
msgid "Please note: for each nutriment, the average is computed for products for which the nutriment quantity is known, not on all products of the category."
msgstr ""

msgctxt "nutrition_data_note"
msgid "If the picture is sufficiently sharp and level, nutrition facts can be automatically extracted from the picture."
msgstr ""

msgctxt "nutrition_data_per_10"
msgid "10th centile"
msgstr ""

msgctxt "nutrition_data_per_100g"
msgid "for 100 g / 100 ml"
msgstr ""

msgctxt "nutrition_data_per_5"
msgid "5<sup>th</sup> centile"
msgstr ""

msgctxt "nutrition_data_per_50"
msgid "Median"
msgstr ""

msgctxt "nutrition_data_per_90"
msgid "90th centile"
msgstr ""

msgctxt "nutrition_data_per_95"
msgid "95<sup>th</sup> centile"
msgstr ""

msgctxt "nutrition_data_per_max"
msgid "Maximum"
msgstr ""

msgctxt "nutrition_data_per_mean"
msgid "Mean"
msgstr ""

msgctxt "nutrition_data_per_min"
msgid "Minimum"
msgstr ""

msgctxt "nutrition_data_per_serving"
msgid "per serving"
msgstr ""

msgctxt "nutrition_data_per_std"
msgid "Standard deviation"
msgstr ""

msgctxt "nutrition_data_table"
msgid "Nutrition facts"
msgstr ""

msgctxt "nutrition_data_table_note"
msgid "The table lists by default nutriments that are often specified. Leave the field blank if it's not on the label.<br/>You can add extra nutriments (vitamins, minerals, cholesterol etc.)\n"
"by typing the first letters of their name in the last row of the table."
msgstr ""

msgctxt "nutrition_data_table_asterisk"
msgid "Essential nutrients to calculate the Nutri-Score."
msgstr ""

msgctxt "nutrition_grades_p"
msgid "Nutrition grades"
msgstr ""

msgctxt "nutrition_grades_s"
msgid "Nutrition grade"
msgstr ""

# Make sure the translated link works (eg that the image already exists in your language)
msgctxt "og_image_url"
msgid "https://static.openfoodfacts.org/images/logos/logo-vertical-white-social-media-preview.png"
msgstr ""

# Do not change the lang code if the blog doesn't exist in your language
msgctxt "on_the_blog_content"
msgid "<p>To learn more about <<site_name>>, visit <a href=\"https://blog.openfoodfacts.org/en/\">our blog</a>!</p>\n"
"<p>Recent news:</p>\n"
msgstr ""

msgctxt "on_the_blog_title"
msgid "News"
msgstr ""

msgctxt "openfoodhunt_points"
msgid "It's <a href=\"/open-food-hunt-2015\">Open Food Hunt</a> on <<site_name>> from Saturday February 21st 2015 to Sunday March 1st 2015! Contributors are awarded\n"
"Explorer points for products they add and Ambassador points for new contributors they recruit. Points are updated every 30 minutes."
msgstr ""

msgctxt "or"
msgid "or:"
msgstr ""

msgctxt "origins"
msgid "Origin of ingredients"
msgstr ""

msgctxt "origins_example"
msgid "California, USA"
msgstr ""

msgctxt "origins_note_xxx"
msgid "Indicate the origin of ingredients"
msgstr ""

msgctxt "origins_p"
msgid "origins of ingredients"
msgstr ""

msgctxt "origins_products"
msgid "Products with ingredients originating from %s"
msgstr ""

msgctxt "origins_s"
msgid "origin of ingredients"
msgstr ""

msgctxt "origins_tagsinput"
msgid "add an origin"
msgstr ""

msgctxt "origins_without_products"
msgid "Products without ingredients originating from %s"
msgstr ""

msgctxt "packaging"
msgid "Packaging"
msgstr ""

msgctxt "packaging_example"
msgid "Fresh, Canned, Frozen, Bottle, Box, Glass, Plastic..."
msgstr ""

msgctxt "packaging_note"
msgid "Packaging type, format, material"
msgstr ""

msgctxt "packaging_p"
msgid "packaging"
msgstr ""

msgctxt "packaging_products"
msgid "Products with a %s packaging"
msgstr ""

msgctxt "packaging_s"
msgid "packaging"
msgstr ""

msgctxt "packaging_tagsinput"
msgid "add a type, shape or material"
msgstr ""

msgctxt "packaging_without_products"
msgid "Products without a %s packaging"
msgstr ""

msgctxt "page_x"
msgid "Page %d"
msgstr ""

msgctxt "page_x_out_of_y"
msgid "Page %d out of %d."
msgstr ""

msgctxt "pages"
msgid "Pages:"
msgstr ""

msgctxt "password"
msgid "Password"
msgstr ""

msgctxt "password_new"
msgid "New password"
msgstr ""

msgctxt "password_confirm"
msgid "Confirm password"
msgstr ""

msgctxt "periods_after_opening"
msgid "Period of time after opening"
msgstr ""

msgctxt "periods_after_opening_note"
msgid "Found in an open container logo with a number of months: e.g. 12 M"
msgstr ""

msgctxt "periods_after_opening_p"
msgid "Periods after opening"
msgstr ""

msgctxt "periods_after_opening_s"
msgid "Period after opening"
msgstr ""

msgctxt "photographers_p"
msgid "photographers"
msgstr ""

msgctxt "photographers_s"
msgid "photographer"
msgstr ""

msgctxt "pnns_groups_1"
msgid "PNNS groups 1"
msgstr ""

msgctxt "pnns_groups_1_p"
msgid "PNNS groups 1"
msgstr ""

msgctxt "pnns_groups_1_s"
msgid "PNNS group 1"
msgstr ""

msgctxt "pnns_groups_2"
msgid "PNNS groups 2"
msgstr ""

msgctxt "pnns_groups_2_p"
msgid "PNNS groups 2"
msgstr ""

msgctxt "pnns_groups_2_s"
msgid "PNNS group 2"
msgstr ""

msgctxt "points_all_countries"
msgid "There are %d Explorers and %d Ambassadors."
msgstr ""

msgctxt "points_all_users"
msgid "There are Explorers for %d countries and Ambassadors for %d countries."
msgstr ""

msgctxt "points_country"
msgid "%s has %d Explorers and %d Ambassadors."
msgstr ""

msgctxt "points_ranking"
msgid "Ranking"
msgstr ""

msgctxt "points_ranking_users_and_countries"
msgid "Ranking of contributors and countries"
msgstr ""

msgctxt "points_user"
msgid "%s is an Explorer for %d countries and an Ambassador for %d countries."
msgstr ""

msgctxt "previous"
msgid "Previous"
msgstr ""

msgctxt "product_add_nutrient"
msgid "Add a nutrient"
msgstr ""

msgctxt "product_added"
msgid "Product added on"
msgstr ""

msgctxt "product_changes_saved"
msgid "Changes saved."
msgstr ""

msgctxt "product_edit_you_contributed"
msgid "You just helped to improve the world largest open data database."
msgstr "You just helped to improve the world largest open data database."

msgctxt "product_edit_thank_you"
msgid "Thank you so much for joining us in our journey to data transparency!"
msgstr "Thank you so much for joining us in our journey to data transparency!"

msgctxt "product_characteristics"
msgid "Product characteristics"
msgstr ""

msgctxt "product_created"
msgid "Product created"
msgstr ""

msgctxt "product_description"
msgid "Ingredients, allergens, additives, nutrition facts, labels, origin of ingredients and information on product %s"
msgstr ""

msgctxt "product_image"
msgid "Product picture"
msgstr ""

msgctxt "product_image_with_barcode"
msgid "Picture with barcode:"
msgstr ""

msgctxt "product_js_current_image"
msgid "Current image:"
msgstr ""

msgctxt "product_js_deleting_images"
msgid "Deleting images"
msgstr ""

msgctxt "product_js_extract_ingredients"
msgid "Extract the ingredients from the picture"
msgstr ""

msgctxt "product_js_extracted_ingredients_nok"
msgid "Ingredients text could not be extracted. Try with a sharper image, with higher resolution or a better framing of the text."
msgstr ""

msgctxt "product_js_extracted_ingredients_ok"
msgid "Ingredients text has been extracted. Text recognition is not perfect, so please check the text below and correct errors if needed."
msgstr ""

msgctxt "product_js_extracting_ingredients"
msgid "Extracting ingredients"
msgstr ""

msgctxt "product_js_image_normalize"
msgid "Normalize colors"
msgstr ""

msgctxt "product_js_image_open_full_size_image"
msgid "Open the picture in original size in a new windows"
msgstr ""

msgctxt "product_js_image_received"
msgid "Image received"
msgstr ""

msgctxt "product_js_image_rotate_and_crop"
msgid "Rotate the image if necessary, then click and drag to select the interesting zone:"
msgstr ""

msgctxt "product_js_image_rotate_left"
msgid "Rotate left"
msgstr ""

msgctxt "product_js_image_rotate_right"
msgid "Rotate right"
msgstr ""

msgctxt "product_js_image_save"
msgid "Validate and/or resize image"
msgstr ""

msgctxt "product_js_image_saved"
msgid "Image saved"
msgstr ""

msgctxt "product_js_image_saving"
msgid "Saving image"
msgstr ""

msgctxt "product_js_image_upload_error"
msgid "Error while uploading image"
msgstr ""

msgctxt "product_js_image_white_magic"
msgid "Photo on white background: try to remove the background"
msgstr ""

msgctxt "product_js_images_delete_error"
msgid "Errors while deleting images"
msgstr ""

msgctxt "product_js_images_deleted"
msgid "Images deleted"
msgstr ""

msgctxt "product_js_images_move_error"
msgid "Errors while moving images"
msgstr ""

msgctxt "product_js_images_moved"
msgid "Images moved"
msgstr ""

msgctxt "product_js_moving_images"
msgid "Moving images"
msgstr ""

msgctxt "product_js_upload_image"
msgid "Add a picture"
msgstr ""

msgctxt "product_js_upload_image_note"
msgid "→ With Chrome, Firefox and Safari, you can select multiple pictures (product, ingredients, nutrition facts etc.) by clicking them while holding the Ctrl key pressed to add them all in one shot."
msgstr ""

msgctxt "product_js_uploading_image"
msgid "Uploading image"
msgstr ""

msgctxt "product_last_edited"
msgid "Last edit of product page on"
msgstr ""

msgctxt "product_name"
msgid "Product name"
msgstr ""

msgctxt "product_name_example"
msgid "Kinder Bueno White"
msgstr ""

msgctxt "products"
msgid "products"
msgstr ""

msgctxt "products_stats"
msgid "Evolution of the number of products on <<site_name>>"
msgstr ""

msgctxt "products_stats_completed_t"
msgid "Products with complete information"
msgstr ""

msgctxt "products_stats_created_t"
msgid "Products"
msgstr ""

msgctxt "products_with_nutriments"
msgid "with nutrition facts"
msgstr ""

msgctxt "products_you_edited"
msgid "Products you added or edited"
msgstr ""

msgctxt "purchase_places"
msgid "City, state and country where purchased"
msgstr ""

msgctxt "purchase_places_note"
msgid "Indicate where you bought or saw the product (at least the country)"
msgstr ""

msgctxt "purchase_places_p"
msgid "purchase places"
msgstr ""

msgctxt "purchase_places_products"
msgid "Products sold in %s"
msgstr ""

msgctxt "purchase_places_s"
msgid "purchase place"
msgstr ""

msgctxt "purchase_places_tagsinput"
msgid "add a place"
msgstr ""

msgctxt "purchase_places_without_products"
msgid "Products not sold in %s"
msgstr ""

msgctxt "quantity"
msgid "Quantity"
msgstr ""

msgctxt "quantity_example"
msgid "2 l, 250 g, 1 kg, 25 cl, 6 fl oz, 1 pound"
msgstr ""

msgctxt "remember_me"
msgid "Remember me"
msgstr ""

msgctxt "remember_purchase_places_and_stores"
msgid "Remember the place of purchase and store for the next product adds"
msgstr ""

msgctxt "reset_password"
msgid "Reset password"
msgstr ""

msgctxt "reset_password_email_body"
msgid "Hello <NAME>,\n\n"
"You asked for your password to be reset on https://openfoodfacts.org\n\n"
"for the username: <USERID>\n\n"
"To continue the password reset, click on the link below.\n"
"If you did not ask for the password reset, you can ignore this message.\n\n"
"<RESET_URL>\n\n"
"See you soon,\n\n"
"Stephane\n"
"https://openfoodfacts.org\n"
msgstr ""

msgctxt "reset_password_email_subject"
msgid "Reset of your password on <<site_name>>"
msgstr ""

msgctxt "reset_password_reset"
msgid "Your password has been changed. You can now log-in with this password."
msgstr ""

msgctxt "reset_password_reset_msg"
msgid "Enter a new password."
msgstr ""

msgctxt "reset_password_send_email"
msgid "An email with a link to reset your password has been sent to the e-mail address associated with your account."
msgstr ""

msgctxt "reset_password_send_email_msg"
msgid "If you have forgotten your password, fill-in your username or e-mail address to receive instructions for resetting your password."
msgstr ""

msgctxt "risk_level"
msgid "Risk"
msgstr ""

msgctxt "risk_level_0"
msgid "To be completed"
msgstr ""

msgctxt "risk_level_1"
msgid "Low risks"
msgstr ""

msgctxt "risk_level_2"
msgid "Moderate risks"
msgstr ""

msgctxt "risk_level_3"
msgid "High risks"
msgstr ""

msgctxt "salt_equivalent"
msgid "salt equivalent"
msgstr ""

msgctxt "save"
msgid "Save"
msgstr ""

msgctxt "saved"
msgid "Saved."
msgstr ""

msgctxt "saving"
msgid "Saving."
msgstr ""

msgctxt "search"
msgid "Search"
msgstr ""

msgctxt "search_a_product_placeholder"
msgid "Search a product"
msgstr ""

msgctxt "search_button"
msgid "Search"
msgstr ""

msgctxt "search_contains"
msgid "contains"
msgstr ""

msgctxt "search_criteria"
msgid "Select products with specific brands, categories, labels, origins of ingredients, manufacturing places etc."
msgstr ""

msgctxt "search_description_opensearch"
msgid "Product search"
msgstr ""

msgctxt "search_does_not_contain"
msgid "does not contain"
msgstr ""

msgctxt "search_download_button"
msgid "Download"
msgstr ""

msgctxt "search_download_choice"
msgid "Download results"
msgstr ""

msgctxt "search_download_results"
msgid "Download results in XLSX or CSV format. Please note that for performance reasons, you can download up to 10.000 results only."
msgstr ""

msgctxt "search_download_xlsx"
msgid "XLSX format"
msgstr ""

msgctxt "search_download_xlsx_description"
msgid "Excel or LibreOffice"
msgstr ""

msgctxt "search_download_csv"
msgid "CSV format"
msgstr ""

msgctxt "search_download_csv_description"
msgid "Character set: Unicode (UTF-8) - Separator: tabulation (tab)"
msgstr ""

msgctxt "search_edit"
msgid "Change search criteria"
msgstr ""

msgctxt "search_generate_graph"
msgid "Generate graph"
msgstr ""

msgctxt "search_generate_map"
msgid "Generate the map"
msgstr ""

msgctxt "search_graph"
msgid "Graph"
msgstr ""

msgctxt "search_graph_2_axis"
msgid "Scatter plot"
msgstr ""

msgctxt "search_graph_blog"
msgid "<p>→ learn more about <<site_name>> graphs: <a href=\"/graphs-in-3-clicks\">Graphs in 3 clicks</a> (blog).</p>"
msgstr ""

msgctxt "search_graph_choice"
msgid "Results on a graph"
msgstr ""

msgctxt "search_graph_instructions"
msgid "Select what you want to graph on the horizontal axis to obtain a histogram, or select two axis to\n"
"get a cloud of products (scatter plot)."
msgstr ""

msgctxt "search_graph_link"
msgid "Permanent link to this graph, shareable by e-mail and on social networks"
msgstr ""

msgctxt "search_graph_note"
msgid "The graph will show only products for which displayed values are known."
msgstr ""

msgctxt "search_graph_title"
msgid "Display results on a graph"
msgstr ""

msgctxt "search_graph_warning"
msgid "Note: this is a user generated graph. The title, represented products and axis of visualization have been chosen by the author of the graph."
msgstr ""

msgctxt "search_indifferent"
msgid "Indifferent"
msgstr ""

msgctxt "search_ingredients"
msgid "Ingredients"
msgstr ""

msgctxt "search_link"
msgid "Permanent link to these results, shareable by e-mail and on social networks"
msgstr ""

msgctxt "search_list_choice"
msgid "Results in a list of products"
msgstr ""

msgctxt "search_map"
msgid "Map"
msgstr ""

msgctxt "search_map_choice"
msgid "Results on a map"
msgstr ""

msgctxt "search_map_link"
msgid "Permanent link to this map, shareable by e-mail and on social networks"
msgstr ""

msgctxt "search_map_note"
msgid "The map will show only products for which the production place is known."
msgstr ""

msgctxt "search_map_title"
msgid "Display results on a map"
msgstr ""

msgctxt "search_nutriment"
msgid "choose a nutriment..."
msgstr ""

msgctxt "search_nutriments"
msgid "Nutriments"
msgstr ""

msgctxt "search_or"
msgid "or"
msgstr ""

msgctxt "search_page_size"
msgid "Results per page"
msgstr ""

msgctxt "search_products"
msgid "Products search"
msgstr ""

msgctxt "search_results"
msgid "Search results"
msgstr ""

msgctxt "search_series"
msgid "Use a different color for the following products:"
msgstr ""

msgctxt "search_series_default"
msgid "Other products"
msgstr ""

msgctxt "search_series_fairtrade"
msgid "Fair trade"
msgstr ""

msgctxt "search_series_fairtrade_label"
msgid "fair-trade"
msgstr ""

msgctxt "search_series_nutrition_grades"
msgid "Use nutrition grades colors"
msgstr ""

msgctxt "search_series_organic"
msgid "Organic"
msgstr ""

msgctxt "search_series_organic_label"
msgid "organic"
msgstr ""

msgctxt "search_series_with_sweeteners"
msgid "With sweeteners"
msgstr ""

msgctxt "search_tag"
msgid "choose a criterion..."
msgstr ""

msgctxt "search_tags"
msgid "Criteria"
msgstr ""

msgctxt "search_terms"
msgid "Search terms"
msgstr ""

msgctxt "search_terms_note"
msgid "Search for words present in the product name, generic name, brands, categories, origins and labels"
msgstr ""

msgctxt "search_title"
msgid "Search a product, brand, ingredient, nutriment etc."
msgstr ""

msgctxt "search_title_graph"
msgid "Results graph"
msgstr ""

msgctxt "search_title_map"
msgid "Results map"
msgstr ""

msgctxt "search_tools"
msgid "Search tools"
msgstr ""

msgctxt "search_value"
msgid "value"
msgstr ""

msgctxt "search_with"
msgid "With"
msgstr ""

msgctxt "search_without"
msgid "Without"
msgstr ""

msgctxt "see_product_page"
msgid "See the product page"
msgstr ""

msgctxt "re_edit_product_page"
msgid "Edit the product again"
msgstr "Edit the product again"

msgctxt "select_country"
msgid "Country"
msgstr ""

msgctxt "select_lang"
msgid "Language"
msgstr ""

msgctxt "send_image"
msgid "Send a picture..."
msgstr ""

msgctxt "send_image_error"
msgid "Upload error"
msgstr ""

msgctxt "sending_image"
msgid "Sending image"
msgstr ""

msgctxt "serving_size"
msgid "Serving size"
msgstr ""

msgctxt "serving_size_prepared"
msgid "Prepared serving size"
msgstr ""

msgctxt "serving_size_example"
msgid "60 g, 12 oz, 20cl, 2 fl oz"
msgstr ""

msgctxt "serving_size_note"
msgid "If the nutrition facts table contains values for the prepared product, indicate the total serving size of the prepared product (including added water or milk)."
msgstr ""

msgctxt "serving_too_small_for_nutrition_analysis"
msgid "Serving size is too small (5 g / 5 ml or less) to calculate 100 g / 100 ml values and perform any further nutritional analysis"
msgstr ""

msgctxt "session_title"
msgid "Sign-in"
msgstr ""

msgctxt "share"
msgid "Share"
msgstr ""

msgctxt "show_category_stats"
msgid "Show detailed stats"
msgstr ""

msgctxt "show_category_stats_details"
msgid "standard deviation, minimum, maximum, 10th and 90th percentiles"
msgstr ""

msgctxt "signin_before_submit"
msgid "If you already have an account on <SITE>, please sign-in before filling this form."
msgstr ""

msgctxt "signout"
msgid "Sign-out"
msgstr ""

msgctxt "sort_by"
msgid "Sort by"
msgstr ""

msgctxt "sort_completeness"
msgid "Completeness"
msgstr ""

msgctxt "sort_created_t"
msgid "Add date"
msgstr ""

msgctxt "sort_modified_t"
msgid "Edit date"
msgstr ""

msgctxt "sort_popularity"
msgid "Popularity"
msgstr ""

msgctxt "sort_product_name"
msgid "Product name"
msgstr ""

msgctxt "state"
msgid "State"
msgstr ""

msgctxt "states_p"
msgid "states"
msgstr ""

msgctxt "states_s"
msgid "state"
msgstr ""

msgctxt "stores"
msgid "Stores"
msgstr ""

msgctxt "stores_note"
msgid "Name of the shop or supermarket chain"
msgstr ""

msgctxt "stores_p"
msgid "stores"
msgstr ""

msgctxt "stores_products"
msgid "Products sold at %s"
msgstr ""

msgctxt "stores_s"
msgid "store"
msgstr ""

msgctxt "stores_tagsinput"
msgid "add a store"
msgstr ""

msgctxt "stores_without_products"
msgid "Products not bought at %s"
msgstr ""

msgctxt "subscribe"
msgid "Subscribe"
msgstr ""

msgctxt "tag_belongs_to"
msgid "Belongs to:"
msgstr ""

msgctxt "tag_contains"
msgid "Contains:"
msgstr ""

msgctxt "tag_weblinks"
msgid "Weblinks"
msgstr ""

msgctxt "tagstable_filtered"
msgid "out of _MAX_"
msgstr ""

msgctxt "tagstable_search"
msgid "Search:"
msgstr ""

# This is linked to a unit test
msgctxt "traces"
msgid "Traces"
msgstr ""

msgctxt "traces_example"
msgid "Milk, Gluten, Nuts"
msgstr ""

msgctxt "traces_note"
msgid "Indicate ingredients from mentions like \"May contain traces of\", \"Made in a factory that also uses\" etc."
msgstr ""

msgctxt "traces_p"
msgid "traces"
msgstr ""

msgctxt "traces_s"
msgid "trace"
msgstr ""

msgctxt "twitter"
msgid "Twitter username (optional)"
msgstr ""

msgctxt "unknown"
msgid "Unknown"
msgstr ""

msgctxt "unknown_nutrients_p"
msgid "unknown nutrients"
msgstr ""

msgctxt "unknown_nutrients_s"
msgid "unknown nutrient"
msgstr ""

msgctxt "unsubscribe"
msgid "Unsubscribe"
msgstr ""

msgctxt "unsubscribe_info"
msgid "You can unsubscribe from the lists at any time."
msgstr ""

msgctxt "userid_or_email"
msgid "Username or e-mail address: "
msgstr ""

msgctxt "username"
msgid "User name"
msgstr ""

msgctxt "username_info"
msgid "(non-accented letters, digits and/or dashes)"
msgstr ""

msgctxt "username_or_email"
msgid "Username or email address"
msgstr ""

msgctxt "users_add_products"
msgid "Products that were added by the user %s"
msgstr ""

msgctxt "users_add_without_products"
msgid "Products that were not added by the user %s"
msgstr ""

msgctxt "users_edit_products"
msgid "Products that were edited by the user %s"
msgstr ""

msgctxt "users_edit_without_products"
msgid "Products that were not edited by the user %s"
msgstr ""

msgctxt "users_p"
msgid "contributors"
msgstr ""

msgctxt "users_products"
msgid "Products added by %s"
msgstr ""

msgctxt "users_s"
msgid "contributor"
msgstr ""

msgctxt "users_without_products"
msgid "Products not added by %s"
msgstr ""

msgctxt "video_tutorials"
msgid "Video Tutorials"
msgstr ""

msgctxt "view"
msgid "view"
msgstr ""

msgctxt "view_this_revision"
msgid "View this revision"
msgstr ""

msgctxt "view_list_for_products_from_the_entire_world"
msgid "View the list for matching products from the entire world"
msgstr ""

msgctxt "view_products_from_the_entire_world"
msgid "View matching products from the entire world"
msgstr ""

msgctxt "view_results_from_the_entire_world"
msgid "View results from the entire world"
msgstr ""

msgctxt "warning_3rd_party_content"
msgid "Information and data must come from the product package and label (and not from other sites or the manufacturer's site), and you must have taken the pictures yourself.<br/>\n"
"→ <a href=\"https://support.openfoodfacts.org/help/en-gb/9/27\">Why it matters</a>"
msgstr ""

msgctxt "website"
msgid "Site or blog address"
msgstr ""

msgctxt "you_are_connected_as_x"
msgid "You are connected as %s."
msgstr ""

msgctxt "product_js_unselect_image"
msgid "Unselect image"
msgstr ""

msgctxt "product_js_unselecting_image"
msgid "Unselecting image."
msgstr ""

msgctxt "product_js_unselected_image_ok"
msgid "Unselected image."
msgstr ""

msgctxt "product_js_unselected_image_nok"
msgid "Error while unselecting image."
msgstr ""

msgctxt "product_js_zoom_on_wheel"
msgid "Enable zooming with the mouse wheel."
msgstr "Enable zooming with the mouse wheel."

msgctxt "product_js_use_low_res_images"
msgid "Load lower resolution images (for slow connections)"
msgstr "Load lower resolution images (for slow connections)"

msgctxt "protected_image_message"
msgid "An image has been sent by the manufacturer. If you think it is incorrect or not up-to-date, please contact us."
msgstr "An image has been sent by the manufacturer. If you think it is incorrect or not up-to-date, please contact us."

msgctxt "nutrition_grade_fr_nutriments_estimated_warning"
msgid "Warning: the nutrition facts are not specified. They have been estimated from the list of ingredients."
msgstr ""

msgctxt "nutrition_grade_fr_fiber_warning"
msgid "Warning: the amount of fiber is not specified, their possible positive contribution to the grade could not be taken into account."
msgstr ""

msgctxt "nutrition_grade_fr_fiber_and_fruits_vegetables_nuts_warning"
msgid "Warning: the amounts of fiber and of fruits, vegetables and nuts are not specified, their possible positive contribution to the grade could not be taken into account."
msgstr ""

msgctxt "nutrition_grade_fr_no_fruits_vegetables_nuts_warning"
msgid "Warning: the amount of fruits, vegetables and nuts is not specified, their possible positive contribution to the grade could not be taken into account."
msgstr ""

msgctxt "nutrition_grade_fr_fruits_vegetables_nuts_estimate_warning"
msgid "Warning: the amount of fruits, vegetables and nuts is not specified on the label, it was manually estimated from the list of ingredients: %d"
msgstr ""

msgctxt "nutrition_grade_fr_fruits_vegetables_nuts_from_category_warning"
msgid "Warning: the amount of fruits, vegetables and nuts is not specified on the label, it was estimated from the category (%s) of the product: %d"
msgstr ""

msgctxt "nutrition_grade_fr_fruits_vegetables_nuts_estimate_from_ingredients_warning"
msgid "Warning: the amount of fruits, vegetables and nuts is not specified on the label, it was estimated from the list of ingredients: %d"
msgstr ""

msgctxt "nutrition_grade_fr_title"
msgid "NutriScore color nutrition grade"
msgstr ""

msgctxt "nutrition_grade_fr_formula"
msgid "How the color nutrition grade is computed"
msgstr ""

msgctxt "nutrition_grade_fr_alt"
msgid "NutriScore nutrition grade"
msgstr ""

msgctxt "delete_product_page"
msgid "Delete the product page"
msgstr ""

msgctxt "deleting_product"
msgid "Deleting product"
msgstr ""

msgctxt "has_deleted_product"
msgid "has deleted product"
msgstr ""

msgctxt "delete_product_confirm"
msgid "Are you sure that you want to delete the page for this product?"
msgstr ""

msgctxt "delete_user"
msgid "Delete the user"
msgstr ""

msgctxt "sources_manufacturer"
msgid "Some of the data for this product has been provided directly by the manufacturer %s."
msgstr "Some of the data for this product has been provided directly by the manufacturer %s."

msgctxt "list_of_sources"
msgid "Some of the data and/or photos for this product come from those sources:"
msgstr "Some of the data and/or photos for this product come from those sources:"

msgctxt "warning_not_complete"
msgid "This product page is not complete. You can help to complete it by editing it and adding more data from the photos we have, or by taking more photos using the app for <a href=\"https://android.openfoodfacts.org\">Android</a> or <a href=\"https://ios.openfoodfacts.org\">iPhone/iPad</a>. Thank you!"
msgstr ""

msgctxt "title_separator"
msgid " - "
msgstr ""

msgctxt "recent_changes"
msgid "Recent Changes"
msgstr ""

msgctxt "translators_title"
msgid "Our Translators"
msgstr ""

msgctxt "translators_lead"
msgid "We would like to say THANK YOU to the awesome translators that make it possible to present Open Food Facts, Open Beauty Facts, and Open Pet Food Facts to you in all these different languages! <a href=\"https://translate.openfoodfacts.org/\">You can join us in this global effort: it doesn't require any technical knowledge.</a>"
msgstr ""

msgctxt "translators_renewal_notice"
msgid "Please note that this table is refreshed nightly and might be out of date."
msgstr ""

msgctxt "translators_column_name"
msgid "Name"
msgstr ""

msgctxt "translators_column_translated_words"
msgid "Translated (Words)"
msgstr ""

msgctxt "translators_column_target_words"
msgid "Target Words"
msgstr ""

msgctxt "translators_column_approved_words"
msgid "Approved (Words)"
msgstr ""

msgctxt "translators_column_votes_made"
msgid "Votes Made"
msgstr ""

msgctxt "minerals_p"
msgid "added minerals"
msgstr ""

msgctxt "minerals_s"
msgid "added mineral"
msgstr ""

msgctxt "vitamins_p"
msgid "added vitamins"
msgstr ""

msgctxt "vitamins_s"
msgid "added vitamin"
msgstr ""

msgctxt "amino_acids_p"
msgid "added amino acids"
msgstr ""

msgctxt "amino_acids_s"
msgid "added amino acid"
msgstr ""

msgctxt "nucleotides_p"
msgid "added nucleotides"
msgstr ""

msgctxt "nucleotides_s"
msgid "added nucleotide"
msgstr ""

msgctxt "other_nutritional_substances_p"
msgid "other nutritional substances added"
msgstr ""

msgctxt "other_nutritional_substances_s"
msgid "other nutritional substance added"
msgstr ""

msgctxt "product_as_sold"
msgid "As sold"
msgstr ""

msgctxt "prepared_product"
msgid "Prepared"
msgstr ""

msgctxt "unit"
msgid "Unit"
msgstr ""

msgctxt "nutrition_data_exists"
msgid "Nutrition facts are specified for the product as sold."
msgstr ""

msgctxt "nutrition_data_prepared_exists"
msgid "Nutrition facts are specified for the prepared product."
msgstr ""

msgctxt "nova_groups_s"
msgid "NOVA group"
msgstr ""

msgctxt "nova_groups_p"
msgid "NOVA groups"
msgstr ""

# Title for the link to the explanation of what a NOVA Group is
msgctxt "nova_groups_info"
msgid "NOVA groups for food processing"
msgstr ""

msgctxt "footer_partners"
msgid "Partners"
msgstr ""

# Do not translate without having the same exact string in the Tags template. Do not use spaces, special characters, only alphanumeric characters separated by hyphens
msgctxt "footer_partners_link"
msgid "/partners"
msgstr ""

msgctxt "adults"
msgid "Adults"
msgstr ""

msgctxt "adults_age"
msgid "18 to 64"
msgstr ""

msgctxt "adults_description"
msgid "From 18 years up to and including 64 years of age"
msgstr ""

msgctxt "elderly"
msgid "Elderly"
msgstr ""

msgctxt "elderly_age"
msgid "65+"
msgstr ""

msgctxt "elderly_description"
msgid "From 65 years of age and older"
msgstr ""

msgctxt "adolescents"
msgid "Adolescents"
msgstr ""

msgctxt "adolescents_age"
msgid "10 to 17"
msgstr ""

msgctxt "adolescents_description"
msgid "From 10 years up to and including 17 years of age"
msgstr ""

msgctxt "children"
msgid "Children"
msgstr ""

msgctxt "children_age"
msgid "3 to 9"
msgstr ""

msgctxt "children_description"
msgid "From 36 months up to and including 9 years of age"
msgstr ""

msgctxt "toddlers"
msgid "Toddlers"
msgstr ""

msgctxt "toddlers_age"
msgid "1 to 2"
msgstr ""

msgctxt "toddlers_description"
msgid "From 12 months up to and including 35 months of age"
msgstr ""

msgctxt "infants"
msgid "Infants"
msgstr ""

msgctxt "infants_age"
msgid "< 1"
msgstr ""

msgctxt "infants_description"
msgid "From more than 12 weeks up to and including 11 months of age"
msgstr ""

msgctxt "additives_efsa_evaluation"
msgid "EFSA evaluation"
msgstr ""

msgctxt "additives_efsa_evaluation_overexposure_risk_title"
msgid "Risk of overexposure"
msgstr ""

msgctxt "additives_efsa_evaluation_overexposure_risk_high"
msgid "The European Food Safety Authority (EFSA) has determined that some population groups have a high risk of reaching or exceeding the Acceptable Daily Intake (ADI) for <tag>."
msgstr "The European Food Safety Authority (EFSA) has determined that some population groups have a high risk of consuming too much <tag>."

msgctxt "additives_efsa_evaluation_overexposure_risk_moderate"
msgid "The European Food Safety Authority (EFSA) has determined that some population groups have a moderate risk of reaching or exceeding the Acceptable Daily Intake (ADI) for <tag>."
msgstr "The European Food Safety Authority (EFSA) has determined that some population groups have a moderate risk of reaching or exceeding the Acceptable Daily Intake (ADI) for <tag>."

msgctxt "additives_efsa_evaluation_overexposure_risk_description"
msgid "To evaluate your exposure to the <tag> food additive, you can browse our list of products that contain it. See the list of <nb_products> products with <tag> below."
msgstr ""

msgctxt "additives_efsa_evaluation_overexposure_risk_products_link"
msgid "%d products with %s"
msgstr ""

msgctxt "additives_efsa_evaluation_overexposure_risk_no"
msgid "The European Food Safety Authority (EFSA) has determined that no population groups has more than 5% of members at risk of consuming more than the acceptable daily intake of <tag>."
msgstr ""

msgctxt "additives_efsa_evaluation_overexposure_risk_icon_alt_high"
msgid "High risk of over exposure"
msgstr ""

msgctxt "additives_efsa_evaluation_overexposure_risk_icon_alt_moderate"
msgid "Moderate risk of over exposure"
msgstr ""

msgctxt "additives_efsa_evaluation_overexposure_risk_icon_alt_no"
msgid "No or very low risk of over exposure"
msgstr ""

msgctxt "additives_efsa_evaluation_exposure_greater_than_adi"
msgid "Risk of reaching or exceeding the acceptable daily intake (ADI)"
msgstr ""

msgctxt "additives_efsa_evaluation_exposure_greater_than_noael"
msgid "Risk of reaching exceeding the maximum dose without adverse effect (No observed adverse effect level - NOAEL)"
msgstr ""

msgctxt "additives_efsa_evaluation_exposure_mean_greater_than_adi"
msgid "Groups with more than 50% of members exceeding the acceptable daily intake (ADI)"
msgstr ""

msgctxt "additives_efsa_evaluation_exposure_95th_greater_than_adi"
msgid "Groups with more than 5% of members exceeding the acceptable daily intake (ADI)"
msgstr ""

msgctxt "additives_efsa_evaluation_exposure_mean_greater_than_noael"
msgid "Groups with more than 50% of members exceeding the maximum dose without adverse effect (No observed adverse effect level - NOAEL)"
msgstr ""

msgctxt "additives_efsa_evaluation_exposure_95th_greater_than_noael"
msgid "Groups with more than 5% of members exceeding the maximum dose without adverse effect (No observed adverse effect level - NOAEL)"
msgstr ""

msgctxt "exposure_title_95th"
msgid "Moderate risk"
msgstr "Moderate risk"

msgctxt "exposure_description_95th"
msgid "5% of people or more"
msgstr "5% of people or more"

msgctxt "exposure_title_mean"
msgid "High risk"
msgstr "High risk"

msgctxt "exposure_description_mean"
msgid "50% of people or more"
msgstr "50% of people or more"

msgctxt "wikipedia"
msgid "Wikipedia"
msgstr ""

msgctxt "additives_classes"
msgid "Functions"
msgstr ""

msgctxt "photos_and_data_check"
msgid "Photos and data check"
msgstr ""

msgctxt "photos_and_data_check_description"
msgid "Product pages can be marked as checked by experienced contributors who verify that the most recent photos are selected and cropped, and that all the product data that can be inferred from the product photos has been filled and is correct."
msgstr ""

msgctxt "photos_and_data_checked"
msgid "Photos and data checked"
msgstr ""

msgctxt "i_checked_the_photos_and_data"
msgid "I checked the photos and data."
msgstr ""

msgctxt "i_checked_the_photos_and_data_again"
msgid "I checked the photos and data again."
msgstr ""

msgctxt "last_check_dates_p"
msgid "Last check dates"
msgstr ""

msgctxt "last_check_dates_s"
msgid "Last check date"
msgstr ""

msgctxt "product_last_checked"
msgid "Last check of product page on"
msgstr ""

msgctxt "product_other_information"
msgid "Other information"
msgstr ""

msgctxt "producer_version_id"
msgid "Producer version identifier"
msgstr ""

msgctxt "producer_product_id"
msgid "Producer product identifier"
msgstr ""

msgctxt "net_weight"
msgid "Net weight"
msgstr ""

msgctxt "drained_weight"
msgid "Drained weight"
msgstr ""

msgctxt "volume"
msgid "Volume"
msgstr ""

msgctxt "other_information"
msgid "Other information"
msgstr ""

msgctxt "conservation_conditions"
msgid "Conservation conditions"
msgstr ""

msgctxt "warning"
msgid "Warning"
msgstr ""

msgctxt "preparation"
msgid "Preparation"
msgstr ""

msgctxt "recipe_idea"
msgid "Recipe idea"
msgstr ""

msgctxt "origin"
msgid "Origin of the product and/or its ingredients"
msgstr ""

msgctxt "origin_note"
msgid "Packaging mentions that indicate the manufacturing place and/or the origins of the ingredients"
msgstr ""

msgctxt "origin_example"
msgid "Made in France. Tomatoes from Italy. Origin of the rice: India, Thailand."
msgstr ""

msgctxt "customer_service"
msgid "Customer service"
msgstr ""

msgctxt "producer"
msgid "Producer"
msgstr ""

msgctxt "recycling_instructions_to_recycle"
msgid "Recycling instructions - To recycle"
msgstr ""

msgctxt "recycling_instructions_to_discard"
msgid "Recycling instructions - To discard"
msgstr ""

msgctxt "checkers_products"
msgid "Products checked by %s"
msgstr ""

msgctxt "checkers_without_products"
msgid "Products not checked by %s"
msgstr ""

msgctxt "correctors_products"
msgid "Products corrected by %s"
msgstr ""

msgctxt "correctors_without_products"
msgid "Products not corrected by %s"
msgstr ""

msgctxt "contributors_products"
msgid "Products added by %s"
msgstr ""

msgctxt "editors_products"
msgid "Products edited by %s"
msgstr ""

msgctxt "editors_without_products"
msgid "Products not edited by %s"
msgstr ""

msgctxt "informers_products"
msgid "Products completed by %s"
msgstr ""

msgctxt "informers_without_products"
msgid "Products not completed by %s"
msgstr ""

msgctxt "photographers_products"
msgid "Products photographed by %s"
msgstr ""

msgctxt "photographers_without_products"
msgid "Products not photographed by %s"
msgstr ""

msgctxt "user_s_page"
msgid "%s's page"
msgstr ""

msgctxt "obsolete"
msgid "Product taken off the market"
msgstr ""

msgctxt "obsolete_since_date"
msgid "Withdrawal date"
msgstr ""

msgctxt "obsolete_since_date_note"
msgid "Format: YYYY-MM-DD or YYYY-MM or YYYY"
msgstr ""

msgctxt "obsolete_since_date_example"
msgid "2019-09-30 or 2019-09 or 2019"
msgstr ""

msgctxt "obsolete_warning"
msgid "Important note: this product is no longer sold. The data is kept for reference only. This product does not appear in regular searches and is not taken into account for statistics."
msgstr ""

# This will be on a button and needs to be as short as possible
# So instead of something like "Install the mobile application"
# try to make it very short "Get the app" or "Install the app"
# Use infinitive instead of imperative
msgctxt "get_the_app"
msgid "Get the app"
msgstr ""

msgctxt "get_the_app_android"
msgid "Get the Android app"
msgstr ""

msgctxt "get_the_app_iphone"
msgid "Get the iPhone app"
msgstr ""

msgctxt "get_the_app_ipad"
msgid "Get the iPad app"
msgstr ""

msgctxt "warning_gs1_company_prefix"
msgid "<em>Ambiguous barcode</em>: This product has a Restricted Circulation Number barcode for products within a company. This means that different producers and stores can use the same barcode for different products."
msgstr ""

msgctxt "environment_infocard"
msgid "Environment infocard"
msgstr ""

msgctxt "environment_infocard_note"
msgid "HTML code for the environment infocard in the mobile application"
msgstr ""

msgctxt "environment_impact_level"
msgid "Environment impact level"
msgstr ""

msgctxt "environment_impact_level_example"
msgid "en:low, en:medium or en:high"
msgstr ""

msgctxt "carbon_impact_from_meat_or_fish"
msgid "Carbon impact from meat or fish"
msgstr ""

msgctxt "of_carbon_impact_from_meat_or_fish_for_whole_product"
msgid "of carbon emission from meat or fish for the whole product"
msgstr ""

msgctxt "of_sustainable_daily_emissions_of_1_person"
msgid "of sustainable daily emissions of 1 person"
msgstr ""

msgctxt "of_sustainable_weekly_emissions_of_1_person"
msgid "of sustainable weekly emissions of 1 person"
msgstr ""

msgctxt "for_one_serving"
msgid "for one serving"
msgstr ""

msgctxt "methodology"
msgid "Methodology"
msgstr ""

msgctxt "carbon_footprint_note_foodges_ademe"
msgid "Carbon emissions computations rely on the CO<sub>2</sub> per kg values from the FoodGES program by <a href=\"https://www.ademe.fr\">ADEME</a>."
msgstr ""

msgctxt "carbon_footprint_note_sustainable_annual_emissions"
msgid "Sustainable annual emissions: 2 tons of CO<sub>2</sub> equivalent per person to achieve the goals set in COP21."
msgstr ""

msgctxt "carbon_footprint_note_uncertainty"
msgid "Carbon footprint calculations have high uncertainty. Values should be looked at with caution and are more intended for relative comparison than as absolute values."
msgstr ""

msgctxt "error_too_many_products_to_export"
msgid "Too many products (%d products, the limit is %d) to export, please download the <a href=\"/data\">complete database export</a> instead."
msgstr ""

msgctxt "translate_taxonomy_to"
msgid "Help translate the %s to %s"
msgstr ""

msgctxt "translate_taxonomy_description"
msgid "You can suggest translations for the entries below that have not yet been translated to your language. The blue link and the black text (both in English) show respectively the non-localized product and the original entry incl. optional synonyms separated by commas. Enter the translation in the text field, incl. optional synonyms, and then click the Save button. Thank you!"
msgstr ""

msgctxt "translate_taxonomy_add"
msgid "Show only entries without pending translations."
msgstr ""

msgctxt "translate_taxonomy_edit"
msgid "Also show entries with pending translations from you or other users."
msgstr ""

msgctxt "translated"
msgid "translated"
msgstr ""

msgctxt "to_be_translated"
msgid "to be translated"
msgstr ""

msgctxt "current_translation"
msgid "Current translation"
msgstr ""

msgctxt "button_caption_yes"
msgid "Yes"
msgstr ""

msgctxt "button_caption_no"
msgid "No"
msgstr ""

msgctxt "button_caption_skip"
msgid "Skip"
msgstr ""

msgctxt "popularity_s"
msgid "popularity"
msgstr ""

msgctxt "popularity_p"
msgid "popularity"
msgstr ""

msgctxt "ingredients_analysis_p"
msgid "ingredients analysis"
msgstr ""

msgctxt "ingredients_analysis_s"
msgid "ingredients analysis"
msgstr ""

msgctxt "ingredients_analysis"
msgid "Ingredients analysis"
msgstr ""

msgctxt "ingredients_analysis_disclaimer"
msgid "The analysis is based solely on the ingredients listed and does not take into account processing methods."
msgstr ""

msgctxt "rev_warning"
msgid "You are viewing an old version of this product page!"
msgstr "You are viewing an old version of this product page!"

msgctxt "rev_number"
msgid "Revision number: "
msgstr "Revision number: "

msgctxt "rev_contributor"
msgid "Edited by: "
msgstr "Edited by: "

msgctxt "rev_previous"
msgid "Previous version"
msgstr "Previous version"

msgctxt "rev_next"
msgid "Next version"
msgstr "Next version"

msgctxt "rev_latest"
msgid "Latest version"
msgstr "Latest version"

# "product data" in this sentence means data for many products, not just one product
msgctxt "import_data_file_title"
msgid "Import a product data file"
msgstr "Import a product data file"

# "product data" in this sentence means data for many products, not just one product
msgctxt "import_data_file_description"
msgid "Upload a spreadsheet file (Excel file or a comma or tab separated UTF-8 encoded CSV file) with product data."
msgstr "Upload a spreadsheet file (Excel file or a comma or tab separated UTF-8 encoded CSV file) with product data."

# "product data" in this sentence means data for many products, not just one product
msgctxt "import_data_file_format"
msgid "You can upload a table with the columns Open Food Facts import format, or you can upload a table in any format and then select the columns to import."
msgstr "You can upload a table with the columns Open Food Facts import format, or you can upload a table in any format and then select the columns to import."

# "product data" in this sentence means data for many products, not just one product
msgctxt "upload_product_data_file"
msgid "Upload a file with product data"
msgstr "Upload a file with product data"

msgctxt "uploading_file"
msgid "File being uploaded."
msgstr "File being uploaded."

msgctxt "upload_error"
msgid "The file could not be uploaded."
msgstr "The file could not be uploaded."

msgctxt "import_data_file_select_format_title"
msgid "Select and import data"
msgstr "Select and import data"

msgctxt "import_data_file_select_format_description"
msgid "Use the form below to indicate which columns to import and what data they contain."
msgstr "Use the form below to indicate which columns to import and what data they contain."

msgctxt "import_data"
msgid "Import data"
msgstr "Import data"

msgctxt "import_file_rows_columns"
msgid "The uploaded file contains %s rows and %s columns."
msgstr "The uploaded file contains %s rows and %s columns."

msgctxt "import_file_selected_columns"
msgid "%s columns out of %s have been selected and will be imported."
msgstr "%s columns out of %s have been selected and will be imported."

msgctxt "fields_group_identification"
msgid "Product identification"
msgstr "Product identification"

msgctxt "fields_group_origins"
msgid "Origins"
msgstr "Origins"

msgctxt "fields_group_ingredients"
msgid "Ingredients"
msgstr "Ingredients"

msgctxt "fields_group_nutrition"
msgid "Nutrition facts"
msgstr "Nutrition facts"

msgctxt "fields_group_nutrition_other"
msgid "Optional nutrition facts"
msgstr "Optional nutrition facts"

msgctxt "fields_group_other"
msgid "Other information"
msgstr "Other information"

msgctxt "fields_group_images"
msgid "Product photos"
msgstr "Product photos"

msgctxt "fields_group_packaging"
msgid "Packaging"
msgstr "Packaging"

msgctxt "image_front_url"
msgid "Link to front product photo"
msgstr "Link to front product photo"

msgctxt "image_ingredients_url"
msgid "Link to ingredients list photo"
msgstr "Link to ingredients list photo"

msgctxt "image_nutrition_url"
msgid "Link to nutrition facts table photo"
msgstr "Link to nutrition facts table photo"

msgctxt "image_other_url"
msgid "Link to other product photo"
msgstr "Link to other product photo"

msgctxt "labels_specific"
msgid "Specific label"
msgstr "Specific label"

msgctxt "categories_specific"
msgid "Specific category"
msgstr "Specific category"

msgctxt "sources_fields_specific"
msgid "Source specific field"
msgstr "Source specific field"

msgctxt "select_a_field"
msgid "Select a field"
msgstr "Select a field"

msgctxt "specify"
msgid "Specify"
msgstr "Specify"

msgctxt "value_unit_dropdown"
msgid "In the dropdown menu on the right, specify if the column contains:"
msgstr "In the dropdown menu on the right, specify if the column contains:"

msgctxt "value_unit_dropdown_value_unit"
msgid "the value and the unit"
msgstr "the value and the unit"

msgctxt "value_unit_dropdown_value_specific_unit"
msgid "the value in a specific unit"
msgstr "the value in a specific unit"

msgctxt "value_unit_dropdown_value"
msgid "only the value, with the unit in another column"
msgstr "only the value, with the unit in another column"

msgctxt "value_unit_dropdown_unit"
msgid "only the unit, with the value in another column"
msgstr "only the unit, with the value in another column"

# Please do not translate Y, Yes and 1
msgctxt "labels_specific_tag"
msgid "Select this option if the column indicates the presence of a specific label (e.g. Organic, Fair-Trade) when the value is either Y, Yes or 1."
msgstr "Select this option if the column indicates the presence of a specific label (e.g. Organic, Fair-Trade) when the value is either Y, Yes or 1."

msgctxt "labels_specific_tag_value"
msgid "Type the name of the label in the text field on the right."
msgstr "Type the name of the label in the text field on the right."

# Please do not translate Y, Yes and 1
msgctxt "categories_specific_tag"
msgid "Select this option if the column indicates the presence of a specific category (e.g. Beverages) when the value is either Y, Yes or 1."
msgstr "Select this option if the column indicates the presence of a specific category (e.g. Beverages) when the value is either Y, Yes or 1."

msgctxt "categories_specific_tag_value"
msgid "Type the name of the category in the text field on the right."
msgstr "Type the name of the category in the text field on the right."

# Please do not translate Y, Yes and 1
msgctxt "sources_fields_specific_tag"
msgid "Select this option for fields that are specific to the source, and that we want to keep as source specific fields."
msgstr "Select this option for fields that are specific to the source, and that we want to keep as source specific fields."

msgctxt "sources_fields_specific_tag_value"
msgid "Type the name of the target field in the text field on the right, or leave blank to use the name of the source field."
msgstr "Type the name of the target field in the text field on the right, or leave blank to use the name of the source field."

msgctxt "value"
msgid "Value"
msgstr "Value"

msgctxt "value_unit"
msgid "Value + Unit"
msgstr "Value + Unit"

msgctxt "value_in_l"
msgid "Value in L"
msgstr "Value in L"

msgctxt "value_in_dl"
msgid "Value in dl"
msgstr "Value in dl"

msgctxt "value_in_cl"
msgid "Value in cl"
msgstr "Value in cl"

msgctxt "value_in_ml"
msgid "Value in ml"
msgstr "Value in ml"

msgctxt "value_in_kg"
msgid "Value in kg"
msgstr "Value in kg"

msgctxt "value_in_g"
msgid "Value in g"
msgstr "Value in g"

msgctxt "value_in_mg"
msgid "Value in mg"
msgstr "Value in mg"

msgctxt "value_in_mcg"
msgid "Value in μg"
msgstr "Value in μg"

msgctxt "value_in_iu"
msgid "Value in IU"
msgstr "Value in IU"

msgctxt "value_in_kcal"
msgid "Value in kcal"
msgstr "Value in kcal"

msgctxt "value_in_kj"
msgid "Value in kJ"
msgstr "Value in kJ"

msgctxt "value_in_percent"
msgid "Value in %"
msgstr "Value in %"

msgctxt "no_owner_defined"
msgid "Please log-in to use this feature."
msgstr "Please log-in to use this feature."

msgctxt "organization"
msgid "Organization"
msgstr "Organization"

msgctxt "column_in_file"
msgid "Column in file"
msgstr "Column in file"

msgctxt "field_on_site"
msgid "Field on %s"
msgstr "Field on %s"

msgctxt "producers_platform"
msgid "Platform for producers"
msgstr "Platform for producers"

# "product data and photos" in this sentence means data and photos for many products, not just one product
msgctxt "producers_platform_description"
msgid "The platform for producers allows manufacturers to easily manage their product photos and data on Open Food Facts."
msgstr "The platform for producers allows manufacturers to easily manage their product photos and data on Open Food Facts."

# "product data and photos" in this sentence means data and photos for many products, not just one product
msgctxt "producers_platform_private_database"
msgid "The product data and photos you send on the platform for producers are stored in a private database. You will be able to check that all the data is correct before making it available on the public Open Food Facts database."
msgstr "The product data and photos you send on the platform for producers are stored in a private database. You will be able to check that all the data is correct before making it available on the public Open Food Facts database."

# "product data and photos" in this sentence means data and photos for many products, not just one product
msgctxt "producers_platform_licence"
msgid "The product data and photos will become publicly available in the Open Food Facts database, under the <a href=\"https://opendatacommons.org/licenses/odbl/1.0/\">Open Database License</a>. Individual contents of the database are available under the <a href=\"https://opendatacommons.org/licenses/dbcl/1.0/\">Database Contents License</a> and products images are available under the <a href=\"https://creativecommons.org/licenses/by-sa/3.0/deed.en\">Creative Commons Attribution ShareAlike licence</a>."
msgstr "The product data and photos will become publicly available in the Open Food Facts database, under the <a href=\"https://opendatacommons.org/licenses/odbl/1.0/\">Open Database License</a>. Individual contents of the database are available under the <a href=\"https://opendatacommons.org/licenses/dbcl/1.0/\">Database Contents License</a> and products images are available under the <a href=\"https://creativecommons.org/licenses/by-sa/3.0/deed.en\">Creative Commons Attribution ShareAlike licence</a>."

# "product data" in this sentence means data for many products, not just one product
msgctxt "import_product_data"
msgid "Import product data"
msgstr "Import product data"

# "product photos" in this sentence means data for many products, not just one product
msgctxt "import_product_photos"
msgid "Import product photos"
msgstr "Import product photos"

# "product data and photos" in this sentence means data and photos for many products, not just one product
msgctxt "export_product_data_photos"
msgid "Export product data and photos to the public database"
msgstr "Export product data and photos to the public database"

msgctxt "export_product_data_photos_please_check"
msgid "Please check that the data on the platform for producers is correct before exporting it to the public database."
msgstr "Please check that the data on the platform for producers is correct before exporting it to the public database."

msgctxt "export_photos"
msgid "Export photos to the public database"
msgstr "Export photos to the public database"

msgctxt "replace_selected_photos"
msgid "Replace existing selected photos"
msgstr "Replace existing selected photos"

msgctxt "cancel"
msgid "Cancel"
msgstr "Cancel"

msgctxt "collapsed_changes"
msgid "Collapsed changes"
msgstr "Collapsed changes"

msgctxt "data_quality_p"
msgid "data quality"
msgstr "data quality"

msgctxt "data_quality_s"
msgid "data quality"
msgstr "data quality"

msgctxt "data_quality"
msgid "data quality"
msgstr "data quality"

msgctxt "data_quality_bugs_p"
msgid "data quality bugs"
msgstr "data quality bugs"

msgctxt "data_quality_bugs_s"
msgid "data quality bug"
msgstr "data quality bug"

msgctxt "data_quality_bugs"
msgid "data quality bugs"
msgstr "data quality bugs"

msgctxt "data_quality_info_p"
msgid "data quality info"
msgstr "data quality info"

msgctxt "data_quality_info_s"
msgid "data quality info"
msgstr "data quality info"

msgctxt "data_quality_info"
msgid "data quality info"
msgstr "data quality info"

msgctxt "data_quality_warnings_p"
msgid "data quality warnings"
msgstr "data quality warnings"

msgctxt "data_quality_warnings_s"
msgid "data quality warning"
msgstr "data quality warning"

msgctxt "data_quality_warnings"
msgid "data quality warnings"
msgstr "data quality warnings"

msgctxt "data_quality_errors_p"
msgid "data quality errors"
msgstr "data quality errors"

msgctxt "data_quality_errors_s"
msgid "data quality error"
msgstr "data quality error"

msgctxt "data_quality_errors"
msgid "data quality errors"
msgstr "data quality errors"

msgctxt "data_quality_warnings_producers_p"
msgid "data quality warnings"
msgstr "data quality warnings"

msgctxt "data_quality_warnings_producers_s"
msgid "data quality warning"
msgstr "data quality warning"

msgctxt "data_quality_warnings_producers"
msgid "data quality warnings"
msgstr "data quality warnings"

msgctxt "data_quality_errors_producers_p"
msgid "data quality errors"
msgstr "data quality errors"

msgctxt "data_quality_errors_producers_s"
msgid "data quality error"
msgstr "data quality error"

msgctxt "data_quality_errors_producers"
msgid "data quality errors"
msgstr "data quality errors"

# abbreviation for Minimum
msgctxt "min"
msgid "Min"
msgstr "Min"

# abbreviation for Maximum
msgctxt "max"
msgid "Max"
msgstr "Max"

msgctxt "improvements_p"
msgid "possible improvements"
msgstr "possible improvements"

msgctxt "improvements_s"
msgid "possible improvement"
msgstr "possible improvement"

msgctxt "improvements"
msgid "possible improvements"
msgstr "possible improvements"

# Do not translate
msgctxt "import_products_link"
msgid "/import-products"
msgstr "/import-products"

msgctxt "add_or_update_products"
msgid "Add or update products"
msgstr "Add or update products"

# Formal you
msgctxt "your_products"
msgid "Your products"
msgstr "Your products"

# Do not translate the e-mail address
msgctxt "account_without_org"
msgid "Your account is not associated with a company yet. Please e-mail <a href=\"mailto:producers@openfoodfacts.org\">producers@openfoodfacts.org</a> to activate the free access to the platform for producers."
msgstr "Your account is not associated with a company yet. Please e-mail <a href=\"mailto:producers@openfoodfacts.org\">producers@openfoodfacts.org</a> to activate the free access to the platform for producers."

msgctxt "import_products"
msgid "Import products"
msgstr "Import products"

msgctxt "empty_column"
msgid "Empty column"
msgstr "Empty column"

msgctxt "empty_column_description"
msgid "The file does not contain any value in this column."
msgstr "The file does not contain any value in this column."

msgctxt "import_file_status_title"
msgid "Data import in progress"
msgstr "Data import in progress"

# "product data" means data for many products
msgctxt "import_file_status_description"
msgid "The product data has been received and is going to be imported on the platform for producers."
msgstr "The product data has been received and is going to be imported on the platform for producers."

msgctxt "import_file_status"
msgid "Status"
msgstr "Status"

msgctxt "job_status_inactive"
msgid "Scheduled"
msgstr "Scheduled"

msgctxt "job_status_active"
msgid "In progress"
msgstr "In progress"

msgctxt "job_status_finished"
msgid "Finished"
msgstr "Finished"

msgctxt "job_status_failed"
msgid "Failed"
msgstr "Failed"

msgctxt "import_file_result"
msgid "Import result"
msgstr "Import result"

msgctxt "products_modified"
msgid "Products modified"
msgstr "Products modified"

msgctxt "import_file_result_no_change"
msgid "There were no product added or modified. The data has probably been already imported previously."
msgstr "There were no product added or modified. The data has probably been already imported previously."

msgctxt "import_file_result_products"
msgid "List of products added or modified"
msgstr "List of products added or modified"

msgctxt "imports_p"
msgid "imports"
msgstr "imports"

msgctxt "imports_s"
msgid "import"
msgstr "import"

msgctxt "imports"
msgid "imports"
msgstr "imports"

msgctxt "number_of_products_with_data_quality_errors_producers"
msgid "Number of products with data quality errors"
msgstr "Number of products with data quality errors"

msgctxt "number_of_products_with_data_quality_warnings_producers"
msgid "Number of products with data quality warnings"
msgstr "Number of products with data quality warnings"

msgctxt "number_of_products_with_improvements"
msgid "Number of products with improvement opportunities"
msgstr "Number of products with improvement opportunities"

msgctxt "improvements_facet_description_1"
msgid "This table lists possible opportunities to improve the nutritional quality, the Nutri-Score and the composition of food products."
msgstr "This table lists possible opportunities to improve the nutritional quality, the Nutri-Score and the composition of food products."

msgctxt "improvements_facet_description_2"
msgid "In order to get relevant results, please make sure the product data is complete (nutrition facts with values for fiber and fruits and vegetables to compute the Nutri-Score, and a precise category to compare each product to similar products)."
msgstr "In order to get relevant results, please make sure the product data is complete (nutrition facts with values for fiber and fruits and vegetables to compute the Nutri-Score, and a precise category to compare each product to similar products)."

# "product photos" in this sentence means photos for many products, not just one product
msgctxt "import_photos_title"
msgid "Import product photos"
msgstr "Import product photos"

msgctxt "import_photos_description"
msgid "You can use the form below to easily upload photos (front of product, ingredients list and nutrition facts table) for many products."
msgstr "You can use the form below to easily upload photos (front of product, ingredients list and nutrition facts table) for many products."

msgctxt "import_photos_format_1"
msgid "Each filename needs to contains the barcode of the product."
msgstr "Each filename needs to contains the barcode of the product."

msgctxt "import_photos_format_2"
msgid "And you can also specify the type of the photo in the filename:"
msgstr "And you can also specify the type of the photo in the filename:"

# Do not translate the file name
msgctxt "import_photos_format_barcode"
msgid "3001234567890.jpg: front of the product in the current language."
msgstr "3001234567890.jpg: front of the product in the current language."

# Do not translate the file name
msgctxt "import_photos_format_front"
msgid "3001234567890.front_nl.jpg: front of the product in Dutch."
msgstr "3001234567890.front_nl.jpg: front of the product in Dutch."

# Do not translate the file name
msgctxt "import_photos_format_ingredients"
msgid "3001234567890.ingredients_fr.jpg: ingredients list in French."
msgstr "3001234567890.ingredients_fr.jpg: ingredients list in French."

# Do not translate the file name
msgctxt "import_photos_format_nutrition"
msgid "3001234567890.nutrition_es.jpg: nutrition table in Spanish."
msgstr "3001234567890.nutrition_es.jpg: nutrition table in Spanish."

msgctxt "add_photos"
msgid "Add photos..."
msgstr "Add photos..."

msgctxt "start_upload"
msgid "Start upload"
msgstr "Start upload"

msgctxt "start"
msgid "Start"
msgstr "Start"

msgctxt "close"
msgid "Close"
msgstr "Close"

msgctxt "cancel_upload"
msgid "Cancel upload"
msgstr "Cancel upload"

msgctxt "info"
msgid "Info"
msgstr "Info"

msgctxt "file_received"
msgid "File received"
msgstr "File received"

msgctxt "nutriscore_calculation_details"
msgid "Details of the calculation of the Nutri-Score"
msgstr "Details of the calculation of the Nutri-Score"

msgctxt "nutriscore_is_beverage"
msgid "This product is considered a beverage for the calculation of the Nutri-Score."
msgstr "This product is considered a beverage for the calculation of the Nutri-Score."

msgctxt "nutriscore_is_not_beverage"
msgid "This product is not considered a beverage for the calculation of the Nutri-Score."
msgstr "This product is not considered a beverage for the calculation of the Nutri-Score."

msgctxt "nutriscore_positive_points"
msgid "Positive points"
msgstr "Positive points"

msgctxt "nutriscore_negative_points"
msgid "Negative points"
msgstr "Negative points"

msgctxt "nutriscore_proteins_negative_points_less_than_11"
msgid "The points for proteins are counted because the negative points are less than 11."
msgstr "The points for proteins are counted because the negative points are less than 11."

msgctxt "nutriscore_proteins_negative_points_greater_or_equal_to_11"
msgid "The points for proteins are not counted because the negative points are greater or equal to 11."
msgstr "The points for proteins are not counted because the negative points are greater or equal to 11."

msgctxt "nutriscore_proteins_maximum_fruits_points"
msgid "The points for proteins are counted because the points for the fruits, vegetables, nuts and colza/walnut/olive oils are at the maximum."
msgstr "The points for proteins are counted because the points for the fruits, vegetables, nuts and colza/walnut/olive oils are at the maximum."

msgctxt "nutriscore_proteins_is_cheese"
msgid "The points for proteins are counted because the product is in the cheeses category."
msgstr "The points for proteins are counted because the product is in the cheeses category."

msgctxt "nutriscore_proteins_is_added_fat"
msgid "The product is in the fats category, the points for saturated fat are replaced by the points for the saturated fat / fat ratio."
msgstr "The product is in the fats category, the points for saturated fat are replaced by the points for the saturated fat / fat ratio."

msgctxt "nutriscore_points_for_energy"
msgid "Energy"
msgstr "Energy"

msgctxt "nutriscore_points_for_sugars"
msgid "Sugars"
msgstr "Sugars"

msgctxt "nutriscore_points_for_saturated_fat"
msgid "Saturated fat"
msgstr "Saturated fat"

msgctxt "nutriscore_points_for_saturated_fat_ratio"
msgid "Saturated fat / fat ratio"
msgstr "Saturated fat / fat ratio"

msgctxt "nutriscore_points_for_sodium"
msgid "Sodium"
msgstr "Sodium"

msgctxt "nutriscore_points_for_fruits_vegetables_nuts_colza_walnut_olive_oils"
msgid "Fruits, vegetables, nuts, and colza/walnut/olive oils"
msgstr "Fruits, vegetables, nuts, and colza/walnut/olive oils"

msgctxt "nutriscore_points_for_fiber"
msgid "Fiber"
msgstr "Fiber"

msgctxt "nutriscore_points_for_proteins"
msgid "Proteins"
msgstr "Proteins"

msgctxt "nutriscore_source_value"
msgid "value"
msgstr "value"

msgctxt "nutriscore_rounded_value"
msgid "rounded value"
msgstr "rounded value"

msgctxt "nutriscore_score"
msgid "Nutritional score"
msgstr "Nutritional score"

# Do not translate
msgctxt "nutriscore_grade"
msgid "Nutri-Score"
msgstr "Nutri-Score"

# This is not the Nutri-Score grade with letters, but the Nutri-Score number score used to compute the grade. Translate score but not Nutri-Score.
msgctxt "nutriscore_score_producer"
msgid "Nutri-Score score"
msgstr "Nutri-Score score"

# Do not translate
msgctxt "nutriscore_grade_producer"
msgid "Nutri-Score"
msgstr "Nutri-Score"

# free as in not costing something
msgctxt "donate_free_and_independent"
msgid "Open Food Facts is 100% free and independent."
msgstr ""

# leave empty link
msgctxt "donate_help_and_donations"
msgid "<a href=\"\">We need your help and donations</a> to continue and to grow the project."
msgstr ""

msgctxt "thank_you"
msgid "Thank you!"
msgstr ""

msgctxt "thank_you_very_much"
msgid "Thank you very much!"
msgstr ""

msgctxt "value_for_the_product"
msgid "Value for the product"
msgstr "Value for the product"

# Do not translate %s, it will be replaced by the category name
msgctxt "value_for_the_category"
msgid "Mean value for the %s category"
msgstr "Mean value for the %s category"

# Keep the %s
msgctxt "better_nutriscore"
msgid "The Nutri-Score can be changed from %s to %s by changing the %s value from %s to %s (%s percent difference)."
msgstr "The Nutri-Score can be changed from %s to %s by changing the %s value from %s to %s (%s percent difference)."

msgctxt "export_products_to_public_database_email"
msgid "The platform for producers is still under development and we make manual checks before importing products to the public database. Please e-mail us at <a href=\"mailto:producers@openfoodfacts.org\">producers@openfoodfacts.org</a> to update the public database."
msgstr "The platform for producers is still under development and we make manual checks before importing products to the public database. Please e-mail us at <a href=\"mailto:producers@openfoodfacts.org\">producers@openfoodfacts.org</a> to update the public database."

msgctxt "crm_user_id"
msgid "Id of corresponding contact in CRM"
msgstr "Id of corresponding contact in CRM"

msgctxt "crm_org_id"
msgid "Id of corresponding organization in CRM"
msgstr "Id of corresponding organization in CRM"

msgctxt "user_groups"
msgid "Groups"
msgstr "Groups"

msgctxt "user_group_producer"
msgid "Producer"
msgstr "Producer"

msgctxt "user_group_producer_description"
msgid "Must be checked only for accounts of producers who edit their own products. Product ownership will be attributed to producers when they add or edit a product."
msgstr "Must be checked only for accounts of producers who edit their own products. Product ownership will be attributed to producers when they add or edit a product."

msgctxt "user_group_database"
msgid "Database"
msgstr "Database"

msgctxt "user_group_database_description"
msgid "For external sources of data. Product ownership of imported products will not change."
msgstr "For external sources of data. Product ownership of imported products will not change."

msgctxt "user_group_app"
msgid "App"
msgstr "App"

msgctxt "user_group_app_description"
msgid "For applications."
msgstr "For applications."

msgctxt "user_group_bot"
msgid "Bot"
msgstr "Bot"

msgctxt "user_group_bot_description"
msgid "For robots, scripts etc."
msgstr "For robots, scripts etc."

msgctxt "user_group_moderator"
msgid "Moderator"
msgstr "Moderator"

msgctxt "user_group_moderator_description"
msgid "Moderators have access to special features to edit and review products."
msgstr "Moderators have access to special features to edit and review products."

msgctxt "user_group_pro_moderator"
msgid "Moderator for the producers platform"
msgstr "Moderator for the producers platform"

msgctxt "user_group_pro_moderator_description"
msgid "Moderators of the producers platform can view and edit the private products of all users and organizations on the producers platform."
msgstr "Moderators of the producers platform can view and edit the private products of all users and organizations on the producers platform."

msgctxt "donation_banner_hide"
msgid "I have already donated or I'm not interested. Hide the banner."
msgstr "I have already donated or I'm not interested. Hide the banner."

msgctxt "donation_banner_independant"
msgid "An independant and citizen-led project for food transparency?"
msgstr "An independant and citizen-led project for food transparency?"

msgctxt "donation_banner_public_health"
msgid "Food product data for research that improves public health?"
msgstr "Food product data for research that improves public health?"

msgctxt "donation_banner_choices"
msgid "Easier and better food choices according to your own criteria?"
msgstr "Easier and better food choices according to your own criteria?"

msgctxt "donation_banner_cta"
msgid "We need your support!"
msgstr "We need your support!"

msgctxt "donation_banner_cta_button"
msgid "Please Donate"
msgstr "Please Donate"

msgctxt "alcohol_warning"
msgid "Excessive consumption of alcohol is harmful to health, to be consumed with moderation."
msgstr "Excessive consumption of alcohol is harmful to health, to be consumed with moderation."

msgctxt "producers_platform_moderation_title"
msgid "Producers platform moderation"
msgstr "Producers platform moderation"

# variable names between { } must not be translated
msgctxt "f_pro_moderator_owner_set"
msgid "You are currently viewing products from {organization}."
msgstr "You are currently viewing products from {organization}."

msgctxt "pro_moderator_owner_not_set"
msgid "You are currently viewing your own products."
msgstr "You are currently viewing your own products."

msgctxt "pro_moderator_edit_owner_description"
msgid "To see products from a specific user or organization, enter its id below. Leave field empty to unset."
msgstr "To see products from a specific user or organization, enter its id. Leave field empty to unset."

# Action verb "Change" to put on a form button
msgctxt "pro_moderator_edit_owner"
msgid "Switch to another organization"
msgstr "Switch to another organization"

msgctxt "pro_moderator_edit_owner_placeholder"
msgid "user-abc or org-xyz"
msgstr "user-abc or org-xyz"

# keep %s, it is a variable for the name of the user
msgctxt "error_user_does_not_exist"
msgid "User %s does not exist"
msgstr "User %s does not exist"

msgctxt "error_malformed_owner"
msgid "The id must be of the form user-abc or org-xyz"
msgstr "The id must be of the form user-abc or org-xyz"

msgctxt "import_products_categories_from_public_database"
msgid "Import product categories from the public database"
msgstr "Import product categories from the public database"

msgctxt "import_products_categories_from_public_database_description"
msgid "Add categories from the public database to the products on the platform for producers."
msgstr "Add categories from the public database to the products on the platform for producers."

msgctxt "import_products_categories"
msgid "Import the categories"
msgstr "Import the categories"

msgctxt "nutri_score_score_from_producer"
msgid "Nutri-Score score from producer"
msgstr "Nutri-Score score from producer"

msgctxt "nutri_score_score_calculated"
msgid "Calculated Nutri-Score score"
msgstr "Calculated Nutri-Score score"

msgctxt "nutri_score_grade_from_producer"
msgid "Nutri-Score grade from producer"
msgstr "Nutri-Score grade from producer"

msgctxt "nutri_score_grade_calculated"
msgid "Calculated Nutri-Score grade"
msgstr "Calculated Nutri-Score grade"

msgctxt "scanned_code"
msgid "Scanned code"
msgstr "Scanned code"

msgctxt "code_from_filename"
msgid "Code from file name"
msgstr "Code from file name"

msgctxt "using_previous_code"
msgid "Using previous code"
msgstr "Using previous code"

msgctxt "add_field_values"
msgid "You can specify field values that will be added to all products for which you will send images."
msgstr "You can specify field values that will be added to all products for which you will send images."

msgctxt "add_tag_field"
msgid "Add a field"
msgstr "Add a field"

msgctxt "remove_products"
msgid "Remove all the products"
msgstr "Remove all the products"

msgctxt "remove_user"
msgid "Remove user"
msgstr "Remove user"

msgctxt "remove_products_from_producers_platform"
msgid "Remove all your products from the platform for producers"
msgstr "Remove all your products from the platform for producers"

msgctxt "remove_products_from_producers_platform_description"
msgid "You can remove all your products from the platform for producers, for instance to start with a clean slate if there were some issues with an import. This will not affect your products in the public database."
msgstr "You can remove all your products from the platform for producers, for instance to start with a clean slate if there were some issues with an import. This will not affect your products in the public database."

msgctxt "this_action_cannot_be_undone"
msgid "Please note that this action cannot be undone."
msgstr "Please note that this action cannot be undone."

msgctxt "remove_products_confirm"
msgid "Warning: this action cannot be undone. Are you sure that you want to remove all your products from the platform for producers?"
msgstr "Warning: this action cannot be undone. Are you sure that you want to remove all your products from the platform for producers?"

msgctxt "function_not_available"
msgid "This function is not available."
msgstr "This function is not available."

msgctxt "remove_products_done"
msgid "Your products have been removed from the platform for producers."
msgstr "Your products have been removed from the platform for producers."

msgctxt "ingredients_analysis_details"
msgid "Details of the analysis of the ingredients"
msgstr "Details of the analysis of the ingredients"

msgctxt "some_unknown_ingredients"
msgid "Some ingredients could not be recognized."
msgstr "Some ingredients could not be recognized."

# variable names between { } must not be translated
msgctxt "f_move_data_and_photos_to_main_language"
msgid "Move all data and selected photos in {language} to the main language of the product: {main_language}"
msgstr "Move all data and selected photos in {language} to the main language of the product: {main_language}"

msgctxt "move_data_and_photos_to_main_language_replace"
msgid "Replace existing values and selected photos"
msgstr "Replace existing values and selected photos"

msgctxt "move_data_and_photos_to_main_language_ignore"
msgid "Keep existing values and selected photos"
msgstr "Keep existing values and selected photos"

msgctxt "done_status"
msgid "Done"
msgstr "Done"

msgctxt "to_do_status"
msgid "To do"
msgstr "To do"

msgctxt "teams"
msgid "Teams"
msgstr "Teams"

msgctxt "optional"
msgid "optional"
msgstr "optional"

msgctxt "teams_p"
msgid "teams"
msgstr "teams"

msgctxt "teams_s"
msgid "team"
msgstr "team"

msgctxt "teams_description"
msgid "You can join 1 to 3 teams. Products you add or edit will be credited to you and to your teams. Teams can be changed at any time."
msgstr "You can join 1 to 3 teams. Products you add or edit will be credited to you and to your teams. Teams can be changed at any time."

msgctxt "teams_names_warning"
msgid "Team names are public. Do not create teams with names containing personal data (e.g. family names), trademarks (unless you own them), or anything offensive."
msgstr "Team names are public. Do not create teams with names containing personal data (e.g. family names), trademarks (unless you own them), or anything offensive."

# keep %s, it can be a number "Team 1" or a name "Team XYZ"
msgctxt "team_s"
msgid "Team %s"
msgstr "Team %s"

msgctxt "contributor_settings"
msgid "Contributor"
msgstr "Contributor"

msgctxt "contributor_settings_description"
msgid "Those settings allow you to personalize some aspects of the website"
msgstr "Those settings allow you to personalize some aspects of the website"

msgctxt "display_barcode_in_search"
msgid "Display barcode in search results"
msgstr "Display barcode in search results"

msgctxt "edit_link_in_search"
msgid "Add an edit link in search results"
msgstr "Add an edit link in search results"

msgctxt "ciqual_food_name"
msgid "CIQUAL food name"
msgstr "CIQUAL food name"

msgctxt "ciqual_food_name_s"
msgid "CIQUAL food name"
msgstr "CIQUAL food name"

msgctxt "ciqual_food_name_p"
msgid "CIQUAL food names"
msgstr "CIQUAL food names"

msgctxt "we_need_your_help"
msgid "We need your help!"
msgstr "We need your help!"

msgctxt "you_can_help_improve_ingredients_analysis"
msgid "You can help us recognize more ingredients and better analyze the list of ingredients for this product and others by:"
msgstr "You can help us recognize more ingredients and better analyze the list of ingredients for this product and others:"

msgctxt "help_improve_ingredients_analysis_1"
msgid "Edit this product page to correct spelling mistakes in the ingredients list, and/or to remove ingredients in other languages and sentences that are not related to the ingredients."
msgstr "Edit this product page to correct spelling mistakes in the ingredients list, and/or to remove ingredients in other languages and sentences that are not related to the ingredients."

msgctxt "help_improve_ingredients_analysis_2"
msgid "Add new entries, synonyms or translations to our multilingual lists of ingredients, ingredient processing methods, and labels."
msgstr "Add new entries, synonyms or translations to our multilingual lists of ingredients, ingredient processing methods, and labels."

# Do not translate #ingredients
msgctxt "help_improve_ingredients_analysis_instructions"
msgid "Join the #ingredients channel on <a href=\"https://slack.openfoodfacts.org\">our Slack discussion space</a> and/or learn about <a href=\"https://wiki.openfoodfacts.org/Ingredients_Extraction_and_Analysis\">ingredients analysis on our wiki</a>, if you would like to help. Thank you!"
msgstr "If you would like to help, join the #ingredients channel on <a href=\"https://slack.openfoodfacts.org\">our Slack discussion space</a> and/or learn about <a href=\"https://wiki.openfoodfacts.org/Ingredients_Extraction_and_Analysis\">ingredients analysis on our wiki</a>. Thank you!"

msgctxt "footer_producers_link"
msgid "https://world.pro.openfoodfacts.org/"
msgstr "http://world.pro.openfoodfacts.org/"

msgctxt "footer_producers"
msgid "Producers"
msgstr "Producers"

# %s will be replaced by the language name
msgctxt "add_ingredients_in_language"
msgid "If this product has an ingredients list in %s, please add it."
msgstr "If this product has an ingredients list in %s, please add it."

msgctxt "missing_barcode"
msgid "Missing barcode"
msgstr "Missing barcode"

msgctxt "invalid_barcode"
msgid "Invalid barcode"
msgstr "Invalid barcode"

# Either 'ltr' for left to right languages like English or 'rtl' for right to left languages like Arabic
msgctxt "text_direction"
msgid "ltr"
msgstr "ltr"

msgctxt "separate_values_with_commas"
msgid "Separate multiple values with commas."
msgstr "Separate multiple values with commas."

msgctxt "lc_note"
msgid "If the product's packaging is in multiple languages, indicate the most visible language on the product."
msgstr "If the product's packaging is in multiple languages, indicate the most visible language on the product."

msgctxt "obsolete_import_note"
msgid "Enter Yes, Y or 1 if the product is no longer available in stores."
msgstr "Enter Yes, Y or 1 if the product is no longer available in stores."

msgctxt "specify_value_and_unit_or_use_default_unit"
msgid "Specify both the value and unit, or use the default unit: %s"
msgstr "Specify both the value and unit, or use the default unit: %s"

msgctxt "specify_value_and_unit"
msgid "Specify both the value and unit."
msgstr "Specify both the value and unit."

msgctxt "download_sample_import_file"
msgid "Download an XLSX template file for Excel or LibreOffice with the fields that can be imported."
msgstr "Download an XLSX template file for Excel or LibreOffice with the fields that can be imported."

msgctxt "code_import_note"
msgid "Barcode as it appears on the product."
msgstr "Barcode as it appears on the product."

msgctxt "producer_product_id_import_note"
msgid "Internal code used by the producer to identify the product, different from the product's barcode."
msgstr "Internal code used by the producer to identify the product, different from the product's barcode."

msgctxt "producer_version_id_import_note"
msgid "Internal code used by the producer to identify a specific version of a product when it changes."
msgstr "Internal code used by the producer to identify a specific version of a product when it changes."

msgctxt "categories_import_note"
msgid "Providing a category is very important to make the product easy to search for, and to compute the Nutri-Score"
msgstr "Providing a category is very important to make the product easy to search for, and to compute the Nutri-Score"

msgctxt "labels_import_note"
msgid "Some labels such as the organic label are used to filter and/or rank search results, so it is strongly recommended to specify them."
msgstr "Some labels such as the organic label are used to filter and/or rank search results, so it is strongly recommended to specify them."

msgctxt "origins_import_note"
msgid "This field must contain only a comma separated list of countries of origin of the ingredients"
msgstr "This field must contain only a comma separated list of countries of origin of the ingredients"

msgctxt "origin_import_note"
msgid "Text or sentences that indicate the origin of the product and/or its ingredients."
msgstr "Text or sentences that indicate the origin of the product and/or its ingredients."

msgctxt "nutriscore_grade_producer_note"
msgid "Nutri-Score grade from A to E displayed on the product label"
msgstr "Nutri-Score grade from A to E displayed on the product label"

msgctxt "nutriscore_grade_producer_import_note"
msgid "Open Food Facts computes the Nutri-Score grade based on the information provided (nutrition facts and category). If the grade we compute is different from the grade you provide, you will get a private notification on the producers platform so that the difference can be resolved."
msgstr "Open Food Facts computes the Nutri-Score grade based on the information provided (nutrition facts and category). If the grade we compute is different from the grade you provide, you will get a private notification on the producers platform so that the difference can be resolved."

msgctxt "nutriscore_score_producer_note"
msgid "Nutri-Score score (numeric value from which the A to E grade is derived)"
msgstr "Nutri-Score score (numeric value from which the A to E grade is derived)"

msgctxt "nutriscore_score_producer_import_note"
msgid "Open Food Facts computes the Nutri-Score score based on the information provided (nutrition facts and category). If the score we compute is different from the score you provide, you will get a private notification on the producers platform so that the difference can be resolved."
msgstr "Open Food Facts computes the Nutri-Score score based on the information provided (nutrition facts and category). If the score we compute is different from the score you provide, you will get a private notification on the producers platform so that the difference can be resolved."

msgctxt "mandatory_field"
msgid "Mandatory field"
msgstr "Mandatory field"

msgctxt "mandatory_field_note"
msgid "All products should have this information."
msgstr "All products should have this information."

msgctxt "recommended_field"
msgid "Recommended field"
msgstr "Recommended field"

msgctxt "recommended_field_note"
msgid "If this information exists and is relevant for the product, it is recommended to provide it to make the product easier to search for and the product data more useful."
msgstr "If this information exists and is relevant for the product, it is recommended to provide it to make the product easier to search for and the product data more useful."

msgctxt "optional_field"
msgid "Optional field"
msgstr "Optional field"

msgctxt "optional_field_note"
msgid "If available, this information will be displayed on the product page."
msgstr "If available, this information will be displayed on the product page."

# product photos here means photos of multiple products
msgctxt "images_can_be_provided_separately"
msgid "Product photos can also be provided separately through the Import product photos function of the platform for producers."
msgstr "Product photos can also be provided separately through the Import product photos function of the platform for producers."

# This is linked to a unit test
msgctxt "attribute_group_labels_name"
msgid "Labels"
msgstr "Labels"

msgctxt "attribute_labels_organic_name"
msgid "Organic farming"
msgstr "Organic farming"

msgctxt "attribute_labels_organic_yes_title"
msgid "Organic product"
msgstr "Organic product"

msgctxt "attribute_labels_organic_no_title"
msgid "Not an organic product"
msgstr "Not an organic product"

msgctxt "attribute_labels_organic_unknown_title"
msgid "Missing information: organic product?"
msgstr "Missing information: organic product?"

msgctxt "attribute_labels_organic_yes_description_short"
msgid "Promotes ecological sustainability and biodiversity."
msgstr "Promotes ecological sustainability and biodiversity."

msgctxt "attribute_labels_organic_description_short"
msgid "Organic products promote ecological sustainability and biodiversity."
msgstr "Organic products promote ecological sustainability and biodiversity."

msgctxt "attribute_labels_organic_description"
msgid "Organic farming aims to protect the environment and to conserve biodiversity by prohibiting or limiting the use of synthetic fertilizers, pesticides and food additives."
msgstr "Organic farming aims to protect the environment and to conserve biodiversity by prohibiting or limiting the use of synthetic fertilizers, pesticides and food additives."

msgctxt "attribute_labels_fair_trade_name"
msgid "Fair trade"
msgstr "Fair trade"

msgctxt "attribute_labels_fair_trade_yes_title"
msgid "Fair trade product"
msgstr "Fair trade product"

msgctxt "attribute_labels_fair_trade_no_title"
msgid "Not a fair trade product"
msgstr "Not a fair trade product"

msgctxt "attribute_labels_fair_trade_unknown_title"
msgid "Missing information: fair trade product?"
msgstr "Missing information: fair trade product?"

msgctxt "attribute_labels_fair_trade_yes_description_short"
msgid "Helps producers in developing countries."
msgstr "Helps producers in developing countries."

msgctxt "attribute_labels_fair_trade_description_short"
msgid "Fair trade products help producers in developing countries."
msgstr "Fair trade products help producers in developing countries."

msgctxt "attribute_labels_fair_trade_description"
msgid "When you buy fair trade products, producers in developing countries are paid an higher and fairer price, which helps them improve and sustain higher social and often environmental standards."
msgstr "When you buy fair trade products, producers in developing countries are paid an higher and fairer price, which helps them improve and sustain higher social and often environmental standards."

msgctxt "attribute_group_nutritional_quality_name"
msgid "Nutritional quality"
msgstr "Nutritional quality"

msgctxt "attribute_nutriscore_name"
msgid "Nutri-Score"
msgstr "Nutri-Score"

msgctxt "attribute_nutriscore_setting_name"
msgid "Good nutritional quality (Nutri-Score)"
msgstr "Good nutritional quality (Nutri-Score)"

msgctxt "attribute_nutriscore_setting_note"
msgid "The Nutri-Score is computed and can be taken into account for all products, even if is not displayed on the packaging."
msgstr "The Nutri-Score is computed and can be taken into account for all products, even if is not displayed on the packaging."

# keep %s, it will be replaced by the letter A, B, C, D or E
msgctxt "attribute_nutriscore_grade_title"
msgid "Nutri-Score %s"
msgstr "Nutri-Score %s"

msgctxt "attribute_nutriscore_unknown_title"
msgid "Nutri-Score unknown"
msgstr "Nutri-Score unknown"

msgctxt "attribute_nutriscore_unknown_description_short"
msgid "Missing data to compute the Nutri-Score"
msgstr "Missing data to compute the Nutri-Score"

msgctxt "attribute_nutriscore_not_applicable_title"
msgid "Nutri-Score not-applicable"
msgstr "Nutri-Score not-applicable"

msgctxt "attribute_nutriscore_not_applicable_description_short"
msgid "Not-applicable for the category"
msgstr "Not-applicable for the category"

# variable names between { } must not be translated
msgctxt "f_attribute_nutriscore_not_applicable_description"
msgid "Not-applicable for the category: {category}"
msgstr "Not-applicable for the category: {category}"

msgctxt "attribute_nutriscore_a_description_short"
msgid "Very good nutritional quality"
msgstr "Very good nutritional quality"

msgctxt "attribute_nutriscore_b_description_short"
msgid "Good nutritional quality"
msgstr "Good nutritional quality"

msgctxt "attribute_nutriscore_c_description_short"
msgid "Average nutritional quality"
msgstr "Average nutritional quality"

# lower: translate to "less good" in some languages (e.g. French: "Moins bonne qualité nutritionnelle")
msgctxt "attribute_nutriscore_d_description_short"
msgid "Lower nutritional quality"
msgstr "Lower nutritional quality"

# lower: translate to "less good" in some languages (e.g. French: "Moins bonne qualité nutritionnelle")
msgctxt "attribute_nutriscore_e_description_short"
msgid "Lower nutritional quality"
msgstr "Lower nutritional quality"

msgctxt "attribute_group_processing_name"
msgid "Food processing"
msgstr "Food processing"

msgctxt "attribute_nova_name"
msgid "NOVA group"
msgstr "NOVA group"

msgctxt "attribute_nova_unknown_title"
msgid "NOVA not computed"
msgstr "NOVA not computed"

msgctxt "attribute_nova_unknown_description_short"
msgid "Food processing level unknown"
msgstr "Food processing level unknown"

msgctxt "attribute_nova_setting_name"
msgid "No or little food processing (NOVA group)"
msgstr "No or little food processing (NOVA group)"

# keep %s, it will be replaced by the group 1, 2, 3 or 4
msgctxt "attribute_nova_group_title"
msgid "NOVA %s"
msgstr "NOVA %s"

msgctxt "attribute_nova_1_description_short"
msgid "Unprocessed or minimally processed foods"
msgstr "Unprocessed or minimally processed foods"

msgctxt "attribute_nova_2_description_short"
msgid "Processed culinary ingredients"
msgstr "Processed culinary ingredients"

msgctxt "attribute_nova_3_description_short"
msgid "Processed foods"
msgstr "Processed foods"

msgctxt "attribute_nova_4_description_short"
msgid "Ultra-processed foods"
msgstr "Ultra-processed foods"

msgctxt "attribute_nova_4_1_marker"
msgid "1 ultra-processing marker"
msgstr "1 ultra-processing marker"

# variable names between { } must not be translated
msgctxt "f_attribute_nova_4_markers"
msgid "{number} ultra-processing markers"
msgstr "{number} ultra-processing markers"

msgctxt "export_product_page"
msgid "Export product to public database"
msgstr "Export product to public database"

msgctxt "no_products_to_export"
msgid "No products to export."
msgstr "No products to export."

msgctxt "query_filter"
msgid "Query filter"
msgstr "Query filter"

msgctxt "nova_group_producer"
msgid "NOVA group"
msgstr "NOVA group"

msgctxt "error_unknown_org"
msgid "Unknown organization."
msgstr "Unknown organization."

msgctxt "error_unknown_user"
msgid "Unknown user."
msgstr "Unknown user."

msgctxt "attribute_low_salt_setting_note"
msgid "The salt level is taken into account by the Nutri-Score. Use this setting only if you are specifically on a low salt diet."
msgstr "The salt level is taken into account by the Nutri-Score. Use this setting only if you are specifically on a low salt diet."

msgctxt "attribute_low_sugars_setting_note"
msgid "The sugars level is taken into account by the Nutri-Score. Use this setting only if you are specifically on a low sugars diet."
msgstr "The sugars level is taken into account by the Nutri-Score. Use this setting only if you are specifically on a low sugars diet."

msgctxt "attribute_low_fat_setting_note"
msgid "The fat level is taken into account by the Nutri-Score. Use this setting only if you are specifically on a low fat diet."
msgstr "The fat level is taken into account by the Nutri-Score. Use this setting only if you are specifically on a low fat diet."

msgctxt "attribute_low_saturated_fat_setting_note"
msgid "The saturated fat level is taken into account by the Nutri-Score. Use this setting only if you are specifically on a low saturated fat diet."
msgstr "The saturated fat level is taken into account by the Nutri-Score. Use this setting only if you are specifically on a low saturated fat diet."

msgctxt "attribute_group_allergens_name"
msgid "Allergens"
msgstr "Allergens"

msgctxt "attribute_group_allergens_warning"
msgid "There is always a possibility that data about allergens may be missing, incomplete, incorrect or that the product's composition has changed. If you are allergic, always check the information on the actual product packaging."
msgstr "There is always a possibility that data about allergens may be missing, incomplete, incorrect or that the product's composition has changed. If you are allergic, always check the information on the actual product packaging."

msgctxt "attribute_additives_name"
msgid "Additives"
msgstr "Additives"

msgctxt "attribute_additives_setting_name"
msgid "No or few additives"
msgstr "No or few additives"

msgctxt "attribute_additives_setting_note"
msgid "Additives are markers of food processing, and excess consumption of some of them have undesirable health impacts."
msgstr ""

msgctxt "attribute_additives_unknown_title"
msgid "Additives not computed"
msgstr "Additives not computed"

msgctxt "preference_not_important"
msgid "Not important"
msgstr "Not important"

msgctxt "preference_important"
msgid "Important"
msgstr "Important"

msgctxt "preference_very_important"
msgid "Very important"
msgstr "Very important"

msgctxt "preference_mandatory"
msgid "Mandatory"
msgstr "Mandatory"

msgctxt "packaging_alt"
msgid "Recycling instructions and/or packaging information"
msgstr "Recycling instructions and/or packaging information"

msgctxt "image_packaging"
msgid "Recycling instructions and/or packaging information picture"
msgstr "Recycling instructions and/or packaging information picture"

msgctxt "image_packaging_url"
msgid "Link to recycling instructions and/or packaging information photo"
msgstr "Link to recycling instructions and/or packaging information photo"

# Do not translate the file name
msgctxt "import_photos_format_packaging"
msgid "3001234567890.packaging_es.jpg: recycling instructions in Spanish."
msgstr "3001234567890.packaging_es.jpg: recycling instructions in Spanish."

msgctxt "packaging_text"
msgid "Recycling instructions and/or packaging information"
msgstr "Recycling instructions and/or packaging information"

msgctxt "packaging_text_example"
msgid "1 plastic film to discard, 1 FSC carboard box to recycle, 6 1.5L transparent PET plastic bottles to recycle, 6 colored opaque plastic caps, 12 33cl aluminium cans"
msgstr "1 plastic film to discard, 1 FSC carboard box to recycle, 6 1.5L transparent PET plastic bottles to recycle, 6 colored opaque plastic caps, 12 33cl aluminium cans"

msgctxt "packaging_text_note"
msgid "List all packaging parts separated by a comma or line feed, with their amount (e.g. 1 or 6) type (e.g. bottle, box, can), material (e.g. plastic, metal, aluminium) and if available their size (e.g. 33cl) and recycling instructions."
msgstr "List all packaging parts separated by a comma or line feed, with their amount (e.g. 1 or 6) type (e.g. bottle, box, can), material (e.g. plastic, metal, aluminium) and if available their size (e.g. 33cl) and recycling instructions."

msgctxt "packaging_text_note_2"
msgid "Try to be as specific as possible. For plastic, please indicate if it is opaque or transparent, colored, PET or PEHD."
msgstr "Try to be as specific as possible. For plastic, please indicate if it is opaque or transparent, colored, PET or PEHD."

msgctxt "packaging_text_note_3"
msgid "Data from this field will be combined with any data provided for each packaging part. It is possible to provide one or the other, or both."
msgstr "Data from this field will be combined with any data provided for each packaging part. It is possible to provide one or the other, or both."

msgctxt "product_js_extract_packaging"
msgid "Extract the recycling instructions and/or packaging information from the picture"
msgstr "Extract the recycling instructions and/or packaging information from the picture"

msgctxt "product_js_extracted_packaging_nok"
msgid "Recycling instructions and/or packaging information text could not be extracted. Try with a sharper image, with higher resolution or a better framing of the text."
msgstr "Recycling instructions and/or packaging information text could not be extracted. Try with a sharper image, with higher resolution or a better framing of the text."

msgctxt "product_js_extracted_packaging_ok"
msgid "Recycling instructions and/or packaging information text has been extracted. Text recognition is not perfect, so please check the text below and correct errors if needed."
msgstr "Recycling instructions and/or packaging information text has been extracted. Text recognition is not perfect, so please check the text below and correct errors if needed."

msgctxt "product_js_extracting_packaging"
msgid "Extracting recycling instructions and/or packaging information"
msgstr "Extracting recycling instructions and/or packaging information"

msgctxt "attribute_group_environment_name"
msgid "Environment"
msgstr "Environment"

msgctxt "attribute_environmental_score_name"
msgid "Green-Score"
msgstr "Green-Score"

msgctxt "attribute_environmental_score_setting_name"
msgid "Low environmental impact (Green-Score)"
msgstr "Low environmental impact (Green-Score)"

msgctxt "attribute_environmental_score_setting_note"
msgid "The Green-Score is an environmental score from A to E which makes it easy to compare the impact of food products on the environment."
msgstr ""

# Note: the Eco-Score is renamed to Green-Score, but we keep the ecoscore identifier as it is stored in clients
msgctxt "attribute_ecoscore_name"
msgid "Green-Score"
msgstr "Green-Score"

msgctxt "attribute_ecoscore_setting_name"
msgid "Low environmental impact (Green-Score)"
msgstr "Low environmental impact (Green-Score)"

msgctxt "attribute_ecoscore_setting_note"
msgid "The Green-Score is an environmental score from A to E which makes it easy to compare the impact of food products on the environment."
msgstr "The Green-Score is an environmental score from A to E which makes it easy to compare the impact of food products on the environment."

# keep %s, it will be replaced by the letter A+, A, B, C, D, E or F
msgctxt "attribute_environmental_score_grade_title"
msgid "Green-Score %s"
msgstr "Green-Score %s"

msgctxt "attribute_environmental_score_a_plus_description_short"
msgid "Very low environmental impact"
msgstr "Very low environmental impact"

msgctxt "attribute_environmental_score_a_description_short"
msgid "Very low environmental impact"
msgstr "Very low environmental impact"

msgctxt "attribute_environmental_score_b_description_short"
msgid "Low environmental impact"
msgstr "Low environmental impact"

msgctxt "attribute_environmental_score_c_description_short"
msgid "Moderate environmental impact"
msgstr "Moderate environmental impact"

msgctxt "attribute_environmental_score_d_description_short"
msgid "High environmental impact"
msgstr "High environmental impact"

msgctxt "attribute_environmental_score_e_description_short"
msgid "Very high environmental impact"
msgstr "Very high environmental impact"

msgctxt "attribute_environmental_score_f_description_short"
msgid "Very high environmental impact"
msgstr "Very high environmental impact"

# keep the %s, it will be replaced by an allergen
msgctxt "contains_s"
msgid "Contains: %s"
msgstr "Contains: %s"

# keep the %s, it will be replaced by an allergen
msgctxt "may_contain_s"
msgid "May contain: %s"
msgstr "May contain: %s"

# keep the %s, it will be replaced by an allergen
msgctxt "does_not_contain_s"
msgid "Does not contain: %s"
msgstr "Does not contain: %s"

# keep the %s, it will be replaced by an allergen
msgctxt "without_s"
msgid "Without %s"
msgstr "Without %s"

msgctxt "owners_p"
msgid "owners"
msgstr "owners"

msgctxt "owners_s"
msgid "owner"
msgstr "owner"

msgctxt "org_profile_description"
msgid "You can provide information about your company that will be displayed in your organization profile."
msgstr "You can provide information about your company that will be displayed in your organization profile."

msgctxt "org_profile_description_2"
msgid "Some of the information like the customer service contact information may also be displayed directly on pages for your products."
msgstr "Some of the information like the customer service contact information may also be displayed directly on pages for your products."

msgctxt "org_name"
msgid "Name"
msgstr "Name"

msgctxt "org_link"
msgid "Link to the official web site"
msgstr "Link to the official web site"

msgctxt "org_customer_service"
msgid "Customer service"
msgstr "Customer service"

msgctxt "org_customer_service_description"
msgid "Customer service information is public and can be shown on the Open Food Facts web site and apps."
msgstr "Customer service information is public and can be shown on the Open Food Facts web site and apps."

msgctxt "org_customer_service_note"
msgid "All fields are optional."
msgstr "All fields are optional."

msgctxt "org_commercial_service"
msgid "Commercial service"
msgstr "Commercial service"

msgctxt "org_commercial_service_description"
msgid "Commercial service information is only shown in the organization profile."
msgstr "Commercial service information is only shown in the organization profile."

msgctxt "contact_name"
msgid "Name"
msgstr "Name"

msgctxt "contact_address"
msgid "Address"
msgstr "Address"

msgctxt "contact_phone"
msgid "Phone number"
msgstr "Phone number"

msgctxt "contact_email"
msgid "e-mail address"
msgstr "e-mail address"

msgctxt "contact_link"
msgid "Contact form link"
msgstr "Contact form link"

msgctxt "contact_info"
msgid "Other information"
msgstr "Other information"

msgctxt "contact_info_note"
msgid "e.g. opening times"
msgstr "e.g. opening times"

msgctxt "error_org_does_not_exist"
msgid "The organization was not found."
msgstr "The organization was not found."

msgctxt "error_missing_org_name"
msgid "The organization name is missing."
msgstr "The organization name is missing."

msgctxt "edit_org_title"
msgid "Organization profile"
msgstr "Organization profile"

msgctxt "edit_org_result"
msgid "The organization profile has been updated."
msgstr "The organization profile has been updated."

msgctxt "delete_org"
msgid "Delete the organization"
msgstr "Delete the organization"

msgctxt "official_site"
msgid "Official site"
msgstr "Official site"

msgctxt "organization_members"
msgid "Organization Members"
msgstr "Organization Members"

msgctxt "number_of_members"
msgid "Number of Members"
msgstr "Number of Members"

msgctxt "contact_form"
msgid "Contact form"
msgstr "Contact form"

msgctxt "edit_org_profile"
msgid "Edit your organization profile"
msgstr "Edit your organization profile"

msgctxt "edit_user_profile"
msgid "Edit your user profile"
msgstr "Edit your user profile"

msgctxt "attribute_group_ingredients_analysis_name"
msgid "Ingredients"
msgstr "Ingredients"

# keep the %s, it will be replaced by an allergen
msgctxt "presence_unknown_s"
msgid "Presence unknown: %s"
msgstr "Presence unknown: %s"

msgctxt "environmental_impact"
msgid "Environmental impact"
msgstr "Environmental impact"

# Numerical score for the Green-Score (do not translate Green-Score)
msgctxt "environmental_score_score"
msgid "Green-Score score"
msgstr "Green-Score score"

# Letter grade from A to E for the Green-Score (do not translate Green-Score)
msgctxt "environmental_score_grade"
msgid "Green-Score grade"
msgstr "Green-Score grade"

# do not translate Green-Score
msgctxt "environmental_score_calculation_details"
msgid "Details of the calculation of the Green-Score"
msgstr "Details of the calculation of the Green-Score"

# do not translate Green-Score
msgctxt "environmental_score_information"
msgid "Information about the Green-Score"
msgstr "Information about the Green-Score"

msgctxt "preferences_currently_selected_preferences"
msgid "Currently selected preferences"
msgstr "Currently selected preferences"

msgctxt "preferences_locally_saved"
msgid "Your preferences are kept in your browser and never sent to Open Food Facts or anyone else."
msgstr "Your preferences are kept in your browser and never sent to Open Food Facts or anyone else."

msgctxt "preferences_edit_your_preferences"
msgid "Edit your preferences"
msgstr "Edit your preferences"

msgctxt "preferences_your_preferences"
msgid "Your preferences"
msgstr "Your preferences"

# used in phrases like "salt in unknown quantity"
msgctxt "unknown_quantity"
msgid "unknown quantity"
msgstr "unknown quantity"

msgctxt "missing_ingredients_list"
msgid "Missing ingredients list"
msgstr "Missing ingredients list"

msgctxt "missing_nutrition_facts"
msgid "Missing nutrition facts"
msgstr "Missing nutrition facts"

msgctxt "ecoscore_p"
msgid "Green-Score"
msgstr "Green-Score"

msgctxt "ecoscore_s"
msgid "Green-Score"
msgstr "Green-Score"

msgctxt "environmental_score_p"
msgid "Green-Score"
msgstr "Green-Score"

msgctxt "environmental_score_s"
msgid "Green-Score"
msgstr "Green-Score"

msgctxt "misc_p"
msgid "Miscellaneous"
msgstr "Miscellaneous"

msgctxt "misc_s"
msgid "Miscellaneous"
msgstr "Miscellaneous"

msgctxt "packaging_parts"
msgid "Packaging parts"
msgstr "Packaging parts"

# A short name for a physical piece of packaging (e.g. in English, "packaging" instead of "packaging part"). Used with a number (e.g. "Packaging 1" to identify a packaging part)
msgctxt "packaging_part_short"
msgid "Packaging"
msgstr "Packaging"

# Number of packaging parts
msgctxt "packaging_number"
msgid "Number"
msgstr "Number"

msgctxt "packaging_shape"
msgid "Shape"
msgstr "Shape"

msgctxt "packaging_quantity"
msgid "Quantity contained"
msgstr "Quantity contained"

msgctxt "packaging_material"
msgid "Material"
msgstr "Material"

msgctxt "packaging_recycling"
msgid "Recycling"
msgstr "Recycling"

msgctxt "products_on_this_page_are_sorted_according_to_your_preferences"
msgid "Products on this page are sorted according to your preferences:"
msgstr "Products on this page are sorted according to your preferences:"

msgctxt "choose_which_information_you_prefer_to_see_first"
msgid "Choose which information you prefer to see first."
msgstr "Choose which information you prefer to see first."

msgctxt "see_your_preferences"
msgid "See your preferences"
msgstr "See your preferences"

msgctxt "delete_all_preferences"
msgid "Delete all preferences"
msgstr "Delete all preferences"

msgctxt "products_are_being_loaded_please_wait"
msgid "Products are being loaded, please wait."
msgstr "Products are being loaded, please wait."

msgctxt "products_match_all"
msgid "All products"
msgstr "All products"

msgctxt "products_match_yes"
msgid "Products that match your preferences"
msgstr "Products that match your preferences"

msgctxt "products_match_no"
msgid "Products that do not match your preferences"
msgstr "Products that do not match your preferences"

msgctxt "products_match_unknown"
msgid "Products for which we currently miss data to determine if they match your preferences"
msgstr "Products for which we currently miss data to determine if they match your preferences"

msgctxt "forest_footprint"
msgid "Forest footprint"
msgstr "Forest footprint"

msgctxt "ingredients_requiring_soy"
msgid "Ingredients requiring soy"
msgstr "Ingredients requiring soy"

msgctxt "type"
msgid "Type"
msgstr "Type"

msgctxt "processing_factor"
msgid "Processing factor"
msgstr "Processing factor"

msgctxt "soy_feed_factor"
msgid "Soy feed factor"
msgstr "Soy feed factor"

msgctxt "soy_yield"
msgid "Soy yield"
msgstr "Soy yield"

msgctxt "deforestation_risk"
msgid "Deforestation risk"
msgstr "Deforestation risk"

msgctxt "total_forest_footprint"
msgid "Total forest footprint"
msgstr "Total forest footprint"

msgctxt "square_meters_per_kg_of_food"
msgid "m² per kg of food"
msgstr "m² per kg of food"

msgctxt "percent_of_food_after_processing"
msgid "% of food after processing"
msgstr "% of food after processing"

msgctxt "kg_of_soy_per_kg_of_food"
msgid "kg of soy per kg of food"
msgstr "kg of soy per kg of food"

msgctxt "kg_of_soy_per_square_meter"
msgid "kg of soy per m²"
msgstr "kg of soy per m²"

msgctxt "percent_in_product"
msgid "% in product"
msgstr "% in product"

msgctxt "forest_footprint_calculation_details"
msgid "Details of the calculation of the forest footprint"
msgstr "Details of the calculation of the forest footprint"

msgctxt "you_are_on_the_public_database"
msgid "You are on the public database."
msgstr "You are on the public database."

msgctxt "manage_your_products_on_the_producers_platform"
msgid "Manage your products on the platform for producers"
msgstr "Manage your products on the platform for producers"

msgctxt "number_of_products_with_changes_since_last_export"
msgid "Number of products with changes since last export"
msgstr "Number of products with changes since last export"

msgctxt "number_of_products_withdrawn_from_the_market_since_last_export"
msgid "Number of products withdrawn from the market since last export"
msgstr "Number of products withdrawn from the market since last export"

msgctxt "only_export_products_with_changes"
msgid "Only export products with changes"
msgstr "Only export products with changes"

msgctxt "product_edits_by_producers"
msgid "Is this your product? If it is, please use our free platform for producers to update it."
msgstr "Is this your product? If it is, please use our free platform for producers to update it."

msgctxt "product_edits_by_producers_platform"
msgid "We encourage manufacturers to add or change data and photos for their products through our free platform for producers so that they can be marked as official and protected from changes by others."
msgstr "We encourage manufacturers to add or change data and photos for their products through our free platform for producers so that they can be marked as official and protected from changes by others."

msgctxt "product_edits_by_producers_import"
msgid "The platform makes it easy to import product data and photos with an Excel or CSV file in any format."
msgstr "The platform makes it easy to import product data and photos with an Excel or CSV file in any format."

msgctxt "product_edits_by_producers_analysis"
msgid "The platform also provides in-depth analysis of the products."
msgstr "The platform also provides in-depth analysis of the products."

# It = the platform
msgctxt "product_edits_by_producers_indicators"
msgid "It computes indicators such as the Nutri-Score, NOVA, and the Green-Score, and automatically identifies suggestions to improve them (for instance all products that would get a better Nutri-Score grade with a slight composition change)."
msgstr "It computes indicators such as the Nutri-Score, NOVA, and the Green-Score, and automatically identifies suggestions to improve them (for instance all products that would get a better Nutri-Score grade with a slight composition change)."

msgctxt "attribute_forest_footprint_name"
msgid "Forest footprint"
msgstr ""

msgctxt "attribute_forest_footprint_setting_name"
msgid "Low risk of deforestation (Forest footprint)"
msgstr ""

msgctxt "attribute_forest_footprint_setting_note"
msgid "The forest footprint corresponds to the risk of deforestation associated with its ingredients."
msgstr ""

msgctxt "attribute_forest_footprint_a_title"
msgid "Very small forest footprint"
msgstr ""

msgctxt "attribute_forest_footprint_b_title"
msgid "Small forest footprint"
msgstr ""

msgctxt "attribute_forest_footprint_c_title"
msgid "Medium forest footprint"
msgstr ""

msgctxt "attribute_forest_footprint_d_title"
msgid "Large forest footprint"
msgstr ""

msgctxt "attribute_forest_footprint_e_title"
msgid "Very large forest footprint"
msgstr ""

msgctxt "attribute_forest_footprint_not_computed_title"
msgid "Forest footprint not computed"
msgstr ""

msgctxt "attribute_forest_footprint_a_description_short"
msgid "Almost no risk of deforestation"
msgstr ""

msgctxt "attribute_forest_footprint_b_description_short"
msgid "Low risk of deforestation"
msgstr ""

msgctxt "attribute_forest_footprint_c_description_short"
msgid "Moderate risk of deforestation"
msgstr ""

msgctxt "attribute_forest_footprint_d_description_short"
msgid "High risk of deforestation"
msgstr ""

msgctxt "attribute_forest_footprint_e_description_short"
msgid "Very high risk of deforestation"
msgstr ""

msgctxt "attribute_forest_footprint_not_computed_description_short"
msgid "Currently only for products with chicken or eggs"
msgstr ""

msgctxt "classify_products_according_to_your_preferences"
msgid "Classify products according to your preferences"
msgstr ""

# %d will be replaced by the number of products
msgctxt "classify_the_d_products_below_according_to_your_preferences"
msgid "Classify the %d products below according to your preferences"
msgstr ""

msgctxt "sort_by_popularity"
msgid "Most scanned products"
msgstr ""

msgctxt "sort_by_nutriscore_score"
msgid "Products with the best Nutri-Score"
msgstr ""

msgctxt "sort_by_environmental_score_score"
msgid "Products with the best Green-Score"
msgstr ""

msgctxt "sort_by_created_t"
msgid "Recently added products"
msgstr ""

msgctxt "sort_by_last_modified_t"
msgid "Recently modified products"
msgstr ""

# %d will be replaced by the number of products
msgctxt "d_products_per_page"
msgid "%d products per page"
msgstr ""

msgctxt "not_applicable"
msgid "Not applicable"
msgstr ""

msgctxt "abbreviated_product_name"
msgid "Abbreviated product name"
msgstr "Abbreviated product name"

msgctxt "abbreviated_product_name_note"
msgid "Product name with abbreviations shown on receipts"
msgstr "Product name with abbreviations shown on receipts"

msgctxt "footer_vision"
msgid "Vision, Mission, Values and Programs"
msgstr "Vision, Mission, Values and Programs"

# Do not translate
msgctxt "footer_vision_link"
msgid "https://world.openfoodfacts.org/open-food-facts-vision-mission-values-and-programs"
msgstr "https://world.openfoodfacts.org/open-food-facts-vision-mission-values-and-programs"

msgctxt "forgotten_password"
msgid "Forgotten password?"
msgstr "Mot de passe oublié ?"

msgctxt "reset_password_error"
msgid "We could not reinitialize your password, please contact us for assistance."
msgstr "We could not reinitialize your password, please contact us for assistance."

msgctxt "remove_all_nutrient_values"
msgid "Remove all nutrient values"
msgstr "Remove all nutrient values"

msgctxt "delete_user_process"
msgid "User is being deleted. This may take a few minutes."
msgstr "User is being deleted. This may take a few minutes."

msgctxt "attribute_environmental_score_not_applicable_title"
msgid "Green-Score not applicable"
msgstr "Green-Score not applicable"

msgctxt "attribute_environmental_score_not_applicable_description_short"
msgid "Not applicable for the category"
msgstr "Not applicable for the category"

# variable names between { } must not be translated
msgctxt "f_attribute_environmental_score_not_applicable_description"
msgid "Not yet applicable for the category: {category}"
msgstr "Not yet applicable for the category: {category}"

msgctxt "environmental_score_not_applicable_coming_soon"
msgid "The Green-Score is not yet applicable for this category, but we are working on adding support for it."
msgstr "The Green-Score is not yet applicable for this category, but we are working on adding support for it."

msgctxt "attribute_environmental_score_unknown_title"
msgid "Green-Score not computed"
msgstr "Green-Score not computed"

msgctxt "attribute_environmental_score_unknown_description_short"
msgid "Unknown environmental impact"
msgstr "Unknown environmental impact"

msgctxt "environmental_score_unknown_call_to_help"
msgid "We could not compute the Green-Score of this product as it is missing some data, could you help complete it?"
msgstr "We could not compute the Green-Score of this product as it is missing some data, could you help complete it?"

msgctxt "org_list_of_gs1_gln_description"
msgid "GS1 data is automatically associated with an OFF organization identifier that corresponds to the GS1 partyName field. To change the OFF organization identifier, you can directly assign 1 or more GS1 GLN identifiers."
msgstr "GS1 data is automatically associated with an OFF organization identifier that corresponds to the GS1 partyName field. To change the OFF organization identifier, you can directly assign 1 or more GS1 GLN identifiers."

msgctxt "org_list_of_gs1_gln"
msgid "List of GS1 GLN identifiers to be associated with the organization"
msgstr "List of GS1 GLN identifiers to be associated with the organization"

msgctxt "org_list_of_gs1_gln_note"
msgid "A comma separated list of GS1 GLN identifiers to force the association with this organization."
msgstr "A comma separated list of GS1 GLN identifiers to force the association with this organization."

msgctxt "org_valid_org"
msgid "Validate organization as a real producer."
msgstr "Validate organization as a real producer."

msgctxt "org_valid_org_note"
msgid "The organization is verified as a real producer by a human, also creates entry in CRM."
msgstr "The organization is verified as a real producer by a human, also creates entry in CRM."

msgctxt "org_enable_manual_export_to_public_platform"
msgid "Enable organization members to manually export product data and photos to the public database."
msgstr "Enable organization members to manually export product data and photos to the public database."

msgctxt "org_enable_manual_export_to_public_platform_note"
msgid "Manual exports can be enabled once the imported data has been reviewed by an administrator."
msgstr "Manual exports can be enabled once the imported data has been reviewed by an administrator."

msgctxt "org_activate_automated_daily_export_to_public_platform"
msgid "Activate automated daily exports of product data and photos to the public database."
msgstr "Activate automated daily exports of product data and photos to the public database."

msgctxt "org_activate_automated_daily_export_to_public_platform_note"
msgid "Automated exports should be activated only for organizations that have automated imports (e.g. through Equadis)."
msgstr "Automated exports should be activated only for organizations that have automated imports (e.g. through Equadis)."

msgctxt "org_admin"
msgid "Administrator fields"
msgstr "Administrator fields"

msgctxt "minion_status_inactive"
msgid "Queued"
msgstr "Queued"

msgctxt "minion_status_active"
msgid "In progress"
msgstr "In progress"

msgctxt "minion_status_finished"
msgid "Finished"
msgstr "Finished"

msgctxt "minion_status_failed"
msgid "Failed"
msgstr "Failed"

# Export: use a noun and not a verb
msgctxt "export_job_export"
msgid "Export from the producers platform"
msgstr "Export from the producers platform"

# Import: use a noun and not a verb
msgctxt "export_job_import"
msgid "Import to the public database"
msgstr "Import to the public database"

# Update: use a noun and not a verb
msgctxt "export_job_status_update"
msgid "Update of the import status on the producers platform"
msgstr "Update of the import status on the producers platform"

msgctxt "export_in_progress"
msgid "The export has been scheduled. This page can be closed."
msgstr "The export has been scheduled. This page can be closed."

msgctxt "export_products_to_public_database_request_email"
msgid "Your export has been scheduled. You will receive an e-mail once it is finished."
msgstr "Your export has been scheduled. You will receive an e-mail once it is finished."

msgctxt "product_page_on_the_public_database"
msgid "Product page on the public database"
msgstr "Product page on the public database"

msgctxt "product_does_not_exist_on_the_public_database"
msgid "The product does not exist yet on the public database"
msgstr "The product does not exist yet on the public database"

# product updates = updates to multiple products
msgctxt "some_product_updates_have_not_been_published_on_the_public_database"
msgid "Some product updates have not been published on the public database."
msgstr "Some product updates have not been published on the public database."

msgctxt "org_do_not_import_codeonline"
msgid "Do not import CodeOnline data."
msgstr "Do not import CodeOnline data."

msgctxt "overwrite_owner"
msgid "Overwrite products that have a different owner on the public platform. Otherwise, products with a different owner will be skipped."
msgstr "Overwrite products that have a different owner on the public platform. Otherwise, products with a different owner will be skipped."

msgctxt "data_source_database"
msgid "Some of the data for the products of %s come from %s."
msgstr "Some of the data for the products of %s come from %s."

msgctxt "data_source_database_note_about_the_producers_platform"
msgid "Manufacturers can use the Open Food Facts <a href=\"<producers_platform_url>\">free plaform for producers</a> to access and complete this data, and to obtain reports, analysis and product improvements opportunities (e.g. better Nutri-Score)."
msgstr "Manufacturers can use the Open Food Facts <a href=\"<producers_platform_url>\">free plaform for producers</a> to access and complete this data, and to obtain reports, analysis and product improvements opportunities (e.g. better Nutri-Score)."

# variable names between { } must not be translated
msgctxt "f_data_source_database_provider"
msgid "The manufacturer {manufacturer} uses {provider} to automatically transmit data and photos for its products."
msgstr "The manufacturer {manufacturer} uses {provider} to automatically transmit data and photos for its products."

msgctxt "image_other_type"
msgid "Type of the product photo"
msgstr "Type of the product photo"

# do not translate "front, ingredients, nutrition, packaging"
msgctxt "image_other_type_description"
msgid "If you use the same column on multiple lines to provide images URLs for a single product, you can use this field to indicate the type of the image: front, ingredients, nutrition or packaging."
msgstr "If you use the same column on multiple lines to provide images URLs for a single product, you can use this field to indicate the type of the image: front, ingredients, nutrition or packaging."

msgctxt "forest_footprint_one_line_explanation"
msgid "The forest footprint is calculated by taking into account the ingredients whose production requires soybeans, the cultivation of which is linked to deforestation."
msgstr "The forest footprint is calculated by taking into account the ingredients whose production requires soybeans, the cultivation of which is linked to deforestation"

msgctxt "environmental_score_agribalyse_match_warning"
msgid "The Green-Score can only be calculated if the product has a sufficiently precise category."
msgstr "The Green-Score can only be calculated if the product has a sufficiently precise category."

msgctxt "environmental_score_add_more_precise_category"
msgid "You can modify the product page to add a more precise category."
msgstr "You can modify the product page to add a more precise category."

msgctxt "environmental_score_platform_promo"
msgid "If you are the manufacturer of this product, you can send us the information with our <a href=\"https://world.pro.openfoodfacts.org\">free platform for producers</a>."
msgstr "If you are the manufacturer of this product, you can send us the information with our <a href=\"https://world.pro.openfoodfacts.org\">free platform for producers</a>."

msgctxt "environmental_score_warning_missing_information"
msgid "Warning: some information necessary to calculate the Green-Score with precision is not provided (see the details of the calculation below)."
msgstr "Warning: some information necessary to calculate the Green-Score with precision is not provided (see the details of the calculation below)."

msgctxt "environmental_score_add_missing_information"
msgid "You can edit the product to add the missing information."
msgstr "You can edit the product to add the missing information."

msgctxt "environmental_score_product_category_reference_score"
msgid "Baseline score of the product category"
msgstr "Baseline score of the product category"

msgctxt "environmental_score_panel_lca"
msgid "Lifecyle Analysis (LCA)"
msgstr "Lifecyle Analysis (LCA)"

# do not translate Agribalyse
msgctxt "environmental_score_agribalyse_category"
msgid "Agribalyse category"
msgstr "Agribalyse category"

msgctxt "environmental_score_category_proxy_match"
msgid "Approximate match with the product category"
msgstr "Approximate match with the product category"

msgctxt "environmental_score_category_exact_match"
msgid "Exact match with the product category"
msgstr "Exact match with the product category"

msgctxt "environmental_score_pef_environmental_score"
msgid "PEF environmental score"
msgstr "PEF environmental score"

msgctxt "environmental_score_incl_climate_change_impact"
msgid "including impact on climate change"
msgstr "including impact on climate change"

msgctxt "environmental_score_impact_detail_by_stages"
msgid "Details of the impacts by stages of the life cycle"
msgstr "Details of the impacts by stages of the life cycle"

# stage meaning step
msgctxt "environmental_score_stage"
msgid "Stage"
msgstr "Stage"

msgctxt "environmental_score_impact"
msgid "Impact"
msgstr "Impact"

msgctxt "environmental_score_agriculture"
msgid "Agriculture"
msgstr "Agriculture"

msgctxt "environmental_score_processing"
msgid "Processing"
msgstr "Processing"

msgctxt "environmental_score_packaging"
msgid "Packaging"
msgstr "Packaging"

msgctxt "environmental_score_transportation"
msgid "Transportation"
msgstr "Transportation"

msgctxt "environmental_score_distribution"
msgid "Distribution"
msgstr "Distribution"

msgctxt "environmental_score_consumption"
msgid "Consumption"
msgstr "Consumption"

msgctxt "environmental_score_lca_score_out_of_100"
msgid "LCA score out of 100"
msgstr "LCA score out of 100"

msgctxt "environmental_score_no_agribalyse_category_match"
msgid "No match between product categories and Agribalyse categories."
msgstr "No match between product categories and Agribalyse categories."

msgctxt "environmental_score_edit_category_to_more_granular"
msgid "You can modify the product page to add a more granular category."
msgstr "You can modify the product page to add a more granular category."

msgctxt "environmental_score_additional_bonuses_and_maluses"
msgid "Additional bonuses and maluses"
msgstr "Additional bonuses and maluses"

msgctxt "environmental_score_production_system"
msgid "Production mode"
msgstr "Production mode"

msgctxt "environmental_score_no_labels_taken_into_account"
msgid "No labels taken into account for the production system."
msgstr "No labels taken into account for the production system."

msgctxt "environmental_score_please_add_the_labels"
msgid "If this product has a label characterizing the production system (organic, fair trade, Label Rouge, Bleu Blanc Coeur etc.), you can modify the product sheet to add it."
msgstr "If this product has a label characterizing the production system (organic, fair trade, Label Rouge, Bleu Blanc Coeur etc.), you can modify the product sheet to add it."

msgctxt "environmental_score_origins_of_ingredients"
msgid "Origins of ingredients"
msgstr "Origins of ingredients"

msgctxt "environmental_score_ingredients_not_indicated"
msgid "The origins of the ingredients of this product are not indicated."
msgstr "The origins of the ingredients of this product are not indicated."

msgctxt "environmental_score_please_add_the_ingredients"
msgid "If they are indicated on the packaging, you can modify the product sheet and add them."
msgstr "If they are indicated on the packaging, you can modify the product sheet and add them."

msgctxt "environmental_score_environmental_policy"
msgid "Environmental policy"
msgstr "Environmental policy"

msgctxt "environmental_score_threatened_species"
msgid "Threatened species"
msgstr "Threatened species"

msgctxt "environmental_score_ingredients_whose_cultivation_threatens_species"
msgid "Ingredients that threatens species"
msgstr "Ingredients that threatens species"

msgctxt "environmental_score_no_species_threatening_ingredients"
msgid "No ingredients that threaten species"
msgstr "No ingredients that threaten species"

msgctxt "environmental_score_ingredients_unknown"
msgid "The information on the ingredients of this product has not been given."
msgstr "The information on the ingredients of this product has not been given."

msgctxt "environmental_score_edit_for_more_precise_environmental_score"
msgid "For a more precise calculation of the Green-Score, you can edit the product page and add them."
msgstr "For a more precise calculation of the Green-Score, you can edit the product page and add them."

msgctxt "environmental_score_packaging_ratio"
msgid "ratio"
msgstr "ratio"

msgctxt "environmental_score_packaging_score"
msgid "score"
msgstr "score"

msgctxt "environmental_score_score_of_all_components"
msgid "Score of all components"
msgstr "Score of all components"

msgctxt "environmental_score_no_packaging_information"
msgid "The information about the packaging of this product is not filled in."
msgstr "The information about the packaging of this product is not filled in."

msgctxt "environmental_score_unprecise_packaging_information"
msgid "The information about the packaging of this product is not sufficiently precise (exact shapes and materials of all components of the packaging)."
msgstr "The information about the packaging of this product is not sufficiently precise (exact shapes and materials of all components of the packaging)."

msgctxt "environmental_score_edit_for_more_precise_environmental_score"
msgid "For a more precise calculation of the Green-Score, you can modify the product page and add them."
msgstr "For a more precise calculation of the Green-Score, you can modify the product page and add them."

msgctxt "environmental_score_final_score"
msgid "Final score"
msgstr "Final score"

msgctxt "environmental_score_lower_the_score_lower_the_impact"
msgid "(the lower the score, the lower the impact)"
msgstr "(the lower the score, the lower the impact)"

msgctxt "environmental_score_kg_co2_eq_kg_product"
msgid "kg CO2 eq/kg of product"
msgstr "kg CO2 eq/kg of product"

# do not translate the link
msgctxt "environmental_score_platform_prompt_environmental_score_modal"
msgid "If you are the manufacturer of this product, you can send us the information with our <a href=\"https://world.pro.openfoodfacts.org\">free platform for producers</a>."
msgstr "If you are the manufacturer of this product, you can send us the information with our <a href=\"https://world.pro.openfoodfacts.org\">free platform for producers</a>."

# do not translate Green-Score and the link
msgctxt "environmental_score_description"
msgid "The <a href=\"/green-score\">Green-Score</a> is an experimental score that summarizes the environmental impacts of food products."
msgstr "The <a href=\"/green-score\">Green-Score</a> is an experimental score that summarizes the environmental impacts of food products."

# do not translate Green-Score
msgctxt "environmental_score_warning_fr"
msgid "The Green-Score formula is subject to change as it is regularly improved to make it more precise."
msgstr "The Green-Score formula is subject to change as it is is regularly improved to make it more precise."

# do not translate Green-Score
msgctxt "environmental_score_warning_international"
msgid "The Green-Score was initially developped for France and it is being extended to other European countries. The Green-Score formula is subject to change as it is regularly improved to make it more precise and better suited to each country."
msgstr "The Green-Score was initially developped for France and it is being extended to other European countries. The Green-Score formula is subject to change as it is regularly improved to make it more precise and better suited to each country."

msgctxt "environmental_score_warning_transportation_world"
msgid "Select a country in order to include the full impact of transportation."
msgstr "Select a country in order to include the full impact of transportation."

msgctxt "environmental_score_warning_transportation"
msgid "The full impact of transportation to your country is currently unknown."
msgstr "The full impact of transportation to your country is currently unknown."

msgctxt "app_banner_text"
msgid "Scan barcodes to get the Nutri-Score, the Green-Score and more!"
msgstr "Scan barcodes to get the Nutri-Score, the Green-Score and more!"

msgctxt "org_gs1_product_name_is_abbreviated"
msgid "GS1 product names for this manufacturer are abbreviated."
msgstr "GS1 product names for this manufacturer are abbreviated."

msgctxt "org_gs1_nutrients_are_unprepared"
msgid "GS1 prepared nutrients for this manufacturer are in fact for the product as sold."
msgstr "GS1 prepared nutrients for this manufacturer are in fact for the product as sold."

msgctxt "org_gs1_nutrients_are_unprepared_note"
msgid "Check that the manufacturer does not make products that really have nutrients for the prepared product."
msgstr "Check that the manufacturer does not make products that really have nutrients for the prepared product."

msgctxt "org_gs1_product_name_is_abbreviated_description"
msgid "Some manufacturers have incorrect values for some fields in GS1. The features below can be used to fix some of them."
msgstr "Some manufacturers have incorrect values for some fields in GS1. The features below can be used to fix some of them."

# do not remove %s, it will be replaced with the source name
msgctxt "import_source_string"
msgid "Import data from %s"
msgstr "Import data from %s"

msgctxt "org_protect_data"
msgid "Protect the data that is provided by the organization."
msgstr "Protect the data that is provided by the organization."

msgctxt "org_protect_data_note"
msgid "Removing or changing the provided data will be possible only by experimented contributors on the web site."
msgstr "Removing or changing the provided data will be possible only by experimented contributors on the web site."

msgctxt "environmental_score_packaging_impact_high"
msgid "Packaging with a high impact"
msgstr "Packaging with a high impact"

msgctxt "environmental_score_packaging_impact_medium"
msgid "Packaging with a medium impact"
msgstr "Packaging with a medium impact"

msgctxt "environmental_score_packaging_impact_low"
msgid "Packaging with a low impact"
msgstr "Packaging with a low impact"

msgctxt "environmental_score_packaging_missing_information"
msgid "Missing packaging information for this product"
msgstr "Missing packaging information for this product"

msgctxt "environmental_score_origins_of_ingredients_impact_high"
msgid "Origins of ingredients with a high impact"
msgstr "Origins of ingredients with a high impact"

msgctxt "environmental_score_origins_of_ingredients_impact_medium"
msgid "Origins of ingredients with a medium impact"
msgstr "Origins of ingredients with a medium impact"

msgctxt "environmental_score_origins_of_ingredients_impact_low"
msgid "Origins of ingredients with a low impact"
msgstr "Origins of ingredients with a low impact"

msgctxt "environmental_score_origins_of_ingredients_missing_information"
msgid "Missing origins of ingredients information"
msgstr "Missing origins of ingredients information"

msgctxt "percent_of_ingredients"
msgid "% of ingredients"
msgstr "% of ingredients"

# medium as in "medium impact"
msgctxt "medium"
msgid "medium"
msgstr "medium"

msgctxt "nutrition_grade_fr_tea_bags_note"
msgid "Note: the Nutri-Score of teas and herbal teas corresponds to the product prepared with water only, without sugar or milk."
msgstr "Note: the Nutri-Score of teas and herbal teas corresponds to the product prepared with water only, without sugar or milk."

msgctxt "g_per_100g"
msgid "%s g / 100 g"
msgstr "%s g / 100 g"

msgctxt "donation_title"
msgid "Important: we need your support!"
msgstr ""

msgctxt "donation_text_2023_main"
msgid "Help us make food transparency the norm!"
msgstr ""

msgctxt "donation_text_2023_secondary"
msgid "As a non-profit organization, we depend on your donations to continue informing consumers around the world about what they eat."
msgstr ""

msgctxt "donation_text_2023_tertiary"
msgid "The food revolution starts with you!"
msgstr ""

msgctxt "donation_hook_2024"
msgid "Help us inform millions of consumers around the world about what they eat"
msgstr "Help us inform millions of consumers around the world about what they eat"

msgctxt "donation_title_2024"
msgid "Please give to our 2024 Fundraiser"
msgstr "Please give to our 2024 Fundraiser"

msgctxt "donation_list_2024_main"
msgid "Your donations fund the day-to-day operations of our non-profit association:"
msgstr "Your donations fund the day-to-day operations of our non-profit association:"

msgctxt "donation_list_2024_first"
msgid "keeping our database open & available to all,"
msgstr "keeping our database open & available to all,"

msgctxt "donation_list_2024_first_sub"
msgid "technical infrastructure (website/mobile app) & a small permanent team"
msgstr "technical infrastructure (website/mobile app) & a small permanent team"

msgctxt "donation_list_2024_second"
msgid "remain independent of the food industry,"
msgstr "remain independent of the food industry,"

msgctxt "donation_list_2024_third"
msgid "engage a community of committed citizens,"
msgstr "engage a community of committed citizens,"

msgctxt "donation_list_2024_fourth"
msgid "support the advancement of public health research."
msgstr "support the advancement of public health research."

msgctxt "donation_financial_2024_text"
msgid "Each donation counts! We appreciate your support in bringing further food transparency in the world."
msgstr "Each donation counts! We appreciate your support in bringing further food transparency in the world."

msgctxt "donation_button_2024_text"
msgid "I SUPPORT"
msgstr "I SUPPORT"

msgctxt "donation_cta"
msgid "Donate"
msgstr ""

msgctxt "environmental_score_production_system_no_labels_with_environmental_benefits"
msgid "No labels with environmental benefits"
msgstr "No labels with environmental benefits"

msgctxt "environmental_score_production_system_labels_with_environmental_benefits"
msgid "Labels with environmental benefits"
msgstr "Labels with environmental benefits"

msgctxt "environmental_score_production_system_labels_with_environmental_benefits_high"
msgid "Labels with high environmental benefits"
msgstr "Labels with high environmental benefits"

msgctxt "environmental_score_production_system_labels_with_environmental_benefits_very_high"
msgid "Labels with very high environmental benefits"
msgstr "Labels with very high environmental benefits"

msgctxt "other"
msgid "Other"
msgstr "Other"

# statistical mean
msgctxt "mean"
msgid "Mean"
msgstr "Mean"

msgctxt "recipes_ingredients_statistics"
msgid "Ingredients statistics for all products"
msgstr "Ingredients statistics for all products"

msgctxt "recipes_ingredients_for_each_product"
msgid "Ingredients for each product"
msgstr "Ingredients for each product"

msgctxt "product_deleted"
msgid "Product deleted."
msgstr "Product deleted."

msgctxt "carbon_footprint"
msgid "Carbon footprint"
msgstr "Carbon footprint"

# variable names between { } must not be translated
msgctxt "f_carbon_footprint_per_100g_of_product"
msgid "{grams} g CO₂e per 100g of product"
msgstr "{grams} g CO₂e per 100g of product"

# variable names between { } must not be translated
msgctxt "f_carbon_footprint_per_unit"
msgid "{kilograms} kg CO₂e per unit"
msgstr "{kilograms} kg CO₂e per unit"

msgctxt "average_for_the_category"
msgid "average for the category"
msgstr "average for the category"

msgctxt "data_source_and_detailed_carbon_impact"
msgid "Data source and detailed carbon impact"
msgstr "Data source and detailed carbon impact"

# variable names between { } must not be translated
msgctxt "f_equal_to_driving_km_in_a_petrol_car"
msgid "Equal to driving {kilometers} km in a petrol car"
msgstr "Equal to driving {kilometers} km in a petrol car"

msgctxt "source_ademe_agribalyse"
msgid "Source: ADEME Agribalyse Database"
msgstr "Source: ADEME Agribalyse Database"

msgctxt "source_ademe_agribalyse_for_category"
msgid "The carbon emission figure comes from ADEME's Agribalyse database, for the category:"
msgstr "The carbon emission figure comes from ADEME's Agribalyse database, for the category:"

msgctxt "environment_card_title"
msgid "Environment"
msgstr "Environment"

msgctxt "health_card_title"
msgid "Nutrition and health"
msgstr "Nutrition and health"

msgctxt "contains_palm_oil"
msgid "Contains palm oil"
msgstr "Contains palm oil"

msgctxt "contains_palm_oil_subtitle"
msgid "Drives deforestation and threatens species such as the orangutan"
msgstr "Drives deforestation and threatens species such as the orangutan"

msgctxt "contains_palm_oil_description"
msgid "Tropical forests in Asia, Africa and Latin America are destroyed to create and expand oil palm tree plantations. The deforestation contributes to climate change, and it endangers species such as the orangutan, the pigmy elephant and the Sumatran rhino."
msgstr "Tropical forests in Asia, Africa and Latin America are destroyed to create and expand oil palm tree plantations. The deforestation contributes to climate change, and it endangers species such as the orangutan, the pigmy elephant and the Sumatran rhino."

msgctxt "bonus"
msgid "Bonus"
msgstr "Bonus"

msgctxt "malus"
msgid "Malus"
msgstr "Malus"

msgctxt "life_cycle_analysis"
msgid "Life cycle analysis"
msgstr "Life cycle analysis"

msgctxt "environmental_score_bonuses_and_maluses"
msgid "Bonuses and maluses"
msgstr "Bonuses and maluses"

msgctxt "environmental_score_for_this_product"
msgid "Green-Score for this product"
msgstr "Green-Score for this product"

msgctxt "average_impact_of_the_category"
msgid "Average impact of products of the same category"
msgstr "Average impact of products of the same category"

msgctxt "environmental_score_sum_of_bonuses_and_maluses"
msgid "Sum of bonuses and maluses"
msgstr "Sum of bonuses and maluses"

msgctxt "environmental_score_sum_of_bonuses_and_maluses_is_capped"
msgid "The sum of bonuses and maluses is capped at +25."
msgstr "The sum of bonuses and maluses is capped at +25."

msgctxt "environmental_score_lca_score"
msgid "Life cycle analysis score"
msgstr "Life cycle analysis score"

msgctxt "impact_for_this_product"
msgid "Impact for this product"
msgstr "Impact for this product"

msgctxt "environmental_score_downgraded_non_recyclable_and_non_biodegradable_materials"
msgid "The score of products with non-recyclable and non-biodegradable packaging materials is capped at 79 (grade B)."
msgstr "The score of products with non-recyclable and non-biodegradable packaging materials is capped at 79 (grade B)."

msgctxt "nutriscore_not_applicable"
msgid "Nutri-Score not applicable for this product category."
msgstr "Nutri-Score not applicable for this product category."

msgctxt "nutriscore_missing_category"
msgid "The category of the product must be specified in order to compute the Nutri-Score."
msgstr "The category of the product must be specified in order to compute the Nutri-Score."

msgctxt "nutriscore_missing_nutrition_data"
msgid "The nutrition facts of the product must be specified in order to compute the Nutri-Score."
msgstr "The nutrition facts of the product must be specified in order to compute the Nutri-Score."

msgctxt "nutriscore_missing_nutrition_data_details"
msgid "Missing nutrition facts:"
msgstr "Missing nutrition facts:"

msgctxt "nutriscore_missing_category_and_nutrition_data"
msgid "The category and the nutrition facts of the product must be specified in order to compute the Nutri-Score."
msgstr "The category and the nutrition facts of the product must be specified in order to compute the Nutri-Score."

msgctxt "health"
msgid "Health"
msgstr "Health"

msgctxt "contribution_panel_title"
msgid "Contribution"
msgstr "Contribution"

msgctxt "contribution_navigation"
msgid "Contribution"
msgstr "Contribution"

msgctxt "data_quality_errors_panel_title"
msgid "Detected Errors"
msgstr "Detected Errors"

msgctxt "data_quality_errors_panel_subtitle"
msgid "Help us improve quality of our data by contributing fixes"
msgstr "Help us improve quality of our data by contributing fixes"

msgctxt "data_quality_warnings_panel_title"
msgid "Potential issues"
msgstr "Potential issues"

msgctxt "data_quality_warnings_panel_subtitle"
msgid "We have detected some potential issues or potential improvements, could you check if some apply ?"
msgstr "We have detected some potential issues or potential improvement, could you check if some apply ?"

msgctxt "data_quality_info_panel_title"
msgid "Data Quality infos"
msgstr "Data Quality infos"

msgctxt "data_quality_info_panel_subtitle"
msgid "Some infos about data quality on this product"
msgstr "Some infos about data quality on this product"

# will be followed by : and a value. e.g. "Compared to: bananas"
msgctxt "compared_to"
msgid "Compared to"
msgstr "Compared to"

# name of an activity / a sport
msgctxt "activity_walking"
msgid "Walking"
msgstr "Walking"

# name of an activity / a sport
msgctxt "activity_swimming"
msgid "Swimming"
msgstr "Swimming"

# name of an activity / a sport
msgctxt "activity_bicycling"
msgid "Bicycling"
msgstr "Bicycling"

# name of an activity / a sport
msgctxt "activity_running"
msgid "Running"
msgstr "Running"

# Don't translate {kj}, it will be replaced by a number
msgctxt "f_energy_per_100g"
msgid "{kj} kJ per 100g"
msgstr "{kj} kJ per 100g"

# Don't translate {kj}, it will be replaced by a number
msgctxt "f_equal_to_walking_minutes_or_steps"
msgid "Equal to walking {minutes} minutes or {steps} steps"
msgstr "Equal to walking {minutes} minutes or {steps} steps"

# Don't translate {kg} and {lb}, it will be replaced by a number
msgctxt "f_energy_expenditure_for_weight_in_kg_lb"
msgid "Energy expenditure for a person weighting {kg} kg / {lb} lb"
msgstr "Energy expenditure for a person weighting {kg} kg / {lb} lb"

msgctxt "nutriscore_missing_category_short"
msgid "Missing category"
msgstr "Missing category"

msgctxt "nutriscore_missing_nutrition_data_short"
msgid "Missing nutrition facts"
msgstr "Missing nutrition facts"

msgctxt "nutriscore_missing_category_and_nutrition_data_short"
msgid "Missing category and nutrition facts"
msgstr "Missing category and nutrition facts"

msgctxt "recommendation_who_reduce_or_stop_drinking_alcohol_title"
msgid "Reduce or stop drinking alcohol"
msgstr "Reduce or stop drinking alcohol"

msgctxt "recommendation_who_reduce_or_stop_drinking_alcohol_subtitle"
msgid "Less is better"
msgstr "Less is better"

msgctxt "recommendation_who_reduce_or_stop_drinking_alcohol_text"
msgid "This might not be the answer people want to hear, but there is no safe level for drinking alcohol. Of course there is lower-risk drinking, but WHO does not set particular limits, because the evidence shows that the ideal situation for health is to not drink at all. Alcohol is closely related to around 60 different diagnoses and for almost all there is a close dose–response relationship, so the more you drink, the higher your risk of disease. Less is better."
msgstr "This might not be the answer people want to hear, but there is no safe level for drinking alcohol. Of course there is lower-risk drinking, but WHO does not set particular limits, because the evidence shows that the ideal situation for health is to not drink at all. Alcohol is closely related to around 60 different diagnoses and for almost all there is a close dose–response relationship, so the more you drink, the higher your risk of disease. Less is better."

# "source" as in "source of the information"
msgctxt "source"
msgid "Source"
msgstr "Source"

# variable names between { } must not be translated
msgctxt "f_app_user"
msgid "A user of the {app_name} app"
msgstr "A user of the {app_name} app"

msgctxt "food_groups_p"
msgid "food groups"
msgstr "food groups"

msgctxt "food_groups_s"
msgid "food group"
msgstr "food group"

msgctxt "non_vegan_ingredients"
msgid "Non-vegan ingredients"
msgstr "Non-vegan ingredients"

msgctxt "vegan_ingredients"
msgid "No non-vegan ingredients detected"
msgstr "No non-vegan ingredients"

msgctxt "maybe_vegan_ingredients"
msgid "Ingredients that may not be vegan"
msgstr "Ingredients that may not be vegan"

msgctxt "attribute_vegan_setting_note"
msgid "To determine whether a product is vegan, we only rely on the list of ingredients."
msgstr ""

msgctxt "non_vegetarian_ingredients"
msgid "Non-vegetarian ingredients"
msgstr "Non-vegetarian ingredients"

msgctxt "vegetarian_ingredients"
msgid "No non-vegetarian ingredients detected"
msgstr "No non-vegetarian ingredients detected"

msgctxt "maybe_vegetarian_ingredients"
msgid "Ingredients that may not be vegetarian"
msgstr "Ingredients that may not be vegetarian"

msgctxt "attribute_vegetarian_setting_note"
msgid "To determine whether a product is vegetarian, we only rely on the list of ingredients."
msgstr ""

msgctxt "palm_oil_ingredients"
msgid "Ingredients that contain palm oil"
msgstr "Ingredients that contain palm oil"

msgctxt "may_contain_palm_oil_ingredients"
msgid "Ingredients that may contain palm oil"
msgstr "Ingredients that may contain palm oil"

msgctxt "palm_oil_free_ingredients"
msgid "No ingredients containing palm oil detected"
msgstr "No ingredients containing palm oil detected"

msgctxt "attribute_palm_oil_setting_note"
msgid "To determine whether a product contains palm oil, we only rely on the list of ingredients."
msgstr ""

msgctxt "unrecognized_ingredients"
msgid "Unrecognized ingredients"
msgstr "Unrecognized ingredients"

msgctxt "nova_1_unprocessed_ingredients"
msgid "The product contains only unprocessed or minimally processed ingredients."
msgstr "The product contains only unprocessed or minimally processed ingredients."

# variable names between { } must not be translated
msgctxt "f_nova_markers_for_nova_group"
msgid "Elements that indicate the product is in the {nova_group} group"
msgstr "Elements that indicate the product is in the {nova_group} group"

msgctxt "nova_classification_description"
msgid "Food products are classified into 4 groups according to their degree of processing:"
msgstr "Food products are classified into 4 groups according to their degree of processing:"

msgctxt "nova_classification_how"
msgid "The determination of the group is based on the category of the product and on the ingredients it contains."
msgstr "The determination of the group is based on the category of the product and on the ingredients it contains."

msgctxt "nova_classification_learn_more"
msgid "Learn more about the NOVA classification"
msgstr "Learn more about the NOVA classification"

msgctxt "nova_group_missing_category"
msgid "The category of the product must be specified in order to determine the NOVA group."
msgstr "The category of the product must be specified in order to determine the NOVA group."

msgctxt "nova_group_missing_ingredients"
msgid "The ingredients of the product must be specified in order to determine the NOVA group."
msgstr "The ingredients of the product must be specified in order to determine the NOVA group."

msgctxt "nova_group_too_many_unknown_ingredient"
msgid "We could not recognize some of the ingredients and determine the NOVA group."
msgstr "We could not recognize some of the ingredients and determine the NOVA group."

msgctxt "unselect_image"
msgid "Unselect Image"
msgstr ""

msgctxt "nutriscore_learn_more"
msgid "Learn more about the Nutri-Score"
msgstr "Learn more about the Nutri-Score"

msgctxt "environmental_score_learn_more"
msgid "Learn more about the Green-Score"
msgstr "Learn more about the Green-Score"

# The translation needs to be short as it is displayed at the top of small product cards
msgctxt "products_match_very_good_match"
msgid "Very good match"
msgstr "Very good match"

# The translation needs to be short as it is displayed at the top of small product cards
msgctxt "products_match_good_match"
msgid "Good match"
msgstr "Good match"

# The translation needs to be short as it is displayed at the top of small product cards
msgctxt "products_match_poor_match"
msgid "Poor match"
msgstr "Poor match"

# The translation needs to be short as it is displayed at the top of small product cards
msgctxt "products_match_unknown_match"
msgid "Unknown match"
msgstr "Unknown match"

# The translation needs to be short as it is displayed at the top of small product cards
msgctxt "products_match_may_not_match"
msgid "May not match"
msgstr "May not match"

# The translation needs to be short as it is displayed at the top of small product cards
msgctxt "products_match_does_not_match"
msgid "Does not match"
msgstr "Does not match"

msgctxt "reset_preferences"
msgid "Use default preferences"
msgstr "Use default preferences"

msgctxt "reset_preferences_details"
msgid "Nutri-Score, Green-Score and food processing level (NOVA)"
msgstr "Nutri-Score, Green-Score and food processing level (NOVA)"

msgctxt "actions_add_ingredients"
msgid "Could you add the ingredients list?"
msgstr "Could you add the ingredients list?"

msgctxt "actions_to_compute_nutriscore"
msgid "Could you add the information needed to compute the Nutri-Score?"
msgstr "Could you add the information needed to compute the Nutri-Score?"

msgctxt "actions_to_compute_environmental_score"
msgid "Could you add a precise product category so that we can compute the Green-Score?"
msgstr "Could you add a precise product category so that we can compute the Green-Score?"

msgctxt "action_add_ingredients_text"
msgid "Add the ingredients"
msgstr "Add the ingredients"

msgctxt "action_add_categories"
msgid "Add a category"
msgstr "Add a category"

msgctxt "action_add_nutrition_facts"
msgid "Add nutrition facts"
msgstr "Add nutrition facts"

msgctxt "action_add_origins"
msgid "Add the origins of ingredients for this product"
msgstr "Add the origins of ingredients for this product"

msgctxt "action_add_packaging_image"
msgid "Take a photo of the recycling information"
msgstr "Take a photo of the recycling information"

msgctxt "action_add_packaging_components"
msgid "Add packaging components"
msgstr "Take a photo of the recycling information"

msgctxt "action_add_quantity"
msgid "Add quantity of the product"
msgstr "Add quantity of the product"

# this is not used yet
msgctxt "action_add_basic_details"
msgid "Add basic details"
msgstr "Add basic details"

# this is not used yet
msgctxt "action_add_portion_size"
msgid "Add portion size"
msgstr "Add portion size"

# this is not used yet
msgctxt "action_add_ingredients_image"
msgid "Take a photo of the ingredients"
msgstr "Take a photo of the ingredients"

# this is not used yet
msgctxt "action_add_nutrition_image"
msgid "Take a photo of the nutrition facts"
msgstr "Take a photo of the nutrition facts"

# this is not used yet
msgctxt "action_refresh_ingredients_image"
msgid "Refresh the photo of the ingredients"
msgstr "Refresh the photo of the ingredients"

# this is not used yet
msgctxt "action_refresh_nutrition_image"
msgid "Refresh the photo of the nutrition facts"
msgstr "Refresh the photo of the nutrition facts"

# this is not used yet
msgctxt "action_add_packaging_text"
msgid "Extract and check the recycling information"
msgstr "Extract and check the recycling information"

# this is not used yet
msgctxt "action_add_stores"
msgid "Add the store where you found this product"
msgstr "Add the store where you found this product"

# this is not used yet
msgctxt "action_labels"
msgid "Add any label present on this product"
msgstr "Add any label present on this product"

# this is not used yet
msgctxt "action_countries"
msgid "Add the country where you found this product"
msgstr "Add the country where you found this product"

# this is not used yet
msgctxt "action_packager_codes_image"
msgid "Take a photo of traceability codes"
msgstr "Take a photo of traceability codes"

msgctxt "action_report_product_to_nutripatrol"
msgid "Report this product to our moderators"
msgstr "Report this product to our moderators"

# Used as a header for key facts
msgctxt "knowledge_panels_facts"
msgid "What you need to know"
msgstr "What you need to know"

msgctxt "knowledge_panels_recommendation"
msgid "Recommendation"
msgstr "Recommendation"

msgctxt "nutrient_info_salt_risk"
msgid "A high consumption of salt (or sodium) can cause raised blood pressure, which can increase the risk of heart disease and stroke."
msgstr "A high consumption of salt (or sodium) can cause raised blood pressure, which can increase the risk of heart disease and stroke."

msgctxt "nutrient_info_salt_high_blood_pressure"
msgid "Many people who have high blood pressure do not know it, as there are often no symptoms."
msgstr "Many people who have high blood pressure do not know it, as there are often no symptoms."

msgctxt "nutrient_info_salt_high_consumption"
msgid "Most people consume too much salt (on average 9 to 12 grams per day), around twice the recommended maximum level of intake."
msgstr "Most people consume too much salt (on average 9 to 12 grams per day), around twice the recommended maximum level of intake."

msgctxt "nutrient_recommendation_salt_title"
msgid "Limit the consumption of salt and salted food"
msgstr "Limit the consumption of salt and salted food"

msgctxt "nutrient_recommendation_salt_cooking_and_table"
msgid "Reduce the quantity of salt used when cooking, and don't salt again at the table."
msgstr "Reduce the quantity of salt used when cooking, and don't salt again at the table."

msgctxt "nutrient_recommendation_salt_limit_salty_snacks"
msgid "Limit the consumption of salty snacks and choose products with lower salt content."
msgstr "Limit the consumption of salty snacks and choose products with lower salt content."

msgctxt "nutrient_info_sugars_risk"
msgid "A high consumption of sugar can cause weight gain and tooth decay. It also augments the risk of type 2 diabetes and cardio-vascular diseases."
msgstr "A high consumption of sugar can cause weight gain and tooth decay. It also augments the risk of type 2 diabetes and cardio-vascular diseases."

msgctxt "nutrient_recommendation_sugars_title"
msgid "Limit the consumption of sugar and sugary drinks"
msgstr "Limit the consumption of sugar and sugary drinks"

msgctxt "nutrient_recommendation_sugars_drinks"
msgid "Sugary drinks (such as sodas, fruit beverages, and fruit juices and nectars) should be limited as much as possible (no more than 1 glass a day)."
msgstr "Sugary drinks (such as sodas, fruit beverages, and fruit juices and nectars) should be limited as much as possible (no more than 1 glass a day)."

msgctxt "nutrient_recommendation_sugars_food"
msgid "Choose products with lower sugar content and reduce the consumption of products with added sugars."
msgstr "Choose products with lower sugar content and reduce the consumption of products with added sugars."

msgctxt "nutrient_info_fat_and_saturated_fat_risk"
msgid "A high consumption of fat, especially saturated fats, can raise cholesterol, which increases the risk of heart diseases."
msgstr "A high consumption of fat, especially saturated fats, can raise cholesterol, which increases the risk of heart diseases."

msgctxt "nutrient_recommendation_fat_and_saturated_fat_title"
msgid "Reduce the consumption of fat and saturated fat"
msgstr "Limit the consumption of fat and saturated fat"

msgctxt "nutrient_recommendation_fat_and_saturated_fat"
msgid "Choose products with lower fat and saturated fat content."
msgstr "Choose products with lower fat and saturated fat content."

msgctxt "sign_in"
msgid "Sign in"
msgstr "Sign in"

msgctxt "sign_out"
msgid "Sign out"
msgstr "Sign out"

msgctxt "your_contributions"
msgid "Your contributions"
msgstr "Your contributions"

msgctxt "products_added"
msgid "Products added"
msgstr "Products added"

msgctxt "products_edited"
msgid "Products edited"
msgstr "Products edited"

msgctxt "products_photographed"
msgid "Products photographed"
msgstr "Products photographed"

# result of the matching with the user preferences: should ne a noun, not a verb
msgctxt "matching_with_your_preferences"
msgid "Matching with your preferences"
msgstr "Matching with your preferences"

# HTML tags and variable names between { } must not be translated
msgctxt "f_join_us_on_slack"
msgid "Join us on <a href=\"{url}\">Slack</a>"
msgstr "Join us on <a href=\"{url}\">Slack</a>"

# HTML tags and variable names between { } must not be translated
msgctxt "f_discover_our_code_of_conduct"
msgid "Discover our <a href=\"{url}\">Code of conduct</a>"
msgstr "Discover our <a href=\"{url}\">Code of conduct</a>"

# {links} must not be translated, it will be replaced by icons and/or text links
msgctxt "f_footer_follow_us_links"
msgid "Follow us: {links}"
msgstr "Follow us: {links}"

# Should be as small as possible, e.g. use "app" instead of "application", don't specify "mobile"
msgctxt "footer_install_the_app_exclamation_mark"
msgid "Install the app!"
msgstr "Install the app!"

# HTML tags must not be translated, keep <span id=\"everyday\"> and <span id=\"foods\"> and put them around the corresponding words in the translation
# e.g. in French: Scannez les <span id=\"foods\">aliments</span> de votre <span id=\"everyday\">quotidien</span>
msgctxt "footer_scan_your_everyday_foods"
msgid "Scan your <span id=\"everyday\">everyday</span> <span id=\"foods\">foods</span>"
msgstr "Scan your <span id=\"everyday\">everyday</span> <span id=\"foods\">foods</span>"

msgctxt "nutrition"
msgid "Nutrition"
msgstr "Nutrition"

# Note: "criteria" is plural here. So in French for instance: "Vos critères"
msgctxt "your_criteria"
msgid "Your criteria"
msgstr "Your criteria"

msgctxt "product"
msgid "Product"
msgstr "Product"

msgctxt "environment"
msgid "Environment"
msgstr "Environment"

msgctxt "api_result_failure"
msgid "Failure"
msgstr "Failure"

msgctxt "api_result_product_found"
msgid "Product found"
msgstr "Product found"

msgctxt "api_result_product_not_found"
msgid "Product not found"
msgstr "Product not found"

msgctxt "api_result_product_found_with_a_different_product_type"
msgid "Product found with a different product type"
msgstr "Product found with a different product type"

msgctxt "api_result_product_updated"
msgid "Product updated"
msgstr "Product updated"

msgctxt "api_message_invalid_api_action"
msgid "Invalid API action"
msgstr "Invalid API action"

msgctxt "api_message_invalid_api_method"
msgid "Invalid API method"
msgstr "Invalid API method"

msgctxt "api_message_empty_request_body"
msgid "Empty request body"
msgstr "Empty request body"

msgctxt "api_message_invalid_json_in_request_body"
msgid "Invalid JSON in request body"
msgstr "Invalid JSON in request body"

msgctxt "api_message_invalid_code"
msgid "Invalid code"
msgstr "Invalid code"

msgctxt "api_message_invalid_product_type"
msgid "Invalid product type"
msgstr "Invalid product type"

msgctxt "api_message_invalid_type_must_be_object"
msgid "Invalid type: must be an object"
msgstr "Invalid type: must be an object"

msgctxt "api_message_invalid_type_must_be_array"
msgid "Invalid type: must be an array"
msgstr "Invalid type: must be an array"

msgctxt "api_message_invalid_type_must_be_integer"
msgid "Invalid type: must be an integer"
msgstr "Invalid type: must be an integer"

msgctxt "api_message_invalid_type_must_be_number"
msgid "Invalid type: must be a number"
msgstr "Invalid type: must be a number"

msgctxt "api_message_missing_field"
msgid "Missing field"
msgstr "Missing field"

msgctxt "api_message_unrecognized_field"
msgid "Unrecognized field"
msgstr "Unrecognized field"

msgctxt "api_message_unrecognized_value"
msgid "Unrecognized value"
msgstr "Unrecognized value"

msgctxt "api_impact_none"
msgid "None"
msgstr "None"

msgctxt "api_impact_warning"
msgid "Warning"
msgstr "Warning"

msgctxt "api_impact_failure"
msgid "Failure"
msgstr "Failure"

msgctxt "api_impact_field_ignored"
msgid "Field ignored"
msgstr "Field ignored"

msgctxt "api_impact_value_converted"
msgid "Value converted"
msgstr "Value converted"

# Unit = element, not unit of measure
msgctxt "packaging_number_of_units"
msgid "Number of units"
msgstr "Number of units"

# Unit = element, not unit of measure
msgctxt "packaging_weight"
msgid "Weight of one empty unit"
msgstr "Weight of one empty unit"

# Unit = element, not unit of measure
msgctxt "packaging_quantity_per_unit"
msgid "Quantity of product contained per unit"
msgstr "Quantity of product contained per unit"

# variable names between { } must not be translated
msgctxt "f_help_categorize_on_hunger_games"
msgid "Help categorize more {title} on Hunger Games"
msgstr "Help categorize more {title} on Hunger Games"

msgctxt "packagings_complete"
msgid "All the packaging parts of the product are listed."
msgstr "All the packaging parts of the product are listed."

msgctxt "api_message_invalid_user_id_and_password"
msgid "Invalid user id and password"
msgstr "Invalid user id and password"

msgctxt "api_message_invalid_value_must_be_0_or_1"
msgid "Invalid value: must be 0 or 1"
msgstr "Invalid value: must be 0 or 1"

# Unit = element, not unit of measure
msgctxt "packaging_number_of_units_description"
msgid "Enter the number of packaging units of the same shape and material contained in the product."
msgstr "Enter the number of packaging units of the same shape and material contained in the product."

msgctxt "packaging_shape_description"
msgid "Enter the shape name listed in the recycling instructions if they are available, or select a shape."
msgstr "Enter the shape name listed in the recycling instructions if they are available, or select a shape."

msgctxt "packaging_material_description"
msgid "Enter the specific material if it can be determined (a material code inside a triangle can often be found on packaging parts), or a generic material (for instance plastic or metal) if you are unsure."
msgstr "Enter the specific material if it can be determined (a material code inside a triangle can often be found on packaging parts), or a generic material (for instance plastic or metal) if you are unsure."

msgctxt "packaging_recycling_description"
msgid "Enter recycling instructions only if they are listed on the product."
msgstr "Enter recycling instructions only if they are listed on the product."

# Unit = element, not unit of measure
msgctxt "packaging_weight_description"
msgid "Remove any remaining food and wash and dry the packaging part before weighting. If possible, use a scale with 0.1g or 0.01g precision."
msgstr "Remove any remaining food and wash and dry the packaging part before weighting. If possible, use a scale with 0.1g or 0.01g precision."

# Unit = element, not unit of measure
msgctxt "packaging_quantity_per_unit_description"
msgid "Enter the net weight or net volume and indicate the unit (for example g or ml)."
msgstr "Enter the net weight or net volume and indicate the unit (for example g or ml)."

msgctxt "import_and_export_products"
msgid "Import and export products"
msgstr "Import and export products"

msgctxt "add_products"
msgid "Add products"
msgstr "Add products"

# Needs to be short (displayed in a menu)
msgctxt "install_the_app_to_add_products"
msgid "Install the app to add products"
msgstr "Install the app to add products"

msgctxt "search_and_analyze_products"
msgid "Search and analyze products"
msgstr "Search and analyze products"

msgctxt "resources"
msgid "Resources"
msgstr "Resources"

msgctxt "pro_platform_user_guide"
msgid "Pro platform user guide"
msgstr "Pro platform user guide"

msgctxt "faq_for_producers"
msgid "FAQ for producers"
msgstr "FAQ for producers"

# variable names between { } must not be translated
msgctxt "product_js_enter_value_between_0_and_max"
msgid "Please enter a value between 0 and {max}."
msgstr "Please enter a value between 0 and {max}."

msgctxt "please_ask_users_create_account_first"
msgid "Please ask the following users to create an Open Food Facts account first:"
msgstr "Please ask the following users to create an Open Food Facts account first:"

msgctxt "users_added_successfully"
msgid "Users added to the organization successfully:"
msgstr "Users added to the organization successfully:"

msgctxt "product_js_sugars_warning"
msgid "Sugars should not be higher than carbohydrates."
msgstr "Sugars should not be higher than carbohydrates."

msgctxt "product_js_saturated_fat_warning"
msgid "Saturated fat should not be higher than fat."
msgstr "Saturated fat should not be higher than fat."

msgctxt "packaging_materials"
msgid "Packaging materials"
msgstr "Packaging materials"

msgctxt "packaging_weight_total"
msgid "Packaging weight"
msgstr "Packaging weight"

msgctxt "packaging_weight_100g"
msgid "Packaging weight per 100 g of product"
msgstr "Packaging weight per 100 g of product"

msgctxt "packaging_weight_100g_mean"
msgid "Mean packaging weight per 100 g of product"
msgstr "Mean packaging weight per 100 g of product"

msgctxt "total"
msgid "Total"
msgstr "Total"

msgctxt "packaging_material_products_percent"
msgid "% of products containing the material"
msgstr "% of products containing the material"

msgctxt "packaging_material_products_percent_main"
msgid "% of products containing mostly the material"
msgstr "% of products containing mostly the material"

msgctxt "relative_to_products_containing_the_material"
msgid "for products that contain the material"
msgstr "for products that contain the material"

msgctxt "relative_to_products_containing_mostly_the_material"
msgid "for products that contain mostly the material"
msgstr "for products that contain mostly the material"

msgctxt "relative_to_all_products"
msgid "relative to all products"
msgstr "relative to all products"

msgctxt "preferred_language"
msgid "Preferred Language"
msgstr "Preferred Language"

msgctxt "packagings_n_p"
msgid "Numbers of packaging components"
msgstr "Numbers of packaging components"

msgctxt "packagings_n_s"
msgid "Number of packaging components"
msgstr "Number of packaging components"

msgctxt "packagings_materials_all"
msgid "All materials"
msgstr "All materials"

msgctxt "weight"
msgid "Weight"
msgstr "Weight"

msgctxt "weight_100g"
msgid "Weight per 100g of product"
msgstr "Weight per 100g of product"

msgctxt "weight_percent"
msgid "Weight percent"
msgstr "Weight percent"

msgctxt "nutriscore_component_energy"
msgid "Energy"
msgstr ""

msgctxt "nutriscore_component_energy_from_saturated_fat"
msgid "Energy from saturated fat"
msgstr ""

msgctxt "nutriscore_component_sugars"
msgid "Sugars"
msgstr ""

msgctxt "nutriscore_component_saturated_fat"
msgid "Saturated fat"
msgstr ""

msgctxt "nutriscore_component_saturated_fat_ratio"
msgid "Saturated fat / fat"
msgstr ""

msgctxt "nutriscore_component_salt"
msgid "Salt"
msgstr ""

msgctxt "nutriscore_component_non_nutritive_sweeteners"
msgid "Non-nutritive sweeteners"
msgstr ""

msgctxt "nutriscore_component_fruits_vegetables_legumes"
msgid "Fruits, vegetables and legumes"
msgstr ""

msgctxt "nutriscore_component_fiber"
msgid "Fiber"
msgstr ""

msgctxt "nutriscore_component_proteins"
msgid "Proteins"
msgstr ""

msgctxt "presence"
msgid "Presence"
msgstr ""

msgctxt "absence"
msgid "Absence"
msgstr ""

msgctxt "nutriscore_is_water"
msgid "This product is considered to be water for the calculation of the Nutri-Score."
msgstr ""

msgctxt "nutriscore_is_fat_oil_nuts_seeds"
msgid "This product is considered to be fat, oil, nuts or seeds for the calculation of the Nutri-Score."
msgstr ""

msgctxt "nutriscore_is_cheese"
msgid "This product is considered to be cheese for the calculation of the Nutri-Score."
msgstr ""

msgctxt "nutriscore_is_red_meat_product"
msgid "This product is considered to be a red meat product for the calculation of the Nutri-Score."
msgstr ""

msgctxt "nutriscore_count_proteins_reason_beverage"
msgid "Points for proteins are counted because the product is considered to be a beverage."
msgstr ""

msgctxt "nutriscore_count_proteins_reason_cheese"
msgid "Points for proteins are counted because the product is considered to be cheese."
msgstr ""

msgctxt "nutriscore_count_proteins_reason_negative_points_less_than_7"
msgid "Points for proteins are counted because the negative points are less than 7."
msgstr ""

msgctxt "nutriscore_count_proteins_reason_negative_points_less_than_11"
msgid "Points for proteins are counted because the negative points are less than 11."
msgstr ""

msgctxt "nutriscore_count_proteins_reason_negative_points_greater_than_or_equal_to_7"
msgid "Points for proteins are not counted because the negative points greater than or equal to 7."
msgstr ""

msgctxt "nutriscore_count_proteins_reason_negative_points_greater_than_or_equal_to_11"
msgid "Points for proteins are not counted because the negative points greater than or equal to 11."
msgstr ""

msgctxt "nutriscore_new_computation_title"
msgid "Discover the new Nutri-Score!"
msgstr "Discover the new Nutri-Score!"

msgctxt "nutriscore_new_computation_description"
msgid "<p>The computation of the Nutri-Score is evolving to provide better recommendations based on the latest scientific evidence.</p>"
"<p>Main improvements:</p>"
"<ul>"
"<li>Better score for some fatty fish and oils rich in good fats</li>"
"<li>Better score for whole products rich in fiber</li>"
"<li>Worse score for products containing a lot of salt or sugar</li>"
"<li>Worse score for red meat (compared to poultry)</li>"
"</ul>"
msgstr "<p>The computation of the Nutri-Score is evolving to provide better recommendations based on the latest scientific evidence.</p>"
"<p>Main improvements:</p>"
"<ul>"
"<li>Better score for some fatty fish and oils rich in good fats</li>"
"<li>Better score for whole products rich in fiber</li>"
"<li>Worse score for products containing a lot of salt or sugar</li>"
"<li>Worse score for red meat (compared to poultry)</li>"
"</ul>"

msgctxt "nutriscore_new_computation_link_text"
msgid "Discover all the improvements of the new Nutri-Score"
msgstr "Discover all the improvements of the new Nutri-Score"

msgctxt "nutriscore_explanation_what_it_is"
msgid "The Nutri-Score is a logo on the overall nutritional quality of products."
msgstr "The Nutri-Score is a logo on the overall nutritional quality of products."

msgctxt "nutriscore_explanation_what_it_takes_into_account"
msgid "The score from A to E is calculated based on nutrients and foods to favor (proteins, fiber, fruits, vegetables and legumes ...) and nutrients to limit (calories, saturated fat, sugars, salt)."
msgstr "The score from A to E is calculated based on nutrients and foods to favor (proteins, fiber, fruits, vegetables and legumes ...) and nutrients to limit (calories, saturated fat, sugars, salt)."

msgctxt "nutriscore_explanation_where_the_data_comes_from"
msgid "The score is calculated from the data of the nutrition facts table and the composition data (fruits, vegetables and legumes)."
msgstr "The score is calculated from the data of the nutrition facts table and the composition data (fruits, vegetables and legumes)."

msgctxt "nutriscore_explanation_recommended_by_public_health_authorities"
msgid "The display of this logo is recommended by public health authorities without obligation for companies."
msgstr "The display of this logo is recommended by public health authorities without obligation for companies."

msgctxt "nutriscore_explanation_title"
msgid "What is the Nutri-Score?"
msgstr ""

# For benefits and risks of Nutri-Score components, see the "rationale" sections in the different Nutri-Score algorithms documents

msgctxt "nutrient_info_energy_risk"
msgid "Energy intakes above energy requirements are associated with increased risks of weight gain, overweight, obesity, and consequently risk of diet-related chronic diseases."
msgstr "Energy intakes above energy requirements are associated with increased risks of weight gain, overweight, obesity, and consequently risk of diet-related chronic diseases."

msgctxt "nutrient_info_saturated_fat_risk"
msgid "A high consumption of fat, especially saturated fats, can raise cholesterol, which increases the risk of heart diseases."
msgstr "A high consumption of fat, especially saturated fats, can raise cholesterol, which increases the risk of heart diseases."

msgctxt "nutrient_info_saturated_fat_ratio_risk"
msgid "A high consumption of fat, especially saturated fats, can raise cholesterol, which increases the risk of heart diseases."
msgstr "A high consumption of fat, especially saturated fats, can raise cholesterol, which increases the risk of heart diseases."

msgctxt "nutrient_info_energy_from_saturated_fat_risk"
msgid "A high consumption of fat, especially saturated fats, can raise cholesterol, which increases the risk of heart diseases."
msgstr "A high consumption of fat, especially saturated fats, can raise cholesterol, which increases the risk of heart diseases."

# https://www.who.int/news/item/15-05-2023-who-advises-not-to-use-non-sugar-sweeteners-for-weight-control-in-newly-released-guideline

msgctxt "nutrient_info_non_nutritive_sweeteners_risk"
msgid "Non-nutritive sweeteners may not confer any long-term benefit in reducing body fat in adults or children. There may be potential undesirable effects from long-term use of non-nutritive sweeteners, such as an increased risk of type 2 diabetes and cardiovascular diseases in adults."
msgstr "Non-nutritive sweeteners may not confer any long-term benefit in reducing body fat in adults or children. There may be potential undesirable effects from long-term use of non-nutritive sweeteners, such as an increased risk of type 2 diabetes and cardiovascular diseases in adults."

msgctxt "nutrient_info_fiber_benefit"
msgid "Consuming foods rich in fiber (especially whole grain foods) reduces the risks of aerodigestive cancers, cardiovascular diseases, obesity and diabetes."
msgstr "Consuming foods rich in fiber (especially whole grain foods) reduces the risks of aerodigestive cancers, cardiovascular diseases, obesity and diabetes."

msgctxt "nutrient_info_fruits_vegetables_legumes_benefit"
msgid "Consuming foods rich in fruits, vegetables and legumes reduces the risks of aerodigestive cancers, cardiovascular diseases, obesity and diabetes."
msgstr "Consuming foods rich in fruits, vegetables and legumes reduces the risks of aerodigestive cancers, cardiovascular diseases, obesity and diabetes."

# Proteins are included in the Nutri-Score because they are a proxy for calcium and iron (there is no added benefit from consuming more proteins)

msgctxt "nutrient_info_proteins_benefit"
msgid "Foods that are rich in proteins are usually rich in calcium or iron which are essential minerals with numerous health benefits."
msgstr "Foods that are rich in proteins are usually rich in calcium or iron which are essential minerals with numerous health benefits."

msgctxt "revert"
msgid "Revert to this revision"
msgstr "Revert to this revision"

msgctxt "product_js_product_revert_confirm"
msgid "Revert to this product revision?"
msgstr "Revert to this product revision?"

msgctxt "api_status_success"
msgid "Success"
msgstr "Success"

msgctxt "api_status_failure"
msgid "Failure"
msgstr "Failure"

msgctxt "api_result_product_reverted"
msgid "Product reverted to the specified revision"
msgstr "Product reverted to the specified revision"

msgctxt "api_result_product_not_reverted"
msgid "Product not reverted to the specified revision"
msgstr "Product not reverted to the specified revision"

# sweeteners (additives), plural
msgctxt "sweeteners"
msgid "sweeteners"
msgstr ""

# sweetener (additive), singular
msgctxt "sweetener"
msgid "sweetener"
msgstr ""

msgctxt "action_edit_product"
msgid "Complete or correct product information"
msgstr "Complete or correct product information"

msgctxt "report_problem_panel_title"
msgid "Report a problem"
msgstr "Report a problem"

msgctxt "report_problem_navigation"
msgid "Report a problem."
msgstr "Report a problem."

msgctxt "incomplete_or_incorrect_data_title"
msgid "Incomplete or incorrect information?"
msgstr "Incomplete or incorrect information?"

msgctxt "incomplete_or_incorrect_data_subtitle_off"
msgid "Category, labels, ingredients, allergens, nutritional information, photos etc."
msgstr "Category, labels, ingredients, allergens, nutritional information, photos etc."

msgctxt "incomplete_or_incorrect_data_content_correct"
msgid "If the information does not match the information on the packaging, you can complete or correct it. Thank you!"
msgstr "If the information does not match the information on the packaging, you can complete or correct it. Thank you!"

msgctxt "incomplete_or_incorrect_data_content_correct_off"
msgid "Open Food Facts is a collaborative database, and every contribution is useful for all."
msgstr "Open Food Facts is a collaborative database, and every contribution is useful for all."

msgctxt "report_to_nutripatrol_explain"
msgid "If you want to report vandalism, inappropriate content or erroneous data you can't fix yourself, report it to our moderators team."
msgstr "If you want to report vandalism, inappropriate content or erroneous data you can't fix yourself, report it to our moderators team."

msgctxt "description"
msgid "Description"
msgstr "Description"

# duplicate with "report_problem_panel_title"
msgctxt "report_problem_navigation"
msgid "Report a problem"
msgstr "Report a problem"

msgctxt "enter_main_contact_username"
msgid "Enter main contact's username :"
msgstr "Enter main contact's username :"

msgctxt "change_main_contact"
msgid "Change main contact"
msgstr "Change main contact"

msgctxt "main_contact_updated"
msgid "Main contact updated"
msgstr "Main contact updated"

msgctxt "error_unknown_member"
msgid "This user is not a member of the organization."
msgstr "This user is not a member of the organization."

msgctxt "skip_to_content"
msgid "Skip to Content"
msgstr "Skip to Content"

msgctxt "cant_delete_main_contact"
msgid "You cannot remove the main contact. Change it first."
msgstr "You cannot remove the main contact. Change it first."

msgctxt "open_in_crm"
msgid "Open in CRM"
msgstr "Open in CRM"

msgctxt "information_provided_by_the_manufacturer"
msgid "Information provided by the manufacturer"
msgstr "Information provided by the manufacturer"

msgctxt "information_provided_by_the_manufacturer_edit_form"
msgid "Information identified by a factory icon has been provided by the manufacturer. It can be changed only by the manufacturer and moderators. If it is out of date or incorrect, please let us know."
msgstr "Information identified by a factory icon has been provided by the manufacturer. It can be changed only by the manufacturer and moderators. If it is out of date or incorrect, please let us know."

msgctxt "knowledge_panels_did_you_know"
msgid "Did you know?"
msgstr "Did you know?"

msgctxt "knowledge_panels_why_it_matters"
msgid "Why it matters"
msgstr "Why it matters"

msgctxt "knowledge_panels_what_you_can_do"
msgid "What you can do"
msgstr "What you can do"

msgctxt "knowledge_panels_ingredients_rare_crops_title"
msgid "Good for agricultural biodiversity"
msgstr "Good for agricultural biodiversity"

msgctxt "knowledge_panels_ingredients_rare_crops_subtitle"
msgid "Contains neglected or underutilized crops:"
msgstr "Contains neglected or underutilized crops:"

msgctxt "knowledge_panels_ingredients_rare_crops_did_you_know"
msgid "Since 1900, 75% of plant diversity has been lost as farmers around the world have abandoned local varieties for high-yielding varieties adapted to mass industrial processing. As a result, 60 % of human energy intake in the world comes from only 3 species: wheat, rice and corn."
msgstr "Since 1900, 75% of plant diversity has been lost as farmers around the world have abandoned local varieties for high-yielding varieties adapted to mass industrial processing. As a result, 60 % of human energy intake in the world comes from only 3 species: wheat, rice and corn."

msgctxt "knowledge_panels_ingredients_rare_crops_why_it_matters"
msgid "The lack of variety of crops makes our food supply more vulnerable to pests, diseases and climate change."
msgstr "The lack of variety of crops makes our food supply more vulnerable to pests, diseases and climate change."

msgctxt "knowledge_panels_ingredients_rare_crops_what_you_can_do"
msgid "Consuming diverse cereals, legumes, vegetables and fruits contributes to:"
msgstr "Consuming diverse cereals, legumes, vegetables and fruits contributes to:"

msgctxt "knowledge_panels_ingredients_rare_crops_what_you_can_do_list_1"
msgid "preserving neglected and underutilized species"
msgstr "preserving neglected and underutilized species"

msgctxt "knowledge_panels_ingredients_rare_crops_what_you_can_do_list_2"
msgid "rural development and support of local farmers and companies"
msgstr "rural development and support of local farmers and companies"

msgctxt "knowledge_panels_ingredients_rare_crops_what_you_can_do_list_3"
msgid "preserving of diversified landscapes"
msgstr "preserving of diversified landscapes"

msgctxt "knowledge_panels_ingredients_rare_crops_what_you_can_do_list_4"
msgid "food security"
msgstr "food security"

msgctxt "knowledge_panels_ingredients_rare_crops_what_you_can_do_list_5"
msgid "and your health!"
msgstr "and your health!"

#msgctxt "brands_example_beauty"
#msgid "Nivea, Nivea Men"
#msgstr "Nivea, Nivea Men"

#msgctxt "categories_example_beauty"
#msgid "Anti-dandruff shampoo, Whitening toothpaste"
#msgstr "Anti-dandruff shampoo, Whitening toothpaste"

#msgctxt "emb_codes_example_beauty"
#msgid "EMB 53062"
#msgstr "EMB 53062"

#msgctxt "generic_name_example_beauty"
#msgid "Anti-dandruff shampoo"
#msgstr "Anti-dandruff shampoo"

#msgctxt "product_name_example_beauty"
#msgid "Anti-Perspirant Stress Protect"
#msgstr "Anti-Perspirant Stress Protect"

#msgctxt "ingredients_text_example_beauty"
#msgid "AQUA/WATER, SODIUM LAURETH SULFATE, DISODIUM COCOAMPHODIACETATE, GLYCOL DISTEARATE, COCAMIDE MEA"
#msgstr "AQUA/WATER, SODIUM LAURETH SULFATE, DISODIUM COCOAMPHODIACETATE, GLYCOL DISTEARATE, COCAMIDE MEA"

msgctxt "created_by"
msgid "Created by"
msgstr "Created by"

msgctxt "org_id"
msgid "Org id"
msgstr "Org id"

msgctxt "verified_status"
msgid "Verified status"
msgstr "Verified status"

msgctxt "creation_date"
msgid "Creation date"
msgstr "Creation date"

msgctxt "knowledge_panels_ingredients_rare_crops_divinfood"
msgid "Open Food Facts participates in the European project <a href=\"https://divinfood.eu/\">DIVINFOOD</a> (funded from European Union’s Horizon 2020 research and innovation programme). DIVINFOOD aims to develop food chains that value under-utilised agrobiodiversity in order to act against the decline of biodiversity and to meet the growing expectations of consumers for healthy, local products that contribute to sustainable food systems."
msgstr "Open Food Facts participates in the European project <a href=\"https://divinfood.eu/\">DIVINFOOD</a> (funded from European Union’s Horizon 2020 research and innovation programme). DIVINFOOD aims to develop food chains that value under-utilised agrobiodiversity in order to act against the decline of biodiversity and to meet the growing expectations of consumers for healthy, local products that contribute to sustainable food systems."

msgctxt "deny"
msgid "Deny"
msgstr "Deny"

msgctxt "users_requested_to_join_org"
msgid "These users have requested to join the organization:"
msgstr "These users have requested to join the organization :"

msgctxt "last_login"
msgid "Last login date"
msgstr "Last login date"

msgctxt "last_import"
msgid "Last import date"
msgstr "Last import date"

msgctxt "drop_a_file"
msgid "Drop"
msgstr "Drop"

msgctxt "select_product_data_file"
msgid "Select a file with product data"
msgstr "Select a file with product data"

msgctxt "number_of_products_without_nutriscore"
msgid "Number of products without Nutri-Score"
msgstr "Number of products without Nutri-Score"

msgctxt "percent_of_products_with_nutriscore"
msgid "% of products where Nutri-Score is computed"
msgstr "% of products where Nutri-Score is computed"

msgctxt "products_to_be_exported"
msgid "Products to be exported"
msgstr "Products to be exported"

msgctxt "products_exported"
msgid "Products exported"
msgstr "Products exported"

msgctxt "opportunities_to_improve_nutriscore"
msgid "Opp. for Nutri-Score improvements"
msgstr "Opp. for Nutri-Score improvements"

msgctxt "date_of_last_update"
msgid "Date of last update"
msgstr "Date of last update"

msgctxt "number_of_products_on_public_platform"
msgid "Number of products on public platform"
msgstr "Number of products on public platform"

msgctxt "number_of_products_on_producer_platform"
msgid "Number of products on producer platform"
msgstr "Number of products on producer platform"

msgctxt "automated_daily_export_to_public_platform"
msgid "Automatic daily export to public platform"
msgstr "Automatic daily export to public platform"

msgctxt "improvements_navigation"
msgid "Improvements"
msgstr "Improvements"

msgctxt "products_with_changes_since_last_export"
msgid "Products with changes since last export"
msgstr "Products with changes since last export"

msgctxt "organization_list"
msgid "Organization list"
msgstr "Organization list"

msgctxt "open_org"
msgid "Open org"
msgstr "Open org"

msgctxt "secondhand"
msgid "Secondhand"
msgstr "Secondhand"

msgctxt "donated_products_title"
msgid "Donations"
msgstr "Donations"

msgctxt "donated_products_subtitle"
msgid "Give this product, or search for a similar donated product"
msgstr "Give this product, or search for a similar donated product"

msgctxt "used_products_title"
msgid "Used products"
msgstr "Used products"

msgctxt "used_products_subtitle"
msgid "Buy this product used, or search for a similar used product"
msgstr "Buy this product used, or search for a similar used product"

msgctxt "attribute_repairability_index_france_name"
msgid "Repairability index"
msgstr "Repairability index"

msgctxt "attribute_repairability_index_france_setting_name"
msgid "Good repairability"
msgstr "Good repairability"

msgctxt "attribute_repairability_index_france_setting_note"
msgid "Mandatory rating in France for certain products since 2021"
msgstr "Mandatory rating in France for certain products since 2021"

# keep %s, it will be replaced by the letter A, B, C, D or E
msgctxt "attribute_repairability_index_france_grade_title"
msgid "Repairability index %s"
msgstr "Repairability index %s"

msgctxt "attribute_repairability_index_france_unknown_title"
msgid "Repairability index unknown"
msgstr "Repairability index unknown"

msgctxt "attribute_repairability_index_france_not_applicable_title"
msgid "Repairability index not-applicable"
msgstr "Repairability index not-applicable"

msgctxt "attribute_repairability_index_france_not_applicable_description_short"
msgid "Not-applicable for the category"
msgstr "Not-applicable for the category"

# variable names between { } must not be translated
msgctxt "f_attribute_repairability_index_france_not_applicable_description"
msgid "Applicable only for categories: {categories}"
msgstr "Applicable only for categories: {categories}"

msgctxt "attribute_repairability_index_france_very_good_description_short"
msgid "Very good repairability"
msgstr "Very good repairability"

msgctxt "attribute_repairability_index_france_good_description_short"
msgid "Good repairability"
msgstr "Good repairability"

msgctxt "attribute_repairability_index_france_average_description_short"
msgid "Average repairability"
msgstr "Average repairability"

msgctxt "attribute_repairability_index_france_poor_description_short"
msgid "Poor repairability"
msgstr "Poor repairability"

msgctxt "attribute_repairability_index_france_bad_description_short"
msgid "Bad repairability"
msgstr "Bad repairability"

msgctxt "estimate"
msgid "estimate"
msgstr "estimate"

# information on several ingredients, in plural in languages like French
msgctxt "ingredient_information"
msgid "Ingredient information"
msgstr "Ingredient information"

msgctxt "product_type"
msgid "Product type"
msgstr "Product type"

# Food product type
msgctxt "product_type_food"
msgid "Food"
msgstr "Food"

# Pet food product type
msgctxt "product_type_petfood"
msgid "Pet food"
msgstr "Pet food"

# Beauty product type
msgctxt "product_type_beauty"
msgid "Beauty"
msgstr "Beauty"

# General product product type
msgctxt "product_type_product"
msgid "Product"
msgstr "Product"

msgctxt "recommendation_limit_ultra_processed_foods_title"
msgid "Limit ultra-processed foods"
msgstr "Limit ultra-processed foods"

msgctxt "recommendation_limit_ultra_processed_foods_subtitle"
msgid "Limiting ultra-processed foods reduces the risk of noncommunicable chronic diseases"
msgstr "Limiting ultra-processed foods reduces the risk of noncommunicable chronic diseases"

msgctxt "recommendation_limit_ultra_processed_foods_text"
msgid "Several studies have found that a lower consumption of ultra-processed foods is associated with a reduced risk of noncommunicable chronic diseases, such as obesity, hypertension and diabetes."
msgstr "Several studies have found that a lower consumption of ultra-processed foods is associated with a reduced risk of noncommunicable chronic diseases, such as obesity, hypertension and diabetes."

msgctxt "discover_the_evolution_of_the_nutriscore_grades_of_your_products"
msgid "Discover the evolution of the Nutri-Score grades of your products"
msgstr "Discover the evolution of the Nutri-Score grades of your products"

msgctxt "add_products_to_discover_the_evolution_of_their_nutriscore_grades"
msgid "Add products with a category, ingredients list and nutrition facts to discover the evolution of their Nutri-Score grades."
msgstr "Add products with a category, ingredients list and nutrition facts to discover the evolution of their Nutri-Score grades."

msgctxt "in_contact_with_food"
msgid "In contact with food"
msgstr "In contact with food"

msgctxt "contact_us_producers"
msgid "Contact Us"
msgstr "Contact Us"

msgctxt "delete"
msgid "Delete"
msgstr "Delete"

<<<<<<< HEAD
msgctxt "f_add_product_to_our_database"
msgid "Is {barcode} the barcode of a product you have? If so, please add it to the database. It only takes a few minutes."
msgstr "Is {barcode} the barcode of a product you have? If so, please add it to the database. It only takes a few minutes."
=======
# Please change get-it-on-en.svg to get-it-on-XX.svg. check the url https://static.openfoodfacts.org/images/misc/f-droid/svg/get-it-on-XX.svg
msgctxt "f_droid_app_icon_url"
msgid "/images/misc/f-droid/svg/get-it-on-en.svg"
msgstr "/images/misc/f-droid/svg/get-it-on-en.svg"

msgctxt "f_droid_app_icon_alt_text"
msgid "Available on F-Droid"
msgstr "Available on F-Droid"
>>>>>>> 0d3797af
<|MERGE_RESOLUTION|>--- conflicted
+++ resolved
@@ -7434,11 +7434,10 @@
 msgid "Delete"
 msgstr "Delete"
 
-<<<<<<< HEAD
 msgctxt "f_add_product_to_our_database"
 msgid "Is {barcode} the barcode of a product you have? If so, please add it to the database. It only takes a few minutes."
 msgstr "Is {barcode} the barcode of a product you have? If so, please add it to the database. It only takes a few minutes."
-=======
+
 # Please change get-it-on-en.svg to get-it-on-XX.svg. check the url https://static.openfoodfacts.org/images/misc/f-droid/svg/get-it-on-XX.svg
 msgctxt "f_droid_app_icon_url"
 msgid "/images/misc/f-droid/svg/get-it-on-en.svg"
@@ -7447,4 +7446,3 @@
 msgctxt "f_droid_app_icon_alt_text"
 msgid "Available on F-Droid"
 msgstr "Available on F-Droid"
->>>>>>> 0d3797af
