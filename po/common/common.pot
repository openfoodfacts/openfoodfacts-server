--- conflicted
+++ resolved
@@ -3405,7 +3405,6 @@
 msgid "The analysis is based solely on the ingredients listed and does not take into account processing methods."
 msgstr ""
 
-<<<<<<< HEAD
 msgctxt "consent_allow_access"
 msgid "Allow"
 msgstr ""
@@ -3413,7 +3412,7 @@
 msgctxt "consent_deny_access"
 msgid "Deny"
 msgstr ""
-=======
+
 msgctxt "rev_warning"
 msgid "You are viewing an old version of this product page!"
 msgstr "You are viewing an old version of this product page!"
@@ -3436,5 +3435,4 @@
 
 msgctxt "rev_latest"
 msgid "Latest version"
-msgstr "Latest version"
->>>>>>> b2499da3
+msgstr "Latest version"