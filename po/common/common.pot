--- conflicted
+++ resolved
@@ -6922,13 +6922,10 @@
 msgid "Skip to Content"
 msgstr "Skip to Content"
 
-<<<<<<< HEAD
 msgctxt "cant_delete_main_contact"
 msgid "You cannot remove the main contact. Change it first."
 msgstr "You cannot remove the main contact. Change it first."
 
-
-=======
 # Overrides by flavor (e.g. obf) or product type (e.g. beauty)
 
 # OFF
@@ -7007,5 +7004,4 @@
 
 msgctxt "report_problem_navigation"
 msgid "Report a problem"
-msgstr "Report a problem"
->>>>>>> 07773bd6
+msgstr "Report a problem"