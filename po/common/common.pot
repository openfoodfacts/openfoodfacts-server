--- conflicted
+++ resolved
@@ -6736,7 +6736,6 @@
 msgid "Packaging weight per 100 g of product"
 msgstr "Packaging weight per 100 g of product"
 
-<<<<<<< HEAD
 msgctxt "packaging_weight_100g_mean"
 msgid "Mean packaging weight per 100 g of product"
 msgstr "Mean packaging weight per 100 g of product"
@@ -6755,9 +6754,4 @@
 
 msgctxt "relative_to_all_products"
 msgid "relative to all products"
-msgstr "relative to all products"
-=======
-msgctxt "total"
-msgid "Total"
-msgstr "Total"
->>>>>>> 01595862
+msgstr "relative to all products"