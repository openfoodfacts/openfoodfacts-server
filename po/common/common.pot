msgid ""
msgstr ""
"MIME-Version: 1.0\n"
"Content-Type: text/plain; charset=UTF-8\n"
"Content-Transfer-Encoding: 8bit\n"
"Language: en\n"
"Project-Id-Version: \n"
"PO-Revision-Date: \n"
"Language-Team: \n"
"Last-Translator: \n"
"POT-Creation-Date: \n"
"X-Generator: Poedit 2.1\n"

msgctxt "1_product"
msgid "1 product"
msgstr ""

msgctxt "about"
msgid "About me"
msgstr ""

msgctxt "add"
msgid "Add"
msgstr ""

msgctxt "add_language"
msgid "Add language"
msgstr ""

msgctxt "add_product"
msgid "Add a product"
msgstr ""

msgctxt "add_user"
msgid "Register"
msgstr ""

msgctxt "add_user_display"
msgid "Register"
msgstr "Register"

msgctxt "add_user_process"
msgid "Welcome!"
msgstr "Welcome!"

msgctxt "add_user_result"
msgid "Thank you for joining us!"
msgstr "Thank you for joining us!"

msgctxt "add_user_you_can_edit"
msgid "You can now add and edit products on the web or with our free <a href=\"%s\">mobile app</a>."
msgstr "You can now add and edit products on the web or with our free <a href=\"%s\">mobile app</a>."

msgctxt "join_us_on_slack"
msgid "Join us on Slack"
msgstr "Join us on Slack"

msgctxt "add_user_join_the_project"
msgid "%s is a collaborative project to which you can bring much more than new products: your energy, enthusiasm and ideas!"
msgstr "%s is a collaborative project to which you can bring much more than new products: your energy, enthusiasm and ideas!"

msgctxt "add_user_join_us_on_slack"
msgid "We use a discussion system called Slack where all project participants can exchange and collaborate. Please join! We would be happy to know you!"
msgstr "We use a discussion system called Slack where all project participants can exchange and collaborate. Please join! We would be happy to know you!"

msgctxt "add_user_you_can_edit_pro"
msgid "You can now easily import your product data and photos."
msgstr "You can now easily import your product data and photos."

msgctxt "add_user_you_can_edit_pro_promo"
msgid "You can now add and edit your products and import their data and photos on our free <a href=\"%s\">platform for producers</a>."
msgstr "You can now add and edit your products and import their data and photos on our free <a href=\"%s\">platform for producers</a>."

msgctxt "add_user_existing_org"
msgid "There is already an existing organization with the name %s."
msgstr "There is already an existing organization with the name %s."

msgctxt "add_user_existing_org_pending"
msgid "Your request to join the organization is pending approval of the organization administrator."
msgstr "Your request to join the organization is pending approval of the organization administrator."

msgctxt "admin_status_updated"
msgid "Admin Status Updated"
msgstr "Admin Status Updated"

msgctxt "admin_status"
msgid "Admin Status"
msgstr "Admin Status"

msgctxt "grant_remove_admin_status"
msgid "Grant/Remove Admin status"
msgstr "Grant/Remove Admin status"

msgctxt "please_email_producers"
msgid "Please e-mail <a href=\"mailto:producers@openfoodfacts.org\">producers@openfoodfacts.org</a> if you have any question."
msgstr "Please e-mail <a href=\"mailto:producers@openfoodfacts.org\">producers@openfoodfacts.org</a> if you have any question."

msgctxt "if_you_work_for_a_producer"
msgid "If you work for a producer or brand and will add or complete data for your own products only, you can get access to our completely free Platform for Producers."
msgstr "If you work for a producer or brand and will add or complete data for your own products only, you can get access to our completely free Platform for Producers."

msgctxt "producers_platform_description_long"
msgid "The platform for producers allows manufacturers to easily import data and photos for all their products, to mark them as official, and to get free analysis of improvement opportunities for their products."
msgstr "The platform for producers allows manufacturers to easily import data and photos for all their products, to mark them as official, and to get free analysis of improvement opportunities for their products."

msgctxt "pro_account"
msgid "Professional account"
msgstr "Professional account"

msgctxt "this_is_a_pro_account"
msgid "This is a producer or brand account."
msgstr "This is a producer or brand account."

msgctxt "producer_or_brand"
msgid "Name of producer or name of brand"
msgstr "Name of producer or name of brand"

msgctxt "error_missing_org"
msgid "Professional accounts must have an associated organization (company name or brand)."
msgstr "Professional accounts must have an associated organization (company name or brand)."

msgctxt "enter_name_of_org"
msgid "Please enter the name of your organization (company name or brand)."
msgstr "Please enter the name of your organization (company name or brand)."

msgctxt "enter_email_addresses_of_users"
msgid "Enter email addresses of users to invite (comma-separated):"
msgstr "Enter email addresses of users to invite (comma-separated):"

msgctxt "f_this_is_a_pro_account_for_org"
msgid "This account is a professional account associated with the producer or brand {org}. You have access to the Platform for Producers."
msgstr "This account is a professional account associated with the producer or brand {org}. You have access to the Platform for Producers."

# please check that site_name and the brackets stays intact
msgctxt "add_user_email_subject"
msgid "Thanks for joining <<site_name>>"
msgstr ""

msgctxt "additives_1"
msgid "Potentially hazardous food additive. Limit usage."
msgstr ""

msgctxt "additives_2"
msgid "Hazardous food additive. Avoid."
msgstr ""

msgctxt "additives_3"
msgid "Food additive banned in Europe. Avoid at all cost."
msgstr ""

msgctxt "additives_p"
msgid "additives"
msgstr ""

msgctxt "additives_s"
msgid "additive"
msgstr ""

msgctxt "advanced_search"
msgid "Advanced search"
msgstr ""

msgctxt "advanced_search_old"
msgid "Advanced search and graphs"
msgstr ""

msgctxt "alcohol_warning"
msgid "Excess drinking is harmful for health."
msgstr ""

msgctxt "email_warning"
msgid "Please note that your Pro account will only be valid if you use your professional e-mail address. Our moderation team checks that the domain name is consistent with the organisation you wish to join."
msgstr ""

msgctxt "all_missions"
msgid "All missions"
msgstr ""

msgctxt "allergens"
msgid "Substances or products causing allergies or intolerances"
msgstr ""

msgctxt "allergens_p"
msgid "allergens"
msgstr ""

msgctxt "allergens_s"
msgid "allergen"
msgstr ""

msgctxt "also_edited_by"
msgid "Product page also edited by"
msgstr ""

msgctxt "android_apk_app_icon_url"
msgid "/images/misc/android-apk.svg"
msgstr ""

msgctxt "android_apk_app_icon_alt_text"
msgid "Android APK"
msgstr ""

# Please change en_get.svg to fr_get.svg. check the url https://static.openfoodfacts.org/images/misc/playstore/img/XX_get.svg
msgctxt "android_app_icon_url"
msgid "/images/misc/playstore/img/en_get.svg"
msgstr ""

msgctxt "android_app_icon_alt_text"
msgid "Get It On Google Play"
msgstr ""

msgctxt "app_please_take_pictures"
msgid "<p>This product is not yet in the <<site_name>> database. Could you please take some pictures of the product, barcode, ingredients list and nutrition facts to add it on <a href=\"https://world.openfoodfacts.org\" target=\"_blank\"><<site_name>></a>?</p>\n"
"<p>Thanks in advance!</p>\n"
msgstr ""

msgctxt "app_take_a_picture"
msgid "Take a picture"
msgstr ""

msgctxt "app_take_a_picture_note"
msgid "Note: the pictures you send are published under the free licence Creative Commons Attribution and ShareAlike."
msgstr ""

msgctxt "app_you_can_add_pictures"
msgid "You can add pictures:"
msgstr ""

msgctxt "axis_x"
msgid "Horizontal axis"
msgstr ""

msgctxt "axis_y"
msgid "Vertical axis"
msgstr ""

msgctxt "barcode"
msgid "Barcode"
msgstr ""

msgctxt "barcode_number"
msgid "Barcode number:"
msgstr ""

msgctxt "you_can_also_help_us"
msgid "You can also help to fund the Open Food Facts project"
msgstr ""

msgctxt "producers_administration_manual"
msgid "Producers Admin manual"
msgstr "Producers Admin manual"

msgctxt "bottom_content"
msgid "<a href=\"https://world.openfoodfacts.org/donate-to-open-food-facts?utm_source=login-open-food-facts\"><img src=\"https://static.openfoodfacts.org/images/svg/donate-icon.svg\" alt=\"Donate to Open Food Facts\" /></a><p><<site_name>> is made by a non-profit association, independent from the industry. It is made for all, by all, and it is funded by all. You can support our work by <a href=\"https://world.openfoodfacts.org/donate-to-open-food-facts?utm_source=login-open-food-facts\">donating to Open Food Facts</a> and also by <a href=\"https://www.lilo.org/fr/open-food-facts/?utm_source=open-food-facts\">using the Lilo search engine</a>.<br/><b>Thank you!</b></p>"
msgstr "<a href=\"https://world.openfoodfacts.org/donate-to-open-food-facts?utm_source=login-open-food-facts\"><img src=\"https://static.openfoodfacts.org/images/svg/donate-icon.svg\" alt=\"Donate to Open Food Facts\" /></a><p><<site_name>> is made by a non-profit association, independent from the industry. It is made for all, by all, and it is funded by all. You can support our work by <a href=\"https://world.openfoodfacts.org/donate-to-open-food-facts?utm_source=login-open-food-facts\">donating to Open Food Facts</a> and also by <a href=\"https://www.lilo.org/fr/open-food-facts/?utm_source=open-food-facts\">using the Lilo search engine</a>.<br/><b>Thank you!</b></p>"

msgctxt "bottom_title"
msgid "Donate to support our work"
msgstr ""

msgctxt "brands"
msgid "Brands"
msgstr ""

msgctxt "brands_example"
msgid "Kinder Bueno White, Kinder Bueno, Kinder, Ferrero"
msgstr ""

msgctxt "brands_p"
msgid "brands"
msgstr ""

msgctxt "brands_products"
msgid "Products from the %s brand"
msgstr ""

msgctxt "brands_s"
msgid "brand"
msgstr ""

msgctxt "brands_tagsinput"
msgid "add a brand"
msgstr ""

msgctxt "brands_without_products"
msgid "Products not from the %s brand"
msgstr ""

msgctxt "brand_owner"
msgid "Brand owner"
msgstr ""

msgctxt "brand_owner_example"
msgid "The Coca Cola Company"
msgstr ""

msgctxt "by"
msgid "by"
msgstr ""

msgctxt "categories"
msgid "Categories"
msgstr ""

msgctxt "categories_example"
msgid "Sardines in olive oil, Orange juice from concentrate"
msgstr ""

msgctxt "categories_note"
msgid "Indicate only the most specific category. \"Parents\" categories will be automatically added."
msgstr ""

msgctxt "categories_p"
msgid "categories"
msgstr ""

msgctxt "categories_products"
msgid "Products from the %s category"
msgstr ""

msgctxt "categories_s"
msgid "category"
msgstr ""

msgctxt "categories_tagsinput"
msgid "add a category"
msgstr ""

msgctxt "categories_without_products"
msgid "Products not from the %s category"
msgstr ""

msgctxt "change_fields"
msgid "Data"
msgstr ""

msgctxt "change_nutriments"
msgid "Nutriments"
msgstr ""

msgctxt "change_selected_images"
msgid "Selected images"
msgstr ""

msgctxt "change_uploaded_images"
msgid "Uploaded images"
msgstr ""

msgctxt "checkers_p"
msgid "checkers"
msgstr ""

msgctxt "checkers_s"
msgid "checker"
msgstr ""

msgctxt "cities_p"
msgid "packaging cities"
msgstr ""

msgctxt "cities_products"
msgid "Products packaged in the city of %s"
msgstr ""

msgctxt "cities_s"
msgid "packaging city"
msgstr ""

msgctxt "cities_without_products"
msgid "Products not packaged in the city of %s"
msgstr ""

msgctxt "codes_p"
msgid "Codes"
msgstr ""

msgctxt "codes_s"
msgid "Code"
msgstr ""

msgctxt "completed_n_missions"
msgid "completed %d missions:"
msgstr ""

msgctxt "connected_with_facebook"
msgid "You are connected with your Facebook account."
msgstr ""

msgctxt "contributor_since"
msgid "Contributor since"
msgstr ""

msgctxt "copy_data"
msgid "Copy data from current product to new product"
msgstr ""

msgctxt "correct_the_following_errors"
msgid "Please correct the following errors:"
msgstr ""

msgctxt "correctors_p"
msgid "correctors"
msgstr ""

msgctxt "correctors_s"
msgid "corrector"
msgstr ""

msgctxt "countries"
msgid "Countries where sold"
msgstr ""

msgctxt "countries_note"
msgid "Countries where the product is widely available (not including stores specialising in foreign products)"
msgstr ""

msgctxt "countries_p"
msgid "countries"
msgstr ""

msgctxt "countries_products"
msgid "Products sold in %s"
msgstr ""

msgctxt "countries_s"
msgid "country"
msgstr ""

msgctxt "countries_without_products"
msgid "Products not sold in %s"
msgstr ""

msgctxt "data_source"
msgid "Data source"
msgstr ""

msgctxt "data_sources_p"
msgid "data sources"
msgstr ""

msgctxt "data_sources_s"
msgid "data source"
msgstr ""

msgctxt "debug_p"
msgid "debug"
msgstr ""

msgctxt "debug_s"
msgid "debug"
msgstr ""

msgctxt "delete_comment"
msgid "Reason for removal"
msgstr ""

msgctxt "delete_product"
msgid "Delete a product"
msgstr ""

msgctxt "delete_product_page"
msgid "Delete the page"
msgstr ""

msgctxt "delete_the_images"
msgid "Delete the images"
msgstr ""

msgctxt "delete_user"
msgid "Delete a user"
msgstr ""

msgctxt "delete_confirmation"
msgid "This will delete your user details and anonymise all of your contributions. Please re-enter your user name to confirm."
msgstr ""

msgctxt "danger_zone"
msgid "Danger Zone"
msgstr ""

msgctxt "diff_add"
msgid "Added:"
msgstr ""

msgctxt "diff_change"
msgid "Changed:"
msgstr ""

msgctxt "diff_delete"
msgid "Deleted:"
msgstr ""

msgctxt "donate"
msgid "Donate to Open Food Facts"
msgstr ""

msgctxt "donate_link"
msgid "https://world.openfoodfacts.org/donate-to-open-food-facts"
msgstr ""

msgctxt "ecological_data_table"
msgid "Ecological footprint"
msgstr ""

msgctxt "ecological_data_table_note"
msgid "If the carbon footprint is specified on the label (rarely at this time), indicate it for the same quantity than the nutritional composition."
msgstr ""

msgctxt "edit"
msgid "edit"
msgstr ""

msgctxt "edit_comment"
msgid "Changes summary"
msgstr ""

msgctxt "edit_product"
msgid "Edit a product"
msgstr ""

msgctxt "edit_product_page"
msgid "Edit the page"
msgstr ""

msgctxt "edit_profile"
msgid "Edit your public profile"
msgstr ""

msgctxt "edit_profile_confirm"
msgid "Changes to your public profile have been saved."
msgstr ""

msgctxt "edit_profile_msg"
msgid "Information below is visible in your public profile."
msgstr ""

msgctxt "edit_settings"
msgid "Change your account parameters"
msgstr ""

msgctxt "edit_user"
msgid "Account parameters"
msgstr "Account parameters"

msgctxt "edit_user_display"
msgid "Account parameters"
msgstr "Account parameters"

msgctxt "edit_user_process"
msgid "Account parameters"
msgstr "Account parameters"

msgctxt "edit_user_result"
msgid "Your account parameters have been changed."
msgstr "Your account parameters have been changed."

msgctxt "editors_p"
msgid "editors"
msgstr ""

msgctxt "editors_s"
msgid "editor"
msgstr ""

msgctxt "email"
msgid "E-mail address"
msgstr ""

msgctxt "emb_code_products"
msgid "Products packaged by the company with traceability code %s"
msgstr ""

msgctxt "emb_code_p"
msgid "Traceability codes"
msgstr ""

msgctxt "emb_code_s"
msgid "Traceability code"
msgstr ""

msgctxt "emb_codes"
msgid "Traceability code"
msgstr ""

msgctxt "emb_codes_p"
msgid "traceability codes"
msgstr ""

msgctxt "emb_codes_products"
msgid "Products with the traceability code %s"
msgstr ""

msgctxt "emb_codes_s"
msgid "traceability code"
msgstr ""

msgctxt "emb_codes_without_products"
msgid "Products without the traceability code %s"
msgstr ""

# Those are country specific codes. For European countries, you can change FR 62.448.034 CE to DE BY 718 EG (for instance)
msgctxt "emb_codes_example"
msgid "EMB 53062, FR 62.448.034 CE, 84 R 20, 33 RECOLTANT 522"
msgstr ""

msgctxt "emb_codes_note"
msgid "In Europe, the code is in an ellipse with the 2 country initials followed by a number and CE."
msgstr ""

msgctxt "entry_dates_p"
msgid "Entry dates"
msgstr ""

msgctxt "entry_dates_s"
msgid "Entry date"
msgstr ""

msgctxt "error"
msgid "Error"
msgstr ""

msgctxt "error_bad_login_password"
msgid "Incorrect user name or password. <a href=\"/cgi/reset_password.pl\">Forgotten password?</a>"
msgstr ""

msgctxt "error_database"
msgid "An error occurred while reading the data, try to refresh the page."
msgstr ""

msgctxt "error_different_passwords"
msgid "The password and confirmation password are different."
msgstr ""

msgctxt "error_email_already_in_use"
msgid "The e-mail address is already used by another user. Maybe you already have an account? You can <a href=\"/cgi/reset_password.pl\">reset the password</a> of your other account."
msgstr ""

msgctxt "error_invalid_address"
msgid "Invalid address."
msgstr ""

msgctxt "error_invalid_email"
msgid "Invalid e-mail address"
msgstr ""

msgctxt "error_invalid_password"
msgid "The password needs to be at least 6 characters long."
msgstr ""

msgctxt "error_invalid_user"
msgid "Invalid user."
msgstr ""

msgctxt "error_invalid_username"
msgid "The user name must contain only unaccented letters, digits and dashes."
msgstr ""

msgctxt "error_username_too_long"
msgid "The user name is too long (maximum 40 characters)."
msgstr ""

msgctxt "error_name_too_long"
msgid "The name is too long (maximum 60 characters)."
msgstr ""

msgctxt "error_new_code_already_exists"
msgid "A product already exists with the new code"
msgstr ""

msgctxt "error_no_name"
msgid "You need to enter a name or nickname."
msgstr ""

msgctxt "error_no_permission"
msgid "Permission denied."
msgstr ""

msgctxt "error_no_username"
msgid "You need to enter a user name"
msgstr ""

msgctxt "error_reset_already_connected"
msgid "You are already signed in."
msgstr ""

msgctxt "error_reset_invalid_token"
msgid "The reset password link is invalid or has expired."
msgstr ""

msgctxt "error_reset_unknown_email"
msgid "There is no account with this email"
msgstr ""

msgctxt "error_reset_unknown_id"
msgid "This username does not exist."
msgstr ""

msgctxt "error_username_not_available"
msgid "This username already exists, please choose another."
msgstr ""

msgctxt "example"
msgid "Example:"
msgstr ""

msgctxt "examples"
msgid "Examples:"
msgstr ""

msgctxt "expiration_date"
msgid "Best before date"
msgstr ""

msgctxt "expiration_date_note"
msgid "The expiration date is a way to track product changes over time and to identify the most recent version."
msgstr ""

msgctxt "explore_products_by"
msgid "Explore products by..."
msgstr ""

msgctxt "facebook_locale"
msgid "en_US"
msgstr ""

msgctxt "fixme_product"
msgid "If the data is incomplete or incorrect, you can complete or correct it by editing this page."
msgstr ""

msgctxt "footer_and_the_facebook_group"
msgid "and the <a href=\"https://www.facebook.com/groups/openfoodfacts/\">Facebook group for contributors</a>"
msgstr ""

msgctxt "footer_blog"
msgid "<<site_name>> blog"
msgstr ""

# Do not translate
msgctxt "footer_blog_link"
msgid "https://blog.openfoodfacts.org/en/"
msgstr ""

msgctxt "footer_code_of_conduct"
msgid "Code of conduct"
msgstr ""

# Do not translate without having the same exact string in the Tags template. Do not use spaces, special characters, only alphanumeric characters separated by hyphens
msgctxt "footer_code_of_conduct_link"
msgid "/code-of-conduct"
msgstr ""

msgctxt "footer_data"
msgid "Data, API and SDKs"
msgstr ""

# Do not translate without having the same exact string in the Tags template. Do not use spaces, special characters, only alphanumeric characters separated by hyphens
msgctxt "footer_data_link"
msgid "/data"
msgstr ""

msgctxt "footer_discover_the_project"
msgid "Discover the project"
msgstr ""

msgctxt "footer_faq"
msgid "Frequently asked questions"
msgstr ""

# Do not translate without having the same exact string in the Tags template. Do not use spaces, special characters, only alphanumeric characters separated by hyphens
msgctxt "footer_faq_link"
msgid "https://support.openfoodfacts.org/help/en-gb"
msgstr ""

msgctxt "footer_translators"
msgid "Translators"
msgstr ""

# Do not translate
msgctxt "footer_translators_link"
msgid "/cgi/top_translators.pl"
msgstr ""

msgctxt "footer_follow_us"
msgid "Follow us on <a href=\"https://twitter.com/openfoodfacts\">Twitter</a>,\n"
"<a href=\"https://www.facebook.com/OpenFoodFacts\">Facebook</a> and\n"
"<a href=\"https://www.instagram.com/open.food.facts/\">Instagram</a>\n"
msgstr ""

msgctxt "footer_install_the_app"
msgid "Install the app"
msgstr ""

msgctxt "footer_join_the_community"
msgid "Join the community"
msgstr ""

msgctxt "footer_join_us_on"
msgid "Join us on %s:"
msgstr ""

msgctxt "footer_legal"
msgid "Legal"
msgstr ""

# Do not translate without having the same exact string in the Tags template. Do not use spaces, special characters, only alphanumeric characters separated by hyphens
msgctxt "footer_legal_link"
msgid "/legal"
msgstr ""

msgctxt "footer_privacy"
msgid "Privacy"
msgstr ""

# Do not translate without having the same exact string in the Tags template. Do not use spaces, special characters, only alphanumeric characters separated by hyphens
msgctxt "footer_privacy_link"
msgid "/privacy"
msgstr ""

msgctxt "footer_press"
msgid "Press"
msgstr ""

# Do not translate without having the same exact string in the Tags template. Do not use spaces, special characters, only alphanumeric characters separated by hyphens
msgctxt "footer_press_link"
msgid "/press"
msgstr ""

msgctxt "footer_terms"
msgid "Terms of use"
msgstr ""

# Do not translate without having the same exact string in the Tags template. Do not use spaces, special characters, only alphanumeric characters separated by hyphens
msgctxt "footer_terms_link"
msgid "/terms-of-use"
msgstr ""

msgctxt "footer_who_we_are"
msgid "Who we are"
msgstr ""

# Do not translate without having the same exact string in the Tags template. Do not use spaces, special characters, only alphanumeric characters separated by hyphens
msgctxt "footer_who_we_are_link"
msgid "/who-we-are"
msgstr ""

msgctxt "footer_wiki"
msgid "<<site_name>> wiki (en)"
msgstr ""

# Do not translate
msgctxt "footer_wiki_link"
msgid "https://wiki.openfoodfacts.org"
msgstr ""

# Do not translate Open Beauty Facts but do translate Cosmetics
msgctxt "footer_obf"
msgid "Open Beauty Facts - Cosmetics"
msgstr ""

msgctxt "footer_obf_link"
msgid "https://world.openbeautyfacts.org"
msgstr ""

msgctxt "footer_pro"
msgid "Open Food Facts for Producers"
msgstr ""

msgctxt "for"
msgid "for"
msgstr ""

msgctxt "front_alt"
msgid "Product"
msgstr ""

msgctxt "generic_name"
msgid "Common name"
msgstr ""

msgctxt "generic_name_example"
msgid "Chocolate bar with milk and hazelnuts"
msgstr ""

msgctxt "goodbye"
msgid "See you soon!"
msgstr ""

msgctxt "graph_count"
msgid "%d products match the search criteria, of which %i products have defined values for the graph's axis."
msgstr ""

msgctxt "graph_title"
msgid "Graph title"
msgstr ""

msgctxt "graphs_and_maps"
msgid "Graphs and maps"
msgstr ""

msgctxt "hello"
msgid "Hello"
msgstr ""

msgctxt "high"
msgid "high"
msgstr ""

msgctxt "high_quantity"
msgid "high quantity"
msgstr ""

msgctxt "history"
msgid "Changes history"
msgstr ""

msgctxt "image_front"
msgid "Front picture"
msgstr ""

msgctxt "image_ingredients"
msgid "Ingredients picture"
msgstr ""

msgctxt "image_ingredients_note"
msgid "If the picture is neat enough, the ingredients can be extracted automatically"
msgstr ""

msgctxt "image_nutrition"
msgid "Nutrition facts picture"
msgstr ""

msgctxt "image_upload_error_image_already_exists"
msgid "This picture has already been sent."
msgstr ""

msgctxt "image_upload_error_image_too_small"
msgid "The picture is too small. Please do not upload pictures found on the Internet and only send photos you have taken yourself."
msgstr ""

msgctxt "image_upload_error_no_barcode_found_in_image_long"
msgid "The barcode in the image could not be read, or the image contained no barcode.\n"
"You can try with another image, or directly enter the barcode."
msgstr ""

msgctxt "image_upload_error_no_barcode_found_in_image_short"
msgid "No barcode found in the image."
msgstr ""

msgctxt "image_upload_error_no_barcode_specified_or_found"
msgid "No barcode specified or found in the image or filename."
msgstr "No barcode specified or found in the image or filename."

msgctxt "image_upload_error_could_not_read_image"
msgid "The image could not be read."
msgstr "The image could not be read."

msgctxt "image_upload_error_no_barcode_found_in_text"
msgid "You must enter the characters of the barcode or send a product image when the barcode is visible."
msgstr ""

msgctxt "image_full_size"
msgid "Full size"
msgstr ""

msgctxt "image_attribution_creativecommons"
msgid "This file was uploaded to product %s and is licensed under the %s license."
msgstr ""

msgctxt "image_attribution_photographer"
msgid "Attribution: Photo by %s per %s"
msgstr ""

msgctxt "image_attribution_photographer_editor"
msgid "Attribution: Photo by %s with additional modifications by %s per %s"
msgstr ""

msgctxt "image_original_link_text"
msgid "(Original Image)"
msgstr ""

msgctxt "image_attribution_link_title"
msgid "Photo detail and attribution information"
msgstr ""

msgctxt "invite_user"
msgid "Invite Users"
msgstr "Invite Users"

msgctxt "incomplete_products_you_added"
msgid "Products you added that need to be completed"
msgstr ""

msgctxt "informers_p"
msgid "informers"
msgstr ""

msgctxt "informers_s"
msgid "informers"
msgstr ""

msgctxt "ingredients"
msgid "Ingredients"
msgstr ""

msgctxt "no_ingredient"
msgid "Ingredients are missing"
msgstr "Ingredients are missing"

msgctxt "one_ingredient"
msgid "1 ingredient"
msgstr "1 ingredient"

msgctxt "f_ingredients_with_number"
msgid "{number} ingredients"
msgstr "{number} ingredients"

msgctxt "ingredients_alt"
msgid "Ingredients"
msgstr ""

msgctxt "ingredients_analysis_note"
msgid "Note: ingredients can be listed with many different names, please let us know if you think the analysis above is incorrect."
msgstr ""

msgctxt "ingredients_from_or_that_may_be_from_palm_oil_p"
msgid "ingredients from or that may be from palm oil"
msgstr ""

msgctxt "ingredients_from_or_that_may_be_from_palm_oil_s"
msgid "ingredient from or that may be from palm oil"
msgstr ""

msgctxt "ingredients_from_palm_oil_p"
msgid "ingredients from palm oil"
msgstr ""

msgctxt "ingredients_from_palm_oil_s"
msgid "ingredient from palm oil"
msgstr ""

msgctxt "ingredients_n_p"
msgid "Numbers of ingredients"
msgstr ""

msgctxt "ingredients_n_s"
msgid "Number of ingredients"
msgstr ""

msgctxt "known_ingredients_n_s"
msgid "Number of recognized ingredients"
msgstr "Number of recognized ingredients"

msgctxt "unknown_ingredients_n_s"
msgid "Number of unrecognized ingredients"
msgstr "Number of unrecognized ingredients"

msgctxt "ingredients_p"
msgid "ingredients"
msgstr ""

msgctxt "ingredients_products"
msgid "Products that contain the ingredient %s"
msgstr ""

msgctxt "ingredients_s"
msgid "ingredient"
msgstr ""

msgctxt "ingredients_text"
msgid "Ingredients list"
msgstr ""

msgctxt "ingredients_text_display_note"
msgid "Ingredients are listed in order of importance (quantity)."
msgstr ""

msgctxt "ingredients_text_example"
msgid "Cereals 85.5% (_wheat_ flour, whole-_wheat_ flour 11%), malt extract, cocoa 4,8%, ascorbic acid"
msgstr ""

msgctxt "ingredients_text_note"
msgid "Keep the order, indicate the % when specified, separate with a comma or - , use ( ) for ingredients of an ingredient, surround allergens with _ e.g. _milk_"
msgstr ""

msgctxt "ingredients_that_may_be_from_palm_oil_p"
msgid "ingredients that may be from palm oil"
msgstr ""

msgctxt "ingredients_that_may_be_from_palm_oil_s"
msgid "ingredient that may be from palm oil"
msgstr ""

msgctxt "ingredients_without_products"
msgid "Products that do not contain the ingredient %s"
msgstr ""

# Please change appstore_US.svg to appstore_XX.svg. check the url https://static.openfoodfacts.org/images/misc/appstore/black/appstore_XX.svg
msgctxt "ios_app_icon_url"
msgid "/images/misc/appstore/black/appstore_US.svg"
msgstr ""

msgctxt "ios_app_icon_alt_text"
msgid "Download on the App Store"
msgstr ""

msgctxt "known_nutrients_p"
msgid "known nutrients"
msgstr ""

msgctxt "known_nutrients_s"
msgid "known nutrient"
msgstr ""

msgctxt "labels"
msgid "Labels, certifications, awards"
msgstr ""

msgctxt "labels_example"
msgid "Organic"
msgstr ""

msgctxt "labels_note"
msgid "Indicate only the most specific labels. \"Parents\" labels will be added automatically."
msgstr ""

msgctxt "labels_p"
msgid "labels"
msgstr ""

msgctxt "labels_products"
msgid "Products that have the label %s"
msgstr ""

msgctxt "labels_s"
msgid "label"
msgstr ""

msgctxt "labels_tagsinput"
msgid "add a label"
msgstr ""

msgctxt "labels_without_products"
msgid "Products that do not have the label %s"
msgstr ""

msgctxt "lang"
msgid "Main language"
msgstr ""

msgctxt "lang_note"
msgid "Language most present and most highlighted on the product"
msgstr ""

msgctxt "language"
msgid "en-US"
msgstr ""

msgctxt "languages_p"
msgid "languages"
msgstr ""

msgctxt "languages_s"
msgid "language"
msgstr ""

msgctxt "last_edit_dates_p"
msgid "Last edit dates"
msgstr ""

msgctxt "last_edit_dates_s"
msgid "Last edit date"
msgstr ""

msgctxt "last_image_dates_p"
msgid "Last picture dates"
msgstr ""

msgctxt "last_image_dates_s"
msgid "Last picture date"
msgstr ""

msgctxt "licence_accept"
msgid "By adding information, data and/or images, you accept to place irrevocably your contribution under the <a href=\"https://opendatacommons.org/licenses/dbcl/1.0/\">Database Contents Licence 1.0</a> licence\n"
"for information and data, and under the <a href=\"https://creativecommons.org/licenses/by-sa/3.0/deed.en\">Creative Commons Attribution - ShareAlike 3.0</a> licence for images.\n"
"You accept to be credited by re-users by a link to the product your are contributing to."
msgstr ""

msgctxt "link"
msgid "Link to the product page on the official site of the producer"
msgstr ""

msgctxt "list_of_x"
msgid "List of %s"
msgstr ""

msgctxt "loadmore"
msgid "Load more results"
msgstr ""

msgctxt "login_and_add_product"
msgid "Sign-in and add the product"
msgstr ""

msgctxt "login_and_edit_product"
msgid "Sign-in and edit the product"
msgstr ""

msgctxt "login_create_your_account"
msgid "Create your account."
msgstr ""

msgctxt "login_not_registered_yet"
msgid "Not registered yet?"
msgstr ""

msgctxt "login_register_title"
msgid "Sign-in"
msgstr ""

msgctxt "login_to_add_and_edit_products"
msgid "Sign-in to add or edit products."
msgstr ""

msgctxt "login_to_add_products"
msgid "<p>Please sign-in to add or edit a product.</p>\n\n"
"<p>If you do not yet have an account on <<site_name>>, you can <a href=\"/cgi/user.pl\">register in 30 seconds</a>.</p>\n"
msgstr ""

msgctxt "login_username_email"
msgid "Username or e-mail address:"
msgstr ""

msgctxt "low"
msgid "low"
msgstr ""

msgctxt "low_quantity"
msgid "low quantity"
msgstr ""

msgctxt "manage_images"
msgid "Manage images"
msgstr ""

msgctxt "manage_images_info"
msgid "You can select one or more images and then:"
msgstr ""

msgctxt "manufacturing_places"
msgid "Manufacturing or processing places"
msgstr ""

msgctxt "manufacturing_places_example"
msgid "Montana, USA"
msgstr ""

msgctxt "manufacturing_places_p"
msgid "manufacturing or processing places"
msgstr ""

msgctxt "manufacturing_places_products"
msgid "Products manufactured or processed in %s"
msgstr ""

msgctxt "manufacturing_places_s"
msgid "manufacturing or processing place"
msgstr ""

msgctxt "manufacturing_places_tagsinput"
msgid "add a place"
msgstr ""

msgctxt "manufacturing_places_without_products"
msgid "Products not manufactured or processed in %s"
msgstr ""

msgctxt "map_count"
msgid "%d products match the search criteria, of which %i products have a known production place."
msgstr ""

msgctxt "map_title"
msgid "Map title"
msgstr ""

msgctxt "menu"
msgid "Menu"
msgstr ""

msgctxt "menu_add_a_product"
msgid "Add a product"
msgstr ""

# Do not translate without having the same exact string in the Tags template. Do not use spaces, special characters, only alphanumeric characters separated by hyphens
msgctxt "menu_add_a_product_link"
msgid "/add-a-product"
msgstr ""

msgctxt "menu_contribute"
msgid "Contribute"
msgstr ""

# Do not translate without having the same exact string in the Tags template. Do not use spaces, special characters, only alphanumeric characters separated by hyphens
msgctxt "menu_contribute_link"
msgid "/contribute"
msgstr ""

msgctxt "menu_discover"
msgid "Discover"
msgstr ""

# Do not translate without having the same exact string in the Tags template. Do not use spaces, special characters, only alphanumeric characters separated by hyphens
msgctxt "menu_discover_link"
msgid "/discover"
msgstr ""

msgctxt "mission_"
msgid "Mission: "
msgstr ""

msgctxt "mission_accomplished_by"
msgid "This mission has been completed by:"
msgstr ""

msgctxt "mission_accomplished_by_n"
msgid "Completed by %d persons."
msgstr ""

msgctxt "mission_accomplished_by_nobody"
msgid "Be the first to complete this mission!"
msgstr ""

msgctxt "mission_goal"
msgid "Goal:"
msgstr ""

msgctxt "missions"
msgid "Missions"
msgstr ""

msgctxt "moderate"
msgid "moderate"
msgstr ""

msgctxt "moderate_quantity"
msgid "moderate quantity"
msgstr ""

msgctxt "move_images_to_another_product"
msgid "Move the images to another product"
msgstr ""

msgctxt "n_products"
msgid "%s products"
msgstr ""

msgctxt "name"
msgid "Name"
msgstr ""

msgctxt "names"
msgid "Names"
msgstr ""

msgctxt "new_code"
msgid "If the barcode is not correct, please correct it here:"
msgstr ""

msgctxt "new_code_note"
msgid "For products without a barcode, an internal code is automatically set."
msgstr ""

msgctxt "newsletter_description"
msgid "Subscribe to the newsletter (2 emails per month maximum)"
msgstr ""

msgctxt "subscribe_to_our_newsletter"
msgid "Subscribe to our newsletter"
msgstr ""

msgctxt "next"
msgid "Next"
msgstr ""

msgctxt "no_barcode"
msgid "Product without barcode"
msgstr ""

msgctxt "no_nutrition_data"
msgid "Nutrition facts are not specified on the product."
msgstr ""

msgctxt "multiple_nutrition_data"
msgid "Multiple nutrition facts are specified on the product (e.g. with added water or milk)."
msgstr ""

msgctxt "multiple_nutrition_data_instructions"
msgid "Enter only the nutrition facts for the unprepared product, without added water or milk. If there are different products, enter nutrition facts for the first product listed."
msgstr ""

msgctxt "no_product_for_barcode"
msgid "No product listed for barcode %s."
msgstr ""

msgctxt "no_products"
msgid "No products."
msgstr ""

msgctxt "not_saved"
msgid "Error while saving, please retry."
msgstr ""

msgctxt "number_of_additives"
msgid "Number of additives"
msgstr ""

msgctxt "number_of_products"
msgid "Number of products"
msgstr ""

msgctxt "nutrient_in_quantity"
msgid "%s in %s"
msgstr ""

msgctxt "nutrient_levels_info"
msgid "Nutrient levels for 100 g"
msgstr ""

# Do not translate without having the same exact string in the Tags template. Do not use spaces, special characters, only alphanumeric characters separated by hyphens
msgctxt "nutrient_levels_link"
msgid "/nutrient-levels"
msgstr ""

msgctxt "nutrient_levels_p"
msgid "nutrient levels"
msgstr ""

msgctxt "nutrient_levels_s"
msgid "nutrient level"
msgstr ""

msgctxt "nutriments_p"
msgid "nutriments"
msgstr ""

msgctxt "nutriments_products"
msgid "Products that contain the nutriment %s"
msgstr ""

msgctxt "nutriments_s"
msgid "nutriment"
msgstr ""

msgctxt "nutriments_without_products"
msgid "Products that do not contain the nutriment %s"
msgstr ""

msgctxt "nutrition_alt"
msgid "Nutrition facts"
msgstr ""

msgctxt "nutrition_data"
msgid "Nutrition facts"
msgstr ""

msgctxt "nutrition_data_average"
msgid "Average nutrition facts for the %d products of the %s category for which nutrition facts are known (out of %d products)."
msgstr ""

msgctxt "nutrition_data_compare_percent"
msgid "% of difference"
msgstr ""

msgctxt "nutrition_data_compare_value"
msgid "value for 100 g / 100 ml"
msgstr ""

msgctxt "nutrition_data_comparison_with_categories"
msgid "Comparison to average values of products in the same category:"
msgstr ""

msgctxt "nutrition_data_comparison_with_categories_note"
msgid "Please note: for each nutriment, the average is computed for products for which the nutriment quantity is known, not on all products of the category."
msgstr ""

msgctxt "nutrition_data_note"
msgid "If the picture is sufficiently sharp and level, nutrition facts can be automatically extracted from the picture."
msgstr ""

msgctxt "nutrition_data_per_10"
msgid "10th centile"
msgstr ""

msgctxt "nutrition_data_per_100g"
msgid "for 100 g / 100 ml"
msgstr ""

msgctxt "nutrition_data_per_5"
msgid "5<sup>th</sup> centile"
msgstr ""

msgctxt "nutrition_data_per_50"
msgid "Median"
msgstr ""

msgctxt "nutrition_data_per_90"
msgid "90th centile"
msgstr ""

msgctxt "nutrition_data_per_95"
msgid "95<sup>th</sup> centile"
msgstr ""

msgctxt "nutrition_data_per_max"
msgid "Maximum"
msgstr ""

msgctxt "nutrition_data_per_mean"
msgid "Mean"
msgstr ""

msgctxt "nutrition_data_per_min"
msgid "Minimum"
msgstr ""

msgctxt "nutrition_data_per_serving"
msgid "per serving"
msgstr ""

msgctxt "nutrition_data_per_std"
msgid "Standard deviation"
msgstr ""

msgctxt "nutrition_data_table"
msgid "Nutrition facts"
msgstr ""

msgctxt "nutrition_data_table_note"
msgid "The table lists by default nutriments that are often specified. Leave the field blank if it's not on the label.<br/>You can add extra nutriments (vitamins, minerals, cholesterol etc.)\n"
"by typing the first letters of their name in the last row of the table."
msgstr ""

msgctxt "nutrition_data_table_asterisk"
msgid "Essential nutrients to calculate the Nutri-Score."
msgstr ""

msgctxt "nutrition_grades_p"
msgid "Nutrition grades"
msgstr ""

msgctxt "nutrition_grades_s"
msgid "Nutrition grade"
msgstr ""

# Make sure the translated link works (eg that the image already exists in your language)
msgctxt "og_image_url"
msgid "https://static.openfoodfacts.org/images/logos/logo-vertical-white-social-media-preview.png"
msgstr ""

# Do not change the lang code if the blog doesn't exist in your language
msgctxt "on_the_blog_content"
msgid "<p>To learn more about <<site_name>>, visit <a href=\"https://blog.openfoodfacts.org/en/\">our blog</a>!</p>\n"
"<p>Recent news:</p>\n"
msgstr ""

msgctxt "on_the_blog_title"
msgid "News"
msgstr ""

msgctxt "openfoodhunt_points"
msgid "It's <a href=\"/open-food-hunt-2015\">Open Food Hunt</a> on <<site_name>> from Saturday February 21st 2015 to Sunday March 1st 2015! Contributors are awarded\n"
"Explorer points for products they add and Ambassador points for new contributors they recruit. Points are updated every 30 minutes."
msgstr ""

msgctxt "or"
msgid "or:"
msgstr ""

msgctxt "origins"
msgid "Origin of ingredients"
msgstr ""

msgctxt "origins_example"
msgid "California, USA"
msgstr ""

msgctxt "origins_note_xxx"
msgid "Indicate the origin of ingredients"
msgstr ""

msgctxt "origins_p"
msgid "origins of ingredients"
msgstr ""

msgctxt "origins_products"
msgid "Products with ingredients originating from %s"
msgstr ""

msgctxt "origins_s"
msgid "origin of ingredients"
msgstr ""

msgctxt "origins_tagsinput"
msgid "add an origin"
msgstr ""

msgctxt "origins_without_products"
msgid "Products without ingredients originating from %s"
msgstr ""

msgctxt "packaging"
msgid "Packaging"
msgstr ""

msgctxt "packaging_example"
msgid "Fresh, Canned, Frozen, Bottle, Box, Glass, Plastic..."
msgstr ""

msgctxt "packaging_note"
msgid "Packaging type, format, material"
msgstr ""

msgctxt "packaging_p"
msgid "packaging"
msgstr ""

msgctxt "packaging_products"
msgid "Products with a %s packaging"
msgstr ""

msgctxt "packaging_s"
msgid "packaging"
msgstr ""

msgctxt "packaging_tagsinput"
msgid "add a type, shape or material"
msgstr ""

msgctxt "packaging_without_products"
msgid "Products without a %s packaging"
msgstr ""

msgctxt "page_x"
msgid "Page %d"
msgstr ""

msgctxt "page_x_out_of_y"
msgid "Page %d out of %d."
msgstr ""

msgctxt "pages"
msgid "Pages:"
msgstr ""

msgctxt "password"
msgid "Password"
msgstr ""

msgctxt "password_new"
msgid "New password"
msgstr ""

msgctxt "password_confirm"
msgid "Confirm password"
msgstr ""

msgctxt "periods_after_opening"
msgid "Period of time after opening"
msgstr ""

msgctxt "periods_after_opening_note"
msgid "Found in an open container logo with a number of months: e.g. 12 M"
msgstr ""

msgctxt "periods_after_opening_p"
msgid "Periods after opening"
msgstr ""

msgctxt "periods_after_opening_s"
msgid "Period after opening"
msgstr ""

msgctxt "photographers_p"
msgid "photographers"
msgstr ""

msgctxt "photographers_s"
msgid "photographer"
msgstr ""

msgctxt "pnns_groups_1"
msgid "PNNS groups 1"
msgstr ""

msgctxt "pnns_groups_1_p"
msgid "PNNS groups 1"
msgstr ""

msgctxt "pnns_groups_1_s"
msgid "PNNS group 1"
msgstr ""

msgctxt "pnns_groups_2"
msgid "PNNS groups 2"
msgstr ""

msgctxt "pnns_groups_2_p"
msgid "PNNS groups 2"
msgstr ""

msgctxt "pnns_groups_2_s"
msgid "PNNS group 2"
msgstr ""

msgctxt "points_all_countries"
msgid "There are %d Explorers and %d Ambassadors."
msgstr ""

msgctxt "points_all_users"
msgid "There are Explorers for %d countries and Ambassadors for %d countries."
msgstr ""

msgctxt "points_country"
msgid "%s has %d Explorers and %d Ambassadors."
msgstr ""

msgctxt "points_ranking"
msgid "Ranking"
msgstr ""

msgctxt "points_ranking_users_and_countries"
msgid "Ranking of contributors and countries"
msgstr ""

msgctxt "points_user"
msgid "%s is an Explorer for %d countries and an Ambassador for %d countries."
msgstr ""

msgctxt "previous"
msgid "Previous"
msgstr ""

msgctxt "product_add_nutrient"
msgid "Add a nutrient"
msgstr ""

msgctxt "product_added"
msgid "Product added on"
msgstr ""

msgctxt "product_changes_saved"
msgid "Changes saved."
msgstr ""

msgctxt "product_edit_you_contributed"
msgid "You just helped to improve the world largest open data database."
msgstr "You just helped to improve the world largest open data database."

msgctxt "product_edit_thank_you"
msgid "Thank you so much for joining us in our journey to data transparency!"
msgstr "Thank you so much for joining us in our journey to data transparency!"

msgctxt "product_characteristics"
msgid "Product characteristics"
msgstr ""

msgctxt "product_created"
msgid "Product created"
msgstr ""

msgctxt "product_description"
msgid "Ingredients, allergens, additives, nutrition facts, labels, origin of ingredients and information on product %s"
msgstr ""

msgctxt "product_image"
msgid "Product picture"
msgstr ""

msgctxt "product_image_with_barcode"
msgid "Picture with barcode:"
msgstr ""

msgctxt "product_js_current_image"
msgid "Current image:"
msgstr ""

msgctxt "product_js_deleting_images"
msgid "Deleting images"
msgstr ""

msgctxt "product_js_extract_ingredients"
msgid "Extract the ingredients from the picture"
msgstr ""

msgctxt "product_js_extracted_ingredients_nok"
msgid "Ingredients text could not be extracted. Try with a sharper image, with higher resolution or a better framing of the text."
msgstr ""

msgctxt "product_js_extracted_ingredients_ok"
msgid "Ingredients text has been extracted. Text recognition is not perfect, so please check the text below and correct errors if needed."
msgstr ""

msgctxt "product_js_extracting_ingredients"
msgid "Extracting ingredients"
msgstr ""

msgctxt "product_js_image_normalize"
msgid "Normalize colors"
msgstr ""

msgctxt "product_js_image_open_full_size_image"
msgid "Open the picture in original size in a new windows"
msgstr ""

msgctxt "product_js_image_received"
msgid "Image received"
msgstr ""

msgctxt "product_js_image_rotate_and_crop"
msgid "Rotate the image if necessary, then click and drag to select the interesting zone:"
msgstr ""

msgctxt "product_js_image_rotate_left"
msgid "Rotate left"
msgstr ""

msgctxt "product_js_image_rotate_right"
msgid "Rotate right"
msgstr ""

msgctxt "product_js_image_save"
msgid "Validate and/or resize image"
msgstr ""

msgctxt "product_js_image_saved"
msgid "Image saved"
msgstr ""

msgctxt "product_js_image_saving"
msgid "Saving image"
msgstr ""

msgctxt "product_js_image_upload_error"
msgid "Error while uploading image"
msgstr ""

msgctxt "product_js_image_white_magic"
msgid "Photo on white background: try to remove the background"
msgstr ""

msgctxt "product_js_images_delete_error"
msgid "Errors while deleting images"
msgstr ""

msgctxt "product_js_images_deleted"
msgid "Images deleted"
msgstr ""

msgctxt "product_js_images_move_error"
msgid "Errors while moving images"
msgstr ""

msgctxt "product_js_images_moved"
msgid "Images moved"
msgstr ""

msgctxt "product_js_moving_images"
msgid "Moving images"
msgstr ""

msgctxt "product_js_upload_image"
msgid "Add a picture"
msgstr ""

msgctxt "product_js_upload_image_note"
msgid "→ With Chrome, Firefox and Safari, you can select multiple pictures (product, ingredients, nutrition facts etc.) by clicking them while holding the Ctrl key pressed to add them all in one shot."
msgstr ""

msgctxt "product_js_uploading_image"
msgid "Uploading image"
msgstr ""

msgctxt "product_last_edited"
msgid "Last edit of product page on"
msgstr ""

msgctxt "product_name"
msgid "Product name"
msgstr ""

msgctxt "product_name_example"
msgid "Kinder Bueno White"
msgstr ""

msgctxt "products"
msgid "products"
msgstr ""

msgctxt "products_stats"
msgid "Evolution of the number of products on <<site_name>>"
msgstr ""

msgctxt "products_stats_completed_t"
msgid "Products with complete information"
msgstr ""

msgctxt "products_stats_created_t"
msgid "Products"
msgstr ""

msgctxt "products_with_nutriments"
msgid "with nutrition facts"
msgstr ""

msgctxt "products_you_edited"
msgid "Products you added or edited"
msgstr ""

msgctxt "purchase_places"
msgid "City, state and country where purchased"
msgstr ""

msgctxt "purchase_places_note"
msgid "Indicate where you bought or saw the product (at least the country)"
msgstr ""

msgctxt "purchase_places_p"
msgid "purchase places"
msgstr ""

msgctxt "purchase_places_products"
msgid "Products sold in %s"
msgstr ""

msgctxt "purchase_places_s"
msgid "purchase place"
msgstr ""

msgctxt "purchase_places_tagsinput"
msgid "add a place"
msgstr ""

msgctxt "purchase_places_without_products"
msgid "Products not sold in %s"
msgstr ""

msgctxt "quantity"
msgid "Quantity"
msgstr ""

msgctxt "quantity_example"
msgid "2 l, 250 g, 1 kg, 25 cl, 6 fl oz, 1 pound"
msgstr ""

msgctxt "remember_me"
msgid "Remember me"
msgstr ""

msgctxt "remember_purchase_places_and_stores"
msgid "Remember the place of purchase and store for the next product adds"
msgstr ""

msgctxt "reset_password"
msgid "Reset password"
msgstr ""

msgctxt "reset_password_email_body"
msgid "Hello <NAME>,\n\n"
"You asked for your password to be reset on https://openfoodfacts.org\n\n"
"for the username: <USERID>\n\n"
"To continue the password reset, click on the link below.\n"
"If you did not ask for the password reset, you can ignore this message.\n\n"
"<RESET_URL>\n\n"
"See you soon,\n\n"
"Stephane\n"
"https://openfoodfacts.org\n"
msgstr ""

msgctxt "reset_password_email_subject"
msgid "Reset of your password on <<site_name>>"
msgstr ""

msgctxt "reset_password_reset"
msgid "Your password has been changed. You can now log-in with this password."
msgstr ""

msgctxt "reset_password_reset_msg"
msgid "Enter a new password."
msgstr ""

msgctxt "reset_password_send_email"
msgid "An email with a link to reset your password has been sent to the e-mail address associated with your account."
msgstr ""

msgctxt "reset_password_send_email_msg"
msgid "If you have forgotten your password, fill-in your username or e-mail address to receive instructions for resetting your password."
msgstr ""

msgctxt "risk_level"
msgid "Risk"
msgstr ""

msgctxt "risk_level_0"
msgid "To be completed"
msgstr ""

msgctxt "risk_level_1"
msgid "Low risks"
msgstr ""

msgctxt "risk_level_2"
msgid "Moderate risks"
msgstr ""

msgctxt "risk_level_3"
msgid "High risks"
msgstr ""

msgctxt "salt_equivalent"
msgid "salt equivalent"
msgstr ""

msgctxt "save"
msgid "Save"
msgstr ""

msgctxt "saved"
msgid "Saved."
msgstr ""

msgctxt "saving"
msgid "Saving."
msgstr ""

msgctxt "search"
msgid "Search"
msgstr ""

msgctxt "search_a_product_placeholder"
msgid "Search a product"
msgstr ""

msgctxt "search_button"
msgid "Search"
msgstr ""

msgctxt "search_contains"
msgid "contains"
msgstr ""

msgctxt "search_criteria"
msgid "Select products with specific brands, categories, labels, origins of ingredients, manufacturing places etc."
msgstr ""

msgctxt "search_description_opensearch"
msgid "Product search"
msgstr ""

msgctxt "search_does_not_contain"
msgid "does not contain"
msgstr ""

msgctxt "search_download_button"
msgid "Download"
msgstr ""

msgctxt "search_download_choice"
msgid "Download results"
msgstr ""

msgctxt "search_download_results"
msgid "Download results in XLSX or CSV format. Please note that for performance reasons, you can download up to 10.000 results only."
msgstr ""

msgctxt "search_download_xlsx"
msgid "XLSX format"
msgstr ""

msgctxt "search_download_xlsx_description"
msgid "Excel or LibreOffice"
msgstr ""

msgctxt "search_download_csv"
msgid "CSV format"
msgstr ""

msgctxt "search_download_csv_description"
msgid "Character set: Unicode (UTF-8) - Separator: tabulation (tab)"
msgstr ""

msgctxt "search_edit"
msgid "Change search criteria"
msgstr ""

msgctxt "search_generate_graph"
msgid "Generate graph"
msgstr ""

msgctxt "search_generate_map"
msgid "Generate the map"
msgstr ""

msgctxt "search_graph"
msgid "Graph"
msgstr ""

msgctxt "search_graph_2_axis"
msgid "Scatter plot"
msgstr ""

msgctxt "search_graph_blog"
msgid "<p>→ learn more about <<site_name>> graphs: <a href=\"/graphs-in-3-clicks\">Graphs in 3 clicks</a> (blog).</p>"
msgstr ""

msgctxt "search_graph_choice"
msgid "Results on a graph"
msgstr ""

msgctxt "search_graph_instructions"
msgid "Select what you want to graph on the horizontal axis to obtain a histogram, or select two axis to\n"
"get a cloud of products (scatter plot)."
msgstr ""

msgctxt "search_graph_link"
msgid "Permanent link to this graph, shareable by e-mail and on social networks"
msgstr ""

msgctxt "search_graph_note"
msgid "The graph will show only products for which displayed values are known."
msgstr ""

msgctxt "search_graph_title"
msgid "Display results on a graph"
msgstr ""

msgctxt "search_graph_warning"
msgid "Note: this is a user generated graph. The title, represented products and axis of visualization have been chosen by the author of the graph."
msgstr ""

msgctxt "search_indifferent"
msgid "Indifferent"
msgstr ""

msgctxt "search_ingredients"
msgid "Ingredients"
msgstr ""

msgctxt "search_link"
msgid "Permanent link to these results, shareable by e-mail and on social networks"
msgstr ""

msgctxt "search_list_choice"
msgid "Results in a list of products"
msgstr ""

msgctxt "search_map"
msgid "Map"
msgstr ""

msgctxt "search_map_choice"
msgid "Results on a map"
msgstr ""

msgctxt "search_map_link"
msgid "Permanent link to this map, shareable by e-mail and on social networks"
msgstr ""

msgctxt "search_map_note"
msgid "The map will show only products for which the production place is known."
msgstr ""

msgctxt "search_map_title"
msgid "Display results on a map"
msgstr ""

msgctxt "search_nutriment"
msgid "choose a nutriment..."
msgstr ""

msgctxt "search_nutriments"
msgid "Nutriments"
msgstr ""

msgctxt "search_or"
msgid "or"
msgstr ""

msgctxt "search_page_size"
msgid "Results per page"
msgstr ""

msgctxt "search_products"
msgid "Products search"
msgstr ""

msgctxt "search_results"
msgid "Search results"
msgstr ""

msgctxt "search_series"
msgid "Use a different color for the following products:"
msgstr ""

msgctxt "search_series_default"
msgid "Other products"
msgstr ""

msgctxt "search_series_fairtrade"
msgid "Fair trade"
msgstr ""

msgctxt "search_series_fairtrade_label"
msgid "fair-trade"
msgstr ""

msgctxt "search_series_nutrition_grades"
msgid "Use nutrition grades colors"
msgstr ""

msgctxt "search_series_organic"
msgid "Organic"
msgstr ""

msgctxt "search_series_organic_label"
msgid "organic"
msgstr ""

msgctxt "search_series_with_sweeteners"
msgid "With sweeteners"
msgstr ""

msgctxt "search_tag"
msgid "choose a criterion..."
msgstr ""

msgctxt "search_tags"
msgid "Criteria"
msgstr ""

msgctxt "search_terms"
msgid "Search terms"
msgstr ""

msgctxt "search_terms_note"
msgid "Search for words present in the product name, generic name, brands, categories, origins and labels"
msgstr ""

msgctxt "search_title"
msgid "Search a product, brand, ingredient, nutriment etc."
msgstr ""

msgctxt "search_title_graph"
msgid "Results graph"
msgstr ""

msgctxt "search_title_map"
msgid "Results map"
msgstr ""

msgctxt "search_tools"
msgid "Search tools"
msgstr ""

msgctxt "search_value"
msgid "value"
msgstr ""

msgctxt "search_with"
msgid "With"
msgstr ""

msgctxt "search_without"
msgid "Without"
msgstr ""

msgctxt "see_product_page"
msgid "See the product page"
msgstr ""

msgctxt "re_edit_product_page"
msgid "Edit the product again"
msgstr "Edit the product again"

msgctxt "select_country"
msgid "Country"
msgstr ""

msgctxt "select_lang"
msgid "Language"
msgstr ""

msgctxt "send_image"
msgid "Send a picture..."
msgstr ""

msgctxt "send_image_error"
msgid "Upload error"
msgstr ""

msgctxt "sending_image"
msgid "Sending image"
msgstr ""

msgctxt "serving_size"
msgid "Serving size"
msgstr ""

msgctxt "serving_size_prepared"
msgid "Prepared serving size"
msgstr ""

msgctxt "serving_size_example"
msgid "60 g, 12 oz, 20cl, 2 fl oz"
msgstr ""

msgctxt "serving_size_note"
msgid "If the nutrition facts table contains values for the prepared product, indicate the total serving size of the prepared product (including added water or milk)."
msgstr ""

msgctxt "serving_too_small_for_nutrition_analysis"
msgid "Serving size is too small (5 g / 5 ml or less) to calculate 100 g / 100 ml values and perform any further nutritional analysis"
msgstr ""

msgctxt "session_title"
msgid "Sign-in"
msgstr ""

msgctxt "share"
msgid "Share"
msgstr ""

msgctxt "show_category_stats"
msgid "Show detailed stats"
msgstr ""

msgctxt "show_category_stats_details"
msgid "standard deviation, minimum, maximum, 10th and 90th percentiles"
msgstr ""

msgctxt "signin_before_submit"
msgid "If you already have an account on <SITE>, please sign-in before filling this form."
msgstr ""

msgctxt "signout"
msgid "Sign-out"
msgstr ""

msgctxt "sort_by"
msgid "Sort by"
msgstr ""

msgctxt "sort_completeness"
msgid "Completeness"
msgstr ""

msgctxt "sort_created_t"
msgid "Add date"
msgstr ""

msgctxt "sort_modified_t"
msgid "Edit date"
msgstr ""

msgctxt "sort_popularity"
msgid "Popularity"
msgstr ""

msgctxt "sort_product_name"
msgid "Product name"
msgstr ""

msgctxt "state"
msgid "State"
msgstr ""

msgctxt "states_p"
msgid "states"
msgstr ""

msgctxt "states_s"
msgid "state"
msgstr ""

msgctxt "stores"
msgid "Stores"
msgstr ""

msgctxt "stores_note"
msgid "Name of the shop or supermarket chain"
msgstr ""

msgctxt "stores_p"
msgid "stores"
msgstr ""

msgctxt "stores_products"
msgid "Products sold at %s"
msgstr ""

msgctxt "stores_s"
msgid "store"
msgstr ""

msgctxt "stores_tagsinput"
msgid "add a store"
msgstr ""

msgctxt "stores_without_products"
msgid "Products not bought at %s"
msgstr ""

msgctxt "subscribe"
msgid "Subscribe"
msgstr ""

msgctxt "tag_belongs_to"
msgid "Belongs to:"
msgstr ""

msgctxt "tag_contains"
msgid "Contains:"
msgstr ""

msgctxt "tag_weblinks"
msgid "Weblinks"
msgstr ""

msgctxt "tagstable_filtered"
msgid "out of _MAX_"
msgstr ""

msgctxt "tagstable_search"
msgid "Search:"
msgstr ""

# This is linked to a unit test
msgctxt "traces"
msgid "Traces"
msgstr ""

msgctxt "traces_example"
msgid "Milk, Gluten, Nuts"
msgstr ""

msgctxt "traces_note"
msgid "Indicate ingredients from mentions like \"May contain traces of\", \"Made in a factory that also uses\" etc."
msgstr ""

msgctxt "traces_p"
msgid "traces"
msgstr ""

msgctxt "traces_s"
msgid "trace"
msgstr ""

msgctxt "twitter"
msgid "Twitter username (optional)"
msgstr ""

msgctxt "unknown"
msgid "Unknown"
msgstr ""

msgctxt "unknown_nutrients_p"
msgid "unknown nutrients"
msgstr ""

msgctxt "unknown_nutrients_s"
msgid "unknown nutrient"
msgstr ""

msgctxt "unsubscribe"
msgid "Unsubscribe"
msgstr ""

msgctxt "unsubscribe_info"
msgid "You can unsubscribe from the lists at any time."
msgstr ""

msgctxt "userid_or_email"
msgid "Username or e-mail address: "
msgstr ""

msgctxt "username"
msgid "User name"
msgstr ""

msgctxt "username_info"
msgid "(non-accented letters, digits and/or dashes)"
msgstr ""

msgctxt "username_or_email"
msgid "Username or email address"
msgstr ""

msgctxt "users_add_products"
msgid "Products that were added by the user %s"
msgstr ""

msgctxt "users_add_without_products"
msgid "Products that were not added by the user %s"
msgstr ""

msgctxt "users_edit_products"
msgid "Products that were edited by the user %s"
msgstr ""

msgctxt "users_edit_without_products"
msgid "Products that were not edited by the user %s"
msgstr ""

msgctxt "users_p"
msgid "contributors"
msgstr ""

msgctxt "users_products"
msgid "Products added by %s"
msgstr ""

msgctxt "users_s"
msgid "contributor"
msgstr ""

msgctxt "users_without_products"
msgid "Products not added by %s"
msgstr ""

msgctxt "video_tutorials"
msgid "Video Tutorials"
msgstr ""

msgctxt "view"
msgid "view"
msgstr ""

msgctxt "view_this_revision"
msgid "View this revision"
msgstr ""

msgctxt "view_list_for_products_from_the_entire_world"
msgid "View the list for matching products from the entire world"
msgstr ""

msgctxt "view_products_from_the_entire_world"
msgid "View matching products from the entire world"
msgstr ""

msgctxt "view_results_from_the_entire_world"
msgid "View results from the entire world"
msgstr ""

msgctxt "warning_3rd_party_content"
msgid "Information and data must come from the product package and label (and not from other sites or the manufacturer's site), and you must have taken the pictures yourself.<br/>\n"
"→ <a href=\"https://support.openfoodfacts.org/help/en-gb/9/27\">Why it matters</a>"
msgstr ""

msgctxt "website"
msgid "Site or blog address"
msgstr ""

msgctxt "you_are_connected_as_x"
msgid "You are connected as %s."
msgstr ""

msgctxt "product_js_unselect_image"
msgid "Unselect image"
msgstr ""

msgctxt "product_js_unselecting_image"
msgid "Unselecting image."
msgstr ""

msgctxt "product_js_unselected_image_ok"
msgid "Unselected image."
msgstr ""

msgctxt "product_js_unselected_image_nok"
msgid "Error while unselecting image."
msgstr ""

msgctxt "product_js_zoom_on_wheel"
msgid "Enable zooming with the mouse wheel."
msgstr "Enable zooming with the mouse wheel."

msgctxt "product_js_use_low_res_images"
msgid "Load lower resolution images (for slow connections)"
msgstr "Load lower resolution images (for slow connections)"

msgctxt "protected_image_message"
msgid "An image has been sent by the manufacturer. If you think it is incorrect or not up-to-date, please contact us."
msgstr "An image has been sent by the manufacturer. If you think it is incorrect or not up-to-date, please contact us."

msgctxt "nutrition_grade_fr_nutriments_estimated_warning"
msgid "Warning: the nutrition facts are not specified. They have been estimated from the list of ingredients."
msgstr ""

msgctxt "nutrition_grade_fr_fiber_warning"
msgid "Warning: the amount of fiber is not specified, their possible positive contribution to the grade could not be taken into account."
msgstr ""

msgctxt "nutrition_grade_fr_fiber_and_fruits_vegetables_nuts_warning"
msgid "Warning: the amounts of fiber and of fruits, vegetables and nuts are not specified, their possible positive contribution to the grade could not be taken into account."
msgstr ""

msgctxt "nutrition_grade_fr_no_fruits_vegetables_nuts_warning"
msgid "Warning: the amount of fruits, vegetables and nuts is not specified, their possible positive contribution to the grade could not be taken into account."
msgstr ""

msgctxt "nutrition_grade_fr_fruits_vegetables_nuts_estimate_warning"
msgid "Warning: the amount of fruits, vegetables and nuts is not specified on the label, it was manually estimated from the list of ingredients: %d"
msgstr ""

msgctxt "nutrition_grade_fr_fruits_vegetables_nuts_from_category_warning"
msgid "Warning: the amount of fruits, vegetables and nuts is not specified on the label, it was estimated from the category (%s) of the product: %d"
msgstr ""

msgctxt "nutrition_grade_fr_fruits_vegetables_nuts_estimate_from_ingredients_warning"
msgid "Warning: the amount of fruits, vegetables and nuts is not specified on the label, it was estimated from the list of ingredients: %d"
msgstr ""

msgctxt "nutrition_grade_fr_title"
msgid "NutriScore color nutrition grade"
msgstr ""

msgctxt "nutrition_grade_fr_formula"
msgid "How the color nutrition grade is computed"
msgstr ""

msgctxt "nutrition_grade_fr_alt"
msgid "NutriScore nutrition grade"
msgstr ""

msgctxt "delete_product_page"
msgid "Delete the product page"
msgstr ""

msgctxt "deleting_product"
msgid "Deleting product"
msgstr ""

msgctxt "has_deleted_product"
msgid "has deleted product"
msgstr ""

msgctxt "delete_product_confirm"
msgid "Are you sure that you want to delete the page for this product?"
msgstr ""

msgctxt "delete_user"
msgid "Delete the user"
msgstr ""

msgctxt "sources_manufacturer"
msgid "Some of the data for this product has been provided directly by the manufacturer %s."
msgstr "Some of the data for this product has been provided directly by the manufacturer %s."

msgctxt "list_of_sources"
msgid "Some of the data and/or photos for this product come from those sources:"
msgstr "Some of the data and/or photos for this product come from those sources:"

msgctxt "warning_not_complete"
msgid "This product page is not complete. You can help to complete it by editing it and adding more data from the photos we have, or by taking more photos using the app for <a href=\"https://android.openfoodfacts.org\">Android</a> or <a href=\"https://ios.openfoodfacts.org\">iPhone/iPad</a>. Thank you!"
msgstr ""

msgctxt "title_separator"
msgid " - "
msgstr ""

msgctxt "recent_changes"
msgid "Recent Changes"
msgstr ""

msgctxt "translators_title"
msgid "Our Translators"
msgstr ""

msgctxt "translators_lead"
msgid "We would like to say THANK YOU to the awesome translators that make it possible to present Open Food Facts, Open Beauty Facts, and Open Pet Food Facts to you in all these different languages! <a href=\"https://translate.openfoodfacts.org/\">You can join us in this global effort: it doesn't require any technical knowledge.</a>"
msgstr ""

msgctxt "translators_renewal_notice"
msgid "Please note that this table is refreshed nightly and might be out of date."
msgstr ""

msgctxt "translators_column_name"
msgid "Name"
msgstr ""

msgctxt "translators_column_translated_words"
msgid "Translated (Words)"
msgstr ""

msgctxt "translators_column_target_words"
msgid "Target Words"
msgstr ""

msgctxt "translators_column_approved_words"
msgid "Approved (Words)"
msgstr ""

msgctxt "translators_column_votes_made"
msgid "Votes Made"
msgstr ""

msgctxt "minerals_p"
msgid "added minerals"
msgstr ""

msgctxt "minerals_s"
msgid "added mineral"
msgstr ""

msgctxt "vitamins_p"
msgid "added vitamins"
msgstr ""

msgctxt "vitamins_s"
msgid "added vitamin"
msgstr ""

msgctxt "amino_acids_p"
msgid "added amino acids"
msgstr ""

msgctxt "amino_acids_s"
msgid "added amino acid"
msgstr ""

msgctxt "nucleotides_p"
msgid "added nucleotides"
msgstr ""

msgctxt "nucleotides_s"
msgid "added nucleotide"
msgstr ""

msgctxt "other_nutritional_substances_p"
msgid "other nutritional substances added"
msgstr ""

msgctxt "other_nutritional_substances_s"
msgid "other nutritional substance added"
msgstr ""

msgctxt "product_as_sold"
msgid "As sold"
msgstr ""

msgctxt "prepared_product"
msgid "Prepared"
msgstr ""

msgctxt "unit"
msgid "Unit"
msgstr ""

msgctxt "nutrition_data_exists"
msgid "Nutrition facts are specified for the product as sold."
msgstr ""

msgctxt "nutrition_data_prepared_exists"
msgid "Nutrition facts are specified for the prepared product."
msgstr ""

msgctxt "nova_groups_s"
msgid "NOVA group"
msgstr ""

msgctxt "nova_groups_p"
msgid "NOVA groups"
msgstr ""

# Title for the link to the explanation of what a NOVA Group is
msgctxt "nova_groups_info"
msgid "NOVA groups for food processing"
msgstr ""

msgctxt "footer_partners"
msgid "Partners"
msgstr ""

# Do not translate without having the same exact string in the Tags template. Do not use spaces, special characters, only alphanumeric characters separated by hyphens
msgctxt "footer_partners_link"
msgid "/partners"
msgstr ""

msgctxt "adults"
msgid "Adults"
msgstr ""

msgctxt "adults_age"
msgid "18 to 64"
msgstr ""

msgctxt "adults_description"
msgid "From 18 years up to and including 64 years of age"
msgstr ""

msgctxt "elderly"
msgid "Elderly"
msgstr ""

msgctxt "elderly_age"
msgid "65+"
msgstr ""

msgctxt "elderly_description"
msgid "From 65 years of age and older"
msgstr ""

msgctxt "adolescents"
msgid "Adolescents"
msgstr ""

msgctxt "adolescents_age"
msgid "10 to 17"
msgstr ""

msgctxt "adolescents_description"
msgid "From 10 years up to and including 17 years of age"
msgstr ""

msgctxt "children"
msgid "Children"
msgstr ""

msgctxt "children_age"
msgid "3 to 9"
msgstr ""

msgctxt "children_description"
msgid "From 36 months up to and including 9 years of age"
msgstr ""

msgctxt "toddlers"
msgid "Toddlers"
msgstr ""

msgctxt "toddlers_age"
msgid "1 to 2"
msgstr ""

msgctxt "toddlers_description"
msgid "From 12 months up to and including 35 months of age"
msgstr ""

msgctxt "infants"
msgid "Infants"
msgstr ""

msgctxt "infants_age"
msgid "< 1"
msgstr ""

msgctxt "infants_description"
msgid "From more than 12 weeks up to and including 11 months of age"
msgstr ""

msgctxt "additives_efsa_evaluation"
msgid "EFSA evaluation"
msgstr ""

msgctxt "additives_efsa_evaluation_overexposure_risk_title"
msgid "Risk of overexposure"
msgstr ""

msgctxt "additives_efsa_evaluation_overexposure_risk_high"
msgid "The European Food Safety Authority (EFSA) has determined that some population groups have a high risk of reaching or exceeding the Acceptable Daily Intake (ADI) for <tag>."
msgstr "The European Food Safety Authority (EFSA) has determined that some population groups have a high risk of consuming too much <tag>."

msgctxt "additives_efsa_evaluation_overexposure_risk_moderate"
msgid "The European Food Safety Authority (EFSA) has determined that some population groups have a moderate risk of reaching or exceeding the Acceptable Daily Intake (ADI) for <tag>."
msgstr "The European Food Safety Authority (EFSA) has determined that some population groups have a moderate risk of reaching or exceeding the Acceptable Daily Intake (ADI) for <tag>."

msgctxt "additives_efsa_evaluation_overexposure_risk_description"
msgid "To evaluate your exposure to the <tag> food additive, you can browse our list of products that contain it. See the list of <nb_products> products with <tag> below."
msgstr ""

msgctxt "additives_efsa_evaluation_overexposure_risk_products_link"
msgid "%d products with %s"
msgstr ""

msgctxt "additives_efsa_evaluation_overexposure_risk_no"
msgid "The European Food Safety Authority (EFSA) has determined that no population groups has more than 5% of members at risk of consuming more than the acceptable daily intake of <tag>."
msgstr ""

msgctxt "additives_efsa_evaluation_overexposure_risk_icon_alt_high"
msgid "High risk of over exposure"
msgstr ""

msgctxt "additives_efsa_evaluation_overexposure_risk_icon_alt_moderate"
msgid "Moderate risk of over exposure"
msgstr ""

msgctxt "additives_efsa_evaluation_overexposure_risk_icon_alt_no"
msgid "No or very low risk of over exposure"
msgstr ""

msgctxt "additives_efsa_evaluation_exposure_greater_than_adi"
msgid "Risk of reaching or exceeding the acceptable daily intake (ADI)"
msgstr ""

msgctxt "additives_efsa_evaluation_exposure_greater_than_noael"
msgid "Risk of reaching exceeding the maximum dose without adverse effect (No observed adverse effect level - NOAEL)"
msgstr ""

msgctxt "additives_efsa_evaluation_exposure_mean_greater_than_adi"
msgid "Groups with more than 50% of members exceeding the acceptable daily intake (ADI)"
msgstr ""

msgctxt "additives_efsa_evaluation_exposure_95th_greater_than_adi"
msgid "Groups with more than 5% of members exceeding the acceptable daily intake (ADI)"
msgstr ""

msgctxt "additives_efsa_evaluation_exposure_mean_greater_than_noael"
msgid "Groups with more than 50% of members exceeding the maximum dose without adverse effect (No observed adverse effect level - NOAEL)"
msgstr ""

msgctxt "additives_efsa_evaluation_exposure_95th_greater_than_noael"
msgid "Groups with more than 5% of members exceeding the maximum dose without adverse effect (No observed adverse effect level - NOAEL)"
msgstr ""

msgctxt "exposure_title_95th"
msgid "Moderate risk"
msgstr "Moderate risk"

msgctxt "exposure_description_95th"
msgid "5% of people or more"
msgstr "5% of people or more"

msgctxt "exposure_title_mean"
msgid "High risk"
msgstr "High risk"

msgctxt "exposure_description_mean"
msgid "50% of people or more"
msgstr "50% of people or more"

msgctxt "wikipedia"
msgid "Wikipedia"
msgstr ""

msgctxt "additives_classes"
msgid "Functions"
msgstr ""

msgctxt "photos_and_data_check"
msgid "Photos and data check"
msgstr ""

msgctxt "photos_and_data_check_description"
msgid "Product pages can be marked as checked by experienced contributors who verify that the most recent photos are selected and cropped, and that all the product data that can be inferred from the product photos has been filled and is correct."
msgstr ""

msgctxt "photos_and_data_checked"
msgid "Photos and data checked"
msgstr ""

msgctxt "i_checked_the_photos_and_data"
msgid "I checked the photos and data."
msgstr ""

msgctxt "i_checked_the_photos_and_data_again"
msgid "I checked the photos and data again."
msgstr ""

msgctxt "last_check_dates_p"
msgid "Last check dates"
msgstr ""

msgctxt "last_check_dates_s"
msgid "Last check date"
msgstr ""

msgctxt "product_last_checked"
msgid "Last check of product page on"
msgstr ""

msgctxt "product_other_information"
msgid "Other information"
msgstr ""

msgctxt "producer_version_id"
msgid "Producer version identifier"
msgstr ""

msgctxt "producer_product_id"
msgid "Producer product identifier"
msgstr ""

msgctxt "net_weight"
msgid "Net weight"
msgstr ""

msgctxt "drained_weight"
msgid "Drained weight"
msgstr ""

msgctxt "volume"
msgid "Volume"
msgstr ""

msgctxt "other_information"
msgid "Other information"
msgstr ""

msgctxt "conservation_conditions"
msgid "Conservation conditions"
msgstr ""

msgctxt "warning"
msgid "Warning"
msgstr ""

msgctxt "preparation"
msgid "Preparation"
msgstr ""

msgctxt "recipe_idea"
msgid "Recipe idea"
msgstr ""

msgctxt "origin"
msgid "Origin of the product and/or its ingredients"
msgstr ""

msgctxt "origin_note"
msgid "Packaging mentions that indicate the manufacturing place and/or the origins of the ingredients"
msgstr ""

msgctxt "origin_example"
msgid "Made in France. Tomatoes from Italy. Origin of the rice: India, Thailand."
msgstr ""

msgctxt "customer_service"
msgid "Customer service"
msgstr ""

msgctxt "producer"
msgid "Producer"
msgstr ""

msgctxt "recycling_instructions_to_recycle"
msgid "Recycling instructions - To recycle"
msgstr ""

msgctxt "recycling_instructions_to_discard"
msgid "Recycling instructions - To discard"
msgstr ""

msgctxt "checkers_products"
msgid "Products checked by %s"
msgstr ""

msgctxt "checkers_without_products"
msgid "Products not checked by %s"
msgstr ""

msgctxt "correctors_products"
msgid "Products corrected by %s"
msgstr ""

msgctxt "correctors_without_products"
msgid "Products not corrected by %s"
msgstr ""

msgctxt "contributors_products"
msgid "Products added by %s"
msgstr ""

msgctxt "editors_products"
msgid "Products edited by %s"
msgstr ""

msgctxt "editors_without_products"
msgid "Products not edited by %s"
msgstr ""

msgctxt "informers_products"
msgid "Products completed by %s"
msgstr ""

msgctxt "informers_without_products"
msgid "Products not completed by %s"
msgstr ""

msgctxt "photographers_products"
msgid "Products photographed by %s"
msgstr ""

msgctxt "photographers_without_products"
msgid "Products not photographed by %s"
msgstr ""

msgctxt "user_s_page"
msgid "%s's page"
msgstr ""

msgctxt "obsolete"
msgid "Product taken off the market"
msgstr ""

msgctxt "obsolete_since_date"
msgid "Withdrawal date"
msgstr ""

msgctxt "obsolete_since_date_note"
msgid "Format: YYYY-MM-DD or YYYY-MM or YYYY"
msgstr ""

msgctxt "obsolete_since_date_example"
msgid "2019-09-30 or 2019-09 or 2019"
msgstr ""

msgctxt "obsolete_warning"
msgid "Important note: this product is no longer sold. The data is kept for reference only. This product does not appear in regular searches and is not taken into account for statistics."
msgstr ""

# This will be on a button and needs to be as short as possible
# So instead of something like "Install the mobile application"
# try to make it very short "Get the app" or "Install the app"
# Use infinitive instead of imperative
msgctxt "get_the_app"
msgid "Get the app"
msgstr ""

msgctxt "get_the_app_android"
msgid "Get the Android app"
msgstr ""

msgctxt "get_the_app_iphone"
msgid "Get the iPhone app"
msgstr ""

msgctxt "get_the_app_ipad"
msgid "Get the iPad app"
msgstr ""

msgctxt "warning_gs1_company_prefix"
msgid "<em>Ambiguous barcode</em>: This product has a Restricted Circulation Number barcode for products within a company. This means that different producers and stores can use the same barcode for different products."
msgstr ""

msgctxt "environment_infocard"
msgid "Environment infocard"
msgstr ""

msgctxt "environment_infocard_note"
msgid "HTML code for the environment infocard in the mobile application"
msgstr ""

msgctxt "environment_impact_level"
msgid "Environment impact level"
msgstr ""

msgctxt "environment_impact_level_example"
msgid "en:low, en:medium or en:high"
msgstr ""

msgctxt "carbon_impact_from_meat_or_fish"
msgid "Carbon impact from meat or fish"
msgstr ""

msgctxt "of_carbon_impact_from_meat_or_fish_for_whole_product"
msgid "of carbon emission from meat or fish for the whole product"
msgstr ""

msgctxt "of_sustainable_daily_emissions_of_1_person"
msgid "of sustainable daily emissions of 1 person"
msgstr ""

msgctxt "of_sustainable_weekly_emissions_of_1_person"
msgid "of sustainable weekly emissions of 1 person"
msgstr ""

msgctxt "for_one_serving"
msgid "for one serving"
msgstr ""

msgctxt "methodology"
msgid "Methodology"
msgstr ""

msgctxt "carbon_footprint_note_foodges_ademe"
msgid "Carbon emissions computations rely on the CO<sub>2</sub> per kg values from the FoodGES program by <a href=\"https://www.ademe.fr\">ADEME</a>."
msgstr ""

msgctxt "carbon_footprint_note_sustainable_annual_emissions"
msgid "Sustainable annual emissions: 2 tons of CO<sub>2</sub> equivalent per person to achieve the goals set in COP21."
msgstr ""

msgctxt "carbon_footprint_note_uncertainty"
msgid "Carbon footprint calculations have high uncertainty. Values should be looked at with caution and are more intended for relative comparison than as absolute values."
msgstr ""

msgctxt "error_too_many_products_to_export"
msgid "Too many products (%d products, the limit is %d) to export, please download the <a href=\"/data\">complete database export</a> instead."
msgstr ""

msgctxt "translate_taxonomy_to"
msgid "Help translate the %s to %s"
msgstr ""

msgctxt "translate_taxonomy_description"
msgid "You can suggest translations for the entries below that have not yet been translated to your language. The blue link and the black text (both in English) show respectively the non-localized product and the original entry incl. optional synonyms separated by commas. Enter the translation in the text field, incl. optional synonyms, and then click the Save button. Thank you!"
msgstr ""

msgctxt "translate_taxonomy_add"
msgid "Show only entries without pending translations."
msgstr ""

msgctxt "translate_taxonomy_edit"
msgid "Also show entries with pending translations from you or other users."
msgstr ""

msgctxt "translated"
msgid "translated"
msgstr ""

msgctxt "to_be_translated"
msgid "to be translated"
msgstr ""

msgctxt "current_translation"
msgid "Current translation"
msgstr ""

msgctxt "button_caption_yes"
msgid "Yes"
msgstr ""

msgctxt "button_caption_no"
msgid "No"
msgstr ""

msgctxt "button_caption_skip"
msgid "Skip"
msgstr ""

msgctxt "popularity_s"
msgid "popularity"
msgstr ""

msgctxt "popularity_p"
msgid "popularity"
msgstr ""

msgctxt "ingredients_analysis_p"
msgid "ingredients analysis"
msgstr ""

msgctxt "ingredients_analysis_s"
msgid "ingredients analysis"
msgstr ""

msgctxt "ingredients_analysis"
msgid "Ingredients analysis"
msgstr ""

msgctxt "ingredients_analysis_disclaimer"
msgid "The analysis is based solely on the ingredients listed and does not take into account processing methods."
msgstr ""

msgctxt "rev_warning"
msgid "You are viewing an old version of this product page!"
msgstr "You are viewing an old version of this product page!"

msgctxt "rev_number"
msgid "Revision number: "
msgstr "Revision number: "

msgctxt "rev_contributor"
msgid "Edited by: "
msgstr "Edited by: "

msgctxt "rev_previous"
msgid "Previous version"
msgstr "Previous version"

msgctxt "rev_next"
msgid "Next version"
msgstr "Next version"

msgctxt "rev_latest"
msgid "Latest version"
msgstr "Latest version"

# "product data" in this sentence means data for many products, not just one product
msgctxt "import_data_file_title"
msgid "Import a product data file"
msgstr "Import a product data file"

# "product data" in this sentence means data for many products, not just one product
msgctxt "import_data_file_description"
msgid "Upload a spreadsheet file (Excel file or a comma or tab separated UTF-8 encoded CSV file) with product data."
msgstr "Upload a spreadsheet file (Excel file or a comma or tab separated UTF-8 encoded CSV file) with product data."

# "product data" in this sentence means data for many products, not just one product
msgctxt "import_data_file_format"
msgid "You can upload a table with the columns Open Food Facts import format, or you can upload a table in any format and then select the columns to import."
msgstr "You can upload a table with the columns Open Food Facts import format, or you can upload a table in any format and then select the columns to import."

# "product data" in this sentence means data for many products, not just one product
msgctxt "upload_product_data_file"
msgid "Upload a file with product data"
msgstr "Upload a file with product data"

msgctxt "uploading_file"
msgid "File being uploaded."
msgstr "File being uploaded."

msgctxt "upload_error"
msgid "The file could not be uploaded."
msgstr "The file could not be uploaded."

msgctxt "import_data_file_select_format_title"
msgid "Select and import data"
msgstr "Select and import data"

msgctxt "import_data_file_select_format_description"
msgid "Use the form below to indicate which columns to import and what data they contain."
msgstr "Use the form below to indicate which columns to import and what data they contain."

msgctxt "import_data"
msgid "Import data"
msgstr "Import data"

msgctxt "import_file_rows_columns"
msgid "The uploaded file contains %s rows and %s columns."
msgstr "The uploaded file contains %s rows and %s columns."

msgctxt "import_file_selected_columns"
msgid "%s columns out of %s have been selected and will be imported."
msgstr "%s columns out of %s have been selected and will be imported."

msgctxt "fields_group_identification"
msgid "Product identification"
msgstr "Product identification"

msgctxt "fields_group_origins"
msgid "Origins"
msgstr "Origins"

msgctxt "fields_group_ingredients"
msgid "Ingredients"
msgstr "Ingredients"

msgctxt "fields_group_nutrition"
msgid "Nutrition facts"
msgstr "Nutrition facts"

msgctxt "fields_group_nutrition_other"
msgid "Optional nutrition facts"
msgstr "Optional nutrition facts"

msgctxt "fields_group_other"
msgid "Other information"
msgstr "Other information"

msgctxt "fields_group_images"
msgid "Product photos"
msgstr "Product photos"

msgctxt "fields_group_packaging"
msgid "Packaging"
msgstr "Packaging"

msgctxt "image_front_url"
msgid "Link to front product photo"
msgstr "Link to front product photo"

msgctxt "image_ingredients_url"
msgid "Link to ingredients list photo"
msgstr "Link to ingredients list photo"

msgctxt "image_nutrition_url"
msgid "Link to nutrition facts table photo"
msgstr "Link to nutrition facts table photo"

msgctxt "image_other_url"
msgid "Link to other product photo"
msgstr "Link to other product photo"

msgctxt "labels_specific"
msgid "Specific label"
msgstr "Specific label"

msgctxt "categories_specific"
msgid "Specific category"
msgstr "Specific category"

msgctxt "sources_fields_specific"
msgid "Source specific field"
msgstr "Source specific field"

msgctxt "select_a_field"
msgid "Select a field"
msgstr "Select a field"

msgctxt "specify"
msgid "Specify"
msgstr "Specify"

msgctxt "value_unit_dropdown"
msgid "In the dropdown menu on the right, specify if the column contains:"
msgstr "In the dropdown menu on the right, specify if the column contains:"

msgctxt "value_unit_dropdown_value_unit"
msgid "the value and the unit"
msgstr "the value and the unit"

msgctxt "value_unit_dropdown_value_specific_unit"
msgid "the value in a specific unit"
msgstr "the value in a specific unit"

msgctxt "value_unit_dropdown_value"
msgid "only the value, with the unit in another column"
msgstr "only the value, with the unit in another column"

msgctxt "value_unit_dropdown_unit"
msgid "only the unit, with the value in another column"
msgstr "only the unit, with the value in another column"

# Please do not translate Y, Yes and 1
msgctxt "labels_specific_tag"
msgid "Select this option if the column indicates the presence of a specific label (e.g. Organic, Fair-Trade) when the value is either Y, Yes or 1."
msgstr "Select this option if the column indicates the presence of a specific label (e.g. Organic, Fair-Trade) when the value is either Y, Yes or 1."

msgctxt "labels_specific_tag_value"
msgid "Type the name of the label in the text field on the right."
msgstr "Type the name of the label in the text field on the right."

# Please do not translate Y, Yes and 1
msgctxt "categories_specific_tag"
msgid "Select this option if the column indicates the presence of a specific category (e.g. Beverages) when the value is either Y, Yes or 1."
msgstr "Select this option if the column indicates the presence of a specific category (e.g. Beverages) when the value is either Y, Yes or 1."

msgctxt "categories_specific_tag_value"
msgid "Type the name of the category in the text field on the right."
msgstr "Type the name of the category in the text field on the right."

# Please do not translate Y, Yes and 1
msgctxt "sources_fields_specific_tag"
msgid "Select this option for fields that are specific to the source, and that we want to keep as source specific fields."
msgstr "Select this option for fields that are specific to the source, and that we want to keep as source specific fields."

msgctxt "sources_fields_specific_tag_value"
msgid "Type the name of the target field in the text field on the right, or leave blank to use the name of the source field."
msgstr "Type the name of the target field in the text field on the right, or leave blank to use the name of the source field."

msgctxt "value"
msgid "Value"
msgstr "Value"

msgctxt "value_unit"
msgid "Value + Unit"
msgstr "Value + Unit"

msgctxt "value_in_l"
msgid "Value in L"
msgstr "Value in L"

msgctxt "value_in_dl"
msgid "Value in dl"
msgstr "Value in dl"

msgctxt "value_in_cl"
msgid "Value in cl"
msgstr "Value in cl"

msgctxt "value_in_ml"
msgid "Value in ml"
msgstr "Value in ml"

msgctxt "value_in_kg"
msgid "Value in kg"
msgstr "Value in kg"

msgctxt "value_in_g"
msgid "Value in g"
msgstr "Value in g"

msgctxt "value_in_mg"
msgid "Value in mg"
msgstr "Value in mg"

msgctxt "value_in_mcg"
msgid "Value in μg"
msgstr "Value in μg"

msgctxt "value_in_iu"
msgid "Value in IU"
msgstr "Value in IU"

msgctxt "value_in_kcal"
msgid "Value in kcal"
msgstr "Value in kcal"

msgctxt "value_in_kj"
msgid "Value in kJ"
msgstr "Value in kJ"

msgctxt "value_in_percent"
msgid "Value in %"
msgstr "Value in %"

msgctxt "no_owner_defined"
msgid "Please log-in to use this feature."
msgstr "Please log-in to use this feature."

msgctxt "organization"
msgid "Organization"
msgstr "Organization"

msgctxt "column_in_file"
msgid "Column in file"
msgstr "Column in file"

msgctxt "field_on_site"
msgid "Field on %s"
msgstr "Field on %s"

msgctxt "producers_platform"
msgid "Platform for producers"
msgstr "Platform for producers"

# "product data and photos" in this sentence means data and photos for many products, not just one product
msgctxt "producers_platform_description"
msgid "The platform for producers allows manufacturers to easily manage their product photos and data on Open Food Facts."
msgstr "The platform for producers allows manufacturers to easily manage their product photos and data on Open Food Facts."

# "product data and photos" in this sentence means data and photos for many products, not just one product
msgctxt "producers_platform_private_database"
msgid "The product data and photos you send on the platform for producers are stored in a private database. You will be able to check that all the data is correct before making it available on the public Open Food Facts database."
msgstr "The product data and photos you send on the platform for producers are stored in a private database. You will be able to check that all the data is correct before making it available on the public Open Food Facts database."

# "product data and photos" in this sentence means data and photos for many products, not just one product
msgctxt "producers_platform_licence"
msgid "The product data and photos will become publicly available in the Open Food Facts database, under the <a href=\"https://opendatacommons.org/licenses/odbl/1.0/\">Open Database License</a>. Individual contents of the database are available under the <a href=\"https://opendatacommons.org/licenses/dbcl/1.0/\">Database Contents License</a> and products images are available under the <a href=\"https://creativecommons.org/licenses/by-sa/3.0/deed.en\">Creative Commons Attribution ShareAlike licence</a>."
msgstr "The product data and photos will become publicly available in the Open Food Facts database, under the <a href=\"https://opendatacommons.org/licenses/odbl/1.0/\">Open Database License</a>. Individual contents of the database are available under the <a href=\"https://opendatacommons.org/licenses/dbcl/1.0/\">Database Contents License</a> and products images are available under the <a href=\"https://creativecommons.org/licenses/by-sa/3.0/deed.en\">Creative Commons Attribution ShareAlike licence</a>."

# "product data" in this sentence means data for many products, not just one product
msgctxt "import_product_data"
msgid "Import product data"
msgstr "Import product data"

# "product photos" in this sentence means data for many products, not just one product
msgctxt "import_product_photos"
msgid "Import product photos"
msgstr "Import product photos"

# "product data and photos" in this sentence means data and photos for many products, not just one product
msgctxt "export_product_data_photos"
msgid "Export product data and photos to the public database"
msgstr "Export product data and photos to the public database"

msgctxt "export_product_data_photos_please_check"
msgid "Please check that the data on the platform for producers is correct before exporting it to the public database."
msgstr "Please check that the data on the platform for producers is correct before exporting it to the public database."

msgctxt "export_photos"
msgid "Export photos to the public database"
msgstr "Export photos to the public database"

msgctxt "replace_selected_photos"
msgid "Replace existing selected photos"
msgstr "Replace existing selected photos"

msgctxt "cancel"
msgid "Cancel"
msgstr "Cancel"

msgctxt "collapsed_changes"
msgid "Collapsed changes"
msgstr "Collapsed changes"

msgctxt "data_quality_p"
msgid "data quality"
msgstr "data quality"

msgctxt "data_quality_s"
msgid "data quality"
msgstr "data quality"

msgctxt "data_quality"
msgid "data quality"
msgstr "data quality"

msgctxt "data_quality_bugs_p"
msgid "data quality bugs"
msgstr "data quality bugs"

msgctxt "data_quality_bugs_s"
msgid "data quality bug"
msgstr "data quality bug"

msgctxt "data_quality_bugs"
msgid "data quality bugs"
msgstr "data quality bugs"

msgctxt "data_quality_info_p"
msgid "data quality info"
msgstr "data quality info"

msgctxt "data_quality_info_s"
msgid "data quality info"
msgstr "data quality info"

msgctxt "data_quality_info"
msgid "data quality info"
msgstr "data quality info"

msgctxt "data_quality_warnings_p"
msgid "data quality warnings"
msgstr "data quality warnings"

msgctxt "data_quality_warnings_s"
msgid "data quality warning"
msgstr "data quality warning"

msgctxt "data_quality_warnings"
msgid "data quality warnings"
msgstr "data quality warnings"

msgctxt "data_quality_errors_p"
msgid "data quality errors"
msgstr "data quality errors"

msgctxt "data_quality_errors_s"
msgid "data quality error"
msgstr "data quality error"

msgctxt "data_quality_errors"
msgid "data quality errors"
msgstr "data quality errors"

msgctxt "data_quality_warnings_producers_p"
msgid "data quality warnings"
msgstr "data quality warnings"

msgctxt "data_quality_warnings_producers_s"
msgid "data quality warning"
msgstr "data quality warning"

msgctxt "data_quality_warnings_producers"
msgid "data quality warnings"
msgstr "data quality warnings"

msgctxt "data_quality_errors_producers_p"
msgid "data quality errors"
msgstr "data quality errors"

msgctxt "data_quality_errors_producers_s"
msgid "data quality error"
msgstr "data quality error"

msgctxt "data_quality_errors_producers"
msgid "data quality errors"
msgstr "data quality errors"

# abbreviation for Minimum
msgctxt "min"
msgid "Min"
msgstr "Min"

# abbreviation for Maximum
msgctxt "max"
msgid "Max"
msgstr "Max"

msgctxt "improvements_p"
msgid "possible improvements"
msgstr "possible improvements"

msgctxt "improvements_s"
msgid "possible improvement"
msgstr "possible improvement"

msgctxt "improvements"
msgid "possible improvements"
msgstr "possible improvements"

# Do not translate
msgctxt "import_products_link"
msgid "/import-products"
msgstr "/import-products"

msgctxt "add_or_update_products"
msgid "Add or update products"
msgstr "Add or update products"

# Formal you
msgctxt "your_products"
msgid "Your products"
msgstr "Your products"

# Do not translate the e-mail address
msgctxt "account_without_org"
msgid "Your account is not associated with a company yet. Please e-mail <a href=\"mailto:producers@openfoodfacts.org\">producers@openfoodfacts.org</a> to activate the free access to the platform for producers."
msgstr "Your account is not associated with a company yet. Please e-mail <a href=\"mailto:producers@openfoodfacts.org\">producers@openfoodfacts.org</a> to activate the free access to the platform for producers."

msgctxt "import_products"
msgid "Import products"
msgstr "Import products"

msgctxt "empty_column"
msgid "Empty column"
msgstr "Empty column"

msgctxt "empty_column_description"
msgid "The file does not contain any value in this column."
msgstr "The file does not contain any value in this column."

msgctxt "import_file_status_title"
msgid "Data import in progress"
msgstr "Data import in progress"

# "product data" means data for many products
msgctxt "import_file_status_description"
msgid "The product data has been received and is going to be imported on the platform for producers."
msgstr "The product data has been received and is going to be imported on the platform for producers."

msgctxt "import_file_status"
msgid "Status"
msgstr "Status"

msgctxt "job_status_inactive"
msgid "Scheduled"
msgstr "Scheduled"

msgctxt "job_status_active"
msgid "In progress"
msgstr "In progress"

msgctxt "job_status_finished"
msgid "Finished"
msgstr "Finished"

msgctxt "job_status_failed"
msgid "Failed"
msgstr "Failed"

msgctxt "import_file_result"
msgid "Import result"
msgstr "Import result"

msgctxt "products_modified"
msgid "Products modified"
msgstr "Products modified"

msgctxt "import_file_result_no_change"
msgid "There were no product added or modified. The data has probably been already imported previously."
msgstr "There were no product added or modified. The data has probably been already imported previously."

msgctxt "import_file_result_products"
msgid "List of products added or modified"
msgstr "List of products added or modified"

msgctxt "imports_p"
msgid "imports"
msgstr "imports"

msgctxt "imports_s"
msgid "import"
msgstr "import"

msgctxt "imports"
msgid "imports"
msgstr "imports"

msgctxt "number_of_products_with_data_quality_errors_producers"
msgid "Number of products with data quality errors"
msgstr "Number of products with data quality errors"

msgctxt "number_of_products_with_data_quality_warnings_producers"
msgid "Number of products with data quality warnings"
msgstr "Number of products with data quality warnings"

msgctxt "number_of_products_with_improvements"
msgid "Number of products with improvement opportunities"
msgstr "Number of products with improvement opportunities"

msgctxt "improvements_facet_description_1"
msgid "This table lists possible opportunities to improve the nutritional quality, the Nutri-Score and the composition of food products."
msgstr "This table lists possible opportunities to improve the nutritional quality, the Nutri-Score and the composition of food products."

msgctxt "improvements_facet_description_2"
msgid "In order to get relevant results, please make sure the product data is complete (nutrition facts with values for fiber and fruits and vegetables to compute the Nutri-Score, and a precise category to compare each product to similar products)."
msgstr "In order to get relevant results, please make sure the product data is complete (nutrition facts with values for fiber and fruits and vegetables to compute the Nutri-Score, and a precise category to compare each product to similar products)."

# "product photos" in this sentence means photos for many products, not just one product
msgctxt "import_photos_title"
msgid "Import product photos"
msgstr "Import product photos"

msgctxt "import_photos_description"
msgid "You can use the form below to easily upload photos (front of product, ingredients list and nutrition facts table) for many products."
msgstr "You can use the form below to easily upload photos (front of product, ingredients list and nutrition facts table) for many products."

msgctxt "import_photos_format_1"
msgid "Each filename needs to contains the barcode of the product."
msgstr "Each filename needs to contains the barcode of the product."

msgctxt "import_photos_format_2"
msgid "And you can also specify the type of the photo in the filename:"
msgstr "And you can also specify the type of the photo in the filename:"

# Do not translate the file name
msgctxt "import_photos_format_barcode"
msgid "3001234567890.jpg: front of the product in the current language."
msgstr "3001234567890.jpg: front of the product in the current language."

# Do not translate the file name
msgctxt "import_photos_format_front"
msgid "3001234567890.front_nl.jpg: front of the product in Dutch."
msgstr "3001234567890.front_nl.jpg: front of the product in Dutch."

# Do not translate the file name
msgctxt "import_photos_format_ingredients"
msgid "3001234567890.ingredients_fr.jpg: ingredients list in French."
msgstr "3001234567890.ingredients_fr.jpg: ingredients list in French."

# Do not translate the file name
msgctxt "import_photos_format_nutrition"
msgid "3001234567890.nutrition_es.jpg: nutrition table in Spanish."
msgstr "3001234567890.nutrition_es.jpg: nutrition table in Spanish."

msgctxt "add_photos"
msgid "Add photos..."
msgstr "Add photos..."

msgctxt "start_upload"
msgid "Start upload"
msgstr "Start upload"

msgctxt "start"
msgid "Start"
msgstr "Start"

msgctxt "close"
msgid "Close"
msgstr "Close"

msgctxt "cancel_upload"
msgid "Cancel upload"
msgstr "Cancel upload"

msgctxt "info"
msgid "Info"
msgstr "Info"

msgctxt "file_received"
msgid "File received"
msgstr "File received"

msgctxt "nutriscore_calculation_details"
msgid "Details of the calculation of the Nutri-Score"
msgstr "Details of the calculation of the Nutri-Score"

msgctxt "nutriscore_is_beverage"
msgid "This product is considered a beverage for the calculation of the Nutri-Score."
msgstr "This product is considered a beverage for the calculation of the Nutri-Score."

msgctxt "nutriscore_is_not_beverage"
msgid "This product is not considered a beverage for the calculation of the Nutri-Score."
msgstr "This product is not considered a beverage for the calculation of the Nutri-Score."

msgctxt "nutriscore_positive_points"
msgid "Positive points"
msgstr "Positive points"

msgctxt "nutriscore_negative_points"
msgid "Negative points"
msgstr "Negative points"

msgctxt "nutriscore_proteins_negative_points_less_than_11"
msgid "The points for proteins are counted because the negative points are less than 11."
msgstr "The points for proteins are counted because the negative points are less than 11."

msgctxt "nutriscore_proteins_negative_points_greater_or_equal_to_11"
msgid "The points for proteins are not counted because the negative points are greater or equal to 11."
msgstr "The points for proteins are not counted because the negative points are greater or equal to 11."

msgctxt "nutriscore_proteins_maximum_fruits_points"
msgid "The points for proteins are counted because the points for the fruits, vegetables, nuts and colza/walnut/olive oils are at the maximum."
msgstr "The points for proteins are counted because the points for the fruits, vegetables, nuts and colza/walnut/olive oils are at the maximum."

msgctxt "nutriscore_proteins_is_cheese"
msgid "The points for proteins are counted because the product is in the cheeses category."
msgstr "The points for proteins are counted because the product is in the cheeses category."

msgctxt "nutriscore_proteins_is_added_fat"
msgid "The product is in the fats category, the points for saturated fat are replaced by the points for the saturated fat / fat ratio."
msgstr "The product is in the fats category, the points for saturated fat are replaced by the points for the saturated fat / fat ratio."

msgctxt "nutriscore_points_for_energy"
msgid "Energy"
msgstr "Energy"

msgctxt "nutriscore_points_for_sugars"
msgid "Sugars"
msgstr "Sugars"

msgctxt "nutriscore_points_for_saturated_fat"
msgid "Saturated fat"
msgstr "Saturated fat"

msgctxt "nutriscore_points_for_saturated_fat_ratio"
msgid "Saturated fat / fat ratio"
msgstr "Saturated fat / fat ratio"

msgctxt "nutriscore_points_for_sodium"
msgid "Sodium"
msgstr "Sodium"

msgctxt "nutriscore_points_for_fruits_vegetables_nuts_colza_walnut_olive_oils"
msgid "Fruits, vegetables, nuts, and colza/walnut/olive oils"
msgstr "Fruits, vegetables, nuts, and colza/walnut/olive oils"

msgctxt "nutriscore_points_for_fiber"
msgid "Fiber"
msgstr "Fiber"

msgctxt "nutriscore_points_for_proteins"
msgid "Proteins"
msgstr "Proteins"

msgctxt "nutriscore_source_value"
msgid "value"
msgstr "value"

msgctxt "nutriscore_rounded_value"
msgid "rounded value"
msgstr "rounded value"

msgctxt "nutriscore_score"
msgid "Nutritional score"
msgstr "Nutritional score"

# Do not translate
msgctxt "nutriscore_grade"
msgid "Nutri-Score"
msgstr "Nutri-Score"

# This is not the Nutri-Score grade with letters, but the Nutri-Score number score used to compute the grade. Translate score but not Nutri-Score.
msgctxt "nutriscore_score_producer"
msgid "Nutri-Score score"
msgstr "Nutri-Score score"

# Do not translate
msgctxt "nutriscore_grade_producer"
msgid "Nutri-Score"
msgstr "Nutri-Score"

# free as in not costing something
msgctxt "donate_free_and_independent"
msgid "Open Food Facts is 100% free and independent."
msgstr ""

# leave empty link
msgctxt "donate_help_and_donations"
msgid "<a href=\"\">We need your help and donations</a> to continue and to grow the project."
msgstr ""

msgctxt "thank_you"
msgid "Thank you!"
msgstr ""

msgctxt "thank_you_very_much"
msgid "Thank you very much!"
msgstr ""

msgctxt "value_for_the_product"
msgid "Value for the product"
msgstr "Value for the product"

# Do not translate %s, it will be replaced by the category name
msgctxt "value_for_the_category"
msgid "Mean value for the %s category"
msgstr "Mean value for the %s category"

# Keep the %s
msgctxt "better_nutriscore"
msgid "The Nutri-Score can be changed from %s to %s by changing the %s value from %s to %s (%s percent difference)."
msgstr "The Nutri-Score can be changed from %s to %s by changing the %s value from %s to %s (%s percent difference)."

msgctxt "export_products_to_public_database_email"
msgid "The platform for producers is still under development and we make manual checks before importing products to the public database. Please e-mail us at <a href=\"mailto:producers@openfoodfacts.org\">producers@openfoodfacts.org</a> to update the public database."
msgstr "The platform for producers is still under development and we make manual checks before importing products to the public database. Please e-mail us at <a href=\"mailto:producers@openfoodfacts.org\">producers@openfoodfacts.org</a> to update the public database."

msgctxt "crm_user_id"
msgid "Id of corresponding contact in CRM"
msgstr "Id of corresponding contact in CRM"

msgctxt "crm_org_id"
msgid "Id of corresponding organization in CRM"
msgstr "Id of corresponding organization in CRM"

msgctxt "user_groups"
msgid "Groups"
msgstr "Groups"

msgctxt "user_group_producer"
msgid "Producer"
msgstr "Producer"

msgctxt "user_group_producer_description"
msgid "Must be checked only for accounts of producers who edit their own products. Product ownership will be attributed to producers when they add or edit a product."
msgstr "Must be checked only for accounts of producers who edit their own products. Product ownership will be attributed to producers when they add or edit a product."

msgctxt "user_group_database"
msgid "Database"
msgstr "Database"

msgctxt "user_group_database_description"
msgid "For external sources of data. Product ownership of imported products will not change."
msgstr "For external sources of data. Product ownership of imported products will not change."

msgctxt "user_group_app"
msgid "App"
msgstr "App"

msgctxt "user_group_app_description"
msgid "For applications."
msgstr "For applications."

msgctxt "user_group_bot"
msgid "Bot"
msgstr "Bot"

msgctxt "user_group_bot_description"
msgid "For robots, scripts etc."
msgstr "For robots, scripts etc."

msgctxt "user_group_moderator"
msgid "Moderator"
msgstr "Moderator"

msgctxt "user_group_moderator_description"
msgid "Moderators have access to special features to edit and review products."
msgstr "Moderators have access to special features to edit and review products."

msgctxt "user_group_pro_moderator"
msgid "Moderator for the producers platform"
msgstr "Moderator for the producers platform"

msgctxt "user_group_pro_moderator_description"
msgid "Moderators of the producers platform can view and edit the private products of all users and organizations on the producers platform."
msgstr "Moderators of the producers platform can view and edit the private products of all users and organizations on the producers platform."

msgctxt "donation_banner_hide"
msgid "I have already donated or I'm not interested. Hide the banner."
msgstr "I have already donated or I'm not interested. Hide the banner."

msgctxt "donation_banner_independant"
msgid "An independant and citizen-led project for food transparency?"
msgstr "An independant and citizen-led project for food transparency?"

msgctxt "donation_banner_public_health"
msgid "Food product data for research that improves public health?"
msgstr "Food product data for research that improves public health?"

msgctxt "donation_banner_choices"
msgid "Easier and better food choices according to your own criteria?"
msgstr "Easier and better food choices according to your own criteria?"

msgctxt "donation_banner_cta"
msgid "We need your support!"
msgstr "We need your support!"

msgctxt "donation_banner_cta_button"
msgid "Please Donate"
msgstr "Please Donate"

msgctxt "alcohol_warning"
msgid "Excessive consumption of alcohol is harmful to health, to be consumed with moderation."
msgstr "Excessive consumption of alcohol is harmful to health, to be consumed with moderation."

msgctxt "producers_platform_moderation_title"
msgid "Producers platform moderation"
msgstr "Producers platform moderation"

# variable names between { } must not be translated
msgctxt "f_pro_moderator_owner_set"
msgid "You are currently viewing products from {organization}."
msgstr "You are currently viewing products from {organization}."

msgctxt "pro_moderator_owner_not_set"
msgid "You are currently viewing your own products."
msgstr "You are currently viewing your own products."

msgctxt "pro_moderator_edit_owner_description"
msgid "To see products from a specific user or organization, enter its id below. Leave field empty to unset."
msgstr "To see products from a specific user or organization, enter its id. Leave field empty to unset."

# Action verb "Change" to put on a form button
msgctxt "pro_moderator_edit_owner"
msgid "Switch to another organization"
msgstr "Switch to another organization"

msgctxt "pro_moderator_edit_owner_placeholder"
msgid "user-abc or org-xyz"
msgstr "user-abc or org-xyz"

# keep %s, it is a variable for the name of the user
msgctxt "error_user_does_not_exist"
msgid "User %s does not exist"
msgstr "User %s does not exist"

msgctxt "error_malformed_owner"
msgid "The id must be of the form user-abc or org-xyz"
msgstr "The id must be of the form user-abc or org-xyz"

msgctxt "import_products_categories_from_public_database"
msgid "Import product categories from the public database"
msgstr "Import product categories from the public database"

msgctxt "import_products_categories_from_public_database_description"
msgid "Add categories from the public database to the products on the platform for producers."
msgstr "Add categories from the public database to the products on the platform for producers."

msgctxt "import_products_categories"
msgid "Import the categories"
msgstr "Import the categories"

msgctxt "nutri_score_score_from_producer"
msgid "Nutri-Score score from producer"
msgstr "Nutri-Score score from producer"

msgctxt "nutri_score_score_calculated"
msgid "Calculated Nutri-Score score"
msgstr "Calculated Nutri-Score score"

msgctxt "nutri_score_grade_from_producer"
msgid "Nutri-Score grade from producer"
msgstr "Nutri-Score grade from producer"

msgctxt "nutri_score_grade_calculated"
msgid "Calculated Nutri-Score grade"
msgstr "Calculated Nutri-Score grade"

msgctxt "scanned_code"
msgid "Scanned code"
msgstr "Scanned code"

msgctxt "code_from_filename"
msgid "Code from file name"
msgstr "Code from file name"

msgctxt "using_previous_code"
msgid "Using previous code"
msgstr "Using previous code"

msgctxt "add_field_values"
msgid "You can specify field values that will be added to all products for which you will send images."
msgstr "You can specify field values that will be added to all products for which you will send images."

msgctxt "add_tag_field"
msgid "Add a field"
msgstr "Add a field"

msgctxt "remove_products"
msgid "Remove all the products"
msgstr "Remove all the products"

msgctxt "remove_user"
msgid "Remove user"
msgstr "Remove user"

msgctxt "remove_products_from_producers_platform"
msgid "Remove all your products from the platform for producers"
msgstr "Remove all your products from the platform for producers"

msgctxt "remove_products_from_producers_platform_description"
msgid "You can remove all your products from the platform for producers, for instance to start with a clean slate if there were some issues with an import. This will not affect your products in the public database."
msgstr "You can remove all your products from the platform for producers, for instance to start with a clean slate if there were some issues with an import. This will not affect your products in the public database."

msgctxt "this_action_cannot_be_undone"
msgid "Please note that this action cannot be undone."
msgstr "Please note that this action cannot be undone."

msgctxt "remove_products_confirm"
msgid "Warning: this action cannot be undone. Are you sure that you want to remove all your products from the platform for producers?"
msgstr "Warning: this action cannot be undone. Are you sure that you want to remove all your products from the platform for producers?"

msgctxt "function_not_available"
msgid "This function is not available."
msgstr "This function is not available."

msgctxt "remove_products_done"
msgid "Your products have been removed from the platform for producers."
msgstr "Your products have been removed from the platform for producers."

msgctxt "ingredients_analysis_details"
msgid "Details of the analysis of the ingredients"
msgstr "Details of the analysis of the ingredients"

msgctxt "some_unknown_ingredients"
msgid "Some ingredients could not be recognized."
msgstr "Some ingredients could not be recognized."

# variable names between { } must not be translated
msgctxt "f_move_data_and_photos_to_main_language"
msgid "Move all data and selected photos in {language} to the main language of the product: {main_language}"
msgstr "Move all data and selected photos in {language} to the main language of the product: {main_language}"

msgctxt "move_data_and_photos_to_main_language_replace"
msgid "Replace existing values and selected photos"
msgstr "Replace existing values and selected photos"

msgctxt "move_data_and_photos_to_main_language_ignore"
msgid "Keep existing values and selected photos"
msgstr "Keep existing values and selected photos"

msgctxt "done_status"
msgid "Done"
msgstr "Done"

msgctxt "to_do_status"
msgid "To do"
msgstr "To do"

msgctxt "teams"
msgid "Teams"
msgstr "Teams"

msgctxt "optional"
msgid "optional"
msgstr "optional"

msgctxt "teams_p"
msgid "teams"
msgstr "teams"

msgctxt "teams_s"
msgid "team"
msgstr "team"

msgctxt "teams_description"
msgid "You can join 1 to 3 teams. Products you add or edit will be credited to you and to your teams. Teams can be changed at any time."
msgstr "You can join 1 to 3 teams. Products you add or edit will be credited to you and to your teams. Teams can be changed at any time."

msgctxt "teams_names_warning"
msgid "Team names are public. Do not create teams with names containing personal data (e.g. family names), trademarks (unless you own them), or anything offensive."
msgstr "Team names are public. Do not create teams with names containing personal data (e.g. family names), trademarks (unless you own them), or anything offensive."

# keep %s, it can be a number "Team 1" or a name "Team XYZ"
msgctxt "team_s"
msgid "Team %s"
msgstr "Team %s"

msgctxt "contributor_settings"
msgid "Contributor"
msgstr "Contributor"

msgctxt "contributor_settings_description"
msgid "Those settings allow you to personalize some aspects of the website"
msgstr "Those settings allow you to personalize some aspects of the website"

msgctxt "display_barcode_in_search"
msgid "Display barcode in search results"
msgstr "Display barcode in search results"

msgctxt "edit_link_in_search"
msgid "Add an edit link in search results"
msgstr "Add an edit link in search results"

msgctxt "ciqual_food_name"
msgid "CIQUAL food name"
msgstr "CIQUAL food name"

msgctxt "ciqual_food_name_s"
msgid "CIQUAL food name"
msgstr "CIQUAL food name"

msgctxt "ciqual_food_name_p"
msgid "CIQUAL food names"
msgstr "CIQUAL food names"

msgctxt "we_need_your_help"
msgid "We need your help!"
msgstr "We need your help!"

msgctxt "you_can_help_improve_ingredients_analysis"
msgid "You can help us recognize more ingredients and better analyze the list of ingredients for this product and others by:"
msgstr "You can help us recognize more ingredients and better analyze the list of ingredients for this product and others:"

msgctxt "help_improve_ingredients_analysis_1"
msgid "Edit this product page to correct spelling mistakes in the ingredients list, and/or to remove ingredients in other languages and sentences that are not related to the ingredients."
msgstr "Edit this product page to correct spelling mistakes in the ingredients list, and/or to remove ingredients in other languages and sentences that are not related to the ingredients."

msgctxt "help_improve_ingredients_analysis_2"
msgid "Add new entries, synonyms or translations to our multilingual lists of ingredients, ingredient processing methods, and labels."
msgstr "Add new entries, synonyms or translations to our multilingual lists of ingredients, ingredient processing methods, and labels."

# Do not translate #ingredients
msgctxt "help_improve_ingredients_analysis_instructions"
msgid "Join the #ingredients channel on <a href=\"https://slack.openfoodfacts.org\">our Slack discussion space</a> and/or learn about <a href=\"https://wiki.openfoodfacts.org/Ingredients_Extraction_and_Analysis\">ingredients analysis on our wiki</a>, if you would like to help. Thank you!"
msgstr "If you would like to help, join the #ingredients channel on <a href=\"https://slack.openfoodfacts.org\">our Slack discussion space</a> and/or learn about <a href=\"https://wiki.openfoodfacts.org/Ingredients_Extraction_and_Analysis\">ingredients analysis on our wiki</a>. Thank you!"

msgctxt "footer_producers_link"
msgid "https://world.pro.openfoodfacts.org/"
msgstr "http://world.pro.openfoodfacts.org/"

msgctxt "footer_producers"
msgid "Producers"
msgstr "Producers"

# %s will be replaced by the language name
msgctxt "add_ingredients_in_language"
msgid "If this product has an ingredients list in %s, please add it."
msgstr "If this product has an ingredients list in %s, please add it."

msgctxt "missing_barcode"
msgid "Missing barcode"
msgstr "Missing barcode"

msgctxt "invalid_barcode"
msgid "Invalid barcode"
msgstr "Invalid barcode"

# Either 'ltr' for left to right languages like English or 'rtl' for right to left languages like Arabic
msgctxt "text_direction"
msgid "ltr"
msgstr "ltr"

msgctxt "separate_values_with_commas"
msgid "Separate multiple values with commas."
msgstr "Separate multiple values with commas."

msgctxt "lc_note"
msgid "If the product's packaging is in multiple languages, indicate the most visible language on the product."
msgstr "If the product's packaging is in multiple languages, indicate the most visible language on the product."

msgctxt "obsolete_import_note"
msgid "Enter Yes, Y or 1 if the product is no longer available in stores."
msgstr "Enter Yes, Y or 1 if the product is no longer available in stores."

msgctxt "specify_value_and_unit_or_use_default_unit"
msgid "Specify both the value and unit, or use the default unit: %s"
msgstr "Specify both the value and unit, or use the default unit: %s"

msgctxt "specify_value_and_unit"
msgid "Specify both the value and unit."
msgstr "Specify both the value and unit."

msgctxt "download_sample_import_file"
msgid "Download an XLSX template file for Excel or LibreOffice with the fields that can be imported."
msgstr "Download an XLSX template file for Excel or LibreOffice with the fields that can be imported."

msgctxt "code_import_note"
msgid "Barcode as it appears on the product."
msgstr "Barcode as it appears on the product."

msgctxt "producer_product_id_import_note"
msgid "Internal code used by the producer to identify the product, different from the product's barcode."
msgstr "Internal code used by the producer to identify the product, different from the product's barcode."

msgctxt "producer_version_id_import_note"
msgid "Internal code used by the producer to identify a specific version of a product when it changes."
msgstr "Internal code used by the producer to identify a specific version of a product when it changes."

msgctxt "categories_import_note"
msgid "Providing a category is very important to make the product easy to search for, and to compute the Nutri-Score"
msgstr "Providing a category is very important to make the product easy to search for, and to compute the Nutri-Score"

msgctxt "labels_import_note"
msgid "Some labels such as the organic label are used to filter and/or rank search results, so it is strongly recommended to specify them."
msgstr "Some labels such as the organic label are used to filter and/or rank search results, so it is strongly recommended to specify them."

msgctxt "origins_import_note"
msgid "This field must contain only a comma separated list of countries of origin of the ingredients"
msgstr "This field must contain only a comma separated list of countries of origin of the ingredients"

msgctxt "origin_import_note"
msgid "Text or sentences that indicate the origin of the product and/or its ingredients."
msgstr "Text or sentences that indicate the origin of the product and/or its ingredients."

msgctxt "nutriscore_grade_producer_note"
msgid "Nutri-Score grade from A to E displayed on the product label"
msgstr "Nutri-Score grade from A to E displayed on the product label"

msgctxt "nutriscore_grade_producer_import_note"
msgid "Open Food Facts computes the Nutri-Score grade based on the information provided (nutrition facts and category). If the grade we compute is different from the grade you provide, you will get a private notification on the producers platform so that the difference can be resolved."
msgstr "Open Food Facts computes the Nutri-Score grade based on the information provided (nutrition facts and category). If the grade we compute is different from the grade you provide, you will get a private notification on the producers platform so that the difference can be resolved."

msgctxt "nutriscore_score_producer_note"
msgid "Nutri-Score score (numeric value from which the A to E grade is derived)"
msgstr "Nutri-Score score (numeric value from which the A to E grade is derived)"

msgctxt "nutriscore_score_producer_import_note"
msgid "Open Food Facts computes the Nutri-Score score based on the information provided (nutrition facts and category). If the score we compute is different from the score you provide, you will get a private notification on the producers platform so that the difference can be resolved."
msgstr "Open Food Facts computes the Nutri-Score score based on the information provided (nutrition facts and category). If the score we compute is different from the score you provide, you will get a private notification on the producers platform so that the difference can be resolved."

msgctxt "mandatory_field"
msgid "Mandatory field"
msgstr "Mandatory field"

msgctxt "mandatory_field_note"
msgid "All products should have this information."
msgstr "All products should have this information."

msgctxt "recommended_field"
msgid "Recommended field"
msgstr "Recommended field"

msgctxt "recommended_field_note"
msgid "If this information exists and is relevant for the product, it is recommended to provide it to make the product easier to search for and the product data more useful."
msgstr "If this information exists and is relevant for the product, it is recommended to provide it to make the product easier to search for and the product data more useful."

msgctxt "optional_field"
msgid "Optional field"
msgstr "Optional field"

msgctxt "optional_field_note"
msgid "If available, this information will be displayed on the product page."
msgstr "If available, this information will be displayed on the product page."

# product photos here means photos of multiple products
msgctxt "images_can_be_provided_separately"
msgid "Product photos can also be provided separately through the Import product photos function of the platform for producers."
msgstr "Product photos can also be provided separately through the Import product photos function of the platform for producers."

# This is linked to a unit test
msgctxt "attribute_group_labels_name"
msgid "Labels"
msgstr "Labels"

msgctxt "attribute_labels_organic_name"
msgid "Organic farming"
msgstr "Organic farming"

msgctxt "attribute_labels_organic_yes_title"
msgid "Organic product"
msgstr "Organic product"

msgctxt "attribute_labels_organic_no_title"
msgid "Not an organic product"
msgstr "Not an organic product"

msgctxt "attribute_labels_organic_unknown_title"
msgid "Missing information: organic product?"
msgstr "Missing information: organic product?"

msgctxt "attribute_labels_organic_yes_description_short"
msgid "Promotes ecological sustainability and biodiversity."
msgstr "Promotes ecological sustainability and biodiversity."

msgctxt "attribute_labels_organic_description_short"
msgid "Organic products promote ecological sustainability and biodiversity."
msgstr "Organic products promote ecological sustainability and biodiversity."

msgctxt "attribute_labels_organic_description"
msgid "Organic farming aims to protect the environment and to conserve biodiversity by prohibiting or limiting the use of synthetic fertilizers, pesticides and food additives."
msgstr "Organic farming aims to protect the environment and to conserve biodiversity by prohibiting or limiting the use of synthetic fertilizers, pesticides and food additives."

msgctxt "attribute_labels_fair_trade_name"
msgid "Fair trade"
msgstr "Fair trade"

msgctxt "attribute_labels_fair_trade_yes_title"
msgid "Fair trade product"
msgstr "Fair trade product"

msgctxt "attribute_labels_fair_trade_no_title"
msgid "Not a fair trade product"
msgstr "Not a fair trade product"

msgctxt "attribute_labels_fair_trade_unknown_title"
msgid "Missing information: fair trade product?"
msgstr "Missing information: fair trade product?"

msgctxt "attribute_labels_fair_trade_yes_description_short"
msgid "Helps producers in developing countries."
msgstr "Helps producers in developing countries."

msgctxt "attribute_labels_fair_trade_description_short"
msgid "Fair trade products help producers in developing countries."
msgstr "Fair trade products help producers in developing countries."

msgctxt "attribute_labels_fair_trade_description"
msgid "When you buy fair trade products, producers in developing countries are paid an higher and fairer price, which helps them improve and sustain higher social and often environmental standards."
msgstr "When you buy fair trade products, producers in developing countries are paid an higher and fairer price, which helps them improve and sustain higher social and often environmental standards."

msgctxt "attribute_group_nutritional_quality_name"
msgid "Nutritional quality"
msgstr "Nutritional quality"

msgctxt "attribute_nutriscore_name"
msgid "Nutri-Score"
msgstr "Nutri-Score"

msgctxt "attribute_nutriscore_setting_name"
msgid "Good nutritional quality (Nutri-Score)"
msgstr "Good nutritional quality (Nutri-Score)"

msgctxt "attribute_nutriscore_setting_note"
msgid "The Nutri-Score is computed and can be taken into account for all products, even if is not displayed on the packaging."
msgstr "The Nutri-Score is computed and can be taken into account for all products, even if is not displayed on the packaging."

# keep %s, it will be replaced by the letter A, B, C, D or E
msgctxt "attribute_nutriscore_grade_title"
msgid "Nutri-Score %s"
msgstr "Nutri-Score %s"

msgctxt "attribute_nutriscore_unknown_title"
msgid "Nutri-Score unknown"
msgstr "Nutri-Score unknown"

msgctxt "attribute_nutriscore_unknown_description_short"
msgid "Missing data to compute the Nutri-Score"
msgstr "Missing data to compute the Nutri-Score"

msgctxt "attribute_nutriscore_not_applicable_title"
msgid "Nutri-Score not-applicable"
msgstr "Nutri-Score not-applicable"

msgctxt "attribute_nutriscore_not_applicable_description_short"
msgid "Not-applicable for the category"
msgstr "Not-applicable for the category"

# variable names between { } must not be translated
msgctxt "f_attribute_nutriscore_not_applicable_description"
msgid "Not-applicable for the category: {category}"
msgstr "Not-applicable for the category: {category}"

msgctxt "attribute_nutriscore_a_description_short"
msgid "Very good nutritional quality"
msgstr "Very good nutritional quality"

msgctxt "attribute_nutriscore_b_description_short"
msgid "Good nutritional quality"
msgstr "Good nutritional quality"

msgctxt "attribute_nutriscore_c_description_short"
msgid "Average nutritional quality"
msgstr "Average nutritional quality"

msgctxt "attribute_nutriscore_d_description_short"
msgid "Poor nutritional quality"
msgstr "Poor nutritional quality"

msgctxt "attribute_nutriscore_e_description_short"
msgid "Bad nutritional quality"
msgstr "Bad nutritional quality"

msgctxt "attribute_group_processing_name"
msgid "Food processing"
msgstr "Food processing"

msgctxt "attribute_nova_name"
msgid "NOVA group"
msgstr "NOVA group"

msgctxt "attribute_nova_unknown_title"
msgid "NOVA not computed"
msgstr "NOVA not computed"

msgctxt "attribute_nova_unknown_description_short"
msgid "Food processing level unknown"
msgstr "Food processing level unknown"

msgctxt "attribute_nova_setting_name"
msgid "No or little food processing (NOVA group)"
msgstr "No or little food processing (NOVA group)"

# keep %s, it will be replaced by the group 1, 2, 3 or 4
msgctxt "attribute_nova_group_title"
msgid "NOVA %s"
msgstr "NOVA %s"

msgctxt "attribute_nova_1_description_short"
msgid "Unprocessed or minimally processed foods"
msgstr "Unprocessed or minimally processed foods"

msgctxt "attribute_nova_2_description_short"
msgid "Processed culinary ingredients"
msgstr "Processed culinary ingredients"

msgctxt "attribute_nova_3_description_short"
msgid "Processed foods"
msgstr "Processed foods"

msgctxt "attribute_nova_4_description_short"
msgid "Ultra processed foods"
msgstr "Ultra processed foods"

msgctxt "export_product_page"
msgid "Export product to public database"
msgstr "Export product to public database"

msgctxt "no_products_to_export"
msgid "No products to export."
msgstr "No products to export."

msgctxt "query_filter"
msgid "Query filter"
msgstr "Query filter"

msgctxt "nova_group_producer"
msgid "NOVA group"
msgstr "NOVA group"

msgctxt "error_unknown_org"
msgid "Unknown organization."
msgstr "Unknown organization."

msgctxt "error_unknown_user"
msgid "Unknown user."
msgstr "Unknown user."

msgctxt "attribute_low_salt_setting_note"
msgid "The salt level is taken into account by the Nutri-Score. Use this setting only if you are specifically on a low salt diet."
msgstr "The salt level is taken into account by the Nutri-Score. Use this setting only if you are specifically on a low salt diet."

msgctxt "attribute_low_sugars_setting_note"
msgid "The sugars level is taken into account by the Nutri-Score. Use this setting only if you are specifically on a low sugars diet."
msgstr "The sugars level is taken into account by the Nutri-Score. Use this setting only if you are specifically on a low sugars diet."

msgctxt "attribute_low_fat_setting_note"
msgid "The fat level is taken into account by the Nutri-Score. Use this setting only if you are specifically on a low fat diet."
msgstr "The fat level is taken into account by the Nutri-Score. Use this setting only if you are specifically on a low fat diet."

msgctxt "attribute_low_saturated_fat_setting_note"
msgid "The saturated fat level is taken into account by the Nutri-Score. Use this setting only if you are specifically on a low saturated fat diet."
msgstr "The saturated fat level is taken into account by the Nutri-Score. Use this setting only if you are specifically on a low saturated fat diet."

msgctxt "attribute_group_allergens_name"
msgid "Allergens"
msgstr "Allergens"

msgctxt "attribute_group_allergens_warning"
msgid "There is always a possibility that data about allergens may be missing, incomplete, incorrect or that the product's composition has changed. If you are allergic, always check the information on the actual product packaging."
msgstr "There is always a possibility that data about allergens may be missing, incomplete, incorrect or that the product's composition has changed. If you are allergic, always check the information on the actual product packaging."

msgctxt "attribute_additives_name"
msgid "Additives"
msgstr "Additives"

msgctxt "attribute_additives_setting_name"
msgid "No or few additives"
msgstr "No or few additives"

msgctxt "attribute_additives_setting_note"
msgid "Additives are markers of food processing, and excess consumption of some of them have undesirable health impacts."
msgstr ""

msgctxt "attribute_additives_unknown_title"
msgid "Additives not computed"
msgstr "Additives not computed"

msgctxt "preference_not_important"
msgid "Not important"
msgstr "Not important"

msgctxt "preference_important"
msgid "Important"
msgstr "Important"

msgctxt "preference_very_important"
msgid "Very important"
msgstr "Very important"

msgctxt "preference_mandatory"
msgid "Mandatory"
msgstr "Mandatory"

msgctxt "packaging_alt"
msgid "Recycling instructions and/or packaging information"
msgstr "Recycling instructions and/or packaging information"

msgctxt "image_packaging"
msgid "Recycling instructions and/or packaging information picture"
msgstr "Recycling instructions and/or packaging information picture"

msgctxt "image_packaging_url"
msgid "Link to recycling instructions and/or packaging information photo"
msgstr "Link to recycling instructions and/or packaging information photo"

# Do not translate the file name
msgctxt "import_photos_format_packaging"
msgid "3001234567890.packaging_es.jpg: recycling instructions in Spanish."
msgstr "3001234567890.packaging_es.jpg: recycling instructions in Spanish."

msgctxt "packaging_text"
msgid "Recycling instructions and/or packaging information"
msgstr "Recycling instructions and/or packaging information"

msgctxt "packaging_text_example"
msgid "1 plastic film to discard, 1 FSC carboard box to recycle, 6 1.5L transparent PET plastic bottles to recycle, 6 colored opaque plastic caps, 12 33cl aluminium cans"
msgstr "1 plastic film to discard, 1 FSC carboard box to recycle, 6 1.5L transparent PET plastic bottles to recycle, 6 colored opaque plastic caps, 12 33cl aluminium cans"

msgctxt "packaging_text_note"
msgid "List all packaging parts separated by a comma or line feed, with their amount (e.g. 1 or 6) type (e.g. bottle, box, can), material (e.g. plastic, metal, aluminium) and if available their size (e.g. 33cl) and recycling instructions."
msgstr "List all packaging parts separated by a comma or line feed, with their amount (e.g. 1 or 6) type (e.g. bottle, box, can), material (e.g. plastic, metal, aluminium) and if available their size (e.g. 33cl) and recycling instructions."

msgctxt "packaging_text_note_2"
msgid "Try to be as specific as possible. For plastic, please indicate if it is opaque or transparent, colored, PET or PEHD."
msgstr "Try to be as specific as possible. For plastic, please indicate if it is opaque or transparent, colored, PET or PEHD."

msgctxt "packaging_text_note_3"
msgid "Data from this field will be combined with any data provided for each packaging part. It is possible to provide one or the other, or both."
msgstr "Data from this field will be combined with any data provided for each packaging part. It is possible to provide one or the other, or both."

msgctxt "product_js_extract_packaging"
msgid "Extract the recycling instructions and/or packaging information from the picture"
msgstr "Extract the recycling instructions and/or packaging information from the picture"

msgctxt "product_js_extracted_packaging_nok"
msgid "Recycling instructions and/or packaging information text could not be extracted. Try with a sharper image, with higher resolution or a better framing of the text."
msgstr "Recycling instructions and/or packaging information text could not be extracted. Try with a sharper image, with higher resolution or a better framing of the text."

msgctxt "product_js_extracted_packaging_ok"
msgid "Recycling instructions and/or packaging information text has been extracted. Text recognition is not perfect, so please check the text below and correct errors if needed."
msgstr "Recycling instructions and/or packaging information text has been extracted. Text recognition is not perfect, so please check the text below and correct errors if needed."

msgctxt "product_js_extracting_packaging"
msgid "Extracting recycling instructions and/or packaging information"
msgstr "Extracting recycling instructions and/or packaging information"

msgctxt "attribute_group_environment_name"
msgid "Environment"
msgstr "Environment"

msgctxt "attribute_ecoscore_name"
msgid "Eco-Score"
msgstr "Eco-Score"

msgctxt "attribute_ecoscore_setting_name"
msgid "Low environmental impact (Eco-Score)"
msgstr "Low environmental impact (Eco-Score)"

msgctxt "attribute_ecoscore_setting_note"
msgid "The Eco-Score is an environmental score (ecoscore) from A to E which makes it easy to compare the impact of food products on the environment."
msgstr ""

# keep %s, it will be replaced by the letter A, B, C, D or E
msgctxt "attribute_ecoscore_grade_title"
msgid "Eco-Score %s"
msgstr "Eco-Score %s"

msgctxt "attribute_ecoscore_a_description_short"
msgid "Very low environmental impact"
msgstr "Very low environmental impact"

msgctxt "attribute_ecoscore_b_description_short"
msgid "Low environmental impact"
msgstr "Low environmental impact"

msgctxt "attribute_ecoscore_c_description_short"
msgid "Moderate environmental impact"
msgstr "Moderate environmental impact"

msgctxt "attribute_ecoscore_d_description_short"
msgid "High environmental impact"
msgstr "High environmental impact"

msgctxt "attribute_ecoscore_e_description_short"
msgid "Very high environmental impact"
msgstr "Very high environmental impact"

# keep the %s, it will be replaced by an allergen
msgctxt "contains_s"
msgid "Contains: %s"
msgstr "Contains: %s"

# keep the %s, it will be replaced by an allergen
msgctxt "may_contain_s"
msgid "May contain: %s"
msgstr "May contain: %s"

# keep the %s, it will be replaced by an allergen
msgctxt "does_not_contain_s"
msgid "Does not contain: %s"
msgstr "Does not contain: %s"

# keep the %s, it will be replaced by an allergen
msgctxt "without_s"
msgid "Without %s"
msgstr "Without %s"

msgctxt "owners_p"
msgid "owners"
msgstr "owners"

msgctxt "owners_s"
msgid "owner"
msgstr "owner"

msgctxt "org_profile_description"
msgid "You can provide information about your company that will be displayed in your organization profile."
msgstr "You can provide information about your company that will be displayed in your organization profile."

msgctxt "org_profile_description_2"
msgid "Some of the information like the customer service contact information may also be displayed directly on pages for your products."
msgstr "Some of the information like the customer service contact information may also be displayed directly on pages for your products."

msgctxt "org_name"
msgid "Name"
msgstr "Name"

msgctxt "org_link"
msgid "Link to the official web site"
msgstr "Link to the official web site"

msgctxt "org_customer_service"
msgid "Customer service"
msgstr "Customer service"

msgctxt "org_customer_service_description"
msgid "Customer service information is public and can be shown on the Open Food Facts web site and apps."
msgstr "Customer service information is public and can be shown on the Open Food Facts web site and apps."

msgctxt "org_customer_service_note"
msgid "All fields are optional."
msgstr "All fields are optional."

msgctxt "org_commercial_service"
msgid "Commercial service"
msgstr "Commercial service"

msgctxt "org_commercial_service_description"
msgid "Commercial service information is only shown in the organization profile."
msgstr "Commercial service information is only shown in the organization profile."

msgctxt "contact_name"
msgid "Name"
msgstr "Name"

msgctxt "contact_address"
msgid "Address"
msgstr "Address"

msgctxt "contact_phone"
msgid "Phone number"
msgstr "Phone number"

msgctxt "contact_email"
msgid "e-mail address"
msgstr "e-mail address"

msgctxt "contact_link"
msgid "Contact form link"
msgstr "Contact form link"

msgctxt "contact_info"
msgid "Other information"
msgstr "Other information"

msgctxt "contact_info_note"
msgid "e.g. opening times"
msgstr "e.g. opening times"

msgctxt "error_org_does_not_exist"
msgid "The organization was not found."
msgstr "The organization was not found."

msgctxt "error_missing_org_name"
msgid "The organization name is missing."
msgstr "The organization name is missing."

msgctxt "edit_org_title"
msgid "Organization profile"
msgstr "Organization profile"

msgctxt "edit_org_result"
msgid "The organization profile has been updated."
msgstr "The organization profile has been updated."

msgctxt "delete_org"
msgid "Delete the organization"
msgstr "Delete the organization"

msgctxt "official_site"
msgid "Official site"
msgstr "Official site"

msgctxt "organization_members"
msgid "Organization Members"
msgstr "Organization Members"

msgctxt "number_of_members"
msgid "Number of Members"
msgstr "Number of Members"

msgctxt "serial_no"
msgid "S.No"
msgstr "S.No"

msgctxt "contact_form"
msgid "Contact form"
msgstr "Contact form"

msgctxt "edit_org_profile"
msgid "Edit your organization profile"
msgstr "Edit your organization profile"

msgctxt "edit_user_profile"
msgid "Edit your user profile"
msgstr "Edit your user profile"

msgctxt "attribute_group_ingredients_analysis_name"
msgid "Ingredients"
msgstr "Ingredients"

# keep the %s, it will be replaced by an allergen
msgctxt "presence_unknown_s"
msgid "Presence unknown: %s"
msgstr "Presence unknown: %s"

msgctxt "environmental_impact"
msgid "Environmental impact"
msgstr "Environmental impact"

# Numerical score for the Eco-score (do not translate Eco-score)
msgctxt "ecoscore_score"
msgid "Eco-score score"
msgstr "Eco-score score"

# Letter grade from A to E for the Eco-score (do not translate Eco-score)
msgctxt "ecoscore_grade"
msgid "Eco-score grade"
msgstr "Eco-score grade"

# do not translate Eco-score
msgctxt "ecoscore_calculation_details"
msgid "Details of the calculation of the Eco-score"
msgstr "Details of the calculation of the Eco-score"

# do not translate Eco-score
msgctxt "ecoscore_information"
msgid "Information about the Eco-score"
msgstr "Information about the Eco-score"

msgctxt "preferences_edit_your_food_preferences"
msgid "Edit your food preferences"
msgstr "Edit your food preferences"

msgctxt "preferences_your_preferences"
msgid "Your food preferences"
msgstr "Your food preferences"

msgctxt "preferences_currently_selected_preferences"
msgid "Currently selected preferences"
msgstr "Currently selected preferences"

msgctxt "preferences_locally_saved"
msgid "Your food preferences are kept in your browser and never sent to Open Food Facts or anyone else."
msgstr "Your food preferences are kept in your browser and never sent to Open Food Facts or anyone else."

# used in phrases like "salt in unknown quantity"
msgctxt "unknown_quantity"
msgid "unknown quantity"
msgstr "unknown quantity"

msgctxt "missing_ingredients_list"
msgid "Missing ingredients list"
msgstr "Missing ingredients list"

msgctxt "missing_nutrition_facts"
msgid "Missing nutrition facts"
msgstr "Missing nutrition facts"

msgctxt "ecoscore_p"
msgid "Eco-Score"
msgstr "Eco-Score"

msgctxt "ecoscore_s"
msgid "Eco-Score"
msgstr "Eco-Score"

msgctxt "packaging_parts"
msgid "Packaging parts"
msgstr "Packaging parts"

# A short name for a physical piece of packaging (e.g. in English, "packaging" instead of "packaging part"). Used with a number (e.g. "Packaging 1" to identify a packaging part)
msgctxt "packaging_part_short"
msgid "Packaging"
msgstr "Packaging"

# Number of packaging parts
msgctxt "packaging_number"
msgid "Number"
msgstr "Number"

msgctxt "packaging_shape"
msgid "Shape"
msgstr "Shape"

msgctxt "packaging_quantity"
msgid "Quantity contained"
msgstr "Quantity contained"

msgctxt "packaging_material"
msgid "Material"
msgstr "Material"

msgctxt "packaging_recycling"
msgid "Recycling"
msgstr "Recycling"

msgctxt "products_on_this_page_are_sorted_according_to_your_preferences"
msgid "Products on this page are sorted according to your preferences:"
msgstr "Products on this page are sorted according to your preferences:"

msgctxt "choose_which_information_you_prefer_to_see_first"
msgid "Choose which information you prefer to see first."
msgstr "Choose which information you prefer to see first."

msgctxt "see_your_preferences"
msgid "See your preferences"
msgstr "See your preferences"

msgctxt "delete_all_preferences"
msgid "Delete all preferences"
msgstr "Delete all preferences"

msgctxt "products_are_being_loaded_please_wait"
msgid "Products are being loaded, please wait."
msgstr "Products are being loaded, please wait."

msgctxt "products_match_all"
msgid "All products"
msgstr "All products"

msgctxt "products_match_yes"
msgid "Products that match your preferences"
msgstr "Products that match your preferences"

msgctxt "products_match_no"
msgid "Products that do not match your preferences"
msgstr "Products that do not match your preferences"

msgctxt "products_match_unknown"
msgid "Products for which we currently miss data to determine if they match your preferences"
msgstr "Products for which we currently miss data to determine if they match your preferences"

msgctxt "forest_footprint"
msgid "Forest footprint"
msgstr "Forest footprint"

msgctxt "ingredients_requiring_soy"
msgid "Ingredients requiring soy"
msgstr "Ingredients requiring soy"

msgctxt "type"
msgid "Type"
msgstr "Type"

msgctxt "processing_factor"
msgid "Processing factor"
msgstr "Processing factor"

msgctxt "soy_feed_factor"
msgid "Soy feed factor"
msgstr "Soy feed factor"

msgctxt "soy_yield"
msgid "Soy yield"
msgstr "Soy yield"

msgctxt "deforestation_risk"
msgid "Deforestation risk"
msgstr "Deforestation risk"

msgctxt "total_forest_footprint"
msgid "Total forest footprint"
msgstr "Total forest footprint"

msgctxt "square_meters_per_kg_of_food"
msgid "m² per kg of food"
msgstr "m² per kg of food"

msgctxt "percent_of_food_after_processing"
msgid "% of food after processing"
msgstr "% of food after processing"

msgctxt "kg_of_soy_per_kg_of_food"
msgid "kg of soy per kg of food"
msgstr "kg of soy per kg of food"

msgctxt "kg_of_soy_per_square_meter"
msgid "kg of soy per m²"
msgstr "kg of soy per m²"

msgctxt "percent_in_product"
msgid "% in product"
msgstr "% in product"

msgctxt "forest_footprint_calculation_details"
msgid "Details of the calculation of the forest footprint"
msgstr "Details of the calculation of the forest footprint"

msgctxt "you_are_on_the_public_database"
msgid "You are on the public database."
msgstr "You are on the public database."

msgctxt "manage_your_products_on_the_producers_platform"
msgid "Manage your products on the platform for producers"
msgstr "Manage your products on the platform for producers"

msgctxt "number_of_products_with_changes_since_last_export"
msgid "Number of products with changes since last export"
msgstr "Number of products with changes since last export"

msgctxt "number_of_products_withdrawn_from_the_market_since_last_export"
msgid "Number of products withdrawn from the market since last export"
msgstr "Number of products withdrawn from the market since last export"

msgctxt "only_export_products_with_changes"
msgid "Only export products with changes"
msgstr "Only export products with changes"

msgctxt "product_edits_by_producers"
msgid "Is this your product? If it is, please use our free platform for producers to update it."
msgstr "Is this your product? If it is, please use our free platform for producers to update it."

msgctxt "product_edits_by_producers_platform"
msgid "We encourage manufacturers to add or change data and photos for their products through our free platform for producers so that they can be marked as official and protected from changes by others."
msgstr "We encourage manufacturers to add or change data and photos for their products through our free platform for producers so that they can be marked as official and protected from changes by others."

msgctxt "product_edits_by_producers_import"
msgid "The platform makes it easy to import product data and photos with an Excel or CSV file in any format."
msgstr "The platform makes it easy to import product data and photos with an Excel or CSV file in any format."

msgctxt "product_edits_by_producers_analysis"
msgid "The platform also provides in-depth analysis of the products."
msgstr "The platform also provides in-depth analysis of the products."

# It = the platform
msgctxt "product_edits_by_producers_indicators"
msgid "It computes indicators such as the Nutri-Score, NOVA, and the Eco-score, and automatically identifies suggestions to improve them (for instance all products that would get a better Nutri-Score grade with a slight composition change)."
msgstr "It computes indicators such as the Nutri-Score, NOVA, and the Eco-score, and automatically identifies suggestions to improve them (for instance all products that would get a better Nutri-Score grade with a slight composition change)."

msgctxt "attribute_forest_footprint_name"
msgid "Forest footprint"
msgstr ""

msgctxt "attribute_forest_footprint_setting_name"
msgid "Low risk of deforestation (Forest footprint)"
msgstr ""

msgctxt "attribute_forest_footprint_setting_note"
msgid "The forest footprint corresponds to the risk of deforestation associated with its ingredients."
msgstr ""

msgctxt "attribute_forest_footprint_a_title"
msgid "Very small forest footprint"
msgstr ""

msgctxt "attribute_forest_footprint_b_title"
msgid "Small forest footprint"
msgstr ""

msgctxt "attribute_forest_footprint_c_title"
msgid "Medium forest footprint"
msgstr ""

msgctxt "attribute_forest_footprint_d_title"
msgid "Large forest footprint"
msgstr ""

msgctxt "attribute_forest_footprint_e_title"
msgid "Very large forest footprint"
msgstr ""

msgctxt "attribute_forest_footprint_not_computed_title"
msgid "Forest footprint not computed"
msgstr ""

msgctxt "attribute_forest_footprint_a_description_short"
msgid "Almost no risk of deforestation"
msgstr ""

msgctxt "attribute_forest_footprint_b_description_short"
msgid "Low risk of deforestation"
msgstr ""

msgctxt "attribute_forest_footprint_c_description_short"
msgid "Moderate risk of deforestation"
msgstr ""

msgctxt "attribute_forest_footprint_d_description_short"
msgid "High risk of deforestation"
msgstr ""

msgctxt "attribute_forest_footprint_e_description_short"
msgid "Very high risk of deforestation"
msgstr ""

msgctxt "attribute_forest_footprint_not_computed_description_short"
msgid "Currently only for products with chicken or eggs"
msgstr ""

msgctxt "classify_products_according_to_your_preferences"
msgid "Classify products according to your preferences"
msgstr ""

# %d will be replaced by the number of products
msgctxt "classify_the_d_products_below_according_to_your_preferences"
msgid "Classify the %d products below according to your preferences"
msgstr ""

msgctxt "sort_by_popularity"
msgid "Most scanned products"
msgstr ""

msgctxt "sort_by_nutriscore_score"
msgid "Products with the best Nutri-Score"
msgstr ""

msgctxt "sort_by_ecoscore_score"
msgid "Products with the best Eco-Score"
msgstr ""

msgctxt "sort_by_created_t"
msgid "Recently added products"
msgstr ""

msgctxt "sort_by_last_modified_t"
msgid "Recently modified products"
msgstr ""

# %d will be replaced by the number of products
msgctxt "d_products_per_page"
msgid "%d products per page"
msgstr ""

msgctxt "not_applicable"
msgid "Not applicable"
msgstr ""

msgctxt "abbreviated_product_name"
msgid "Abbreviated product name"
msgstr "Abbreviated product name"

msgctxt "abbreviated_product_name_note"
msgid "Product name with abbreviations shown on receipts"
msgstr "Product name with abbreviations shown on receipts"

msgctxt "footer_vision"
msgid "Vision, Mission, Values and Programs"
msgstr "Vision, Mission, Values and Programs"

# Do not translate
msgctxt "footer_vision_link"
msgid "https://world.openfoodfacts.org/open-food-facts-vision-mission-values-and-programs"
msgstr "https://world.openfoodfacts.org/open-food-facts-vision-mission-values-and-programs"

msgctxt "forgotten_password"
msgid "Forgotten password?"
msgstr "Mot de passe oublié ?"

msgctxt "reset_password_error"
msgid "We could not reinitialize your password, please contact us for assistance."
msgstr "We could not reinitialize your password, please contact us for assistance."

msgctxt "remove_all_nutrient_values"
msgid "Remove all nutrient values"
msgstr "Remove all nutrient values"

msgctxt "delete_user_process"
msgid "User is being deleted. This may take a few minutes."
msgstr "User is being deleted. This may take a few minutes."

msgctxt "attribute_ecoscore_not_applicable_title"
msgid "Eco-Score not yet applicable"
msgstr "Eco-Score not yet applicable"

msgctxt "attribute_ecoscore_not_applicable_description_short"
msgid "Not yet applicable for the category"
msgstr "Not yet applicable for the category"

# variable names between { } must not be translated
msgctxt "f_attribute_ecoscore_not_applicable_description"
msgid "Not yet applicable for the category: {category}"
msgstr "Not yet applicable for the category: {category}"

msgctxt "ecoscore_not_applicable_coming_soon"
msgid "The Eco-Score is not yet applicable for this category, but we are working on adding support for it."
msgstr "The Eco-Score is not yet applicable for this category, but we are working on adding support for it."

msgctxt "attribute_ecoscore_unknown_title"
msgid "Eco-Score not computed"
msgstr "Eco-Score not computed"

msgctxt "attribute_ecoscore_unknown_description_short"
msgid "Unknown environmental impact"
msgstr "Unknown environmental impact"

msgctxt "ecoscore_unknown_call_to_help"
msgid "We could not compute the Eco-Score of this product as it is missing some data, could you help complete it?"
msgstr "We could not compute the Eco-Score of this product as it is missing some data, could you help complete it?"

msgctxt "org_list_of_gs1_gln_description"
msgid "GS1 data is automatically associated with an OFF organization identifier that corresponds to the GS1 partyName field. To change the OFF organization identifier, you can directly assign 1 or more GS1 GLN identifiers."
msgstr "GS1 data is automatically associated with an OFF organization identifier that corresponds to the GS1 partyName field. To change the OFF organization identifier, you can directly assign 1 or more GS1 GLN identifiers."

msgctxt "org_list_of_gs1_gln"
msgid "List of GS1 GLN identifiers to be associated with the organization"
msgstr "List of GS1 GLN identifiers to be associated with the organization"

msgctxt "org_list_of_gs1_gln_note"
msgid "A comma separated list of GS1 GLN identifiers to force the association with this organization."
msgstr "A comma separated list of GS1 GLN identifiers to force the association with this organization."

msgctxt "org_valid_org"
msgid "Validate organization as a real producer."
msgstr "Validate organization as a real producer."

msgctxt "org_valid_org_note"
msgid "The organization is verified as a real producer by a human, also creates entry in CRM."
msgstr "The organization is verified as a real producer by a human, also creates entry in CRM."

msgctxt "org_enable_manual_export_to_public_platform"
msgid "Enable organization members to manually export product data and photos to the public database."
msgstr "Enable organization members to manually export product data and photos to the public database."

msgctxt "org_enable_manual_export_to_public_platform_note"
msgid "Manual exports can be enabled once the imported data has been reviewed by an administrator."
msgstr "Manual exports can be enabled once the imported data has been reviewed by an administrator."

msgctxt "org_activate_automated_daily_export_to_public_platform"
msgid "Activate automated daily exports of product data and photos to the public database."
msgstr "Activate automated daily exports of product data and photos to the public database."

msgctxt "org_activate_automated_daily_export_to_public_platform_note"
msgid "Automated exports should be activated only for organizations that have automated imports (e.g. through Equadis)."
msgstr "Automated exports should be activated only for organizations that have automated imports (e.g. through Equadis)."

msgctxt "org_admin"
msgid "Administrator fields"
msgstr "Administrator fields"

msgctxt "minion_status_inactive"
msgid "Queued"
msgstr "Queued"

msgctxt "minion_status_active"
msgid "In progress"
msgstr "In progress"

msgctxt "minion_status_finished"
msgid "Finished"
msgstr "Finished"

msgctxt "minion_status_failed"
msgid "Failed"
msgstr "Failed"

# Export: use a noun and not a verb
msgctxt "export_job_export"
msgid "Export from the producers platform"
msgstr "Export from the producers platform"

# Import: use a noun and not a verb
msgctxt "export_job_import"
msgid "Import to the public database"
msgstr "Import to the public database"

# Update: use a noun and not a verb
msgctxt "export_job_status_update"
msgid "Update of the import status on the producers platform"
msgstr "Update of the import status on the producers platform"

msgctxt "export_in_progress"
msgid "The export has been scheduled. This page can be closed."
msgstr "The export has been scheduled. This page can be closed."

msgctxt "export_products_to_public_database_request_email"
msgid "Your export has been scheduled. You will receive an e-mail once it is finished."
msgstr "Your export has been scheduled. You will receive an e-mail once it is finished."

msgctxt "product_page_on_the_public_database"
msgid "Product page on the public database"
msgstr "Product page on the public database"

msgctxt "product_does_not_exist_on_the_public_database"
msgid "The product does not exist yet on the public database"
msgstr "The product does not exist yet on the public database"

# product updates = updates to multiple products
msgctxt "some_product_updates_have_not_been_published_on_the_public_database"
msgid "Some product updates have not been published on the public database."
msgstr "Some product updates have not been published on the public database."

msgctxt "org_do_not_import_codeonline"
msgid "Do not import CodeOnline data."
msgstr "Do not import CodeOnline data."

msgctxt "overwrite_owner"
msgid "Overwrite products that have a different owner on the public platform. Otherwise, products with a different owner will be skipped."
msgstr "Overwrite products that have a different owner on the public platform. Otherwise, products with a different owner will be skipped."

msgctxt "data_source_database"
msgid "Some of the data for the products of %s come from %s."
msgstr "Some of the data for the products of %s come from %s."

msgctxt "data_source_database_note_about_the_producers_platform"
msgid "Manufacturers can use the Open Food Facts <a href=\"<producers_platform_url>\">free plaform for producers</a> to access and complete this data, and to obtain reports, analysis and product improvements opportunities (e.g. better Nutri-Score)."
msgstr "Manufacturers can use the Open Food Facts <a href=\"<producers_platform_url>\">free plaform for producers</a> to access and complete this data, and to obtain reports, analysis and product improvements opportunities (e.g. better Nutri-Score)."

# variable names between { } must not be translated
msgctxt "f_data_source_database_provider"
msgid "The manufacturer {manufacturer} uses {provider} to automatically transmit data and photos for its products."
msgstr "The manufacturer {manufacturer} uses {provider} to automatically transmit data and photos for its products."

msgctxt "image_other_type"
msgid "Type of the product photo"
msgstr "Type of the product photo"

# do not translate "front, ingredients, nutrition, packaging"
msgctxt "image_other_type_description"
msgid "If you use the same column on multiple lines to provide images URLs for a single product, you can use this field to indicate the type of the image: front, ingredients, nutrition or packaging."
msgstr "If you use the same column on multiple lines to provide images URLs for a single product, you can use this field to indicate the type of the image: front, ingredients, nutrition or packaging."

msgctxt "forest_footprint_one_line_explanation"
msgid "The forest footprint is calculated by taking into account the ingredients whose production requires soybeans, the cultivation of which is linked to deforestation."
msgstr "The forest footprint is calculated by taking into account the ingredients whose production requires soybeans, the cultivation of which is linked to deforestation"

msgctxt "ecoscore_agribalyse_match_warning"
msgid "The Eco-Score can only be calculated if the product has a sufficiently precise category."
msgstr "The Eco-Score can only be calculated if the product has a sufficiently precise category."

msgctxt "ecoscore_add_more_precise_category"
msgid "You can modify the product page to add a more precise category."
msgstr "You can modify the product page to add a more precise category."

msgctxt "ecoscore_platform_promo"
msgid "If you are the manufacturer of this product, you can send us the information with our <a href=\"https://world.pro.openfoodfacts.org\">free platform for producers</a>."
msgstr "If you are the manufacturer of this product, you can send us the information with our <a href=\"https://world.pro.openfoodfacts.org\">free platform for producers</a>."

msgctxt "ecoscore_warning_missing_information"
msgid "Warning: some information necessary to calculate the Eco-Score with precision is not provided (see the details of the calculation below)."
msgstr "Warning: some information necessary to calculate the Eco-Score with precision is not provided (see the details of the calculation below)."

msgctxt "ecoscore_add_missing_information"
msgid "You can edit the product to add the missing information."
msgstr "You can edit the product to add the missing information."

msgctxt "ecoscore_product_category_reference_score"
msgid "Baseline score of the product category"
msgstr "Baseline score of the product category"

msgctxt "ecoscore_panel_lca"
msgid "Lifecyle Analysis (LCA)"
msgstr "Lifecyle Analysis (LCA)"

# do not translate Agribalyse
msgctxt "ecoscore_agribalyse_category"
msgid "Agribalyse category"
msgstr "Agribalyse category"

msgctxt "ecoscore_category_proxy_match"
msgid "Approximate match with the product category"
msgstr "Approximate match with the product category"

msgctxt "ecoscore_category_exact_match"
msgid "Exact match with the product category"
msgstr "Exact match with the product category"

msgctxt "ecoscore_pef_environmental_score"
msgid "PEF environmental score"
msgstr "PEF environmental score"

msgctxt "ecoscore_incl_climate_change_impact"
msgid "including impact on climate change"
msgstr "including impact on climate change"

msgctxt "ecoscore_impact_detail_by_stages"
msgid "Details of the impacts by stages of the life cycle"
msgstr "Details of the impacts by stages of the life cycle"

# stage meaning step
msgctxt "ecoscore_stage"
msgid "Stage"
msgstr "Stage"

msgctxt "ecoscore_impact"
msgid "Impact"
msgstr "Impact"

msgctxt "ecoscore_agriculture"
msgid "Agriculture"
msgstr "Agriculture"

msgctxt "ecoscore_processing"
msgid "Processing"
msgstr "Processing"

msgctxt "ecoscore_packaging"
msgid "Packaging"
msgstr "Packaging"

msgctxt "ecoscore_transportation"
msgid "Transportation"
msgstr "Transportation"

msgctxt "ecoscore_distribution"
msgid "Distribution"
msgstr "Distribution"

msgctxt "ecoscore_consumption"
msgid "Consumption"
msgstr "Consumption"

msgctxt "ecoscore_lca_score_out_of_100"
msgid "LCA score out of 100"
msgstr "LCA score out of 100"

msgctxt "ecoscore_no_agribalyse_category_match"
msgid "No match between product categories and Agribalyse categories."
msgstr "No match between product categories and Agribalyse categories."

msgctxt "ecoscore_edit_category_to_more_granular"
msgid "You can modify the product page to add a more granular category."
msgstr "You can modify the product page to add a more granular category."

msgctxt "ecoscore_additional_bonuses_and_maluses"
msgid "Additional bonuses and maluses"
msgstr "Additional bonuses and maluses"

msgctxt "ecoscore_production_system"
msgid "Production mode"
msgstr "Production mode"

msgctxt "ecoscore_no_labels_taken_into_account"
msgid "No labels taken into account for the production system."
msgstr "No labels taken into account for the production system."

msgctxt "ecoscore_please_add_the_labels"
msgid "If this product has a label characterizing the production system (organic, fair trade, Label Rouge, Bleu Blanc Coeur etc.), you can modify the product sheet to add it."
msgstr "If this product has a label characterizing the production system (organic, fair trade, Label Rouge, Bleu Blanc Coeur etc.), you can modify the product sheet to add it."

msgctxt "ecoscore_origins_of_ingredients"
msgid "Origins of ingredients"
msgstr "Origins of ingredients"

msgctxt "ecoscore_ingredients_not_indicated"
msgid "The origins of the ingredients of this product are not indicated."
msgstr "The origins of the ingredients of this product are not indicated."

msgctxt "ecoscore_please_add_the_ingredients"
msgid "If they are indicated on the packaging, you can modify the product sheet and add them."
msgstr "If they are indicated on the packaging, you can modify the product sheet and add them."

msgctxt "ecoscore_environmental_policy"
msgid "Environmental policy"
msgstr "Environmental policy"

msgctxt "ecoscore_threatened_species"
msgid "Threatened species"
msgstr "Threatened species"

msgctxt "ecoscore_ingredients_whose_cultivation_threatens_species"
msgid "Ingredients that threatens species"
msgstr "Ingredients that threatens species"

msgctxt "ecoscore_no_species_threatening_ingredients"
msgid "No ingredients that threaten species"
msgstr "No ingredients that threaten species"

msgctxt "ecoscore_ingredients_unknown"
msgid "The information on the ingredients of this product has not been given."
msgstr "The information on the ingredients of this product has not been given."

msgctxt "ecoscore_edit_for_more_precise_ecoscore"
msgid "For a more precise calculation of the Eco-Score, you can edit the product page and add them."
msgstr "For a more precise calculation of the Eco-Score, you can edit the product page and add them."

msgctxt "ecoscore_packaging_ratio"
msgid "ratio"
msgstr "ratio"

msgctxt "ecoscore_packaging_score"
msgid "score"
msgstr "score"

msgctxt "ecoscore_score_of_all_components"
msgid "Score of all components"
msgstr "Score of all components"

msgctxt "ecoscore_no_packaging_information"
msgid "The information about the packaging of this product is not filled in."
msgstr "The information about the packaging of this product is not filled in."

msgctxt "ecoscore_unprecise_packaging_information"
msgid "The information about the packaging of this product is not sufficiently precise (exact shapes and materials of all components of the packaging)."
msgstr "The information about the packaging of this product is not sufficiently precise (exact shapes and materials of all components of the packaging)."

msgctxt "ecoscore_edit_for_more_precise_ecoscore"
msgid "For a more precise calculation of the Eco-Score, you can modify the product page and add them."
msgstr "For a more precise calculation of the Eco-Score, you can modify the product page and add them."

msgctxt "ecoscore_final_score"
msgid "Final score"
msgstr "Final score"

msgctxt "ecoscore_lower_the_score_lower_the_impact"
msgid "(the lower the score, the lower the impact)"
msgstr "(the lower the score, the lower the impact)"

msgctxt "ecoscore_kg_co2_eq_kg_product"
msgid "kg CO2 eq/kg of product"
msgstr "kg CO2 eq/kg of product"

# do not translate the link
msgctxt "ecoscore_platform_prompt_ecoscore_modal"
msgid "If you are the manufacturer of this product, you can send us the information with our <a href=\"https://world.pro.openfoodfacts.org\">free platform for producers</a>."
msgstr "If you are the manufacturer of this product, you can send us the information with our <a href=\"https://world.pro.openfoodfacts.org\">free platform for producers</a>."

# do not translate Eco-Score and the link
msgctxt "ecoscore_description"
msgid "The <a href=\"/ecoscore\">Eco-Score</a> is an experimental score that summarizes the environmental impacts of food products."
msgstr "The <a href=\"/ecoscore\">Eco-Score</a> is an experimental score that summarizes the environmental impacts of food products."

# do not translate Eco-Score
msgctxt "ecoscore_warning_fr"
msgid "The Eco-Score formula is subject to change as it is regularly improved to make it more precise."
msgstr "The Eco-Score formula is subject to change as it is is regularly improved to make it more precise."

# do not translate Eco-Score
msgctxt "ecoscore_warning_international"
msgid "The Eco-Score was initially developped for France and it is being extended to other European countries. The Eco-Score formula is subject to change as it is regularly improved to make it more precise and better suited to each country."
msgstr "The Eco-Score was initially developped for France and it is being extended to other European countries. The Eco-Score formula is subject to change as it is regularly improved to make it more precise and better suited to each country."

msgctxt "ecoscore_warning_transportation_world"
msgid "Select a country in order to include the full impact of transportation."
msgstr "Select a country in order to include the full impact of transportation."

msgctxt "ecoscore_warning_transportation"
msgid "The full impact of transportation to your country is currently unknown."
msgstr "The full impact of transportation to your country is currently unknown."

msgctxt "app_banner_text"
msgid "Scan barcodes to get the Nutri-Score, the Eco-Score and more!"
msgstr "Scan barcodes to get the Nutri-Score, the Eco-Score and more!"

msgctxt "org_gs1_product_name_is_abbreviated"
msgid "GS1 product names for this manufacturer are abbreviated."
msgstr "GS1 product names for this manufacturer are abbreviated."

msgctxt "org_gs1_nutrients_are_unprepared"
msgid "GS1 prepared nutrients for this manufacturer are in fact for the product as sold."
msgstr "GS1 prepared nutrients for this manufacturer are in fact for the product as sold."

msgctxt "org_gs1_nutrients_are_unprepared_note"
msgid "Check that the manufacturer does not make products that really have nutrients for the prepared product."
msgstr "Check that the manufacturer does not make products that really have nutrients for the prepared product."

msgctxt "org_gs1_product_name_is_abbreviated_description"
msgid "Some manufacturers have incorrect values for some fields in GS1. The features below can be used to fix some of them."
msgstr "Some manufacturers have incorrect values for some fields in GS1. The features below can be used to fix some of them."

# do not remove %s, it will be replaced with the source name
msgctxt "import_source_string"
msgid "Import data from %s"
msgstr "Import data from %s"

msgctxt "org_protect_data"
msgid "Protect the data that is provided by the organization."
msgstr "Protect the data that is provided by the organization."

msgctxt "org_protect_data_note"
msgid "Removing or changing the provided data will be possible only by experimented contributors on the web site."
msgstr "Removing or changing the provided data will be possible only by experimented contributors on the web site."

msgctxt "ecoscore_packaging_impact_high"
msgid "Packaging with a high impact"
msgstr "Packaging with a high impact"

msgctxt "ecoscore_packaging_impact_medium"
msgid "Packaging with a medium impact"
msgstr "Packaging with a medium impact"

msgctxt "ecoscore_packaging_impact_low"
msgid "Packaging with a low impact"
msgstr "Packaging with a low impact"

msgctxt "ecoscore_packaging_missing_information"
msgid "Missing packaging information for this product"
msgstr "Missing packaging information for this product"

msgctxt "ecoscore_origins_of_ingredients_impact_high"
msgid "Origins of ingredients with a high impact"
msgstr "Origins of ingredients with a high impact"

msgctxt "ecoscore_origins_of_ingredients_impact_medium"
msgid "Origins of ingredients with a medium impact"
msgstr "Origins of ingredients with a medium impact"

msgctxt "ecoscore_origins_of_ingredients_impact_low"
msgid "Origins of ingredients with a low impact"
msgstr "Origins of ingredients with a low impact"

msgctxt "ecoscore_origins_of_ingredients_missing_information"
msgid "Missing origins of ingredients information"
msgstr "Missing origins of ingredients information"

msgctxt "percent_of_ingredients"
msgid "% of ingredients"
msgstr "% of ingredients"

# medium as in "medium impact"
msgctxt "medium"
msgid "medium"
msgstr "medium"

msgctxt "nutrition_grade_fr_tea_bags_note"
msgid "Note: the Nutri-Score of teas and herbal teas corresponds to the product prepared with water only, without sugar or milk."
msgstr "Note: the Nutri-Score of teas and herbal teas corresponds to the product prepared with water only, without sugar or milk."

msgctxt "g_per_100g"
msgid "%s g / 100 g"
msgstr "%s g / 100 g"

msgctxt "donation_title"
msgid "Important: we need your support!"
msgstr ""

msgctxt "donation_text_2023_main"
msgid "Help us make food transparency the norm!"
msgstr ""

msgctxt "donation_text_2023_secondary"
msgid "As a non-profit organization, we depend on your donations to continue informing consumers around the world about what they eat."
msgstr ""

msgctxt "donation_text_2023_tertiary"
msgid "The food revolution starts with you!"
msgstr ""

msgctxt "donation_cta"
msgid "Donate"
msgstr ""

msgctxt "ecoscore_production_system_no_labels_with_environmental_benefits"
msgid "No labels with environmental benefits"
msgstr "No labels with environmental benefits"

msgctxt "ecoscore_production_system_labels_with_environmental_benefits"
msgid "Labels with environmental benefits"
msgstr "Labels with environmental benefits"

msgctxt "ecoscore_production_system_labels_with_environmental_benefits_high"
msgid "Labels with high environmental benefits"
msgstr "Labels with high environmental benefits"

msgctxt "ecoscore_production_system_labels_with_environmental_benefits_very_high"
msgid "Labels with very high environmental benefits"
msgstr "Labels with very high environmental benefits"

msgctxt "other"
msgid "Other"
msgstr "Other"

# statistical mean
msgctxt "mean"
msgid "Mean"
msgstr "Mean"

msgctxt "recipes_ingredients_statistics"
msgid "Ingredients statistics for all products"
msgstr "Ingredients statistics for all products"

msgctxt "recipes_ingredients_for_each_product"
msgid "Ingredients for each product"
msgstr "Ingredients for each product"

msgctxt "product_deleted"
msgid "Product deleted."
msgstr "Product deleted."

msgctxt "carbon_footprint"
msgid "Carbon footprint"
msgstr "Carbon footprint"

# variable names between { } must not be translated
msgctxt "f_carbon_footprint_per_100g_of_product"
msgid "{grams} g CO² per 100g of product"
msgstr "{grams} g CO² per 100g of product"

# variable names between { } must not be translated
msgctxt "f_equal_to_driving_km_in_a_petrol_car"
msgid "Equal to driving {kilometers} km in a petrol car"
msgstr "Equal to driving {kilometers} km in a petrol car"

msgctxt "source_ademe_agribalyse"
msgid "Source: ADEME Agribalyse Database"
msgstr "Source: ADEME Agribalyse Database"

msgctxt "source_ademe_agribalyse_for_category"
msgid "The carbon emission figure comes from ADEME's Agribalyse database, for the category:"
msgstr "The carbon emission figure comes from ADEME's Agribalyse database, for the category:"

msgctxt "environment_card_title"
msgid "Environment"
msgstr "Environment"

msgctxt "health_card_title"
msgid "Nutrition and health"
msgstr "Nutrition and health"

msgctxt "contains_palm_oil"
msgid "Contains palm oil"
msgstr "Contains palm oil"

msgctxt "contains_palm_oil_subtitle"
msgid "Drives deforestation and threatens species such as the orangutan"
msgstr "Drives deforestation and threatens species such as the orangutan"

msgctxt "contains_palm_oil_description"
msgid "Tropical forests in Asia, Africa and Latin America are destroyed to create and expand oil palm tree plantations. The deforestation contributes to climate change, and it endangers species such as the orangutan, the pigmy elephant and the Sumatran rhino."
msgstr "Tropical forests in Asia, Africa and Latin America are destroyed to create and expand oil palm tree plantations. The deforestation contributes to climate change, and it endangers species such as the orangutan, the pigmy elephant and the Sumatran rhino."

msgctxt "bonus"
msgid "Bonus"
msgstr "Bonus"

msgctxt "malus"
msgid "Malus"
msgstr "Malus"

msgctxt "life_cycle_analysis"
msgid "Life cycle analysis"
msgstr "Life cycle analysis"

msgctxt "ecoscore_bonuses_and_maluses"
msgid "Bonuses and maluses"
msgstr "Bonuses and maluses"

msgctxt "ecoscore_for_this_product"
msgid "Eco-Score for this product"
msgstr "Eco-Score for this product"

msgctxt "average_impact_of_the_category"
msgid "Average impact of products of the same category"
msgstr "Average impact of products of the same category"

msgctxt "ecoscore_sum_of_bonuses_and_maluses"
msgid "Sum of bonuses and maluses"
msgstr "Sum of bonuses and maluses"

msgctxt "ecoscore_sum_of_bonuses_and_maluses_is_capped"
msgid "The sum of bonuses and maluses is capped at +25."
msgstr "The sum of bonuses and maluses is capped at +25."

msgctxt "ecoscore_lca_score"
msgid "Life cycle analysis score"
msgstr "Life cycle analysis score"

msgctxt "impact_for_this_product"
msgid "Impact for this product"
msgstr "Impact for this product"

msgctxt "ecoscore_downgraded_non_recyclable_and_non_biodegradable_materials"
msgid "The score of products with non-recyclable and non-biodegradable packaging materials is capped at 79 (grade B)."
msgstr "The score of products with non-recyclable and non-biodegradable packaging materials is capped at 79 (grade B)."

msgctxt "nutriscore_not_applicable"
msgid "Nutri-Score not applicable for this product category."
msgstr "Nutri-Score not applicable for this product category."

msgctxt "nutriscore_missing_category"
msgid "The category of the product must be specified in order to compute the Nutri-Score."
msgstr "The category of the product must be specified in order to compute the Nutri-Score."

msgctxt "nutriscore_missing_nutrition_data"
msgid "The nutrition facts of the product must be specified in order to compute the Nutri-Score."
msgstr "The nutrition facts of the product must be specified in order to compute the Nutri-Score."

msgctxt "nutriscore_missing_category_and_nutrition_data"
msgid "The category and the nutrition facts of the product must be specified in order to compute the Nutri-Score."
msgstr "The category and the nutrition facts of the product must be specified in order to compute the Nutri-Score."

msgctxt "health"
msgid "Health"
msgstr "Health"

msgctxt "contribution_panel_title"
msgid "Contribution"
msgstr "Contribution"

msgctxt "contribution_navigation"
msgid "Contribution"
msgstr "Contribution"

msgctxt "data_quality_errors_panel_title"
msgid "Detected Errors"
msgstr "Detected Errors"

msgctxt "data_quality_errors_panel_subtitle"
msgid "Help us improve quality of our data by contributing fixes"
msgstr "Help us improve quality of our data by contributing fixes"

msgctxt "data_quality_warnings_panel_title"
msgid "Potential issues"
msgstr "Potential issues"

msgctxt "data_quality_warnings_panel_subtitle"
msgid "We have detected some potential issues or potential improvements, could you check if some apply ?"
msgstr "We have detected some potential issues or potential improvement, could you check if some apply ?"

msgctxt "data_quality_info_panel_title"
msgid "Data Quality infos"
msgstr "Data Quality infos"

msgctxt "data_quality_info_panel_subtitle"
msgid "Some infos about data quality on this product"
msgstr "Some infos about data quality on this product"

# will be followed by : and a value. e.g. "Compared to: bananas"
msgctxt "compared_to"
msgid "Compared to"
msgstr "Compared to"

# name of an activity / a sport
msgctxt "activity_walking"
msgid "Walking"
msgstr "Walking"

# name of an activity / a sport
msgctxt "activity_swimming"
msgid "Swimming"
msgstr "Swimming"

# name of an activity / a sport
msgctxt "activity_bicycling"
msgid "Bicycling"
msgstr "Bicycling"

# name of an activity / a sport
msgctxt "activity_running"
msgid "Running"
msgstr "Running"

# Don't translate {kj}, it will be replaced by a number
msgctxt "f_energy_per_100g"
msgid "{kj} kJ per 100g"
msgstr "{kj} kJ per 100g"

# Don't translate {kj}, it will be replaced by a number
msgctxt "f_equal_to_walking_minutes_or_steps"
msgid "Equal to walking {minutes} minutes or {steps} steps"
msgstr "Equal to walking {minutes} minutes or {steps} steps"

# Don't translate {kg} and {lb}, it will be replaced by a number
msgctxt "f_energy_expenditure_for_weight_in_kg_lb"
msgid "Energy expenditure for a person weighting {kg} kg / {lb} lb"
msgstr "Energy expenditure for a person weighting {kg} kg / {lb} lb"

msgctxt "nutriscore_missing_category_short"
msgid "Missing category"
msgstr "Missing category"

msgctxt "nutriscore_missing_nutrition_data_short"
msgid "Missing nutrition facts"
msgstr "Missing nutrition facts"

msgctxt "nutriscore_missing_category_and_nutrition_data_short"
msgid "Missing category and nutrition facts"
msgstr "Missing category and nutrition facts"

msgctxt "recommendation_who_reduce_or_stop_drinking_alcohol_title"
msgid "Reduce or stop drinking alcohol"
msgstr "Reduce or stop drinking alcohol"

msgctxt "recommendation_who_reduce_or_stop_drinking_alcohol_subtitle"
msgid "Less is better"
msgstr "Less is better"

msgctxt "recommendation_who_reduce_or_stop_drinking_alcohol_text"
msgid "This might not be the answer people want to hear, but there is no safe level for drinking alcohol. Of course there is lower-risk drinking, but WHO does not set particular limits, because the evidence shows that the ideal situation for health is to not drink at all. Alcohol is closely related to around 60 different diagnoses and for almost all there is a close dose–response relationship, so the more you drink, the higher your risk of disease. Less is better."
msgstr "This might not be the answer people want to hear, but there is no safe level for drinking alcohol. Of course there is lower-risk drinking, but WHO does not set particular limits, because the evidence shows that the ideal situation for health is to not drink at all. Alcohol is closely related to around 60 different diagnoses and for almost all there is a close dose–response relationship, so the more you drink, the higher your risk of disease. Less is better."

# "source" as in "source of the information"
msgctxt "source"
msgid "Source"
msgstr "Source"

# variable names between { } must not be translated
msgctxt "f_app_user"
msgid "A user of the {app_name} app"
msgstr "A user of the {app_name} app"

msgctxt "food_groups_p"
msgid "food groups"
msgstr "food groups"

msgctxt "food_groups_s"
msgid "food group"
msgstr "food group"

msgctxt "non_vegan_ingredients"
msgid "Non-vegan ingredients"
msgstr "Non-vegan ingredients"

msgctxt "vegan_ingredients"
msgid "No non-vegan ingredients detected"
msgstr "No non-vegan ingredients"

msgctxt "maybe_vegan_ingredients"
msgid "Ingredients that may not be vegan"
msgstr "Ingredients that may not be vegan"

msgctxt "attribute_vegan_setting_note"
msgid "To determine whether a product is vegan, we only rely on the list of ingredients."
msgstr ""

msgctxt "non_vegetarian_ingredients"
msgid "Non-vegetarian ingredients"
msgstr "Non-vegetarian ingredients"

msgctxt "vegetarian_ingredients"
msgid "No non-vegetarian ingredients detected"
msgstr "No non-vegetarian ingredients detected"

msgctxt "maybe_vegetarian_ingredients"
msgid "Ingredients that may not be vegetarian"
msgstr "Ingredients that may not be vegetarian"

msgctxt "attribute_vegetarian_setting_note"
msgid "To determine whether a product is vegetarian, we only rely on the list of ingredients."
msgstr ""

msgctxt "palm_oil_ingredients"
msgid "Ingredients that contain palm oil"
msgstr "Ingredients that contain palm oil"

msgctxt "may_contain_palm_oil_ingredients"
msgid "Ingredients that may contain palm oil"
msgstr "Ingredients that may contain palm oil"

msgctxt "palm_oil_free_ingredients"
msgid "No ingredients containing palm oil detected"
msgstr "No ingredients containing palm oil detected"

msgctxt "attribute_palm_oil_setting_note"
msgid "To determine whether a product contains palm oil, we only rely on the list of ingredients."
msgstr ""

msgctxt "unrecognized_ingredients"
msgid "Unrecognized ingredients"
msgstr "Unrecognized ingredients"

msgctxt "nova_1_unprocessed_ingredients"
msgid "The product contains only unprocessed or minimally processed ingredients."
msgstr "The product contains only unprocessed or minimally processed ingredients."

# variable names between { } must not be translated
msgctxt "f_nova_markers_for_nova_group"
msgid "Elements that indicate the product is in the {nova_group} group"
msgstr "Elements that indicate the product is in the {nova_group} group"

msgctxt "nova_classification_description"
msgid "Food products are classified into 4 groups according to their degree of processing:"
msgstr "Food products are classified into 4 groups according to their degree of processing:"

msgctxt "nova_classification_how"
msgid "The determination of the group is based on the category of the product and on the ingredients it contains."
msgstr "The determination of the group is based on the category of the product and on the ingredients it contains."

msgctxt "nova_classification_learn_more"
msgid "Learn more about the NOVA classification"
msgstr "Learn more about the NOVA classification"

msgctxt "nova_group_missing_category"
msgid "The category of the product must be specified in order to determine the NOVA group."
msgstr "The category of the product must be specified in order to determine the NOVA group."

msgctxt "nova_group_missing_ingredients"
msgid "The ingredients of the product must be specified in order to determine the NOVA group."
msgstr "The ingredients of the product must be specified in order to determine the NOVA group."

msgctxt "nova_group_too_many_unknown_ingredient"
msgid "We could not recognize some of the ingredients and determine the NOVA group."
msgstr "We could not recognize some of the ingredients and determine the NOVA group."

msgctxt "unselect_image"
msgid "Unselect Image"
msgstr ""

msgctxt "nutriscore_learn_more"
msgid "Learn more about the Nutri-Score"
msgstr "Learn more about the Nutri-Score"

msgctxt "ecoscore_learn_more"
msgid "Learn more about the Eco-Score"
msgstr "Learn more about the Eco-Score"

# The translation needs to be short as it is displayed at the top of small product cards
msgctxt "products_match_very_good_match"
msgid "Very good match"
msgstr "Very good match"

# The translation needs to be short as it is displayed at the top of small product cards
msgctxt "products_match_good_match"
msgid "Good match"
msgstr "Good match"

# The translation needs to be short as it is displayed at the top of small product cards
msgctxt "products_match_poor_match"
msgid "Poor match"
msgstr "Poor match"

# The translation needs to be short as it is displayed at the top of small product cards
msgctxt "products_match_unknown_match"
msgid "Unknown match"
msgstr "Unknown match"

# The translation needs to be short as it is displayed at the top of small product cards
msgctxt "products_match_may_not_match"
msgid "May not match"
msgstr "May not match"

# The translation needs to be short as it is displayed at the top of small product cards
msgctxt "products_match_does_not_match"
msgid "Does not match"
msgstr "Does not match"

msgctxt "reset_preferences"
msgid "Use default preferences"
msgstr "Use default preferences"

msgctxt "reset_preferences_details"
msgid "Nutri-Score, Eco-Score and food processing level (NOVA)"
msgstr "Nutri-Score, Eco-Score and food processing level (NOVA)"

msgctxt "actions_add_ingredients"
msgid "Could you add the ingredients list?"
msgstr "Could you add the ingredients list?"

msgctxt "actions_to_compute_nutriscore"
msgid "Could you add the information needed to compute the Nutri-Score?"
msgstr "Could you add the information needed to compute the Nutri-Score?"

msgctxt "actions_to_compute_ecoscore"
msgid "Could you add a precise product category so that we can compute the Eco-Score?"
msgstr "Could you add a precise product category so that we can compute the Eco-Score?"

msgctxt "action_add_ingredients_text"
msgid "Add the ingredients"
msgstr "Add the ingredients"

msgctxt "action_add_categories"
msgid "Add a category"
msgstr "Add a category"

msgctxt "action_add_nutrition_facts"
msgid "Add nutrition facts"
msgstr "Add nutrition facts"

msgctxt "action_add_origins"
msgid "Add the origins of ingredients for this product"
msgstr "Add the origins of ingredients for this product"

msgctxt "action_add_packaging_image"
msgid "Take a photo of the recycling information"
msgstr "Take a photo of the recycling information"

msgctxt "action_add_packaging_components"
msgid "Add packaging components"
msgstr "Take a photo of the recycling information"

msgctxt "action_add_quantity"
msgid "Add quantity of the product"
msgstr "Add quantity of the product"

# this is not used yet
msgctxt "action_add_basic_details"
msgid "Add basic details"
msgstr "Add basic details"

# this is not used yet
msgctxt "action_add_portion_size"
msgid "Add portion size"
msgstr "Add portion size"

# this is not used yet
msgctxt "action_add_ingredients_image"
msgid "Take a photo of the ingredients"
msgstr "Take a photo of the ingredients"

# this is not used yet
msgctxt "action_add_nutrition_image"
msgid "Take a photo of the nutrition facts"
msgstr "Take a photo of the nutrition facts"

# this is not used yet
msgctxt "action_refresh_ingredients_image"
msgid "Refresh the photo of the ingredients"
msgstr "Refresh the photo of the ingredients"

# this is not used yet
msgctxt "action_refresh_nutrition_image"
msgid "Refresh the photo of the nutrition facts"
msgstr "Refresh the photo of the nutrition facts"

# this is not used yet
msgctxt "action_add_packaging_text"
msgid "Extract and check the recycling information"
msgstr "Extract and check the recycling information"

# this is not used yet
msgctxt "action_add_stores"
msgid "Add the store where you found this product"
msgstr "Add the store where you found this product"

# this is not used yet
msgctxt "action_labels"
msgid "Add any label present on this product"
msgstr "Add any label present on this product"

# this is not used yet
msgctxt "action_countries"
msgid "Add the country where you found this product"
msgstr "Add the country where you found this product"

# this is not used yet
msgctxt "action_packager_codes_image"
msgid "Take a photo of traceability codes"
msgstr "Take a photo of traceability codes"

# Used as a header for key facts
msgctxt "knowledge_panels_facts"
msgid "What you need to know"
msgstr "What you need to know"

msgctxt "knowledge_panels_recommendation"
msgid "Recommendation"
msgstr "Recommendation"

msgctxt "nutrient_info_salt_risk"
msgid "A high consumption of salt (or sodium) can cause raised blood pressure, which can increase the risk of heart disease and stroke."
msgstr "A high consumption of salt (or sodium) can cause raised blood pressure, which can increase the risk of heart disease and stroke."

msgctxt "nutrient_info_salt_high_blood_pressure"
msgid "Many people who have high blood pressure do not know it, as there are often no symptoms."
msgstr "Many people who have high blood pressure do not know it, as there are often no symptoms."

msgctxt "nutrient_info_salt_high_consumption"
msgid "Most people consume too much salt (on average 9 to 12 grams per day), around twice the recommended maximum level of intake."
msgstr "Most people consume too much salt (on average 9 to 12 grams per day), around twice the recommended maximum level of intake."

msgctxt "nutrient_recommendation_salt_title"
msgid "Limit the consumption of salt and salted food"
msgstr "Limit the consumption of salt and salted food"

msgctxt "nutrient_recommendation_salt_cooking_and_table"
msgid "Reduce the quantity of salt used when cooking, and don't salt again at the table."
msgstr "Reduce the quantity of salt used when cooking, and don't salt again at the table."

msgctxt "nutrient_recommendation_salt_limit_salty_snacks"
msgid "Limit the consumption of salty snacks and choose products with lower salt content."
msgstr "Limit the consumption of salty snacks and choose products with lower salt content."

msgctxt "nutrient_info_sugars_risk"
msgid "A high consumption of sugar can cause weight gain and tooth decay. It also augments the risk of type 2 diabetes and cardio-vascular diseases."
msgstr "A high consumption of sugar can cause weight gain and tooth decay. It also augments the risk of type 2 diabetes and cardio-vascular diseases."

msgctxt "nutrient_recommendation_sugars_title"
msgid "Limit the consumption of sugar and sugary drinks"
msgstr "Limit the consumption of sugar and sugary drinks"

msgctxt "nutrient_recommendation_sugars_drinks"
msgid "Sugary drinks (such as sodas, fruit beverages, and fruit juices and nectars) should be limited as much as possible (no more than 1 glass a day)."
msgstr "Sugary drinks (such as sodas, fruit beverages, and fruit juices and nectars) should be limited as much as possible (no more than 1 glass a day)."

msgctxt "nutrient_recommendation_sugars_food"
msgid "Choose products with lower sugar content and reduce the consumption of products with added sugars."
msgstr "Choose products with lower sugar content and reduce the consumption of products with added sugars."

msgctxt "nutrient_info_fat_and_saturated_fat_risk"
msgid "A high consumption of fat, especially saturated fats, can raise cholesterol, which increases the risk of heart diseases."
msgstr "A high consumption of fat, especially saturated fats, can raise cholesterol, which increases the risk of heart diseases."

msgctxt "nutrient_recommendation_fat_and_saturated_fat_title"
msgid "Reduce the consumption of fat and saturated fat"
msgstr "Limit the consumption of fat and saturated fat"

msgctxt "nutrient_recommendation_fat_and_saturated_fat"
msgid "Choose products with lower fat and saturated fat content."
msgstr "Choose products with lower fat and saturated fat content."

msgctxt "sign_in"
msgid "Sign in"
msgstr "Sign in"

msgctxt "sign_out"
msgid "Sign out"
msgstr "Sign out"

msgctxt "your_contributions"
msgid "Your contributions"
msgstr "Your contributions"

msgctxt "products_added"
msgid "Products added"
msgstr "Products added"

msgctxt "products_edited"
msgid "Products edited"
msgstr "Products edited"

msgctxt "products_photographed"
msgid "Products photographed"
msgstr "Products photographed"

# result of the matching with the user preferences: should ne a noun, not a verb
msgctxt "matching_with_your_preferences"
msgid "Matching with your preferences"
msgstr "Matching with your preferences"

# HTML tags and variable names between { } must not be translated
msgctxt "f_join_us_on_slack"
msgid "Join us on <a href=\"{url}\">Slack</a>"
msgstr "Join us on <a href=\"{url}\">Slack</a>"

# HTML tags and variable names between { } must not be translated
msgctxt "f_discover_our_code_of_conduct"
msgid "Discover our <a href=\"{url}\">Code of conduct</a>"
msgstr "Discover our <a href=\"{url}\">Code of conduct</a>"

# {links} must not be translated, it will be replaced by icons and/or text links
msgctxt "f_footer_follow_us_links"
msgid "Follow us: {links}"
msgstr "Follow us: {links}"

# Should be as small as possible, e.g. use "app" instead of "application", don't specify "mobile"
msgctxt "footer_install_the_app_exclamation_mark"
msgid "Install the app!"
msgstr "Install the app!"

# HTML tags must not be translated, keep <span id=\"everyday\"> and <span id=\"foods\"> and put them around the corresponding words in the translation
# e.g. in French: Scannez les <span id=\"foods\">aliments</span> de votre <span id=\"everyday\">quotidien</span>
msgctxt "footer_scan_your_everyday_foods"
msgid "Scan your <span id=\"everyday\">everyday</span> <span id=\"foods\">foods</span>"
msgstr "Scan your <span id=\"everyday\">everyday</span> <span id=\"foods\">foods</span>"

msgctxt "nutrition"
msgid "Nutrition"
msgstr "Nutrition"

# Note: "criteria" is plural here. So in French for instance: "Vos critères"
msgctxt "your_criteria"
msgid "Your criteria"
msgstr "Your criteria"

msgctxt "product"
msgid "Product"
msgstr "Product"

msgctxt "environment"
msgid "Environment"
msgstr "Environment"

msgctxt "api_result_failure"
msgid "Failure"
msgstr "Failure"

msgctxt "api_result_product_found"
msgid "Product found"
msgstr "Product found"

msgctxt "api_result_product_not_found"
msgid "Product not found"
msgstr "Product not found"

msgctxt "api_result_product_updated"
msgid "Product updated"
msgstr "Product updated"

msgctxt "api_message_invalid_api_action"
msgid "Invalid API action"
msgstr "Invalid API action"

msgctxt "api_message_invalid_api_method"
msgid "Invalid API method"
msgstr "Invalid API method"

msgctxt "api_message_empty_request_body"
msgid "Empty request body"
msgstr "Empty request body"

msgctxt "api_message_invalid_json_in_request_body"
msgid "Invalid JSON in request body"
msgstr "Invalid JSON in request body"

msgctxt "api_message_invalid_code"
msgid "Invalid code"
msgstr "Invalid code"

msgctxt "api_message_invalid_type_must_be_object"
msgid "Invalid type: must be an object"
msgstr "Invalid type: must be an object"

msgctxt "api_message_invalid_type_must_be_array"
msgid "Invalid type: must be an array"
msgstr "Invalid type: must be an array"

msgctxt "api_message_invalid_type_must_be_integer"
msgid "Invalid type: must be an integer"
msgstr "Invalid type: must be an integer"

msgctxt "api_message_invalid_type_must_be_number"
msgid "Invalid type: must be a number"
msgstr "Invalid type: must be a number"

msgctxt "api_message_missing_field"
msgid "Missing field"
msgstr "Missing field"

msgctxt "api_message_unrecognized_field"
msgid "Unrecognized field"
msgstr "Unrecognized field"

msgctxt "api_message_unrecognized_value"
msgid "Unrecognized value"
msgstr "Unrecognized value"

msgctxt "api_impact_none"
msgid "None"
msgstr "None"

msgctxt "api_impact_warning"
msgid "Warning"
msgstr "Warning"

msgctxt "api_impact_failure"
msgid "Failure"
msgstr "Failure"

msgctxt "api_impact_field_ignored"
msgid "Field ignored"
msgstr "Field ignored"

msgctxt "api_impact_value_converted"
msgid "Value converted"
msgstr "Value converted"

# Unit = element, not unit of measure
msgctxt "packaging_number_of_units"
msgid "Number of units"
msgstr "Number of units"

# Unit = element, not unit of measure
msgctxt "packaging_weight"
msgid "Weight of one empty unit"
msgstr "Weight of one empty unit"

# Unit = element, not unit of measure
msgctxt "packaging_quantity_per_unit"
msgid "Quantity of product contained per unit"
msgstr "Quantity of product contained per unit"

# variable names between { } must not be translated
msgctxt "f_help_categorize_on_hunger_games"
msgid "Help categorize more {title} on Hunger Games"
msgstr "Help categorize more {title} on Hunger Games"

msgctxt "packagings_complete"
msgid "All the packaging parts of the product are listed."
msgstr "All the packaging parts of the product are listed."

msgctxt "api_message_invalid_user_id_and_password"
msgid "Invalid user id and password"
msgstr "Invalid user id and password"

msgctxt "api_message_invalid_value_must_be_0_or_1"
msgid "Invalid value: must be 0 or 1"
msgstr "Invalid value: must be 0 or 1"

# Unit = element, not unit of measure
msgctxt "packaging_number_of_units_description"
msgid "Enter the number of packaging units of the same shape and material contained in the product."
msgstr "Enter the number of packaging units of the same shape and material contained in the product."

msgctxt "packaging_shape_description"
msgid "Enter the shape name listed in the recycling instructions if they are available, or select a shape."
msgstr "Enter the shape name listed in the recycling instructions if they are available, or select a shape."

msgctxt "packaging_material_description"
msgid "Enter the specific material if it can be determined (a material code inside a triangle can often be found on packaging parts), or a generic material (for instance plastic or metal) if you are unsure."
msgstr "Enter the specific material if it can be determined (a material code inside a triangle can often be found on packaging parts), or a generic material (for instance plastic or metal) if you are unsure."

msgctxt "packaging_recycling_description"
msgid "Enter recycling instructions only if they are listed on the product."
msgstr "Enter recycling instructions only if they are listed on the product."

# Unit = element, not unit of measure
msgctxt "packaging_weight_description"
msgid "Remove any remaining food and wash and dry the packaging part before weighting. If possible, use a scale with 0.1g or 0.01g precision."
msgstr "Remove any remaining food and wash and dry the packaging part before weighting. If possible, use a scale with 0.1g or 0.01g precision."

# Unit = element, not unit of measure
msgctxt "packaging_quantity_per_unit_description"
msgid "Enter the net weight or net volume and indicate the unit (for example g or ml)."
msgstr "Enter the net weight or net volume and indicate the unit (for example g or ml)."

msgctxt "import_and_export_products"
msgid "Import and export products"
msgstr "Import and export products"

msgctxt "add_products"
msgid "Add products"
msgstr "Add products"

# Needs to be short (displayed in a menu)
msgctxt "install_the_app_to_add_products"
msgid "Install the app to add products"
msgstr "Install the app to add products"

msgctxt "search_and_analyze_products"
msgid "Search and analyze products"
msgstr "Search and analyze products"

msgctxt "resources"
msgid "Resources"
msgstr "Resources"

msgctxt "pro_platform_user_guide"
msgid "Pro platform user guide"
msgstr "Pro platform user guide"

msgctxt "faq_for_producers"
msgid "FAQ for producers"
msgstr "FAQ for producers"

# variable names between { } must not be translated
msgctxt "product_js_enter_value_between_0_and_max"
msgid "Please enter a value between 0 and {max}."
msgstr "Please enter a value between 0 and {max}."

msgctxt "please_ask_users_create_account_first"
msgid "Please ask the following users to create an Open Food Facts account first:"
msgstr "Please ask the following users to create an Open Food Facts account first:"

msgctxt "users_added_successfully"
msgid "Users added to the organization successfully:"
msgstr "Users added to the organization successfully:"

msgctxt "product_js_sugars_warning"
msgid "Sugars should not be higher than carbohydrates."
msgstr "Sugars should not be higher than carbohydrates."

msgctxt "product_js_saturated_fat_warning"
msgid "Saturated fat should not be higher than fat."
msgstr "Saturated fat should not be higher than fat."

msgctxt "packaging_materials"
msgid "Packaging materials"
msgstr "Packaging materials"

msgctxt "packaging_weight_total"
msgid "Packaging weight"
msgstr "Packaging weight"

msgctxt "packaging_weight_100g"
msgid "Packaging weight per 100 g of product"
msgstr "Packaging weight per 100 g of product"

msgctxt "packaging_weight_100g_mean"
msgid "Mean packaging weight per 100 g of product"
msgstr "Mean packaging weight per 100 g of product"

msgctxt "total"
msgid "Total"
msgstr "Total"

msgctxt "packaging_material_products_percent"
msgid "% of products containing the material"
msgstr "% of products containing the material"

msgctxt "packaging_material_products_percent_main"
msgid "% of products containing mostly the material"
msgstr "% of products containing mostly the material"

msgctxt "relative_to_products_containing_the_material"
msgid "for products that contain the material"
msgstr "for products that contain the material"

msgctxt "relative_to_products_containing_mostly_the_material"
msgid "for products that contain mostly the material"
msgstr "for products that contain mostly the material"

msgctxt "relative_to_all_products"
msgid "relative to all products"
msgstr "relative to all products"

msgctxt "preferred_language"
msgid "Preferred Language"
msgstr "Preferred Language"

msgctxt "packagings_n_p"
msgid "Numbers of packaging components"
msgstr "Numbers of packaging components"

msgctxt "packagings_n_s"
msgid "Number of packaging components"
msgstr "Number of packaging components"

msgctxt "packagings_materials_all"
msgid "All materials"
msgstr "All materials"

msgctxt "weight"
msgid "Weight"
msgstr "Weight"

msgctxt "weight_100g"
msgid "Weight per 100g of product"
msgstr "Weight per 100g of product"

msgctxt "weight_percent"
msgid "Weight percent"
msgstr "Weight percent"

msgctxt "nutriscore_component_energy"
msgid "Energy"
msgstr ""

msgctxt "nutriscore_component_energy_from_saturated_fat"
msgid "Energy from saturated fat"
msgstr ""

msgctxt "nutriscore_component_sugars"
msgid "Sugars"
msgstr ""

msgctxt "nutriscore_component_saturated_fat"
msgid "Saturated fat"
msgstr ""

msgctxt "nutriscore_component_saturated_fat_ratio"
msgid "Saturated fat / fat"
msgstr ""

msgctxt "nutriscore_component_salt"
msgid "Salt"
msgstr ""

msgctxt "nutriscore_component_non_nutritive_sweeteners"
msgid "Non-nutritive sweeteners"
msgstr ""

msgctxt "nutriscore_component_fruits_vegetables_legumes"
msgid "Fruits, vegetables and legumes"
msgstr ""

msgctxt "nutriscore_component_fiber"
msgid "Fiber"
msgstr ""

msgctxt "nutriscore_component_proteins"
msgid "Proteins"
msgstr ""

msgctxt "presence"
msgid "Presence"
msgstr ""

msgctxt "absence"
msgid "Absence"
msgstr ""

msgctxt "nutriscore_is_water"
msgid "This product is considered to be water for the calculation of the Nutri-Score."
msgstr ""

msgctxt "nutriscore_is_fat_oil_nuts_seeds"
msgid "This product is considered to be fat, oil, nuts or seeds for the calculation of the Nutri-Score."
msgstr ""

msgctxt "nutriscore_is_cheese"
msgid "This product is considered to be cheese for the calculation of the Nutri-Score."
msgstr ""

msgctxt "nutriscore_is_red_meat_product"
msgid "This product is considered to be a red meat product for the calculation of the Nutri-Score."
msgstr ""

msgctxt "nutriscore_count_proteins_reason_beverage"
msgid "Points for proteins are counted because the product is considered to be a beverage."
msgstr ""

msgctxt "nutriscore_count_proteins_reason_cheese"
msgid "Points for proteins are counted because the product is considered to be cheese."
msgstr ""

msgctxt "nutriscore_count_proteins_reason_negative_points_less_than_7"
msgid "Points for proteins are counted because the negative points are less than 7."
msgstr ""

msgctxt "nutriscore_count_proteins_reason_negative_points_less_than_11"
msgid "Points for proteins are counted because the negative points are less than 11."
msgstr ""

msgctxt "nutriscore_count_proteins_reason_negative_points_greater_than_or_equal_to_7"
msgid "Points for proteins are not counted because the negative points greater than or equal to 7."
msgstr ""

msgctxt "nutriscore_count_proteins_reason_negative_points_greater_than_or_equal_to_11"
msgid "Points for proteins are not counted because the negative points greater than or equal to 11."
msgstr ""

msgctxt "nutriscore_explanation_what_it_is"
msgid "The Nutri-Score is a logo on the overall nutritional quality of products."
msgstr "The Nutri-Score is a logo on the overall nutritional quality of products."

msgctxt "nutriscore_explanation_what_it_takes_into_account"
msgid "The score from A to E is calculated based on nutrients and foods to favor (proteins, fiber, fruits, vegetables and legumes ...) and nutrients to limit (calories, saturated fat, sugars, salt)."
msgstr "The score from A to E is calculated based on nutrients and foods to favor (proteins, fiber, fruits, vegetables and legumes ...) and nutrients to limit (calories, saturated fat, sugars, salt)."

msgctxt "nutriscore_explanation_where_the_data_comes_from"
msgid "The score is calculated from the data of the nutrition facts table and the composition data (fruits, vegetables and legumes)."
msgstr "The score is calculated from the data of the nutrition facts table and the composition data (fruits, vegetables and legumes)."

msgctxt "nutriscore_explanation_recommended_by_public_health_authorities"
msgid "The display of this logo is recommended by public health authorities without obligation for companies."
msgstr "The display of this logo is recommended by public health authorities without obligation for companies."

msgctxt "nutriscore_explanation_title"
msgid "What is the Nutri-Score?"
msgstr ""

# For benefits and risks of Nutri-Score components, see the "rationale" sections in the different Nutri-Score algorithms documents

msgctxt "nutrient_info_energy_risk"
msgid "Energy intakes above energy requirements are associated with increased risks of weight gain, overweight, obesity, and consequently risk of diet-related chronic diseases."
msgstr "Energy intakes above energy requirements are associated with increased risks of weight gain, overweight, obesity, and consequently risk of diet-related chronic diseases."

msgctxt "nutrient_info_saturated_fat_risk"
msgid "A high consumption of fat, especially saturated fats, can raise cholesterol, which increases the risk of heart diseases."
msgstr "A high consumption of fat, especially saturated fats, can raise cholesterol, which increases the risk of heart diseases."

msgctxt "nutrient_info_saturated_fat_ratio_risk"
msgid "A high consumption of fat, especially saturated fats, can raise cholesterol, which increases the risk of heart diseases."
msgstr "A high consumption of fat, especially saturated fats, can raise cholesterol, which increases the risk of heart diseases."

msgctxt "nutrient_info_energy_from_saturated_fat_risk"
msgid "A high consumption of fat, especially saturated fats, can raise cholesterol, which increases the risk of heart diseases."
msgstr "A high consumption of fat, especially saturated fats, can raise cholesterol, which increases the risk of heart diseases."

# https://www.who.int/news/item/15-05-2023-who-advises-not-to-use-non-sugar-sweeteners-for-weight-control-in-newly-released-guideline

msgctxt "nutrient_info_non_nutritive_sweeteners_risk"
msgid "Non-nutritive sweeteners may not confer any long-term benefit in reducing body fat in adults or children. There may be potential undesirable effects from long-term use of non-nutritive sweeteners, such as an increased risk of type 2 diabetes and cardiovascular diseases in adults."
msgstr "Non-nutritive sweeteners may not confer any long-term benefit in reducing body fat in adults or children. There may be potential undesirable effects from long-term use of non-nutritive sweeteners, such as an increased risk of type 2 diabetes and cardiovascular diseases in adults."

msgctxt "nutrient_info_fiber_benefit"
msgid "Consuming foods rich in fiber (especially whole grain foods) reduces the risks of aerodigestive cancers, cardiovascular diseases, obesity and diabetes."
msgstr "Consuming foods rich in fiber (especially whole grain foods) reduces the risks of aerodigestive cancers, cardiovascular diseases, obesity and diabetes."

msgctxt "nutrient_info_fruits_vegetables_legumes_benefit"
msgid "Consuming foods rich in fruits, vegetables and legumes reduces the risks of aerodigestive cancers, cardiovascular diseases, obesity and diabetes."
msgstr "Consuming foods rich in fruits, vegetables and legumes reduces the risks of aerodigestive cancers, cardiovascular diseases, obesity and diabetes."

# Proteins are included in the Nutri-Score because they are a proxy for calcium and iron (there is no added benefit from consuming more proteins)

msgctxt "nutrient_info_proteins_benefit"
msgid "Foods that are rich in proteins are usually rich in calcium or iron which are essential minerals with numerous health benefits."
msgstr "Foods that are rich in proteins are usually rich in calcium or iron which are essential minerals with numerous health benefits."

msgctxt "revert"
msgid "Revert to this revision"
msgstr "Revert to this revision"

msgctxt "product_js_product_revert_confirm"
msgid "Revert to this product revision?"
msgstr "Revert to this product revision?"

msgctxt "api_status_success"
msgid "Success"
msgstr "Success"

msgctxt "api_status_failure"
msgid "Failure"
msgstr "Failure"

msgctxt "api_result_product_reverted"
msgid "Product reverted to the specified revision"
msgstr "Product reverted to the specified revision"

msgctxt "api_result_product_not_reverted"
msgid "Product not reverted to the specified revision"
msgstr "Product not reverted to the specified revision"

# sweeteners (additives), plural
msgctxt "sweeteners"
msgid "sweeteners"
msgstr ""

# sweetener (additive), singular
msgctxt "sweetener"
msgid "sweetener"
msgstr ""

msgctxt "action_edit_product"
msgid "Complete or correct product information"
msgstr "Complete or correct product information"

msgctxt "report_problem_panel_title"
msgid "Report a problem"
msgstr "Report a problem"

msgctxt "incomplete_or_incorrect_data_title"
msgid "Incomplete or incorrect information?"
msgstr "Incomplete or incorrect information?"

msgctxt "incomplete_or_incorrect_data_subtitle_off"
msgid "Category, labels, ingredients, allergens, nutritional information, photos etc."
msgstr "Category, labels, ingredients, allergens, nutritional information, photos etc."

msgctxt "incomplete_or_incorrect_data_content_correct"
msgid "If the information does not match the information on the packaging, you can complete or correct it. Thank you!"
msgstr "If the information does not match the information on the packaging, you can complete or correct it. Thank you!"

msgctxt "incomplete_or_incorrect_data_content_correct_off"
msgid "Open Food Facts is a collaborative database, and every contribution is useful for all."
msgstr "Open Food Facts is a collaborative database, and every contribution is useful for all."

msgctxt "description"
msgid "Description"
msgstr "Description"

<<<<<<< HEAD
# Overrides by flavor (e.g. obf) or product type (e.g. beauty)

# OFF

msgctxt "site_description_off"
msgid "A collaborative, free and open database of ingredients, nutrition facts and information on food products from around the world"
msgstr "A collaborative, free and open database of ingredients, nutrition facts and information on food products from around the world"

msgctxt "tagline_off"
msgid   "Open Food Facts gathers information and data on food products from around the world."
msgstr  "Open Food Facts gathers information and data on food products from around the world."

msgctxt "footer_tagline_off"
msgid "A collaborative, free and open database of food products from around the world."
msgstr "A collaborative, free and open database of food products from around the world."

#. make sure the text file exists for your language, otherwise ask @teolemon 
msgctxt "get_the_app_link_off"
msgid "/open-food-facts-mobile-app"
msgstr "/open-food-facts-mobile-app"

# OBF

msgctxt "site_description_obf"
msgid "A collaborative, free and open database of ingredients, and information on cosmetic products from around the world"
msgstr ""

msgctxt "tagline_obf"
msgid "Open Beauty Facts gathers information and data on cosmetic products from around the world."
msgstr ""

msgctxt "footer_tagline_obf"
msgid "A collaborative, free and open database of cosmetic products from around the world."
msgstr ""

#. make sure the text file exists for your language, otherwise ask @teolemon 
msgctxt "get_the_app_link_obf"
msgid "/open-beauty-facts-mobile-app"
msgstr ""

msgctxt "footer_and_the_facebook_group_obf"
msgid "and the <a href=\"https://www.facebook.com/groups/OpenBeautyFacts/\">Facebook group for contributors</a>"
msgstr ""

msgctxt "search_description_opensearch_obf"
msgid "Open Beauty Facts product search"
msgstr ""

msgctxt "warning_not_complete_obf"
msgid "This product page is not complete. You can help to complete it by editing it and adding more data from the photos we have, or by taking more photos using the app for <a href=\"https://play.google.com/store/apps/details?id=org.openbeautyfacts.scanner&hl=en\">Android</a> or <a href=\"https://apps.apple.com/us/app/open-beauty-facts/id1122926380\">iPhone/iPad</a>. Thank you!"
msgstr ""

msgctxt "brands_example_beauty"
msgid "Nivea, Nivea Men"
msgstr ""

msgctxt "categories_example_beauty"
msgid "Anti-dandruff shampoo, Whitening toothpaste"
msgstr ""

msgctxt "emb_codes_example_beauty"
msgid "EMB 53062"
msgstr ""

msgctxt "generic_name_example_beauty"
msgid "Anti-dandruff shampoo"
msgstr ""

msgctxt "product_name_example_beauty"
msgid "Anti-Perspirant Stress Protect"
msgstr ""

msgctxt "ingredients_text_example_beauty"
msgid "AQUA/WATER, SODIUM LAURETH SULFATE, DISODIUM COCOAMPHODIACETATE, GLYCOL DISTEARATE, COCAMIDE MEA"
msgstr ""

=======
msgctxt "report_problem_navigation"
msgid "Report a problem"
msgstr "Report a problem"
>>>>>>> 2e7ef0fd
<|MERGE_RESOLUTION|>--- conflicted
+++ resolved
@@ -6822,7 +6822,6 @@
 msgid "Description"
 msgstr "Description"
 
-<<<<<<< HEAD
 # Overrides by flavor (e.g. obf) or product type (e.g. beauty)
 
 # OFF
@@ -6899,8 +6898,6 @@
 msgid "AQUA/WATER, SODIUM LAURETH SULFATE, DISODIUM COCOAMPHODIACETATE, GLYCOL DISTEARATE, COCAMIDE MEA"
 msgstr ""
 
-=======
 msgctxt "report_problem_navigation"
 msgid "Report a problem"
-msgstr "Report a problem"
->>>>>>> 2e7ef0fd
+msgstr "Report a problem"