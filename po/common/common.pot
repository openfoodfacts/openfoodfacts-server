msgid ""
msgstr ""
"MIME-Version: 1.0\n"
"Content-Type: text/plain; charset=UTF-8\n"
"Content-Transfer-Encoding: 8bit\n"
"Language: en\n"
"Project-Id-Version: \n"
"PO-Revision-Date: \n"
"Language-Team: \n"
"Last-Translator: \n"
"POT-Creation-Date: \n"
"X-Generator: Poedit 2.1\n"

# Overrides by flavor (e.g. obf) or product type (e.g. beauty)

# OFF

msgctxt "site_description_off"
msgid "A collaborative, free and open database of ingredients, nutrition facts and information on food products from around the world"
msgstr "A collaborative, free and open database of ingredients, nutrition facts and information on food products from around the world"

msgctxt "tagline_off"
msgid   "Open Food Facts gathers information and data on food products from around the world."
msgstr  "Open Food Facts gathers information and data on food products from around the world."

msgctxt "footer_tagline_off"
msgid "A collaborative, free and open database of food products from around the world."
msgstr "A collaborative, free and open database of food products from around the world."

#. make sure the text file exists for your language, otherwise ask @teolemon 
msgctxt "get_the_app_link_off"
msgid "/open-food-facts-mobile-app"
msgstr "/open-food-facts-mobile-app"

# OBF

msgctxt "site_description_obf"
msgid "A collaborative, free and open database of ingredients, and information on cosmetic products from around the world"
msgstr "A collaborative, free and open database of ingredients, and information on cosmetic products from around the world"

msgctxt "tagline_obf"
msgid "Open Beauty Facts gathers information and data on cosmetic products from around the world."
msgstr "Open Beauty Facts gathers information and data on cosmetic products from around the world."

msgctxt "footer_tagline_obf"
msgid "A collaborative, free and open database of cosmetic products from around the world."
msgstr "A collaborative, free and open database of cosmetic products from around the world."

#. make sure the text file exists for your language, otherwise ask @teolemon 
msgctxt "get_the_app_link_obf"
msgid "/open-beauty-facts-mobile-app"
msgstr "/open-beauty-facts-mobile-app"

msgctxt "footer_and_the_facebook_group_obf"
msgid "and the <a href=\"https://www.facebook.com/groups/OpenBeautyFacts/\">Facebook group for contributors</a>"
msgstr "and the <a href=\"https://www.facebook.com/groups/OpenBeautyFacts/\">Facebook group for contributors</a>"

msgctxt "search_description_opensearch_obf"
msgid "Open Beauty Facts product search"
msgstr "Open Beauty Facts product search"

msgctxt "warning_not_complete_obf"
msgid "This product page is not complete. You can help to complete it by editing it and adding more data from the photos we have, or by taking more photos using the app for <a href=\"https://play.google.com/store/apps/details?id=org.openbeautyfacts.scanner&hl=en\">Android</a> or <a href=\"https://apps.apple.com/us/app/open-beauty-facts/id1122926380\">iPhone/iPad</a>. Thank you!"
msgstr "This product page is not complete. You can help to complete it by editing it and adding more data from the photos we have, or by taking more photos using the app for <a href=\"https://play.google.com/store/apps/details?id=org.openbeautyfacts.scanner&hl=en\">Android</a> or <a href=\"https://apps.apple.com/us/app/open-beauty-facts/id1122926380\">iPhone/iPad</a>. Thank you!"

msgctxt "brands_example_beauty"
msgid "Nivea, Nivea Men"
msgstr "Nivea, Nivea Men"

msgctxt "categories_example_beauty"
msgid "Anti-dandruff shampoo, Whitening toothpaste"
msgstr "Anti-dandruff shampoo, Whitening toothpaste"

msgctxt "emb_codes_example_beauty"
msgid "EMB 53062"
msgstr "EMB 53062"

msgctxt "generic_name_example_beauty"
msgid "Anti-dandruff shampoo"
msgstr "Anti-dandruff shampoo"

msgctxt "product_name_example_beauty"
msgid "Anti-Perspirant Stress Protect"
msgstr "Anti-Perspirant Stress Protect"

msgctxt "ingredients_text_example_beauty"
msgid "AQUA/WATER, SODIUM LAURETH SULFATE, DISODIUM COCOAMPHODIACETATE, GLYCOL DISTEARATE, COCAMIDE MEA"
msgstr "AQUA/WATER, SODIUM LAURETH SULFATE, DISODIUM COCOAMPHODIACETATE, GLYCOL DISTEARATE, COCAMIDE MEA"

# End of overrides by flavor or product type

msgctxt "1_product"
msgid "1 product"
msgstr ""

msgctxt "about"
msgid "About me"
msgstr ""

msgctxt "add"
msgid "Add"
msgstr ""

msgctxt "add_language"
msgid "Add language"
msgstr ""

msgctxt "add_product"
msgid "Add a product"
msgstr ""

msgctxt "add_user"
msgid "Register"
msgstr ""

msgctxt "add_user_display"
msgid "Register"
msgstr "Register"

msgctxt "add_user_process"
msgid "Welcome!"
msgstr "Welcome!"

msgctxt "add_user_result"
msgid "Thank you for joining us!"
msgstr "Thank you for joining us!"

msgctxt "add_user_you_can_edit"
msgid "You can now add and edit products on the web or with our free <a href=\"%s\">mobile app</a>."
msgstr "You can now add and edit products on the web or with our free <a href=\"%s\">mobile app</a>."

msgctxt "join_us_on_slack"
msgid "Join us on Slack"
msgstr "Join us on Slack"

msgctxt "add_user_join_the_project"
msgid "%s is a collaborative project to which you can bring much more than new products: your energy, enthusiasm and ideas!"
msgstr "%s is a collaborative project to which you can bring much more than new products: your energy, enthusiasm and ideas!"

msgctxt "add_user_join_us_on_slack"
msgid "We use a discussion system called Slack where all project participants can exchange and collaborate. Please join! We would be happy to know you!"
msgstr "We use a discussion system called Slack where all project participants can exchange and collaborate. Please join! We would be happy to know you!"

msgctxt "add_user_you_can_edit_pro"
msgid "You can now easily import your product data and photos."
msgstr "You can now easily import your product data and photos."

msgctxt "add_user_you_can_edit_pro_promo"
msgid "You can now add and edit your products and import their data and photos on our free <a href=\"%s\">platform for producers</a>."
msgstr "You can now add and edit your products and import their data and photos on our free <a href=\"%s\">platform for producers</a>."

msgctxt "add_user_existing_org"
msgid "There is already an existing organization with the name %s."
msgstr "There is already an existing organization with the name %s."

msgctxt "add_user_existing_org_pending"
msgid "Your request to join the organization is pending approval of the organization administrator."
msgstr "Your request to join the organization is pending approval of the organization administrator."

msgctxt "admin_status_updated"
msgid "Admin Status Updated"
msgstr "Admin Status Updated"

msgctxt "admin_status"
msgid "Admin Status"
msgstr "Admin Status"

msgctxt "grant_remove_admin_status"
msgid "Grant/Remove Admin status"
msgstr "Grant/Remove Admin status"

msgctxt "please_email_producers"
msgid "Please e-mail <a href=\"mailto:producers@openfoodfacts.org\">producers@openfoodfacts.org</a> if you have any question."
msgstr "Please e-mail <a href=\"mailto:producers@openfoodfacts.org\">producers@openfoodfacts.org</a> if you have any question."

msgctxt "if_you_work_for_a_producer"
msgid "If you work for a producer or brand and will add or complete data for your own products only, you can get access to our completely free Platform for Producers."
msgstr "If you work for a producer or brand and will add or complete data for your own products only, you can get access to our completely free Platform for Producers."

msgctxt "producers_platform_description_long"
msgid "The platform for producers allows manufacturers to easily import data and photos for all their products, to mark them as official, and to get free analysis of improvement opportunities for their products."
msgstr "The platform for producers allows manufacturers to easily import data and photos for all their products, to mark them as official, and to get free analysis of improvement opportunities for their products."

msgctxt "pro_account"
msgid "Professional account"
msgstr "Professional account"

msgctxt "this_is_a_pro_account"
msgid "This is a producer or brand account."
msgstr "This is a producer or brand account."

msgctxt "producer_or_brand"
msgid "Name of producer or name of brand"
msgstr "Name of producer or name of brand"

msgctxt "error_missing_org"
msgid "Professional accounts must have an associated organization (company name or brand)."
msgstr "Professional accounts must have an associated organization (company name or brand)."

msgctxt "enter_name_of_org"
msgid "Please enter the name of your organization (company name or brand)."
msgstr "Please enter the name of your organization (company name or brand)."

msgctxt "enter_email_addresses_of_users"
msgid "Enter email addresses of users to invite (comma-separated):"
msgstr "Enter email addresses of users to invite (comma-separated):"

msgctxt "f_this_is_a_pro_account_for_org"
msgid "This account is a professional account associated with the producer or brand {org}. You have access to the Platform for Producers."
msgstr "This account is a professional account associated with the producer or brand {org}. You have access to the Platform for Producers."

# please check that site_name and the brackets stays intact
msgctxt "add_user_email_subject"
msgid "Thanks for joining <<site_name>>"
msgstr ""

msgctxt "additives_1"
msgid "Potentially hazardous food additive. Limit usage."
msgstr ""

msgctxt "additives_2"
msgid "Hazardous food additive. Avoid."
msgstr ""

msgctxt "additives_3"
msgid "Food additive banned in Europe. Avoid at all cost."
msgstr ""

msgctxt "additives_p"
msgid "additives"
msgstr ""

msgctxt "additives_s"
msgid "additive"
msgstr ""

msgctxt "advanced_search"
msgid "Advanced search"
msgstr ""

msgctxt "advanced_search_old"
msgid "Advanced search and graphs"
msgstr ""

msgctxt "alcohol_warning"
msgid "Excess drinking is harmful for health."
msgstr ""

msgctxt "email_warning"
msgid "Please note that your Pro account will only be valid if you use your professional e-mail address. Our moderation team checks that the domain name is consistent with the organisation you wish to join."
msgstr ""

msgctxt "all_missions"
msgid "All missions"
msgstr ""

msgctxt "allergens"
msgid "Substances or products causing allergies or intolerances"
msgstr ""

msgctxt "allergens_p"
msgid "allergens"
msgstr ""

msgctxt "allergens_s"
msgid "allergen"
msgstr ""

msgctxt "also_edited_by"
msgid "Product page also edited by"
msgstr ""

msgctxt "android_apk_app_icon_url"
msgid "/images/misc/android-apk.svg"
msgstr ""

msgctxt "android_apk_app_icon_alt_text"
msgid "Android APK"
msgstr ""

# Please change en_get.svg to fr_get.svg. check the url https://static.openfoodfacts.org/images/misc/playstore/img/XX_get.svg
msgctxt "android_app_icon_url"
msgid "/images/misc/playstore/img/en_get.svg"
msgstr ""

msgctxt "android_app_icon_alt_text"
msgid "Get It On Google Play"
msgstr ""

msgctxt "app_please_take_pictures"
msgid "<p>This product is not yet in the <<site_name>> database. Could you please take some pictures of the product, barcode, ingredients list and nutrition facts to add it on <a href=\"https://world.openfoodfacts.org\" target=\"_blank\"><<site_name>></a>?</p>\n"
"<p>Thanks in advance!</p>\n"
msgstr ""

msgctxt "app_take_a_picture"
msgid "Take a picture"
msgstr ""

msgctxt "app_take_a_picture_note"
msgid "Note: the pictures you send are published under the free licence Creative Commons Attribution and ShareAlike."
msgstr ""

msgctxt "app_you_can_add_pictures"
msgid "You can add pictures:"
msgstr ""

msgctxt "axis_x"
msgid "Horizontal axis"
msgstr ""

msgctxt "axis_y"
msgid "Vertical axis"
msgstr ""

msgctxt "barcode"
msgid "Barcode"
msgstr ""

msgctxt "barcode_number"
msgid "Barcode number:"
msgstr ""

msgctxt "you_can_also_help_us"
msgid "You can also help to fund the Open Food Facts project"
msgstr ""

msgctxt "producers_administration_manual"
msgid "Producers Admin manual"
msgstr "Producers Admin manual"

msgctxt "bottom_content"
msgid "<a href=\"https://world.openfoodfacts.org/donate-to-open-food-facts?utm_source=login-open-food-facts\"><img src=\"https://static.openfoodfacts.org/images/svg/donate-icon.svg\" alt=\"Donate to Open Food Facts\" /></a><p><<site_name>> is made by a non-profit association, independent from the industry. It is made for all, by all, and it is funded by all. You can support our work by <a href=\"https://world.openfoodfacts.org/donate-to-open-food-facts?utm_source=login-open-food-facts\">donating to Open Food Facts</a> and also by <a href=\"https://www.lilo.org/fr/open-food-facts/?utm_source=open-food-facts\">using the Lilo search engine</a>.<br/><b>Thank you!</b></p>"
msgstr "<a href=\"https://world.openfoodfacts.org/donate-to-open-food-facts?utm_source=login-open-food-facts\"><img src=\"https://static.openfoodfacts.org/images/svg/donate-icon.svg\" alt=\"Donate to Open Food Facts\" /></a><p><<site_name>> is made by a non-profit association, independent from the industry. It is made for all, by all, and it is funded by all. You can support our work by <a href=\"https://world.openfoodfacts.org/donate-to-open-food-facts?utm_source=login-open-food-facts\">donating to Open Food Facts</a> and also by <a href=\"https://www.lilo.org/fr/open-food-facts/?utm_source=open-food-facts\">using the Lilo search engine</a>.<br/><b>Thank you!</b></p>"

msgctxt "bottom_title"
msgid "Donate to support our work"
msgstr ""

msgctxt "brands"
msgid "Brands"
msgstr ""

msgctxt "brands_example"
msgid "Kinder Bueno White, Kinder Bueno, Kinder, Ferrero"
msgstr ""

msgctxt "brands_p"
msgid "brands"
msgstr ""

msgctxt "brands_products"
msgid "Products from the %s brand"
msgstr ""

msgctxt "brands_s"
msgid "brand"
msgstr ""

msgctxt "brands_tagsinput"
msgid "add a brand"
msgstr ""

msgctxt "brands_without_products"
msgid "Products not from the %s brand"
msgstr ""

msgctxt "brand_owner"
msgid "Brand owner"
msgstr ""

msgctxt "brand_owner_example"
msgid "The Coca Cola Company"
msgstr ""

msgctxt "by"
msgid "by"
msgstr ""

msgctxt "categories"
msgid "Categories"
msgstr ""

msgctxt "categories_example"
msgid "Sardines in olive oil, Orange juice from concentrate"
msgstr ""

msgctxt "categories_note"
msgid "Indicate only the most specific category. \"Parents\" categories will be automatically added."
msgstr ""

msgctxt "categories_p"
msgid "categories"
msgstr ""

msgctxt "categories_products"
msgid "Products from the %s category"
msgstr ""

msgctxt "categories_s"
msgid "category"
msgstr ""

msgctxt "categories_tagsinput"
msgid "add a category"
msgstr ""

msgctxt "categories_without_products"
msgid "Products not from the %s category"
msgstr ""

msgctxt "change_fields"
msgid "Data"
msgstr ""

msgctxt "change_nutriments"
msgid "Nutriments"
msgstr ""

msgctxt "change_selected_images"
msgid "Selected images"
msgstr ""

msgctxt "change_uploaded_images"
msgid "Uploaded images"
msgstr ""

msgctxt "checkers_p"
msgid "checkers"
msgstr ""

msgctxt "checkers_s"
msgid "checker"
msgstr ""

msgctxt "cities_p"
msgid "packaging cities"
msgstr ""

msgctxt "cities_products"
msgid "Products packaged in the city of %s"
msgstr ""

msgctxt "cities_s"
msgid "packaging city"
msgstr ""

msgctxt "cities_without_products"
msgid "Products not packaged in the city of %s"
msgstr ""

msgctxt "codes_p"
msgid "Codes"
msgstr ""

msgctxt "codes_s"
msgid "Code"
msgstr ""

msgctxt "completed_n_missions"
msgid "completed %d missions:"
msgstr ""

msgctxt "connected_with_facebook"
msgid "You are connected with your Facebook account."
msgstr ""

msgctxt "contributor_since"
msgid "Contributor since"
msgstr ""

msgctxt "copy_data"
msgid "Copy data from current product to new product"
msgstr ""

msgctxt "correct_the_following_errors"
msgid "Please correct the following errors:"
msgstr ""

msgctxt "correctors_p"
msgid "correctors"
msgstr ""

msgctxt "correctors_s"
msgid "corrector"
msgstr ""

msgctxt "countries"
msgid "Countries where sold"
msgstr ""

msgctxt "countries_note"
msgid "Countries where the product is widely available (not including stores specialising in foreign products)"
msgstr ""

msgctxt "countries_p"
msgid "countries"
msgstr ""

msgctxt "countries_products"
msgid "Products sold in %s"
msgstr ""

msgctxt "countries_s"
msgid "country"
msgstr ""

msgctxt "countries_without_products"
msgid "Products not sold in %s"
msgstr ""

msgctxt "data_source"
msgid "Data source"
msgstr ""

msgctxt "data_sources_p"
msgid "data sources"
msgstr ""

msgctxt "data_sources_s"
msgid "data source"
msgstr ""

msgctxt "debug_p"
msgid "debug"
msgstr ""

msgctxt "debug_s"
msgid "debug"
msgstr ""

msgctxt "delete_comment"
msgid "Reason for removal"
msgstr ""

msgctxt "delete_product"
msgid "Delete a product"
msgstr ""

msgctxt "delete_product_page"
msgid "Delete the page"
msgstr ""

msgctxt "delete_the_images"
msgid "Delete the images"
msgstr ""

msgctxt "delete_user"
msgid "Delete a user"
msgstr ""

msgctxt "delete_confirmation"
msgid "This will delete your user details and anonymise all of your contributions. Please re-enter your user name to confirm."
msgstr ""

msgctxt "danger_zone"
msgid "Danger Zone"
msgstr ""

msgctxt "diff_add"
msgid "Added:"
msgstr ""

msgctxt "diff_change"
msgid "Changed:"
msgstr ""

msgctxt "diff_delete"
msgid "Deleted:"
msgstr ""

msgctxt "donate"
msgid "Donate to Open Food Facts"
msgstr ""

msgctxt "donate_link"
msgid "https://world.openfoodfacts.org/donate-to-open-food-facts"
msgstr ""

msgctxt "ecological_data_table"
msgid "Ecological footprint"
msgstr ""

msgctxt "ecological_data_table_note"
msgid "If the carbon footprint is specified on the label (rarely at this time), indicate it for the same quantity than the nutritional composition."
msgstr ""

msgctxt "edit"
msgid "edit"
msgstr ""

msgctxt "edit_comment"
msgid "Changes summary"
msgstr ""

msgctxt "edit_product"
msgid "Edit a product"
msgstr ""

msgctxt "edit_product_page"
msgid "Edit the page"
msgstr ""

msgctxt "edit_profile"
msgid "Edit your public profile"
msgstr ""

msgctxt "edit_profile_confirm"
msgid "Changes to your public profile have been saved."
msgstr ""

msgctxt "edit_profile_msg"
msgid "Information below is visible in your public profile."
msgstr ""

msgctxt "edit_settings"
msgid "Change your account parameters"
msgstr ""

msgctxt "edit_user"
msgid "Account parameters"
msgstr "Account parameters"

msgctxt "edit_user_display"
msgid "Account parameters"
msgstr "Account parameters"

msgctxt "edit_user_process"
msgid "Account parameters"
msgstr "Account parameters"

msgctxt "edit_user_result"
msgid "Your account parameters have been changed."
msgstr "Your account parameters have been changed."

msgctxt "editors_p"
msgid "editors"
msgstr ""

msgctxt "editors_s"
msgid "editor"
msgstr ""

msgctxt "email"
msgid "E-mail address"
msgstr ""

msgctxt "emb_code_products"
msgid "Products packaged by the company with traceability code %s"
msgstr ""

msgctxt "emb_code_p"
msgid "Traceability codes"
msgstr ""

msgctxt "emb_code_s"
msgid "Traceability code"
msgstr ""

msgctxt "emb_codes"
msgid "Traceability code"
msgstr ""

msgctxt "emb_codes_p"
msgid "traceability codes"
msgstr ""

msgctxt "emb_codes_products"
msgid "Products with the traceability code %s"
msgstr ""

msgctxt "emb_codes_s"
msgid "traceability code"
msgstr ""

msgctxt "emb_codes_without_products"
msgid "Products without the traceability code %s"
msgstr ""

# Those are country specific codes. For European countries, you can change FR 62.448.034 CE to DE BY 718 EG (for instance)
msgctxt "emb_codes_example"
msgid "EMB 53062, FR 62.448.034 CE, 84 R 20, 33 RECOLTANT 522"
msgstr ""

msgctxt "emb_codes_note"
msgid "In Europe, the code is in an ellipse with the 2 country initials followed by a number and CE."
msgstr ""

msgctxt "entry_dates_p"
msgid "Entry dates"
msgstr ""

msgctxt "entry_dates_s"
msgid "Entry date"
msgstr ""

msgctxt "error"
msgid "Error"
msgstr ""

msgctxt "error_bad_login_password"
msgid "Incorrect user name or password. <a href=\"/cgi/reset_password.pl\">Forgotten password?</a>"
msgstr ""

msgctxt "error_database"
msgid "An error occurred while reading the data, try to refresh the page."
msgstr ""

msgctxt "error_different_passwords"
msgid "The password and confirmation password are different."
msgstr ""

msgctxt "error_email_already_in_use"
msgid "The e-mail address is already used by another user. Maybe you already have an account? You can <a href=\"/cgi/reset_password.pl\">reset the password</a> of your other account."
msgstr ""

msgctxt "error_invalid_address"
msgid "Invalid address."
msgstr ""

msgctxt "error_invalid_email"
msgid "Invalid e-mail address"
msgstr ""

msgctxt "error_invalid_password"
msgid "The password needs to be at least 6 characters long."
msgstr ""

msgctxt "error_invalid_user"
msgid "Invalid user."
msgstr ""

msgctxt "error_invalid_username"
msgid "The user name must contain only unaccented letters, digits and dashes."
msgstr ""

msgctxt "error_username_too_long"
msgid "The user name is too long (maximum 40 characters)."
msgstr ""

msgctxt "error_name_too_long"
msgid "The name is too long (maximum 60 characters)."
msgstr ""

msgctxt "error_new_code_already_exists"
msgid "A product already exists with the new code"
msgstr ""

msgctxt "error_no_name"
msgid "You need to enter a name or nickname."
msgstr ""

msgctxt "error_no_permission"
msgid "Permission denied."
msgstr ""

msgctxt "error_no_username"
msgid "You need to enter a user name"
msgstr ""

msgctxt "error_reset_already_connected"
msgid "You are already signed in."
msgstr ""

msgctxt "error_reset_invalid_token"
msgid "The reset password link is invalid or has expired."
msgstr ""

msgctxt "error_reset_unknown_email"
msgid "There is no account with this email"
msgstr ""

msgctxt "error_reset_unknown_id"
msgid "This username does not exist."
msgstr ""

msgctxt "error_username_not_available"
msgid "This username already exists, please choose another."
msgstr ""

msgctxt "example"
msgid "Example:"
msgstr ""

msgctxt "examples"
msgid "Examples:"
msgstr ""

msgctxt "expiration_date"
msgid "Best before date"
msgstr ""

msgctxt "expiration_date_note"
msgid "The expiration date is a way to track product changes over time and to identify the most recent version."
msgstr ""

msgctxt "explore_products_by"
msgid "Explore products by..."
msgstr ""

msgctxt "facebook_locale"
msgid "en_US"
msgstr ""

msgctxt "fixme_product"
msgid "If the data is incomplete or incorrect, you can complete or correct it by editing this page."
msgstr ""

msgctxt "footer_and_the_facebook_group"
msgid "and the <a href=\"https://www.facebook.com/groups/openfoodfacts/\">Facebook group for contributors</a>"
msgstr ""

msgctxt "footer_blog"
msgid "<<site_name>> blog"
msgstr ""

# Do not translate
msgctxt "footer_blog_link"
msgid "https://blog.openfoodfacts.org/en/"
msgstr ""

msgctxt "footer_code_of_conduct"
msgid "Code of conduct"
msgstr ""

# Do not translate without having the same exact string in the Tags template. Do not use spaces, special characters, only alphanumeric characters separated by hyphens
msgctxt "footer_code_of_conduct_link"
msgid "/code-of-conduct"
msgstr ""

msgctxt "footer_data"
msgid "Data, API and SDKs"
msgstr ""

# Do not translate without having the same exact string in the Tags template. Do not use spaces, special characters, only alphanumeric characters separated by hyphens
msgctxt "footer_data_link"
msgid "/data"
msgstr ""

msgctxt "footer_discover_the_project"
msgid "Discover the project"
msgstr ""

msgctxt "footer_faq"
msgid "Frequently asked questions"
msgstr ""

# Do not translate without having the same exact string in the Tags template. Do not use spaces, special characters, only alphanumeric characters separated by hyphens
msgctxt "footer_faq_link"
msgid "https://support.openfoodfacts.org/help/en-gb"
msgstr ""

msgctxt "footer_translators"
msgid "Translators"
msgstr ""

# Do not translate
msgctxt "footer_translators_link"
msgid "/cgi/top_translators.pl"
msgstr ""

msgctxt "footer_follow_us"
msgid "Follow us on <a href=\"https://twitter.com/openfoodfacts\">Twitter</a>,\n"
"<a href=\"https://www.facebook.com/OpenFoodFacts\">Facebook</a> and\n"
"<a href=\"https://www.instagram.com/open.food.facts/\">Instagram</a>\n"
msgstr ""

msgctxt "footer_install_the_app"
msgid "Install the app"
msgstr ""

msgctxt "footer_join_the_community"
msgid "Join the community"
msgstr ""

msgctxt "footer_join_us_on"
msgid "Join us on %s:"
msgstr ""

msgctxt "footer_legal"
msgid "Legal"
msgstr ""

# Do not translate without having the same exact string in the Tags template. Do not use spaces, special characters, only alphanumeric characters separated by hyphens
msgctxt "footer_legal_link"
msgid "/legal"
msgstr ""

msgctxt "footer_privacy"
msgid "Privacy"
msgstr ""

# Do not translate without having the same exact string in the Tags template. Do not use spaces, special characters, only alphanumeric characters separated by hyphens
msgctxt "footer_privacy_link"
msgid "/privacy"
msgstr ""

msgctxt "footer_press"
msgid "Press"
msgstr ""

# Do not translate without having the same exact string in the Tags template. Do not use spaces, special characters, only alphanumeric characters separated by hyphens
msgctxt "footer_press_link"
msgid "/press"
msgstr ""

msgctxt "footer_terms"
msgid "Terms of use"
msgstr ""

# Do not translate without having the same exact string in the Tags template. Do not use spaces, special characters, only alphanumeric characters separated by hyphens
msgctxt "footer_terms_link"
msgid "/terms-of-use"
msgstr ""

msgctxt "footer_who_we_are"
msgid "Who we are"
msgstr ""

# Do not translate without having the same exact string in the Tags template. Do not use spaces, special characters, only alphanumeric characters separated by hyphens
msgctxt "footer_who_we_are_link"
msgid "/who-we-are"
msgstr ""

msgctxt "footer_wiki"
msgid "<<site_name>> wiki (en)"
msgstr ""

# Do not translate
msgctxt "footer_wiki_link"
msgid "https://wiki.openfoodfacts.org"
msgstr ""

# Do not translate Open Beauty Facts but do translate Cosmetics
msgctxt "footer_obf"
msgid "Open Beauty Facts - Cosmetics"
msgstr ""

msgctxt "footer_obf_link"
msgid "https://world.openbeautyfacts.org"
msgstr ""

msgctxt "footer_pro"
msgid "Open Food Facts for Producers"
msgstr ""

msgctxt "for"
msgid "for"
msgstr ""

msgctxt "front_alt"
msgid "Product"
msgstr ""

msgctxt "generic_name"
msgid "Common name"
msgstr ""

msgctxt "generic_name_example"
msgid "Chocolate bar with milk and hazelnuts"
msgstr ""

msgctxt "goodbye"
msgid "See you soon!"
msgstr ""

msgctxt "graph_count"
msgid "%d products match the search criteria, of which %i products have defined values for the graph's axis."
msgstr ""

msgctxt "graph_title"
msgid "Graph title"
msgstr ""

msgctxt "graphs_and_maps"
msgid "Graphs and maps"
msgstr ""

msgctxt "hello"
msgid "Hello"
msgstr ""

msgctxt "high"
msgid "high"
msgstr ""

msgctxt "high_quantity"
msgid "high quantity"
msgstr ""

msgctxt "history"
msgid "Changes history"
msgstr ""

msgctxt "image_front"
msgid "Front picture"
msgstr ""

msgctxt "image_ingredients"
msgid "Ingredients picture"
msgstr ""

msgctxt "image_ingredients_note"
msgid "If the picture is neat enough, the ingredients can be extracted automatically"
msgstr ""

msgctxt "image_nutrition"
msgid "Nutrition facts picture"
msgstr ""

msgctxt "image_upload_error_image_already_exists"
msgid "This picture has already been sent."
msgstr ""

msgctxt "image_upload_error_image_too_small"
msgid "The picture is too small. Please do not upload pictures found on the Internet and only send photos you have taken yourself."
msgstr ""

msgctxt "image_upload_error_no_barcode_found_in_image_long"
msgid "The barcode in the image could not be read, or the image contained no barcode.\n"
"You can try with another image, or directly enter the barcode."
msgstr ""

msgctxt "image_upload_error_no_barcode_found_in_image_short"
msgid "No barcode found in the image."
msgstr ""

msgctxt "image_upload_error_no_barcode_specified_or_found"
msgid "No barcode specified or found in the image or filename."
msgstr "No barcode specified or found in the image or filename."

msgctxt "image_upload_error_could_not_read_image"
msgid "The image could not be read."
msgstr "The image could not be read."

msgctxt "image_upload_error_no_barcode_found_in_text"
msgid "You must enter the characters of the barcode or send a product image when the barcode is visible."
msgstr ""

msgctxt "image_full_size"
msgid "Full size"
msgstr ""

msgctxt "image_attribution_creativecommons"
msgid "This file was uploaded to product %s and is licensed under the %s license."
msgstr ""

msgctxt "image_attribution_photographer"
msgid "Attribution: Photo by %s per %s"
msgstr ""

msgctxt "image_attribution_photographer_editor"
msgid "Attribution: Photo by %s with additional modifications by %s per %s"
msgstr ""

msgctxt "image_original_link_text"
msgid "(Original Image)"
msgstr ""

msgctxt "image_attribution_link_title"
msgid "Photo detail and attribution information"
msgstr ""

msgctxt "invite_user"
msgid "Invite Users"
msgstr "Invite Users"

msgctxt "incomplete_products_you_added"
msgid "Products you added that need to be completed"
msgstr ""

msgctxt "informers_p"
msgid "informers"
msgstr ""

msgctxt "informers_s"
msgid "informers"
msgstr ""

msgctxt "ingredients"
msgid "Ingredients"
msgstr ""

msgctxt "no_ingredient"
msgid "Ingredients are missing"
msgstr "Ingredients are missing"

msgctxt "one_ingredient"
msgid "1 ingredient"
msgstr "1 ingredient"

msgctxt "f_ingredients_with_number"
msgid "{number} ingredients"
msgstr "{number} ingredients"

msgctxt "ingredients_alt"
msgid "Ingredients"
msgstr ""

msgctxt "ingredients_analysis_note"
msgid "Note: ingredients can be listed with many different names, please let us know if you think the analysis above is incorrect."
msgstr ""

msgctxt "ingredients_from_or_that_may_be_from_palm_oil_p"
msgid "ingredients from or that may be from palm oil"
msgstr ""

msgctxt "ingredients_from_or_that_may_be_from_palm_oil_s"
msgid "ingredient from or that may be from palm oil"
msgstr ""

msgctxt "ingredients_from_palm_oil_p"
msgid "ingredients from palm oil"
msgstr ""

msgctxt "ingredients_from_palm_oil_s"
msgid "ingredient from palm oil"
msgstr ""

msgctxt "ingredients_n_p"
msgid "Numbers of ingredients"
msgstr ""

msgctxt "ingredients_n_s"
msgid "Number of ingredients"
msgstr ""

msgctxt "known_ingredients_n_s"
msgid "Number of recognized ingredients"
msgstr "Number of recognized ingredients"

msgctxt "unknown_ingredients_n_s"
msgid "Number of unrecognized ingredients"
msgstr "Number of unrecognized ingredients"

msgctxt "ingredients_p"
msgid "ingredients"
msgstr ""

msgctxt "ingredients_products"
msgid "Products that contain the ingredient %s"
msgstr ""

msgctxt "ingredients_s"
msgid "ingredient"
msgstr ""

msgctxt "ingredients_text"
msgid "Ingredients list"
msgstr ""

msgctxt "ingredients_text_display_note"
msgid "Ingredients are listed in order of importance (quantity)."
msgstr ""

msgctxt "ingredients_text_example"
msgid "Cereals 85.5% (_wheat_ flour, whole-_wheat_ flour 11%), malt extract, cocoa 4,8%, ascorbic acid"
msgstr ""

msgctxt "ingredients_text_note"
msgid "Keep the order, indicate the % when specified, separate with a comma or - , use ( ) for ingredients of an ingredient, surround allergens with _ e.g. _milk_"
msgstr ""

msgctxt "ingredients_that_may_be_from_palm_oil_p"
msgid "ingredients that may be from palm oil"
msgstr ""

msgctxt "ingredients_that_may_be_from_palm_oil_s"
msgid "ingredient that may be from palm oil"
msgstr ""

msgctxt "ingredients_without_products"
msgid "Products that do not contain the ingredient %s"
msgstr ""

# Please change appstore_US.svg to appstore_XX.svg. check the url https://static.openfoodfacts.org/images/misc/appstore/black/appstore_XX.svg
msgctxt "ios_app_icon_url"
msgid "/images/misc/appstore/black/appstore_US.svg"
msgstr ""

msgctxt "ios_app_icon_alt_text"
msgid "Download on the App Store"
msgstr ""

msgctxt "known_nutrients_p"
msgid "known nutrients"
msgstr ""

msgctxt "known_nutrients_s"
msgid "known nutrient"
msgstr ""

msgctxt "labels"
msgid "Labels, certifications, awards"
msgstr ""

msgctxt "labels_example"
msgid "Organic"
msgstr ""

msgctxt "labels_note"
msgid "Indicate only the most specific labels. \"Parents\" labels will be added automatically."
msgstr ""

msgctxt "labels_p"
msgid "labels"
msgstr ""

msgctxt "labels_products"
msgid "Products that have the label %s"
msgstr ""

msgctxt "labels_s"
msgid "label"
msgstr ""

msgctxt "labels_tagsinput"
msgid "add a label"
msgstr ""

msgctxt "labels_without_products"
msgid "Products that do not have the label %s"
msgstr ""

msgctxt "lang"
msgid "Main language"
msgstr ""

msgctxt "lang_note"
msgid "Language most present and most highlighted on the product"
msgstr ""

msgctxt "language"
msgid "en-US"
msgstr ""

msgctxt "languages_p"
msgid "languages"
msgstr ""

msgctxt "languages_s"
msgid "language"
msgstr ""

msgctxt "last_edit_dates_p"
msgid "Last edit dates"
msgstr ""

msgctxt "last_edit_dates_s"
msgid "Last edit date"
msgstr ""

msgctxt "last_image_dates_p"
msgid "Last picture dates"
msgstr ""

msgctxt "last_image_dates_s"
msgid "Last picture date"
msgstr ""

msgctxt "licence_accept"
msgid "By adding information, data and/or images, you accept to place irrevocably your contribution under the <a href=\"https://opendatacommons.org/licenses/dbcl/1.0/\">Database Contents Licence 1.0</a> licence\n"
"for information and data, and under the <a href=\"https://creativecommons.org/licenses/by-sa/3.0/deed.en\">Creative Commons Attribution - ShareAlike 3.0</a> licence for images.\n"
"You accept to be credited by re-users by a link to the product your are contributing to."
msgstr ""

msgctxt "link"
msgid "Link to the product page on the official site of the producer"
msgstr ""

msgctxt "list_of_x"
msgid "List of %s"
msgstr ""

msgctxt "loadmore"
msgid "Load more results"
msgstr ""

msgctxt "login_and_add_product"
msgid "Sign-in and add the product"
msgstr ""

msgctxt "login_and_edit_product"
msgid "Sign-in and edit the product"
msgstr ""

msgctxt "login_create_your_account"
msgid "Create your account."
msgstr ""

msgctxt "login_not_registered_yet"
msgid "Not registered yet?"
msgstr ""

msgctxt "login_register_title"
msgid "Sign-in"
msgstr ""

msgctxt "login_to_add_and_edit_products"
msgid "Sign-in to add or edit products."
msgstr ""

msgctxt "login_to_add_products"
msgid "<p>Please sign-in to add or edit a product.</p>\n\n"
"<p>If you do not yet have an account on <<site_name>>, you can <a href=\"/cgi/user.pl\">register in 30 seconds</a>.</p>\n"
msgstr ""

msgctxt "login_username_email"
msgid "Username or e-mail address:"
msgstr ""

msgctxt "low"
msgid "low"
msgstr ""

msgctxt "low_quantity"
msgid "low quantity"
msgstr ""

msgctxt "manage_images"
msgid "Manage images"
msgstr ""

msgctxt "manage_images_info"
msgid "You can select one or more images and then:"
msgstr ""

msgctxt "manufacturing_places"
msgid "Manufacturing or processing places"
msgstr ""

msgctxt "manufacturing_places_example"
msgid "Montana, USA"
msgstr ""

msgctxt "manufacturing_places_p"
msgid "manufacturing or processing places"
msgstr ""

msgctxt "manufacturing_places_products"
msgid "Products manufactured or processed in %s"
msgstr ""

msgctxt "manufacturing_places_s"
msgid "manufacturing or processing place"
msgstr ""

msgctxt "manufacturing_places_tagsinput"
msgid "add a place"
msgstr ""

msgctxt "manufacturing_places_without_products"
msgid "Products not manufactured or processed in %s"
msgstr ""

msgctxt "map_count"
msgid "%d products match the search criteria, of which %i products have a known production place."
msgstr ""

msgctxt "map_title"
msgid "Map title"
msgstr ""

msgctxt "menu"
msgid "Menu"
msgstr ""

msgctxt "menu_add_a_product"
msgid "Add a product"
msgstr ""

# Do not translate without having the same exact string in the Tags template. Do not use spaces, special characters, only alphanumeric characters separated by hyphens
msgctxt "menu_add_a_product_link"
msgid "/add-a-product"
msgstr ""

msgctxt "menu_contribute"
msgid "Contribute"
msgstr ""

# Do not translate without having the same exact string in the Tags template. Do not use spaces, special characters, only alphanumeric characters separated by hyphens
msgctxt "menu_contribute_link"
msgid "/contribute"
msgstr ""

msgctxt "menu_discover"
msgid "Discover"
msgstr ""

# Do not translate without having the same exact string in the Tags template. Do not use spaces, special characters, only alphanumeric characters separated by hyphens
msgctxt "menu_discover_link"
msgid "/discover"
msgstr ""

msgctxt "mission_"
msgid "Mission: "
msgstr ""

msgctxt "mission_accomplished_by"
msgid "This mission has been completed by:"
msgstr ""

msgctxt "mission_accomplished_by_n"
msgid "Completed by %d persons."
msgstr ""

msgctxt "mission_accomplished_by_nobody"
msgid "Be the first to complete this mission!"
msgstr ""

msgctxt "mission_goal"
msgid "Goal:"
msgstr ""

msgctxt "missions"
msgid "Missions"
msgstr ""

msgctxt "moderate"
msgid "moderate"
msgstr ""

msgctxt "moderate_quantity"
msgid "moderate quantity"
msgstr ""

msgctxt "move_images_to_another_product"
msgid "Move the images to another product"
msgstr ""

msgctxt "n_products"
msgid "%s products"
msgstr ""

msgctxt "name"
msgid "Name"
msgstr ""

msgctxt "names"
msgid "Names"
msgstr ""

msgctxt "new_code"
msgid "If the barcode is not correct, please correct it here:"
msgstr ""

msgctxt "new_code_note"
msgid "For products without a barcode, an internal code is automatically set."
msgstr ""

msgctxt "newsletter_description"
msgid "Subscribe to the newsletter (2 emails per month maximum)"
msgstr ""

msgctxt "subscribe_to_our_newsletter"
msgid "Subscribe to our newsletter"
msgstr ""

msgctxt "next"
msgid "Next"
msgstr ""

msgctxt "no_barcode"
msgid "Product without barcode"
msgstr ""

msgctxt "no_nutrition_data"
msgid "Nutrition facts are not specified on the product."
msgstr ""

msgctxt "multiple_nutrition_data"
msgid "Multiple nutrition facts are specified on the product (e.g. with added water or milk)."
msgstr ""

msgctxt "multiple_nutrition_data_instructions"
msgid "Enter only the nutrition facts for the unprepared product, without added water or milk. If there are different products, enter nutrition facts for the first product listed."
msgstr ""

msgctxt "no_product_for_barcode"
msgid "No product listed for barcode %s."
msgstr ""

msgctxt "no_products"
msgid "No products."
msgstr ""

msgctxt "not_saved"
msgid "Error while saving, please retry."
msgstr ""

msgctxt "number_of_additives"
msgid "Number of additives"
msgstr ""

msgctxt "number_of_products"
msgid "Number of products"
msgstr ""

msgctxt "nutrient_in_quantity"
msgid "%s in %s"
msgstr ""

msgctxt "nutrient_levels_info"
msgid "Nutrient levels for 100 g"
msgstr ""

# Do not translate without having the same exact string in the Tags template. Do not use spaces, special characters, only alphanumeric characters separated by hyphens
msgctxt "nutrient_levels_link"
msgid "/nutrient-levels"
msgstr ""

msgctxt "nutrient_levels_p"
msgid "nutrient levels"
msgstr ""

msgctxt "nutrient_levels_s"
msgid "nutrient level"
msgstr ""

msgctxt "nutriments_p"
msgid "nutriments"
msgstr ""

msgctxt "nutriments_products"
msgid "Products that contain the nutriment %s"
msgstr ""

msgctxt "nutriments_s"
msgid "nutriment"
msgstr ""

msgctxt "nutriments_without_products"
msgid "Products that do not contain the nutriment %s"
msgstr ""

msgctxt "nutrition_alt"
msgid "Nutrition facts"
msgstr ""

msgctxt "nutrition_data"
msgid "Nutrition facts"
msgstr ""

msgctxt "nutrition_data_average"
msgid "Average nutrition facts for the %d products of the %s category for which nutrition facts are known (out of %d products)."
msgstr ""

msgctxt "nutrition_data_compare_percent"
msgid "% of difference"
msgstr ""

msgctxt "nutrition_data_compare_value"
msgid "value for 100 g / 100 ml"
msgstr ""

msgctxt "nutrition_data_comparison_with_categories"
msgid "Comparison to average values of products in the same category:"
msgstr ""

msgctxt "nutrition_data_comparison_with_categories_note"
msgid "Please note: for each nutriment, the average is computed for products for which the nutriment quantity is known, not on all products of the category."
msgstr ""

msgctxt "nutrition_data_note"
msgid "If the picture is sufficiently sharp and level, nutrition facts can be automatically extracted from the picture."
msgstr ""

msgctxt "nutrition_data_per_10"
msgid "10th centile"
msgstr ""

msgctxt "nutrition_data_per_100g"
msgid "for 100 g / 100 ml"
msgstr ""

msgctxt "nutrition_data_per_5"
msgid "5<sup>th</sup> centile"
msgstr ""

msgctxt "nutrition_data_per_50"
msgid "Median"
msgstr ""

msgctxt "nutrition_data_per_90"
msgid "90th centile"
msgstr ""

msgctxt "nutrition_data_per_95"
msgid "95<sup>th</sup> centile"
msgstr ""

msgctxt "nutrition_data_per_max"
msgid "Maximum"
msgstr ""

msgctxt "nutrition_data_per_mean"
msgid "Mean"
msgstr ""

msgctxt "nutrition_data_per_min"
msgid "Minimum"
msgstr ""

msgctxt "nutrition_data_per_serving"
msgid "per serving"
msgstr ""

msgctxt "nutrition_data_per_std"
msgid "Standard deviation"
msgstr ""

msgctxt "nutrition_data_table"
msgid "Nutrition facts"
msgstr ""

msgctxt "nutrition_data_table_note"
msgid "The table lists by default nutriments that are often specified. Leave the field blank if it's not on the label.<br/>You can add extra nutriments (vitamins, minerals, cholesterol etc.)\n"
"by typing the first letters of their name in the last row of the table."
msgstr ""

msgctxt "nutrition_data_table_asterisk"
msgid "Essential nutrients to calculate the Nutri-Score."
msgstr ""

msgctxt "nutrition_grades_p"
msgid "Nutrition grades"
msgstr ""

msgctxt "nutrition_grades_s"
msgid "Nutrition grade"
msgstr ""

# Make sure the translated link works (eg that the image already exists in your language)
msgctxt "og_image_url"
msgid "https://static.openfoodfacts.org/images/logos/logo-vertical-white-social-media-preview.png"
msgstr ""

# Do not change the lang code if the blog doesn't exist in your language
msgctxt "on_the_blog_content"
msgid "<p>To learn more about <<site_name>>, visit <a href=\"https://blog.openfoodfacts.org/en/\">our blog</a>!</p>\n"
"<p>Recent news:</p>\n"
msgstr ""

msgctxt "on_the_blog_title"
msgid "News"
msgstr ""

msgctxt "openfoodhunt_points"
msgid "It's <a href=\"/open-food-hunt-2015\">Open Food Hunt</a> on <<site_name>> from Saturday February 21st 2015 to Sunday March 1st 2015! Contributors are awarded\n"
"Explorer points for products they add and Ambassador points for new contributors they recruit. Points are updated every 30 minutes."
msgstr ""

msgctxt "or"
msgid "or:"
msgstr ""

msgctxt "origins"
msgid "Origin of ingredients"
msgstr ""

msgctxt "origins_example"
msgid "California, USA"
msgstr ""

msgctxt "origins_note_xxx"
msgid "Indicate the origin of ingredients"
msgstr ""

msgctxt "origins_p"
msgid "origins of ingredients"
msgstr ""

msgctxt "origins_products"
msgid "Products with ingredients originating from %s"
msgstr ""

msgctxt "origins_s"
msgid "origin of ingredients"
msgstr ""

msgctxt "origins_tagsinput"
msgid "add an origin"
msgstr ""

msgctxt "origins_without_products"
msgid "Products without ingredients originating from %s"
msgstr ""

msgctxt "packaging"
msgid "Packaging"
msgstr ""

msgctxt "packaging_example"
msgid "Fresh, Canned, Frozen, Bottle, Box, Glass, Plastic..."
msgstr ""

msgctxt "packaging_note"
msgid "Packaging type, format, material"
msgstr ""

msgctxt "packaging_p"
msgid "packaging"
msgstr ""

msgctxt "packaging_products"
msgid "Products with a %s packaging"
msgstr ""

msgctxt "packaging_s"
msgid "packaging"
msgstr ""

msgctxt "packaging_tagsinput"
msgid "add a type, shape or material"
msgstr ""

msgctxt "packaging_without_products"
msgid "Products without a %s packaging"
msgstr ""

msgctxt "page_x"
msgid "Page %d"
msgstr ""

msgctxt "page_x_out_of_y"
msgid "Page %d out of %d."
msgstr ""

msgctxt "pages"
msgid "Pages:"
msgstr ""

msgctxt "password"
msgid "Password"
msgstr ""

msgctxt "password_new"
msgid "New password"
msgstr ""

msgctxt "password_confirm"
msgid "Confirm password"
msgstr ""

msgctxt "periods_after_opening"
msgid "Period of time after opening"
msgstr ""

msgctxt "periods_after_opening_note"
msgid "Found in an open container logo with a number of months: e.g. 12 M"
msgstr ""

msgctxt "periods_after_opening_p"
msgid "Periods after opening"
msgstr ""

msgctxt "periods_after_opening_s"
msgid "Period after opening"
msgstr ""

msgctxt "photographers_p"
msgid "photographers"
msgstr ""

msgctxt "photographers_s"
msgid "photographer"
msgstr ""

msgctxt "pnns_groups_1"
msgid "PNNS groups 1"
msgstr ""

msgctxt "pnns_groups_1_p"
msgid "PNNS groups 1"
msgstr ""

msgctxt "pnns_groups_1_s"
msgid "PNNS group 1"
msgstr ""

msgctxt "pnns_groups_2"
msgid "PNNS groups 2"
msgstr ""

msgctxt "pnns_groups_2_p"
msgid "PNNS groups 2"
msgstr ""

msgctxt "pnns_groups_2_s"
msgid "PNNS group 2"
msgstr ""

msgctxt "points_all_countries"
msgid "There are %d Explorers and %d Ambassadors."
msgstr ""

msgctxt "points_all_users"
msgid "There are Explorers for %d countries and Ambassadors for %d countries."
msgstr ""

msgctxt "points_country"
msgid "%s has %d Explorers and %d Ambassadors."
msgstr ""

msgctxt "points_ranking"
msgid "Ranking"
msgstr ""

msgctxt "points_ranking_users_and_countries"
msgid "Ranking of contributors and countries"
msgstr ""

msgctxt "points_user"
msgid "%s is an Explorer for %d countries and an Ambassador for %d countries."
msgstr ""

msgctxt "previous"
msgid "Previous"
msgstr ""

msgctxt "product_add_nutrient"
msgid "Add a nutrient"
msgstr ""

msgctxt "product_added"
msgid "Product added on"
msgstr ""

msgctxt "product_changes_saved"
msgid "Changes saved."
msgstr ""

msgctxt "product_edit_you_contributed"
msgid "You just helped to improve the world largest open data database."
msgstr "You just helped to improve the world largest open data database."

msgctxt "product_edit_thank_you"
msgid "Thank you so much for joining us in our journey to data transparency!"
msgstr "Thank you so much for joining us in our journey to data transparency!"

msgctxt "product_characteristics"
msgid "Product characteristics"
msgstr ""

msgctxt "product_created"
msgid "Product created"
msgstr ""

msgctxt "product_description"
msgid "Ingredients, allergens, additives, nutrition facts, labels, origin of ingredients and information on product %s"
msgstr ""

msgctxt "product_image"
msgid "Product picture"
msgstr ""

msgctxt "product_image_with_barcode"
msgid "Picture with barcode:"
msgstr ""

msgctxt "product_js_current_image"
msgid "Current image:"
msgstr ""

msgctxt "product_js_deleting_images"
msgid "Deleting images"
msgstr ""

msgctxt "product_js_extract_ingredients"
msgid "Extract the ingredients from the picture"
msgstr ""

msgctxt "product_js_extracted_ingredients_nok"
msgid "Ingredients text could not be extracted. Try with a sharper image, with higher resolution or a better framing of the text."
msgstr ""

msgctxt "product_js_extracted_ingredients_ok"
msgid "Ingredients text has been extracted. Text recognition is not perfect, so please check the text below and correct errors if needed."
msgstr ""

msgctxt "product_js_extracting_ingredients"
msgid "Extracting ingredients"
msgstr ""

msgctxt "product_js_image_normalize"
msgid "Normalize colors"
msgstr ""

msgctxt "product_js_image_open_full_size_image"
msgid "Open the picture in original size in a new windows"
msgstr ""

msgctxt "product_js_image_received"
msgid "Image received"
msgstr ""

msgctxt "product_js_image_rotate_and_crop"
msgid "Rotate the image if necessary, then click and drag to select the interesting zone:"
msgstr ""

msgctxt "product_js_image_rotate_left"
msgid "Rotate left"
msgstr ""

msgctxt "product_js_image_rotate_right"
msgid "Rotate right"
msgstr ""

msgctxt "product_js_image_save"
msgid "Validate and/or resize image"
msgstr ""

msgctxt "product_js_image_saved"
msgid "Image saved"
msgstr ""

msgctxt "product_js_image_saving"
msgid "Saving image"
msgstr ""

msgctxt "product_js_image_upload_error"
msgid "Error while uploading image"
msgstr ""

msgctxt "product_js_image_white_magic"
msgid "Photo on white background: try to remove the background"
msgstr ""

msgctxt "product_js_images_delete_error"
msgid "Errors while deleting images"
msgstr ""

msgctxt "product_js_images_deleted"
msgid "Images deleted"
msgstr ""

msgctxt "product_js_images_move_error"
msgid "Errors while moving images"
msgstr ""

msgctxt "product_js_images_moved"
msgid "Images moved"
msgstr ""

msgctxt "product_js_moving_images"
msgid "Moving images"
msgstr ""

msgctxt "product_js_upload_image"
msgid "Add a picture"
msgstr ""

msgctxt "product_js_upload_image_note"
msgid "→ With Chrome, Firefox and Safari, you can select multiple pictures (product, ingredients, nutrition facts etc.) by clicking them while holding the Ctrl key pressed to add them all in one shot."
msgstr ""

msgctxt "product_js_uploading_image"
msgid "Uploading image"
msgstr ""

msgctxt "product_last_edited"
msgid "Last edit of product page on"
msgstr ""

msgctxt "product_name"
msgid "Product name"
msgstr ""

msgctxt "product_name_example"
msgid "Kinder Bueno White"
msgstr ""

msgctxt "products"
msgid "products"
msgstr ""

msgctxt "products_stats"
msgid "Evolution of the number of products on <<site_name>>"
msgstr ""

msgctxt "products_stats_completed_t"
msgid "Products with complete information"
msgstr ""

msgctxt "products_stats_created_t"
msgid "Products"
msgstr ""

msgctxt "products_with_nutriments"
msgid "with nutrition facts"
msgstr ""

msgctxt "products_you_edited"
msgid "Products you added or edited"
msgstr ""

msgctxt "purchase_places"
msgid "City, state and country where purchased"
msgstr ""

msgctxt "purchase_places_note"
msgid "Indicate where you bought or saw the product (at least the country)"
msgstr ""

msgctxt "purchase_places_p"
msgid "purchase places"
msgstr ""

msgctxt "purchase_places_products"
msgid "Products sold in %s"
msgstr ""

msgctxt "purchase_places_s"
msgid "purchase place"
msgstr ""

msgctxt "purchase_places_tagsinput"
msgid "add a place"
msgstr ""

msgctxt "purchase_places_without_products"
msgid "Products not sold in %s"
msgstr ""

msgctxt "quantity"
msgid "Quantity"
msgstr ""

msgctxt "quantity_example"
msgid "2 l, 250 g, 1 kg, 25 cl, 6 fl oz, 1 pound"
msgstr ""

msgctxt "remember_me"
msgid "Remember me"
msgstr ""

msgctxt "remember_purchase_places_and_stores"
msgid "Remember the place of purchase and store for the next product adds"
msgstr ""

msgctxt "reset_password"
msgid "Reset password"
msgstr ""

msgctxt "reset_password_email_body"
msgid "Hello <NAME>,\n\n"
"You asked for your password to be reset on https://openfoodfacts.org\n\n"
"for the username: <USERID>\n\n"
"To continue the password reset, click on the link below.\n"
"If you did not ask for the password reset, you can ignore this message.\n\n"
"<RESET_URL>\n\n"
"See you soon,\n\n"
"Stephane\n"
"https://openfoodfacts.org\n"
msgstr ""

msgctxt "reset_password_email_subject"
msgid "Reset of your password on <<site_name>>"
msgstr ""

msgctxt "reset_password_reset"
msgid "Your password has been changed. You can now log-in with this password."
msgstr ""

msgctxt "reset_password_reset_msg"
msgid "Enter a new password."
msgstr ""

msgctxt "reset_password_send_email"
msgid "An email with a link to reset your password has been sent to the e-mail address associated with your account."
msgstr ""

msgctxt "reset_password_send_email_msg"
msgid "If you have forgotten your password, fill-in your username or e-mail address to receive instructions for resetting your password."
msgstr ""

msgctxt "risk_level"
msgid "Risk"
msgstr ""

msgctxt "risk_level_0"
msgid "To be completed"
msgstr ""

msgctxt "risk_level_1"
msgid "Low risks"
msgstr ""

msgctxt "risk_level_2"
msgid "Moderate risks"
msgstr ""

msgctxt "risk_level_3"
msgid "High risks"
msgstr ""

msgctxt "salt_equivalent"
msgid "salt equivalent"
msgstr ""

msgctxt "save"
msgid "Save"
msgstr ""

msgctxt "saved"
msgid "Saved."
msgstr ""

msgctxt "saving"
msgid "Saving."
msgstr ""

msgctxt "search"
msgid "Search"
msgstr ""

msgctxt "search_a_product_placeholder"
msgid "Search a product"
msgstr ""

msgctxt "search_button"
msgid "Search"
msgstr ""

msgctxt "search_contains"
msgid "contains"
msgstr ""

msgctxt "search_criteria"
msgid "Select products with specific brands, categories, labels, origins of ingredients, manufacturing places etc."
msgstr ""

msgctxt "search_description_opensearch"
msgid "Product search"
msgstr ""

msgctxt "search_does_not_contain"
msgid "does not contain"
msgstr ""

msgctxt "search_download_button"
msgid "Download"
msgstr ""

msgctxt "search_download_choice"
msgid "Download results"
msgstr ""

msgctxt "search_download_results"
msgid "Download results in XLSX or CSV format. Please note that for performance reasons, you can download up to 10.000 results only."
msgstr ""

msgctxt "search_download_xlsx"
msgid "XLSX format"
msgstr ""

msgctxt "search_download_xlsx_description"
msgid "Excel or LibreOffice"
msgstr ""

msgctxt "search_download_csv"
msgid "CSV format"
msgstr ""

msgctxt "search_download_csv_description"
msgid "Character set: Unicode (UTF-8) - Separator: tabulation (tab)"
msgstr ""

msgctxt "search_edit"
msgid "Change search criteria"
msgstr ""

msgctxt "search_generate_graph"
msgid "Generate graph"
msgstr ""

msgctxt "search_generate_map"
msgid "Generate the map"
msgstr ""

msgctxt "search_graph"
msgid "Graph"
msgstr ""

msgctxt "search_graph_2_axis"
msgid "Scatter plot"
msgstr ""

msgctxt "search_graph_blog"
msgid "<p>→ learn more about <<site_name>> graphs: <a href=\"/graphs-in-3-clicks\">Graphs in 3 clicks</a> (blog).</p>"
msgstr ""

msgctxt "search_graph_choice"
msgid "Results on a graph"
msgstr ""

msgctxt "search_graph_instructions"
msgid "Select what you want to graph on the horizontal axis to obtain a histogram, or select two axis to\n"
"get a cloud of products (scatter plot)."
msgstr ""

msgctxt "search_graph_link"
msgid "Permanent link to this graph, shareable by e-mail and on social networks"
msgstr ""

msgctxt "search_graph_note"
msgid "The graph will show only products for which displayed values are known."
msgstr ""

msgctxt "search_graph_title"
msgid "Display results on a graph"
msgstr ""

msgctxt "search_graph_warning"
msgid "Note: this is a user generated graph. The title, represented products and axis of visualization have been chosen by the author of the graph."
msgstr ""

msgctxt "search_indifferent"
msgid "Indifferent"
msgstr ""

msgctxt "search_ingredients"
msgid "Ingredients"
msgstr ""

msgctxt "search_link"
msgid "Permanent link to these results, shareable by e-mail and on social networks"
msgstr ""

msgctxt "search_list_choice"
msgid "Results in a list of products"
msgstr ""

msgctxt "search_map"
msgid "Map"
msgstr ""

msgctxt "search_map_choice"
msgid "Results on a map"
msgstr ""

msgctxt "search_map_link"
msgid "Permanent link to this map, shareable by e-mail and on social networks"
msgstr ""

msgctxt "search_map_note"
msgid "The map will show only products for which the production place is known."
msgstr ""

msgctxt "search_map_title"
msgid "Display results on a map"
msgstr ""

msgctxt "search_nutriment"
msgid "choose a nutriment..."
msgstr ""

msgctxt "search_nutriments"
msgid "Nutriments"
msgstr ""

msgctxt "search_or"
msgid "or"
msgstr ""

msgctxt "search_page_size"
msgid "Results per page"
msgstr ""

msgctxt "search_products"
msgid "Products search"
msgstr ""

msgctxt "search_results"
msgid "Search results"
msgstr ""

msgctxt "search_series"
msgid "Use a different color for the following products:"
msgstr ""

msgctxt "search_series_default"
msgid "Other products"
msgstr ""

msgctxt "search_series_fairtrade"
msgid "Fair trade"
msgstr ""

msgctxt "search_series_fairtrade_label"
msgid "fair-trade"
msgstr ""

msgctxt "search_series_nutrition_grades"
msgid "Use nutrition grades colors"
msgstr ""

msgctxt "search_series_organic"
msgid "Organic"
msgstr ""

msgctxt "search_series_organic_label"
msgid "organic"
msgstr ""

msgctxt "search_series_with_sweeteners"
msgid "With sweeteners"
msgstr ""

msgctxt "search_tag"
msgid "choose a criterion..."
msgstr ""

msgctxt "search_tags"
msgid "Criteria"
msgstr ""

msgctxt "search_terms"
msgid "Search terms"
msgstr ""

msgctxt "search_terms_note"
msgid "Search for words present in the product name, generic name, brands, categories, origins and labels"
msgstr ""

msgctxt "search_title"
msgid "Search a product, brand, ingredient, nutriment etc."
msgstr ""

msgctxt "search_title_graph"
msgid "Results graph"
msgstr ""

msgctxt "search_title_map"
msgid "Results map"
msgstr ""

msgctxt "search_tools"
msgid "Search tools"
msgstr ""

msgctxt "search_value"
msgid "value"
msgstr ""

msgctxt "search_with"
msgid "With"
msgstr ""

msgctxt "search_without"
msgid "Without"
msgstr ""

msgctxt "see_product_page"
msgid "See the product page"
msgstr ""

msgctxt "re_edit_product_page"
msgid "Edit the product again"
msgstr "Edit the product again"

msgctxt "select_country"
msgid "Country"
msgstr ""

msgctxt "select_lang"
msgid "Language"
msgstr ""

msgctxt "send_image"
msgid "Send a picture..."
msgstr ""

msgctxt "send_image_error"
msgid "Upload error"
msgstr ""

msgctxt "sending_image"
msgid "Sending image"
msgstr ""

msgctxt "serving_size"
msgid "Serving size"
msgstr ""

msgctxt "serving_size_prepared"
msgid "Prepared serving size"
msgstr ""

msgctxt "serving_size_example"
msgid "60 g, 12 oz, 20cl, 2 fl oz"
msgstr ""

msgctxt "serving_size_note"
msgid "If the nutrition facts table contains values for the prepared product, indicate the total serving size of the prepared product (including added water or milk)."
msgstr ""

msgctxt "serving_too_small_for_nutrition_analysis"
msgid "Serving size is too small (5 g / 5 ml or less) to calculate 100 g / 100 ml values and perform any further nutritional analysis"
msgstr ""

msgctxt "session_title"
msgid "Sign-in"
msgstr ""

msgctxt "share"
msgid "Share"
msgstr ""

msgctxt "show_category_stats"
msgid "Show detailed stats"
msgstr ""

msgctxt "show_category_stats_details"
msgid "standard deviation, minimum, maximum, 10th and 90th percentiles"
msgstr ""

msgctxt "signin_before_submit"
msgid "If you already have an account on <SITE>, please sign-in before filling this form."
msgstr ""

msgctxt "signout"
msgid "Sign-out"
msgstr ""

msgctxt "sort_by"
msgid "Sort by"
msgstr ""

msgctxt "sort_completeness"
msgid "Completeness"
msgstr ""

msgctxt "sort_created_t"
msgid "Add date"
msgstr ""

msgctxt "sort_modified_t"
msgid "Edit date"
msgstr ""

msgctxt "sort_popularity"
msgid "Popularity"
msgstr ""

msgctxt "sort_product_name"
msgid "Product name"
msgstr ""

msgctxt "state"
msgid "State"
msgstr ""

msgctxt "states_p"
msgid "states"
msgstr ""

msgctxt "states_s"
msgid "state"
msgstr ""

msgctxt "stores"
msgid "Stores"
msgstr ""

msgctxt "stores_note"
msgid "Name of the shop or supermarket chain"
msgstr ""

msgctxt "stores_p"
msgid "stores"
msgstr ""

msgctxt "stores_products"
msgid "Products sold at %s"
msgstr ""

msgctxt "stores_s"
msgid "store"
msgstr ""

msgctxt "stores_tagsinput"
msgid "add a store"
msgstr ""

msgctxt "stores_without_products"
msgid "Products not bought at %s"
msgstr ""

msgctxt "subscribe"
msgid "Subscribe"
msgstr ""

msgctxt "tag_belongs_to"
msgid "Belongs to:"
msgstr ""

msgctxt "tag_contains"
msgid "Contains:"
msgstr ""

msgctxt "tag_weblinks"
msgid "Weblinks"
msgstr ""

msgctxt "tagstable_filtered"
msgid "out of _MAX_"
msgstr ""

msgctxt "tagstable_search"
msgid "Search:"
msgstr ""

# This is linked to a unit test
msgctxt "traces"
msgid "Traces"
msgstr ""

msgctxt "traces_example"
msgid "Milk, Gluten, Nuts"
msgstr ""

msgctxt "traces_note"
msgid "Indicate ingredients from mentions like \"May contain traces of\", \"Made in a factory that also uses\" etc."
msgstr ""

msgctxt "traces_p"
msgid "traces"
msgstr ""

msgctxt "traces_s"
msgid "trace"
msgstr ""

msgctxt "twitter"
msgid "Twitter username (optional)"
msgstr ""

msgctxt "unknown"
msgid "Unknown"
msgstr ""

msgctxt "unknown_nutrients_p"
msgid "unknown nutrients"
msgstr ""

msgctxt "unknown_nutrients_s"
msgid "unknown nutrient"
msgstr ""

msgctxt "unsubscribe"
msgid "Unsubscribe"
msgstr ""

msgctxt "unsubscribe_info"
msgid "You can unsubscribe from the lists at any time."
msgstr ""

msgctxt "userid_or_email"
msgid "Username or e-mail address: "
msgstr ""

msgctxt "username"
msgid "User name"
msgstr ""

msgctxt "username_info"
msgid "(non-accented letters, digits and/or dashes)"
msgstr ""

msgctxt "username_or_email"
msgid "Username or email address"
msgstr ""

msgctxt "users_add_products"
msgid "Products that were added by the user %s"
msgstr ""

msgctxt "users_add_without_products"
msgid "Products that were not added by the user %s"
msgstr ""

msgctxt "users_edit_products"
msgid "Products that were edited by the user %s"
msgstr ""

msgctxt "users_edit_without_products"
msgid "Products that were not edited by the user %s"
msgstr ""

msgctxt "users_p"
msgid "contributors"
msgstr ""

msgctxt "users_products"
msgid "Products added by %s"
msgstr ""

msgctxt "users_s"
msgid "contributor"
msgstr ""

msgctxt "users_without_products"
msgid "Products not added by %s"
msgstr ""

msgctxt "video_tutorials"
msgid "Video Tutorials"
msgstr ""

msgctxt "view"
msgid "view"
msgstr ""

msgctxt "view_this_revision"
msgid "View this revision"
msgstr ""

msgctxt "view_list_for_products_from_the_entire_world"
msgid "View the list for matching products from the entire world"
msgstr ""

msgctxt "view_products_from_the_entire_world"
msgid "View matching products from the entire world"
msgstr ""

msgctxt "view_results_from_the_entire_world"
msgid "View results from the entire world"
msgstr ""

msgctxt "warning_3rd_party_content"
msgid "Information and data must come from the product package and label (and not from other sites or the manufacturer's site), and you must have taken the pictures yourself.<br/>\n"
"→ <a href=\"https://support.openfoodfacts.org/help/en-gb/9/27\">Why it matters</a>"
msgstr ""

msgctxt "website"
msgid "Site or blog address"
msgstr ""

msgctxt "you_are_connected_as_x"
msgid "You are connected as %s."
msgstr ""

msgctxt "product_js_unselect_image"
msgid "Unselect image"
msgstr ""

msgctxt "product_js_unselecting_image"
msgid "Unselecting image."
msgstr ""

msgctxt "product_js_unselected_image_ok"
msgid "Unselected image."
msgstr ""

msgctxt "product_js_unselected_image_nok"
msgid "Error while unselecting image."
msgstr ""

msgctxt "product_js_zoom_on_wheel"
msgid "Enable zooming with the mouse wheel."
msgstr "Enable zooming with the mouse wheel."

msgctxt "product_js_use_low_res_images"
msgid "Load lower resolution images (for slow connections)"
msgstr "Load lower resolution images (for slow connections)"

msgctxt "protected_image_message"
msgid "An image has been sent by the manufacturer. If you think it is incorrect or not up-to-date, please contact us."
msgstr "An image has been sent by the manufacturer. If you think it is incorrect or not up-to-date, please contact us."

msgctxt "nutrition_grade_fr_nutriments_estimated_warning"
msgid "Warning: the nutrition facts are not specified. They have been estimated from the list of ingredients."
msgstr ""

msgctxt "nutrition_grade_fr_fiber_warning"
msgid "Warning: the amount of fiber is not specified, their possible positive contribution to the grade could not be taken into account."
msgstr ""

msgctxt "nutrition_grade_fr_fiber_and_fruits_vegetables_nuts_warning"
msgid "Warning: the amounts of fiber and of fruits, vegetables and nuts are not specified, their possible positive contribution to the grade could not be taken into account."
msgstr ""

msgctxt "nutrition_grade_fr_no_fruits_vegetables_nuts_warning"
msgid "Warning: the amount of fruits, vegetables and nuts is not specified, their possible positive contribution to the grade could not be taken into account."
msgstr ""

msgctxt "nutrition_grade_fr_fruits_vegetables_nuts_estimate_warning"
msgid "Warning: the amount of fruits, vegetables and nuts is not specified on the label, it was manually estimated from the list of ingredients: %d"
msgstr ""

msgctxt "nutrition_grade_fr_fruits_vegetables_nuts_from_category_warning"
msgid "Warning: the amount of fruits, vegetables and nuts is not specified on the label, it was estimated from the category (%s) of the product: %d"
msgstr ""

msgctxt "nutrition_grade_fr_fruits_vegetables_nuts_estimate_from_ingredients_warning"
msgid "Warning: the amount of fruits, vegetables and nuts is not specified on the label, it was estimated from the list of ingredients: %d"
msgstr ""

msgctxt "nutrition_grade_fr_title"
msgid "NutriScore color nutrition grade"
msgstr ""

msgctxt "nutrition_grade_fr_formula"
msgid "How the color nutrition grade is computed"
msgstr ""

msgctxt "nutrition_grade_fr_alt"
msgid "NutriScore nutrition grade"
msgstr ""

msgctxt "delete_product_page"
msgid "Delete the product page"
msgstr ""

msgctxt "deleting_product"
msgid "Deleting product"
msgstr ""

msgctxt "has_deleted_product"
msgid "has deleted product"
msgstr ""

msgctxt "delete_product_confirm"
msgid "Are you sure that you want to delete the page for this product?"
msgstr ""

msgctxt "delete_user"
msgid "Delete the user"
msgstr ""

msgctxt "sources_manufacturer"
msgid "Some of the data for this product has been provided directly by the manufacturer %s."
msgstr "Some of the data for this product has been provided directly by the manufacturer %s."

msgctxt "list_of_sources"
msgid "Some of the data and/or photos for this product come from those sources:"
msgstr "Some of the data and/or photos for this product come from those sources:"

msgctxt "warning_not_complete"
msgid "This product page is not complete. You can help to complete it by editing it and adding more data from the photos we have, or by taking more photos using the app for <a href=\"https://android.openfoodfacts.org\">Android</a> or <a href=\"https://ios.openfoodfacts.org\">iPhone/iPad</a>. Thank you!"
msgstr ""

msgctxt "title_separator"
msgid " - "
msgstr ""

msgctxt "recent_changes"
msgid "Recent Changes"
msgstr ""

msgctxt "translators_title"
msgid "Our Translators"
msgstr ""

msgctxt "translators_lead"
msgid "We would like to say THANK YOU to the awesome translators that make it possible to present Open Food Facts, Open Beauty Facts, and Open Pet Food Facts to you in all these different languages! <a href=\"https://translate.openfoodfacts.org/\">You can join us in this global effort: it doesn't require any technical knowledge.</a>"
msgstr ""

msgctxt "translators_renewal_notice"
msgid "Please note that this table is refreshed nightly and might be out of date."
msgstr ""

msgctxt "translators_column_name"
msgid "Name"
msgstr ""

msgctxt "translators_column_translated_words"
msgid "Translated (Words)"
msgstr ""

msgctxt "translators_column_target_words"
msgid "Target Words"
msgstr ""

msgctxt "translators_column_approved_words"
msgid "Approved (Words)"
msgstr ""

msgctxt "translators_column_votes_made"
msgid "Votes Made"
msgstr ""

msgctxt "minerals_p"
msgid "added minerals"
msgstr ""

msgctxt "minerals_s"
msgid "added mineral"
msgstr ""

msgctxt "vitamins_p"
msgid "added vitamins"
msgstr ""

msgctxt "vitamins_s"
msgid "added vitamin"
msgstr ""

msgctxt "amino_acids_p"
msgid "added amino acids"
msgstr ""

msgctxt "amino_acids_s"
msgid "added amino acid"
msgstr ""

msgctxt "nucleotides_p"
msgid "added nucleotides"
msgstr ""

msgctxt "nucleotides_s"
msgid "added nucleotide"
msgstr ""

msgctxt "other_nutritional_substances_p"
msgid "other nutritional substances added"
msgstr ""

msgctxt "other_nutritional_substances_s"
msgid "other nutritional substance added"
msgstr ""

msgctxt "product_as_sold"
msgid "As sold"
msgstr ""

msgctxt "prepared_product"
msgid "Prepared"
msgstr ""

msgctxt "unit"
msgid "Unit"
msgstr ""

msgctxt "nutrition_data_exists"
msgid "Nutrition facts are specified for the product as sold."
msgstr ""

msgctxt "nutrition_data_prepared_exists"
msgid "Nutrition facts are specified for the prepared product."
msgstr ""

msgctxt "nova_groups_s"
msgid "NOVA group"
msgstr ""

msgctxt "nova_groups_p"
msgid "NOVA groups"
msgstr ""

# Title for the link to the explanation of what a NOVA Group is
msgctxt "nova_groups_info"
msgid "NOVA groups for food processing"
msgstr ""

msgctxt "footer_partners"
msgid "Partners"
msgstr ""

# Do not translate without having the same exact string in the Tags template. Do not use spaces, special characters, only alphanumeric characters separated by hyphens
msgctxt "footer_partners_link"
msgid "/partners"
msgstr ""

msgctxt "adults"
msgid "Adults"
msgstr ""

msgctxt "adults_age"
msgid "18 to 64"
msgstr ""

msgctxt "adults_description"
msgid "From 18 years up to and including 64 years of age"
msgstr ""

msgctxt "elderly"
msgid "Elderly"
msgstr ""

msgctxt "elderly_age"
msgid "65+"
msgstr ""

msgctxt "elderly_description"
msgid "From 65 years of age and older"
msgstr ""

msgctxt "adolescents"
msgid "Adolescents"
msgstr ""

msgctxt "adolescents_age"
msgid "10 to 17"
msgstr ""

msgctxt "adolescents_description"
msgid "From 10 years up to and including 17 years of age"
msgstr ""

msgctxt "children"
msgid "Children"
msgstr ""

msgctxt "children_age"
msgid "3 to 9"
msgstr ""

msgctxt "children_description"
msgid "From 36 months up to and including 9 years of age"
msgstr ""

msgctxt "toddlers"
msgid "Toddlers"
msgstr ""

msgctxt "toddlers_age"
msgid "1 to 2"
msgstr ""

msgctxt "toddlers_description"
msgid "From 12 months up to and including 35 months of age"
msgstr ""

msgctxt "infants"
msgid "Infants"
msgstr ""

msgctxt "infants_age"
msgid "< 1"
msgstr ""

msgctxt "infants_description"
msgid "From more than 12 weeks up to and including 11 months of age"
msgstr ""

msgctxt "additives_efsa_evaluation"
msgid "EFSA evaluation"
msgstr ""

msgctxt "additives_efsa_evaluation_overexposure_risk_title"
msgid "Risk of overexposure"
msgstr ""

msgctxt "additives_efsa_evaluation_overexposure_risk_high"
msgid "The European Food Safety Authority (EFSA) has determined that some population groups have a high risk of reaching or exceeding the Acceptable Daily Intake (ADI) for <tag>."
msgstr "The European Food Safety Authority (EFSA) has determined that some population groups have a high risk of consuming too much <tag>."

msgctxt "additives_efsa_evaluation_overexposure_risk_moderate"
msgid "The European Food Safety Authority (EFSA) has determined that some population groups have a moderate risk of reaching or exceeding the Acceptable Daily Intake (ADI) for <tag>."
msgstr "The European Food Safety Authority (EFSA) has determined that some population groups have a moderate risk of reaching or exceeding the Acceptable Daily Intake (ADI) for <tag>."

msgctxt "additives_efsa_evaluation_overexposure_risk_description"
msgid "To evaluate your exposure to the <tag> food additive, you can browse our list of products that contain it. See the list of <nb_products> products with <tag> below."
msgstr ""

msgctxt "additives_efsa_evaluation_overexposure_risk_products_link"
msgid "%d products with %s"
msgstr ""

msgctxt "additives_efsa_evaluation_overexposure_risk_no"
msgid "The European Food Safety Authority (EFSA) has determined that no population groups has more than 5% of members at risk of consuming more than the acceptable daily intake of <tag>."
msgstr ""

msgctxt "additives_efsa_evaluation_overexposure_risk_icon_alt_high"
msgid "High risk of over exposure"
msgstr ""

msgctxt "additives_efsa_evaluation_overexposure_risk_icon_alt_moderate"
msgid "Moderate risk of over exposure"
msgstr ""

msgctxt "additives_efsa_evaluation_overexposure_risk_icon_alt_no"
msgid "No or very low risk of over exposure"
msgstr ""

msgctxt "additives_efsa_evaluation_exposure_greater_than_adi"
msgid "Risk of reaching or exceeding the acceptable daily intake (ADI)"
msgstr ""

msgctxt "additives_efsa_evaluation_exposure_greater_than_noael"
msgid "Risk of reaching exceeding the maximum dose without adverse effect (No observed adverse effect level - NOAEL)"
msgstr ""

msgctxt "additives_efsa_evaluation_exposure_mean_greater_than_adi"
msgid "Groups with more than 50% of members exceeding the acceptable daily intake (ADI)"
msgstr ""

msgctxt "additives_efsa_evaluation_exposure_95th_greater_than_adi"
msgid "Groups with more than 5% of members exceeding the acceptable daily intake (ADI)"
msgstr ""

msgctxt "additives_efsa_evaluation_exposure_mean_greater_than_noael"
msgid "Groups with more than 50% of members exceeding the maximum dose without adverse effect (No observed adverse effect level - NOAEL)"
msgstr ""

msgctxt "additives_efsa_evaluation_exposure_95th_greater_than_noael"
msgid "Groups with more than 5% of members exceeding the maximum dose without adverse effect (No observed adverse effect level - NOAEL)"
msgstr ""

msgctxt "exposure_title_95th"
msgid "Moderate risk"
msgstr "Moderate risk"

msgctxt "exposure_description_95th"
msgid "5% of people or more"
msgstr "5% of people or more"

msgctxt "exposure_title_mean"
msgid "High risk"
msgstr "High risk"

msgctxt "exposure_description_mean"
msgid "50% of people or more"
msgstr "50% of people or more"

msgctxt "wikipedia"
msgid "Wikipedia"
msgstr ""

msgctxt "additives_classes"
msgid "Functions"
msgstr ""

msgctxt "photos_and_data_check"
msgid "Photos and data check"
msgstr ""

msgctxt "photos_and_data_check_description"
msgid "Product pages can be marked as checked by experienced contributors who verify that the most recent photos are selected and cropped, and that all the product data that can be inferred from the product photos has been filled and is correct."
msgstr ""

msgctxt "photos_and_data_checked"
msgid "Photos and data checked"
msgstr ""

msgctxt "i_checked_the_photos_and_data"
msgid "I checked the photos and data."
msgstr ""

msgctxt "i_checked_the_photos_and_data_again"
msgid "I checked the photos and data again."
msgstr ""

msgctxt "last_check_dates_p"
msgid "Last check dates"
msgstr ""

msgctxt "last_check_dates_s"
msgid "Last check date"
msgstr ""

msgctxt "product_last_checked"
msgid "Last check of product page on"
msgstr ""

msgctxt "product_other_information"
msgid "Other information"
msgstr ""

msgctxt "producer_version_id"
msgid "Producer version identifier"
msgstr ""

msgctxt "producer_product_id"
msgid "Producer product identifier"
msgstr ""

msgctxt "net_weight"
msgid "Net weight"
msgstr ""

msgctxt "drained_weight"
msgid "Drained weight"
msgstr ""

msgctxt "volume"
msgid "Volume"
msgstr ""

msgctxt "other_information"
msgid "Other information"
msgstr ""

msgctxt "conservation_conditions"
msgid "Conservation conditions"
msgstr ""

msgctxt "warning"
msgid "Warning"
msgstr ""

msgctxt "preparation"
msgid "Preparation"
msgstr ""

msgctxt "recipe_idea"
msgid "Recipe idea"
msgstr ""

msgctxt "origin"
msgid "Origin of the product and/or its ingredients"
msgstr ""

msgctxt "origin_note"
msgid "Packaging mentions that indicate the manufacturing place and/or the origins of the ingredients"
msgstr ""

msgctxt "origin_example"
msgid "Made in France. Tomatoes from Italy. Origin of the rice: India, Thailand."
msgstr ""

msgctxt "customer_service"
msgid "Customer service"
msgstr ""

msgctxt "producer"
msgid "Producer"
msgstr ""

msgctxt "recycling_instructions_to_recycle"
msgid "Recycling instructions - To recycle"
msgstr ""

msgctxt "recycling_instructions_to_discard"
msgid "Recycling instructions - To discard"
msgstr ""

msgctxt "checkers_products"
msgid "Products checked by %s"
msgstr ""

msgctxt "checkers_without_products"
msgid "Products not checked by %s"
msgstr ""

msgctxt "correctors_products"
msgid "Products corrected by %s"
msgstr ""

msgctxt "correctors_without_products"
msgid "Products not corrected by %s"
msgstr ""

msgctxt "contributors_products"
msgid "Products added by %s"
msgstr ""

msgctxt "editors_products"
msgid "Products edited by %s"
msgstr ""

msgctxt "editors_without_products"
msgid "Products not edited by %s"
msgstr ""

msgctxt "informers_products"
msgid "Products completed by %s"
msgstr ""

msgctxt "informers_without_products"
msgid "Products not completed by %s"
msgstr ""

msgctxt "photographers_products"
msgid "Products photographed by %s"
msgstr ""

msgctxt "photographers_without_products"
msgid "Products not photographed by %s"
msgstr ""

msgctxt "user_s_page"
msgid "%s's page"
msgstr ""

msgctxt "obsolete"
msgid "Product taken off the market"
msgstr ""

msgctxt "obsolete_since_date"
msgid "Withdrawal date"
msgstr ""

msgctxt "obsolete_since_date_note"
msgid "Format: YYYY-MM-DD or YYYY-MM or YYYY"
msgstr ""

msgctxt "obsolete_since_date_example"
msgid "2019-09-30 or 2019-09 or 2019"
msgstr ""

msgctxt "obsolete_warning"
msgid "Important note: this product is no longer sold. The data is kept for reference only. This product does not appear in regular searches and is not taken into account for statistics."
msgstr ""

# This will be on a button and needs to be as short as possible
# So instead of something like "Install the mobile application"
# try to make it very short "Get the app" or "Install the app"
# Use infinitive instead of imperative
msgctxt "get_the_app"
msgid "Get the app"
msgstr ""

msgctxt "get_the_app_android"
msgid "Get the Android app"
msgstr ""

msgctxt "get_the_app_iphone"
msgid "Get the iPhone app"
msgstr ""

msgctxt "get_the_app_ipad"
msgid "Get the iPad app"
msgstr ""

msgctxt "warning_gs1_company_prefix"
msgid "<em>Ambiguous barcode</em>: This product has a Restricted Circulation Number barcode for products within a company. This means that different producers and stores can use the same barcode for different products."
msgstr ""

msgctxt "environment_infocard"
msgid "Environment infocard"
msgstr ""

msgctxt "environment_infocard_note"
msgid "HTML code for the environment infocard in the mobile application"
msgstr ""

msgctxt "environment_impact_level"
msgid "Environment impact level"
msgstr ""

msgctxt "environment_impact_level_example"
msgid "en:low, en:medium or en:high"
msgstr ""

msgctxt "carbon_impact_from_meat_or_fish"
msgid "Carbon impact from meat or fish"
msgstr ""

msgctxt "of_carbon_impact_from_meat_or_fish_for_whole_product"
msgid "of carbon emission from meat or fish for the whole product"
msgstr ""

msgctxt "of_sustainable_daily_emissions_of_1_person"
msgid "of sustainable daily emissions of 1 person"
msgstr ""

msgctxt "of_sustainable_weekly_emissions_of_1_person"
msgid "of sustainable weekly emissions of 1 person"
msgstr ""

msgctxt "for_one_serving"
msgid "for one serving"
msgstr ""

msgctxt "methodology"
msgid "Methodology"
msgstr ""

msgctxt "carbon_footprint_note_foodges_ademe"
msgid "Carbon emissions computations rely on the CO<sub>2</sub> per kg values from the FoodGES program by <a href=\"https://www.ademe.fr\">ADEME</a>."
msgstr ""

msgctxt "carbon_footprint_note_sustainable_annual_emissions"
msgid "Sustainable annual emissions: 2 tons of CO<sub>2</sub> equivalent per person to achieve the goals set in COP21."
msgstr ""

msgctxt "carbon_footprint_note_uncertainty"
msgid "Carbon footprint calculations have high uncertainty. Values should be looked at with caution and are more intended for relative comparison than as absolute values."
msgstr ""

msgctxt "error_too_many_products_to_export"
msgid "Too many products (%d products, the limit is %d) to export, please download the <a href=\"/data\">complete database export</a> instead."
msgstr ""

msgctxt "translate_taxonomy_to"
msgid "Help translate the %s to %s"
msgstr ""

msgctxt "translate_taxonomy_description"
msgid "You can suggest translations for the entries below that have not yet been translated to your language. The blue link and the black text (both in English) show respectively the non-localized product and the original entry incl. optional synonyms separated by commas. Enter the translation in the text field, incl. optional synonyms, and then click the Save button. Thank you!"
msgstr ""

msgctxt "translate_taxonomy_add"
msgid "Show only entries without pending translations."
msgstr ""

msgctxt "translate_taxonomy_edit"
msgid "Also show entries with pending translations from you or other users."
msgstr ""

msgctxt "translated"
msgid "translated"
msgstr ""

msgctxt "to_be_translated"
msgid "to be translated"
msgstr ""

msgctxt "current_translation"
msgid "Current translation"
msgstr ""

msgctxt "button_caption_yes"
msgid "Yes"
msgstr ""

msgctxt "button_caption_no"
msgid "No"
msgstr ""

msgctxt "button_caption_skip"
msgid "Skip"
msgstr ""

msgctxt "popularity_s"
msgid "popularity"
msgstr ""

msgctxt "popularity_p"
msgid "popularity"
msgstr ""

msgctxt "ingredients_analysis_p"
msgid "ingredients analysis"
msgstr ""

msgctxt "ingredients_analysis_s"
msgid "ingredients analysis"
msgstr ""

msgctxt "ingredients_analysis"
msgid "Ingredients analysis"
msgstr ""

msgctxt "ingredients_analysis_disclaimer"
msgid "The analysis is based solely on the ingredients listed and does not take into account processing methods."
msgstr ""

msgctxt "rev_warning"
msgid "You are viewing an old version of this product page!"
msgstr "You are viewing an old version of this product page!"

msgctxt "rev_number"
msgid "Revision number: "
msgstr "Revision number: "

msgctxt "rev_contributor"
msgid "Edited by: "
msgstr "Edited by: "

msgctxt "rev_previous"
msgid "Previous version"
msgstr "Previous version"

msgctxt "rev_next"
msgid "Next version"
msgstr "Next version"

msgctxt "rev_latest"
msgid "Latest version"
msgstr "Latest version"

# "product data" in this sentence means data for many products, not just one product
msgctxt "import_data_file_title"
msgid "Import a product data file"
msgstr "Import a product data file"

# "product data" in this sentence means data for many products, not just one product
msgctxt "import_data_file_description"
msgid "Upload a spreadsheet file (Excel file or a comma or tab separated UTF-8 encoded CSV file) with product data."
msgstr "Upload a spreadsheet file (Excel file or a comma or tab separated UTF-8 encoded CSV file) with product data."

# "product data" in this sentence means data for many products, not just one product
msgctxt "import_data_file_format"
msgid "You can upload a table with the columns Open Food Facts import format, or you can upload a table in any format and then select the columns to import."
msgstr "You can upload a table with the columns Open Food Facts import format, or you can upload a table in any format and then select the columns to import."

# "product data" in this sentence means data for many products, not just one product
msgctxt "upload_product_data_file"
msgid "Upload a file with product data"
msgstr "Upload a file with product data"

msgctxt "uploading_file"
msgid "File being uploaded."
msgstr "File being uploaded."

msgctxt "upload_error"
msgid "The file could not be uploaded."
msgstr "The file could not be uploaded."

msgctxt "import_data_file_select_format_title"
msgid "Select and import data"
msgstr "Select and import data"

msgctxt "import_data_file_select_format_description"
msgid "Use the form below to indicate which columns to import and what data they contain."
msgstr "Use the form below to indicate which columns to import and what data they contain."

msgctxt "import_data"
msgid "Import data"
msgstr "Import data"

msgctxt "import_file_rows_columns"
msgid "The uploaded file contains %s rows and %s columns."
msgstr "The uploaded file contains %s rows and %s columns."

msgctxt "import_file_selected_columns"
msgid "%s columns out of %s have been selected and will be imported."
msgstr "%s columns out of %s have been selected and will be imported."

msgctxt "fields_group_identification"
msgid "Product identification"
msgstr "Product identification"

msgctxt "fields_group_origins"
msgid "Origins"
msgstr "Origins"

msgctxt "fields_group_ingredients"
msgid "Ingredients"
msgstr "Ingredients"

msgctxt "fields_group_nutrition"
msgid "Nutrition facts"
msgstr "Nutrition facts"

msgctxt "fields_group_nutrition_other"
msgid "Optional nutrition facts"
msgstr "Optional nutrition facts"

msgctxt "fields_group_other"
msgid "Other information"
msgstr "Other information"

msgctxt "fields_group_images"
msgid "Product photos"
msgstr "Product photos"

msgctxt "fields_group_packaging"
msgid "Packaging"
msgstr "Packaging"

msgctxt "image_front_url"
msgid "Link to front product photo"
msgstr "Link to front product photo"

msgctxt "image_ingredients_url"
msgid "Link to ingredients list photo"
msgstr "Link to ingredients list photo"

msgctxt "image_nutrition_url"
msgid "Link to nutrition facts table photo"
msgstr "Link to nutrition facts table photo"

msgctxt "image_other_url"
msgid "Link to other product photo"
msgstr "Link to other product photo"

msgctxt "labels_specific"
msgid "Specific label"
msgstr "Specific label"

msgctxt "categories_specific"
msgid "Specific category"
msgstr "Specific category"

msgctxt "sources_fields_specific"
msgid "Source specific field"
msgstr "Source specific field"

msgctxt "select_a_field"
msgid "Select a field"
msgstr "Select a field"

msgctxt "specify"
msgid "Specify"
msgstr "Specify"

msgctxt "value_unit_dropdown"
msgid "In the dropdown menu on the right, specify if the column contains:"
msgstr "In the dropdown menu on the right, specify if the column contains:"

msgctxt "value_unit_dropdown_value_unit"
msgid "the value and the unit"
msgstr "the value and the unit"

msgctxt "value_unit_dropdown_value_specific_unit"
msgid "the value in a specific unit"
msgstr "the value in a specific unit"

msgctxt "value_unit_dropdown_value"
msgid "only the value, with the unit in another column"
msgstr "only the value, with the unit in another column"

msgctxt "value_unit_dropdown_unit"
msgid "only the unit, with the value in another column"
msgstr "only the unit, with the value in another column"

# Please do not translate Y, Yes and 1
msgctxt "labels_specific_tag"
msgid "Select this option if the column indicates the presence of a specific label (e.g. Organic, Fair-Trade) when the value is either Y, Yes or 1."
msgstr "Select this option if the column indicates the presence of a specific label (e.g. Organic, Fair-Trade) when the value is either Y, Yes or 1."

msgctxt "labels_specific_tag_value"
msgid "Type the name of the label in the text field on the right."
msgstr "Type the name of the label in the text field on the right."

# Please do not translate Y, Yes and 1
msgctxt "categories_specific_tag"
msgid "Select this option if the column indicates the presence of a specific category (e.g. Beverages) when the value is either Y, Yes or 1."
msgstr "Select this option if the column indicates the presence of a specific category (e.g. Beverages) when the value is either Y, Yes or 1."

msgctxt "categories_specific_tag_value"
msgid "Type the name of the category in the text field on the right."
msgstr "Type the name of the category in the text field on the right."

# Please do not translate Y, Yes and 1
msgctxt "sources_fields_specific_tag"
msgid "Select this option for fields that are specific to the source, and that we want to keep as source specific fields."
msgstr "Select this option for fields that are specific to the source, and that we want to keep as source specific fields."

msgctxt "sources_fields_specific_tag_value"
msgid "Type the name of the target field in the text field on the right, or leave blank to use the name of the source field."
msgstr "Type the name of the target field in the text field on the right, or leave blank to use the name of the source field."

msgctxt "value"
msgid "Value"
msgstr "Value"

msgctxt "value_unit"
msgid "Value + Unit"
msgstr "Value + Unit"

msgctxt "value_in_l"
msgid "Value in L"
msgstr "Value in L"

msgctxt "value_in_dl"
msgid "Value in dl"
msgstr "Value in dl"

msgctxt "value_in_cl"
msgid "Value in cl"
msgstr "Value in cl"

msgctxt "value_in_ml"
msgid "Value in ml"
msgstr "Value in ml"

msgctxt "value_in_kg"
msgid "Value in kg"
msgstr "Value in kg"

msgctxt "value_in_g"
msgid "Value in g"
msgstr "Value in g"

msgctxt "value_in_mg"
msgid "Value in mg"
msgstr "Value in mg"

msgctxt "value_in_mcg"
msgid "Value in μg"
msgstr "Value in μg"

msgctxt "value_in_iu"
msgid "Value in IU"
msgstr "Value in IU"

msgctxt "value_in_kcal"
msgid "Value in kcal"
msgstr "Value in kcal"

msgctxt "value_in_kj"
msgid "Value in kJ"
msgstr "Value in kJ"

msgctxt "value_in_percent"
msgid "Value in %"
msgstr "Value in %"

msgctxt "no_owner_defined"
msgid "Please log-in to use this feature."
msgstr "Please log-in to use this feature."

msgctxt "organization"
msgid "Organization"
msgstr "Organization"

msgctxt "column_in_file"
msgid "Column in file"
msgstr "Column in file"

msgctxt "field_on_site"
msgid "Field on %s"
msgstr "Field on %s"

msgctxt "producers_platform"
msgid "Platform for producers"
msgstr "Platform for producers"

# "product data and photos" in this sentence means data and photos for many products, not just one product
msgctxt "producers_platform_description"
msgid "The platform for producers allows manufacturers to easily manage their product photos and data on Open Food Facts."
msgstr "The platform for producers allows manufacturers to easily manage their product photos and data on Open Food Facts."

# "product data and photos" in this sentence means data and photos for many products, not just one product
msgctxt "producers_platform_private_database"
msgid "The product data and photos you send on the platform for producers are stored in a private database. You will be able to check that all the data is correct before making it available on the public Open Food Facts database."
msgstr "The product data and photos you send on the platform for producers are stored in a private database. You will be able to check that all the data is correct before making it available on the public Open Food Facts database."

# "product data and photos" in this sentence means data and photos for many products, not just one product
msgctxt "producers_platform_licence"
msgid "The product data and photos will become publicly available in the Open Food Facts database, under the <a href=\"https://opendatacommons.org/licenses/odbl/1.0/\">Open Database License</a>. Individual contents of the database are available under the <a href=\"https://opendatacommons.org/licenses/dbcl/1.0/\">Database Contents License</a> and products images are available under the <a href=\"https://creativecommons.org/licenses/by-sa/3.0/deed.en\">Creative Commons Attribution ShareAlike licence</a>."
msgstr "The product data and photos will become publicly available in the Open Food Facts database, under the <a href=\"https://opendatacommons.org/licenses/odbl/1.0/\">Open Database License</a>. Individual contents of the database are available under the <a href=\"https://opendatacommons.org/licenses/dbcl/1.0/\">Database Contents License</a> and products images are available under the <a href=\"https://creativecommons.org/licenses/by-sa/3.0/deed.en\">Creative Commons Attribution ShareAlike licence</a>."

# "product data" in this sentence means data for many products, not just one product
msgctxt "import_product_data"
msgid "Import product data"
msgstr "Import product data"

# "product photos" in this sentence means data for many products, not just one product
msgctxt "import_product_photos"
msgid "Import product photos"
msgstr "Import product photos"

# "product data and photos" in this sentence means data and photos for many products, not just one product
msgctxt "export_product_data_photos"
msgid "Export product data and photos to the public database"
msgstr "Export product data and photos to the public database"

msgctxt "export_product_data_photos_please_check"
msgid "Please check that the data on the platform for producers is correct before exporting it to the public database."
msgstr "Please check that the data on the platform for producers is correct before exporting it to the public database."

msgctxt "export_photos"
msgid "Export photos to the public database"
msgstr "Export photos to the public database"

msgctxt "replace_selected_photos"
msgid "Replace existing selected photos"
msgstr "Replace existing selected photos"

msgctxt "cancel"
msgid "Cancel"
msgstr "Cancel"

msgctxt "collapsed_changes"
msgid "Collapsed changes"
msgstr "Collapsed changes"

msgctxt "data_quality_p"
msgid "data quality"
msgstr "data quality"

msgctxt "data_quality_s"
msgid "data quality"
msgstr "data quality"

msgctxt "data_quality"
msgid "data quality"
msgstr "data quality"

msgctxt "data_quality_bugs_p"
msgid "data quality bugs"
msgstr "data quality bugs"

msgctxt "data_quality_bugs_s"
msgid "data quality bug"
msgstr "data quality bug"

msgctxt "data_quality_bugs"
msgid "data quality bugs"
msgstr "data quality bugs"

msgctxt "data_quality_info_p"
msgid "data quality info"
msgstr "data quality info"

msgctxt "data_quality_info_s"
msgid "data quality info"
msgstr "data quality info"

msgctxt "data_quality_info"
msgid "data quality info"
msgstr "data quality info"

msgctxt "data_quality_warnings_p"
msgid "data quality warnings"
msgstr "data quality warnings"

msgctxt "data_quality_warnings_s"
msgid "data quality warning"
msgstr "data quality warning"

msgctxt "data_quality_warnings"
msgid "data quality warnings"
msgstr "data quality warnings"

msgctxt "data_quality_errors_p"
msgid "data quality errors"
msgstr "data quality errors"

msgctxt "data_quality_errors_s"
msgid "data quality error"
msgstr "data quality error"

msgctxt "data_quality_errors"
msgid "data quality errors"
msgstr "data quality errors"

msgctxt "data_quality_warnings_producers_p"
msgid "data quality warnings"
msgstr "data quality warnings"

msgctxt "data_quality_warnings_producers_s"
msgid "data quality warning"
msgstr "data quality warning"

msgctxt "data_quality_warnings_producers"
msgid "data quality warnings"
msgstr "data quality warnings"

msgctxt "data_quality_errors_producers_p"
msgid "data quality errors"
msgstr "data quality errors"

msgctxt "data_quality_errors_producers_s"
msgid "data quality error"
msgstr "data quality error"

msgctxt "data_quality_errors_producers"
msgid "data quality errors"
msgstr "data quality errors"

# abbreviation for Minimum
msgctxt "min"
msgid "Min"
msgstr "Min"

# abbreviation for Maximum
msgctxt "max"
msgid "Max"
msgstr "Max"

msgctxt "improvements_p"
msgid "possible improvements"
msgstr "possible improvements"

msgctxt "improvements_s"
msgid "possible improvement"
msgstr "possible improvement"

msgctxt "improvements"
msgid "possible improvements"
msgstr "possible improvements"

# Do not translate
msgctxt "import_products_link"
msgid "/import-products"
msgstr "/import-products"

msgctxt "add_or_update_products"
msgid "Add or update products"
msgstr "Add or update products"

# Formal you
msgctxt "your_products"
msgid "Your products"
msgstr "Your products"

# Do not translate the e-mail address
msgctxt "account_without_org"
msgid "Your account is not associated with a company yet. Please e-mail <a href=\"mailto:producers@openfoodfacts.org\">producers@openfoodfacts.org</a> to activate the free access to the platform for producers."
msgstr "Your account is not associated with a company yet. Please e-mail <a href=\"mailto:producers@openfoodfacts.org\">producers@openfoodfacts.org</a> to activate the free access to the platform for producers."

msgctxt "import_products"
msgid "Import products"
msgstr "Import products"

msgctxt "empty_column"
msgid "Empty column"
msgstr "Empty column"

msgctxt "empty_column_description"
msgid "The file does not contain any value in this column."
msgstr "The file does not contain any value in this column."

msgctxt "import_file_status_title"
msgid "Data import in progress"
msgstr "Data import in progress"

# "product data" means data for many products
msgctxt "import_file_status_description"
msgid "The product data has been received and is going to be imported on the platform for producers."
msgstr "The product data has been received and is going to be imported on the platform for producers."

msgctxt "import_file_status"
msgid "Status"
msgstr "Status"

msgctxt "job_status_inactive"
msgid "Scheduled"
msgstr "Scheduled"

msgctxt "job_status_active"
msgid "In progress"
msgstr "In progress"

msgctxt "job_status_finished"
msgid "Finished"
msgstr "Finished"

msgctxt "job_status_failed"
msgid "Failed"
msgstr "Failed"

msgctxt "import_file_result"
msgid "Import result"
msgstr "Import result"

msgctxt "products_modified"
msgid "Products modified"
msgstr "Products modified"

msgctxt "import_file_result_no_change"
msgid "There were no product added or modified. The data has probably been already imported previously."
msgstr "There were no product added or modified. The data has probably been already imported previously."

msgctxt "import_file_result_products"
msgid "List of products added or modified"
msgstr "List of products added or modified"

msgctxt "imports_p"
msgid "imports"
msgstr "imports"

msgctxt "imports_s"
msgid "import"
msgstr "import"

msgctxt "imports"
msgid "imports"
msgstr "imports"

msgctxt "number_of_products_with_data_quality_errors_producers"
msgid "Number of products with data quality errors"
msgstr "Number of products with data quality errors"

msgctxt "number_of_products_with_data_quality_warnings_producers"
msgid "Number of products with data quality warnings"
msgstr "Number of products with data quality warnings"

msgctxt "number_of_products_with_improvements"
msgid "Number of products with improvement opportunities"
msgstr "Number of products with improvement opportunities"

msgctxt "improvements_facet_description_1"
msgid "This table lists possible opportunities to improve the nutritional quality, the Nutri-Score and the composition of food products."
msgstr "This table lists possible opportunities to improve the nutritional quality, the Nutri-Score and the composition of food products."

msgctxt "improvements_facet_description_2"
msgid "In order to get relevant results, please make sure the product data is complete (nutrition facts with values for fiber and fruits and vegetables to compute the Nutri-Score, and a precise category to compare each product to similar products)."
msgstr "In order to get relevant results, please make sure the product data is complete (nutrition facts with values for fiber and fruits and vegetables to compute the Nutri-Score, and a precise category to compare each product to similar products)."

# "product photos" in this sentence means photos for many products, not just one product
msgctxt "import_photos_title"
msgid "Import product photos"
msgstr "Import product photos"

msgctxt "import_photos_description"
msgid "You can use the form below to easily upload photos (front of product, ingredients list and nutrition facts table) for many products."
msgstr "You can use the form below to easily upload photos (front of product, ingredients list and nutrition facts table) for many products."

msgctxt "import_photos_format_1"
msgid "Each filename needs to contains the barcode of the product."
msgstr "Each filename needs to contains the barcode of the product."

msgctxt "import_photos_format_2"
msgid "And you can also specify the type of the photo in the filename:"
msgstr "And you can also specify the type of the photo in the filename:"

# Do not translate the file name
msgctxt "import_photos_format_barcode"
msgid "3001234567890.jpg: front of the product in the current language."
msgstr "3001234567890.jpg: front of the product in the current language."

# Do not translate the file name
msgctxt "import_photos_format_front"
msgid "3001234567890.front_nl.jpg: front of the product in Dutch."
msgstr "3001234567890.front_nl.jpg: front of the product in Dutch."

# Do not translate the file name
msgctxt "import_photos_format_ingredients"
msgid "3001234567890.ingredients_fr.jpg: ingredients list in French."
msgstr "3001234567890.ingredients_fr.jpg: ingredients list in French."

# Do not translate the file name
msgctxt "import_photos_format_nutrition"
msgid "3001234567890.nutrition_es.jpg: nutrition table in Spanish."
msgstr "3001234567890.nutrition_es.jpg: nutrition table in Spanish."

msgctxt "add_photos"
msgid "Add photos..."
msgstr "Add photos..."

msgctxt "start_upload"
msgid "Start upload"
msgstr "Start upload"

msgctxt "start"
msgid "Start"
msgstr "Start"

msgctxt "close"
msgid "Close"
msgstr "Close"

msgctxt "cancel_upload"
msgid "Cancel upload"
msgstr "Cancel upload"

msgctxt "info"
msgid "Info"
msgstr "Info"

msgctxt "file_received"
msgid "File received"
msgstr "File received"

msgctxt "nutriscore_calculation_details"
msgid "Details of the calculation of the Nutri-Score"
msgstr "Details of the calculation of the Nutri-Score"

msgctxt "nutriscore_is_beverage"
msgid "This product is considered a beverage for the calculation of the Nutri-Score."
msgstr "This product is considered a beverage for the calculation of the Nutri-Score."

msgctxt "nutriscore_is_not_beverage"
msgid "This product is not considered a beverage for the calculation of the Nutri-Score."
msgstr "This product is not considered a beverage for the calculation of the Nutri-Score."

msgctxt "nutriscore_positive_points"
msgid "Positive points"
msgstr "Positive points"

msgctxt "nutriscore_negative_points"
msgid "Negative points"
msgstr "Negative points"

msgctxt "nutriscore_proteins_negative_points_less_than_11"
msgid "The points for proteins are counted because the negative points are less than 11."
msgstr "The points for proteins are counted because the negative points are less than 11."

msgctxt "nutriscore_proteins_negative_points_greater_or_equal_to_11"
msgid "The points for proteins are not counted because the negative points are greater or equal to 11."
msgstr "The points for proteins are not counted because the negative points are greater or equal to 11."

msgctxt "nutriscore_proteins_maximum_fruits_points"
msgid "The points for proteins are counted because the points for the fruits, vegetables, nuts and colza/walnut/olive oils are at the maximum."
msgstr "The points for proteins are counted because the points for the fruits, vegetables, nuts and colza/walnut/olive oils are at the maximum."

msgctxt "nutriscore_proteins_is_cheese"
msgid "The points for proteins are counted because the product is in the cheeses category."
msgstr "The points for proteins are counted because the product is in the cheeses category."

msgctxt "nutriscore_proteins_is_added_fat"
msgid "The product is in the fats category, the points for saturated fat are replaced by the points for the saturated fat / fat ratio."
msgstr "The product is in the fats category, the points for saturated fat are replaced by the points for the saturated fat / fat ratio."

msgctxt "nutriscore_points_for_energy"
msgid "Energy"
msgstr "Energy"

msgctxt "nutriscore_points_for_sugars"
msgid "Sugars"
msgstr "Sugars"

msgctxt "nutriscore_points_for_saturated_fat"
msgid "Saturated fat"
msgstr "Saturated fat"

msgctxt "nutriscore_points_for_saturated_fat_ratio"
msgid "Saturated fat / fat ratio"
msgstr "Saturated fat / fat ratio"

msgctxt "nutriscore_points_for_sodium"
msgid "Sodium"
msgstr "Sodium"

msgctxt "nutriscore_points_for_fruits_vegetables_nuts_colza_walnut_olive_oils"
msgid "Fruits, vegetables, nuts, and colza/walnut/olive oils"
msgstr "Fruits, vegetables, nuts, and colza/walnut/olive oils"

msgctxt "nutriscore_points_for_fiber"
msgid "Fiber"
msgstr "Fiber"

msgctxt "nutriscore_points_for_proteins"
msgid "Proteins"
msgstr "Proteins"

msgctxt "nutriscore_source_value"
msgid "value"
msgstr "value"

msgctxt "nutriscore_rounded_value"
msgid "rounded value"
msgstr "rounded value"

msgctxt "nutriscore_score"
msgid "Nutritional score"
msgstr "Nutritional score"

# Do not translate
msgctxt "nutriscore_grade"
msgid "Nutri-Score"
msgstr "Nutri-Score"

# This is not the Nutri-Score grade with letters, but the Nutri-Score number score used to compute the grade. Translate score but not Nutri-Score.
msgctxt "nutriscore_score_producer"
msgid "Nutri-Score score"
msgstr "Nutri-Score score"

# Do not translate
msgctxt "nutriscore_grade_producer"
msgid "Nutri-Score"
msgstr "Nutri-Score"

# free as in not costing something
msgctxt "donate_free_and_independent"
msgid "Open Food Facts is 100% free and independent."
msgstr ""

# leave empty link
msgctxt "donate_help_and_donations"
msgid "<a href=\"\">We need your help and donations</a> to continue and to grow the project."
msgstr ""

msgctxt "thank_you"
msgid "Thank you!"
msgstr ""

msgctxt "thank_you_very_much"
msgid "Thank you very much!"
msgstr ""

msgctxt "value_for_the_product"
msgid "Value for the product"
msgstr "Value for the product"

# Do not translate %s, it will be replaced by the category name
msgctxt "value_for_the_category"
msgid "Mean value for the %s category"
msgstr "Mean value for the %s category"

# Keep the %s
msgctxt "better_nutriscore"
msgid "The Nutri-Score can be changed from %s to %s by changing the %s value from %s to %s (%s percent difference)."
msgstr "The Nutri-Score can be changed from %s to %s by changing the %s value from %s to %s (%s percent difference)."

msgctxt "export_products_to_public_database_email"
msgid "The platform for producers is still under development and we make manual checks before importing products to the public database. Please e-mail us at <a href=\"mailto:producers@openfoodfacts.org\">producers@openfoodfacts.org</a> to update the public database."
msgstr "The platform for producers is still under development and we make manual checks before importing products to the public database. Please e-mail us at <a href=\"mailto:producers@openfoodfacts.org\">producers@openfoodfacts.org</a> to update the public database."

msgctxt "crm_user_id"
msgid "Id of corresponding contact in CRM"
msgstr "Id of corresponding contact in CRM"

msgctxt "crm_org_id"
msgid "Id of corresponding organization in CRM"
msgstr "Id of corresponding organization in CRM"

msgctxt "user_groups"
msgid "Groups"
msgstr "Groups"

msgctxt "user_group_producer"
msgid "Producer"
msgstr "Producer"

msgctxt "user_group_producer_description"
msgid "Must be checked only for accounts of producers who edit their own products. Product ownership will be attributed to producers when they add or edit a product."
msgstr "Must be checked only for accounts of producers who edit their own products. Product ownership will be attributed to producers when they add or edit a product."

msgctxt "user_group_database"
msgid "Database"
msgstr "Database"

msgctxt "user_group_database_description"
msgid "For external sources of data. Product ownership of imported products will not change."
msgstr "For external sources of data. Product ownership of imported products will not change."

msgctxt "user_group_app"
msgid "App"
msgstr "App"

msgctxt "user_group_app_description"
msgid "For applications."
msgstr "For applications."

msgctxt "user_group_bot"
msgid "Bot"
msgstr "Bot"

msgctxt "user_group_bot_description"
msgid "For robots, scripts etc."
msgstr "For robots, scripts etc."

msgctxt "user_group_moderator"
msgid "Moderator"
msgstr "Moderator"

msgctxt "user_group_moderator_description"
msgid "Moderators have access to special features to edit and review products."
msgstr "Moderators have access to special features to edit and review products."

msgctxt "user_group_pro_moderator"
msgid "Moderator for the producers platform"
msgstr "Moderator for the producers platform"

msgctxt "user_group_pro_moderator_description"
msgid "Moderators of the producers platform can view and edit the private products of all users and organizations on the producers platform."
msgstr "Moderators of the producers platform can view and edit the private products of all users and organizations on the producers platform."

msgctxt "donation_banner_hide"
msgid "I have already donated or I'm not interested. Hide the banner."
msgstr "I have already donated or I'm not interested. Hide the banner."

msgctxt "donation_banner_independant"
msgid "An independant and citizen-led project for food transparency?"
msgstr "An independant and citizen-led project for food transparency?"

msgctxt "donation_banner_public_health"
msgid "Food product data for research that improves public health?"
msgstr "Food product data for research that improves public health?"

msgctxt "donation_banner_choices"
msgid "Easier and better food choices according to your own criteria?"
msgstr "Easier and better food choices according to your own criteria?"

msgctxt "donation_banner_cta"
msgid "We need your support!"
msgstr "We need your support!"

msgctxt "donation_banner_cta_button"
msgid "Please Donate"
msgstr "Please Donate"

msgctxt "alcohol_warning"
msgid "Excessive consumption of alcohol is harmful to health, to be consumed with moderation."
msgstr "Excessive consumption of alcohol is harmful to health, to be consumed with moderation."

msgctxt "producers_platform_moderation_title"
msgid "Producers platform moderation"
msgstr "Producers platform moderation"

# variable names between { } must not be translated
msgctxt "f_pro_moderator_owner_set"
msgid "You are currently viewing products from {organization}."
msgstr "You are currently viewing products from {organization}."

msgctxt "pro_moderator_owner_not_set"
msgid "You are currently viewing your own products."
msgstr "You are currently viewing your own products."

msgctxt "pro_moderator_edit_owner_description"
msgid "To see products from a specific user or organization, enter its id below. Leave field empty to unset."
msgstr "To see products from a specific user or organization, enter its id. Leave field empty to unset."

# Action verb "Change" to put on a form button
msgctxt "pro_moderator_edit_owner"
msgid "Switch to another organization"
msgstr "Switch to another organization"

msgctxt "pro_moderator_edit_owner_placeholder"
msgid "user-abc or org-xyz"
msgstr "user-abc or org-xyz"

# keep %s, it is a variable for the name of the user
msgctxt "error_user_does_not_exist"
msgid "User %s does not exist"
msgstr "User %s does not exist"

msgctxt "error_malformed_owner"
msgid "The id must be of the form user-abc or org-xyz"
msgstr "The id must be of the form user-abc or org-xyz"

msgctxt "import_products_categories_from_public_database"
msgid "Import product categories from the public database"
msgstr "Import product categories from the public database"

msgctxt "import_products_categories_from_public_database_description"
msgid "Add categories from the public database to the products on the platform for producers."
msgstr "Add categories from the public database to the products on the platform for producers."

msgctxt "import_products_categories"
msgid "Import the categories"
msgstr "Import the categories"

msgctxt "nutri_score_score_from_producer"
msgid "Nutri-Score score from producer"
msgstr "Nutri-Score score from producer"

msgctxt "nutri_score_score_calculated"
msgid "Calculated Nutri-Score score"
msgstr "Calculated Nutri-Score score"

msgctxt "nutri_score_grade_from_producer"
msgid "Nutri-Score grade from producer"
msgstr "Nutri-Score grade from producer"

msgctxt "nutri_score_grade_calculated"
msgid "Calculated Nutri-Score grade"
msgstr "Calculated Nutri-Score grade"

msgctxt "scanned_code"
msgid "Scanned code"
msgstr "Scanned code"

msgctxt "code_from_filename"
msgid "Code from file name"
msgstr "Code from file name"

msgctxt "using_previous_code"
msgid "Using previous code"
msgstr "Using previous code"

msgctxt "add_field_values"
msgid "You can specify field values that will be added to all products for which you will send images."
msgstr "You can specify field values that will be added to all products for which you will send images."

msgctxt "add_tag_field"
msgid "Add a field"
msgstr "Add a field"

msgctxt "remove_products"
msgid "Remove all the products"
msgstr "Remove all the products"

msgctxt "remove_user"
msgid "Remove user"
msgstr "Remove user"

msgctxt "remove_products_from_producers_platform"
msgid "Remove all your products from the platform for producers"
msgstr "Remove all your products from the platform for producers"

msgctxt "remove_products_from_producers_platform_description"
msgid "You can remove all your products from the platform for producers, for instance to start with a clean slate if there were some issues with an import. This will not affect your products in the public database."
msgstr "You can remove all your products from the platform for producers, for instance to start with a clean slate if there were some issues with an import. This will not affect your products in the public database."

msgctxt "this_action_cannot_be_undone"
msgid "Please note that this action cannot be undone."
msgstr "Please note that this action cannot be undone."

msgctxt "remove_products_confirm"
msgid "Warning: this action cannot be undone. Are you sure that you want to remove all your products from the platform for producers?"
msgstr "Warning: this action cannot be undone. Are you sure that you want to remove all your products from the platform for producers?"

msgctxt "function_not_available"
msgid "This function is not available."
msgstr "This function is not available."

msgctxt "remove_products_done"
msgid "Your products have been removed from the platform for producers."
msgstr "Your products have been removed from the platform for producers."

msgctxt "ingredients_analysis_details"
msgid "Details of the analysis of the ingredients"
msgstr "Details of the analysis of the ingredients"

msgctxt "some_unknown_ingredients"
msgid "Some ingredients could not be recognized."
msgstr "Some ingredients could not be recognized."

# variable names between { } must not be translated
msgctxt "f_move_data_and_photos_to_main_language"
msgid "Move all data and selected photos in {language} to the main language of the product: {main_language}"
msgstr "Move all data and selected photos in {language} to the main language of the product: {main_language}"

msgctxt "move_data_and_photos_to_main_language_replace"
msgid "Replace existing values and selected photos"
msgstr "Replace existing values and selected photos"

msgctxt "move_data_and_photos_to_main_language_ignore"
msgid "Keep existing values and selected photos"
msgstr "Keep existing values and selected photos"

msgctxt "done_status"
msgid "Done"
msgstr "Done"

msgctxt "to_do_status"
msgid "To do"
msgstr "To do"

msgctxt "teams"
msgid "Teams"
msgstr "Teams"

msgctxt "optional"
msgid "optional"
msgstr "optional"

msgctxt "teams_p"
msgid "teams"
msgstr "teams"

msgctxt "teams_s"
msgid "team"
msgstr "team"

msgctxt "teams_description"
msgid "You can join 1 to 3 teams. Products you add or edit will be credited to you and to your teams. Teams can be changed at any time."
msgstr "You can join 1 to 3 teams. Products you add or edit will be credited to you and to your teams. Teams can be changed at any time."

msgctxt "teams_names_warning"
msgid "Team names are public. Do not create teams with names containing personal data (e.g. family names), trademarks (unless you own them), or anything offensive."
msgstr "Team names are public. Do not create teams with names containing personal data (e.g. family names), trademarks (unless you own them), or anything offensive."

# keep %s, it can be a number "Team 1" or a name "Team XYZ"
msgctxt "team_s"
msgid "Team %s"
msgstr "Team %s"

msgctxt "contributor_settings"
msgid "Contributor"
msgstr "Contributor"

msgctxt "contributor_settings_description"
msgid "Those settings allow you to personalize some aspects of the website"
msgstr "Those settings allow you to personalize some aspects of the website"

msgctxt "display_barcode_in_search"
msgid "Display barcode in search results"
msgstr "Display barcode in search results"

msgctxt "edit_link_in_search"
msgid "Add an edit link in search results"
msgstr "Add an edit link in search results"

msgctxt "ciqual_food_name"
msgid "CIQUAL food name"
msgstr "CIQUAL food name"

msgctxt "ciqual_food_name_s"
msgid "CIQUAL food name"
msgstr "CIQUAL food name"

msgctxt "ciqual_food_name_p"
msgid "CIQUAL food names"
msgstr "CIQUAL food names"

msgctxt "we_need_your_help"
msgid "We need your help!"
msgstr "We need your help!"

msgctxt "you_can_help_improve_ingredients_analysis"
msgid "You can help us recognize more ingredients and better analyze the list of ingredients for this product and others by:"
msgstr "You can help us recognize more ingredients and better analyze the list of ingredients for this product and others:"

msgctxt "help_improve_ingredients_analysis_1"
msgid "Edit this product page to correct spelling mistakes in the ingredients list, and/or to remove ingredients in other languages and sentences that are not related to the ingredients."
msgstr "Edit this product page to correct spelling mistakes in the ingredients list, and/or to remove ingredients in other languages and sentences that are not related to the ingredients."

msgctxt "help_improve_ingredients_analysis_2"
msgid "Add new entries, synonyms or translations to our multilingual lists of ingredients, ingredient processing methods, and labels."
msgstr "Add new entries, synonyms or translations to our multilingual lists of ingredients, ingredient processing methods, and labels."

# Do not translate #ingredients
msgctxt "help_improve_ingredients_analysis_instructions"
msgid "Join the #ingredients channel on <a href=\"https://slack.openfoodfacts.org\">our Slack discussion space</a> and/or learn about <a href=\"https://wiki.openfoodfacts.org/Ingredients_Extraction_and_Analysis\">ingredients analysis on our wiki</a>, if you would like to help. Thank you!"
msgstr "If you would like to help, join the #ingredients channel on <a href=\"https://slack.openfoodfacts.org\">our Slack discussion space</a> and/or learn about <a href=\"https://wiki.openfoodfacts.org/Ingredients_Extraction_and_Analysis\">ingredients analysis on our wiki</a>. Thank you!"

msgctxt "footer_producers_link"
msgid "https://world.pro.openfoodfacts.org/"
msgstr "http://world.pro.openfoodfacts.org/"

msgctxt "footer_producers"
msgid "Producers"
msgstr "Producers"

# %s will be replaced by the language name
msgctxt "add_ingredients_in_language"
msgid "If this product has an ingredients list in %s, please add it."
msgstr "If this product has an ingredients list in %s, please add it."

msgctxt "missing_barcode"
msgid "Missing barcode"
msgstr "Missing barcode"

msgctxt "invalid_barcode"
msgid "Invalid barcode"
msgstr "Invalid barcode"

# Either 'ltr' for left to right languages like English or 'rtl' for right to left languages like Arabic
msgctxt "text_direction"
msgid "ltr"
msgstr "ltr"

msgctxt "separate_values_with_commas"
msgid "Separate multiple values with commas."
msgstr "Separate multiple values with commas."

msgctxt "lc_note"
msgid "If the product's packaging is in multiple languages, indicate the most visible language on the product."
msgstr "If the product's packaging is in multiple languages, indicate the most visible language on the product."

msgctxt "obsolete_import_note"
msgid "Enter Yes, Y or 1 if the product is no longer available in stores."
msgstr "Enter Yes, Y or 1 if the product is no longer available in stores."

msgctxt "specify_value_and_unit_or_use_default_unit"
msgid "Specify both the value and unit, or use the default unit: %s"
msgstr "Specify both the value and unit, or use the default unit: %s"

msgctxt "specify_value_and_unit"
msgid "Specify both the value and unit."
msgstr "Specify both the value and unit."

msgctxt "download_sample_import_file"
msgid "Download an XLSX template file for Excel or LibreOffice with the fields that can be imported."
msgstr "Download an XLSX template file for Excel or LibreOffice with the fields that can be imported."

msgctxt "code_import_note"
msgid "Barcode as it appears on the product."
msgstr "Barcode as it appears on the product."

msgctxt "producer_product_id_import_note"
msgid "Internal code used by the producer to identify the product, different from the product's barcode."
msgstr "Internal code used by the producer to identify the product, different from the product's barcode."

msgctxt "producer_version_id_import_note"
msgid "Internal code used by the producer to identify a specific version of a product when it changes."
msgstr "Internal code used by the producer to identify a specific version of a product when it changes."

msgctxt "categories_import_note"
msgid "Providing a category is very important to make the product easy to search for, and to compute the Nutri-Score"
msgstr "Providing a category is very important to make the product easy to search for, and to compute the Nutri-Score"

msgctxt "labels_import_note"
msgid "Some labels such as the organic label are used to filter and/or rank search results, so it is strongly recommended to specify them."
msgstr "Some labels such as the organic label are used to filter and/or rank search results, so it is strongly recommended to specify them."

msgctxt "origins_import_note"
msgid "This field must contain only a comma separated list of countries of origin of the ingredients"
msgstr "This field must contain only a comma separated list of countries of origin of the ingredients"

msgctxt "origin_import_note"
msgid "Text or sentences that indicate the origin of the product and/or its ingredients."
msgstr "Text or sentences that indicate the origin of the product and/or its ingredients."

msgctxt "nutriscore_grade_producer_note"
msgid "Nutri-Score grade from A to E displayed on the product label"
msgstr "Nutri-Score grade from A to E displayed on the product label"

msgctxt "nutriscore_grade_producer_import_note"
msgid "Open Food Facts computes the Nutri-Score grade based on the information provided (nutrition facts and category). If the grade we compute is different from the grade you provide, you will get a private notification on the producers platform so that the difference can be resolved."
msgstr "Open Food Facts computes the Nutri-Score grade based on the information provided (nutrition facts and category). If the grade we compute is different from the grade you provide, you will get a private notification on the producers platform so that the difference can be resolved."

msgctxt "nutriscore_score_producer_note"
msgid "Nutri-Score score (numeric value from which the A to E grade is derived)"
msgstr "Nutri-Score score (numeric value from which the A to E grade is derived)"

msgctxt "nutriscore_score_producer_import_note"
msgid "Open Food Facts computes the Nutri-Score score based on the information provided (nutrition facts and category). If the score we compute is different from the score you provide, you will get a private notification on the producers platform so that the difference can be resolved."
msgstr "Open Food Facts computes the Nutri-Score score based on the information provided (nutrition facts and category). If the score we compute is different from the score you provide, you will get a private notification on the producers platform so that the difference can be resolved."

msgctxt "mandatory_field"
msgid "Mandatory field"
msgstr "Mandatory field"

msgctxt "mandatory_field_note"
msgid "All products should have this information."
msgstr "All products should have this information."

msgctxt "recommended_field"
msgid "Recommended field"
msgstr "Recommended field"

msgctxt "recommended_field_note"
msgid "If this information exists and is relevant for the product, it is recommended to provide it to make the product easier to search for and the product data more useful."
msgstr "If this information exists and is relevant for the product, it is recommended to provide it to make the product easier to search for and the product data more useful."

msgctxt "optional_field"
msgid "Optional field"
msgstr "Optional field"

msgctxt "optional_field_note"
msgid "If available, this information will be displayed on the product page."
msgstr "If available, this information will be displayed on the product page."

# product photos here means photos of multiple products
msgctxt "images_can_be_provided_separately"
msgid "Product photos can also be provided separately through the Import product photos function of the platform for producers."
msgstr "Product photos can also be provided separately through the Import product photos function of the platform for producers."

# This is linked to a unit test
msgctxt "attribute_group_labels_name"
msgid "Labels"
msgstr "Labels"

msgctxt "attribute_labels_organic_name"
msgid "Organic farming"
msgstr "Organic farming"

msgctxt "attribute_labels_organic_yes_title"
msgid "Organic product"
msgstr "Organic product"

msgctxt "attribute_labels_organic_no_title"
msgid "Not an organic product"
msgstr "Not an organic product"

msgctxt "attribute_labels_organic_unknown_title"
msgid "Missing information: organic product?"
msgstr "Missing information: organic product?"

msgctxt "attribute_labels_organic_yes_description_short"
msgid "Promotes ecological sustainability and biodiversity."
msgstr "Promotes ecological sustainability and biodiversity."

msgctxt "attribute_labels_organic_description_short"
msgid "Organic products promote ecological sustainability and biodiversity."
msgstr "Organic products promote ecological sustainability and biodiversity."

msgctxt "attribute_labels_organic_description"
msgid "Organic farming aims to protect the environment and to conserve biodiversity by prohibiting or limiting the use of synthetic fertilizers, pesticides and food additives."
msgstr "Organic farming aims to protect the environment and to conserve biodiversity by prohibiting or limiting the use of synthetic fertilizers, pesticides and food additives."

msgctxt "attribute_labels_fair_trade_name"
msgid "Fair trade"
msgstr "Fair trade"

msgctxt "attribute_labels_fair_trade_yes_title"
msgid "Fair trade product"
msgstr "Fair trade product"

msgctxt "attribute_labels_fair_trade_no_title"
msgid "Not a fair trade product"
msgstr "Not a fair trade product"

msgctxt "attribute_labels_fair_trade_unknown_title"
msgid "Missing information: fair trade product?"
msgstr "Missing information: fair trade product?"

msgctxt "attribute_labels_fair_trade_yes_description_short"
msgid "Helps producers in developing countries."
msgstr "Helps producers in developing countries."

msgctxt "attribute_labels_fair_trade_description_short"
msgid "Fair trade products help producers in developing countries."
msgstr "Fair trade products help producers in developing countries."

msgctxt "attribute_labels_fair_trade_description"
msgid "When you buy fair trade products, producers in developing countries are paid an higher and fairer price, which helps them improve and sustain higher social and often environmental standards."
msgstr "When you buy fair trade products, producers in developing countries are paid an higher and fairer price, which helps them improve and sustain higher social and often environmental standards."

msgctxt "attribute_group_nutritional_quality_name"
msgid "Nutritional quality"
msgstr "Nutritional quality"

msgctxt "attribute_nutriscore_name"
msgid "Nutri-Score"
msgstr "Nutri-Score"

msgctxt "attribute_nutriscore_setting_name"
msgid "Good nutritional quality (Nutri-Score)"
msgstr "Good nutritional quality (Nutri-Score)"

msgctxt "attribute_nutriscore_setting_note"
msgid "The Nutri-Score is computed and can be taken into account for all products, even if is not displayed on the packaging."
msgstr "The Nutri-Score is computed and can be taken into account for all products, even if is not displayed on the packaging."

# keep %s, it will be replaced by the letter A, B, C, D or E
msgctxt "attribute_nutriscore_grade_title"
msgid "Nutri-Score %s"
msgstr "Nutri-Score %s"

msgctxt "attribute_nutriscore_unknown_title"
msgid "Nutri-Score unknown"
msgstr "Nutri-Score unknown"

msgctxt "attribute_nutriscore_unknown_description_short"
msgid "Missing data to compute the Nutri-Score"
msgstr "Missing data to compute the Nutri-Score"

msgctxt "attribute_nutriscore_not_applicable_title"
msgid "Nutri-Score not-applicable"
msgstr "Nutri-Score not-applicable"

msgctxt "attribute_nutriscore_not_applicable_description_short"
msgid "Not-applicable for the category"
msgstr "Not-applicable for the category"

# variable names between { } must not be translated
msgctxt "f_attribute_nutriscore_not_applicable_description"
msgid "Not-applicable for the category: {category}"
msgstr "Not-applicable for the category: {category}"

msgctxt "attribute_nutriscore_a_description_short"
msgid "Very good nutritional quality"
msgstr "Very good nutritional quality"

msgctxt "attribute_nutriscore_b_description_short"
msgid "Good nutritional quality"
msgstr "Good nutritional quality"

msgctxt "attribute_nutriscore_c_description_short"
msgid "Average nutritional quality"
msgstr "Average nutritional quality"

# lower: translate to "less good" in some languages (e.g. French: "Moins bonne qualité nutritionnelle")
msgctxt "attribute_nutriscore_d_description_short"
msgid "Lower nutritional quality"
msgstr "Lower nutritional quality"

# lower: translate to "less good" in some languages (e.g. French: "Moins bonne qualité nutritionnelle")
msgctxt "attribute_nutriscore_e_description_short"
msgid "Lower nutritional quality"
msgstr "Lower nutritional quality"

msgctxt "attribute_group_processing_name"
msgid "Food processing"
msgstr "Food processing"

msgctxt "attribute_nova_name"
msgid "NOVA group"
msgstr "NOVA group"

msgctxt "attribute_nova_unknown_title"
msgid "NOVA not computed"
msgstr "NOVA not computed"

msgctxt "attribute_nova_unknown_description_short"
msgid "Food processing level unknown"
msgstr "Food processing level unknown"

msgctxt "attribute_nova_setting_name"
msgid "No or little food processing (NOVA group)"
msgstr "No or little food processing (NOVA group)"

# keep %s, it will be replaced by the group 1, 2, 3 or 4
msgctxt "attribute_nova_group_title"
msgid "NOVA %s"
msgstr "NOVA %s"

msgctxt "attribute_nova_1_description_short"
msgid "Unprocessed or minimally processed foods"
msgstr "Unprocessed or minimally processed foods"

msgctxt "attribute_nova_2_description_short"
msgid "Processed culinary ingredients"
msgstr "Processed culinary ingredients"

msgctxt "attribute_nova_3_description_short"
msgid "Processed foods"
msgstr "Processed foods"

msgctxt "attribute_nova_4_description_short"
msgid "Ultra processed foods"
msgstr "Ultra processed foods"

msgctxt "attribute_nova_4_1_marker"
msgid "1 ultra-processing marker"
msgstr "1 ultra-processing marker"

# variable names between { } must not be translated
msgctxt "f_attribute_nova_4_markers"
msgid "{number} ultra-processing markers"
msgstr "{number} ultra-processing markers"

msgctxt "export_product_page"
msgid "Export product to public database"
msgstr "Export product to public database"

msgctxt "no_products_to_export"
msgid "No products to export."
msgstr "No products to export."

msgctxt "query_filter"
msgid "Query filter"
msgstr "Query filter"

msgctxt "nova_group_producer"
msgid "NOVA group"
msgstr "NOVA group"

msgctxt "error_unknown_org"
msgid "Unknown organization."
msgstr "Unknown organization."

msgctxt "error_unknown_user"
msgid "Unknown user."
msgstr "Unknown user."

msgctxt "attribute_low_salt_setting_note"
msgid "The salt level is taken into account by the Nutri-Score. Use this setting only if you are specifically on a low salt diet."
msgstr "The salt level is taken into account by the Nutri-Score. Use this setting only if you are specifically on a low salt diet."

msgctxt "attribute_low_sugars_setting_note"
msgid "The sugars level is taken into account by the Nutri-Score. Use this setting only if you are specifically on a low sugars diet."
msgstr "The sugars level is taken into account by the Nutri-Score. Use this setting only if you are specifically on a low sugars diet."

msgctxt "attribute_low_fat_setting_note"
msgid "The fat level is taken into account by the Nutri-Score. Use this setting only if you are specifically on a low fat diet."
msgstr "The fat level is taken into account by the Nutri-Score. Use this setting only if you are specifically on a low fat diet."

msgctxt "attribute_low_saturated_fat_setting_note"
msgid "The saturated fat level is taken into account by the Nutri-Score. Use this setting only if you are specifically on a low saturated fat diet."
msgstr "The saturated fat level is taken into account by the Nutri-Score. Use this setting only if you are specifically on a low saturated fat diet."

msgctxt "attribute_group_allergens_name"
msgid "Allergens"
msgstr "Allergens"

msgctxt "attribute_group_allergens_warning"
msgid "There is always a possibility that data about allergens may be missing, incomplete, incorrect or that the product's composition has changed. If you are allergic, always check the information on the actual product packaging."
msgstr "There is always a possibility that data about allergens may be missing, incomplete, incorrect or that the product's composition has changed. If you are allergic, always check the information on the actual product packaging."

msgctxt "attribute_additives_name"
msgid "Additives"
msgstr "Additives"

msgctxt "attribute_additives_setting_name"
msgid "No or few additives"
msgstr "No or few additives"

msgctxt "attribute_additives_setting_note"
msgid "Additives are markers of food processing, and excess consumption of some of them have undesirable health impacts."
msgstr ""

msgctxt "attribute_additives_unknown_title"
msgid "Additives not computed"
msgstr "Additives not computed"

msgctxt "preference_not_important"
msgid "Not important"
msgstr "Not important"

msgctxt "preference_important"
msgid "Important"
msgstr "Important"

msgctxt "preference_very_important"
msgid "Very important"
msgstr "Very important"

msgctxt "preference_mandatory"
msgid "Mandatory"
msgstr "Mandatory"

msgctxt "packaging_alt"
msgid "Recycling instructions and/or packaging information"
msgstr "Recycling instructions and/or packaging information"

msgctxt "image_packaging"
msgid "Recycling instructions and/or packaging information picture"
msgstr "Recycling instructions and/or packaging information picture"

msgctxt "image_packaging_url"
msgid "Link to recycling instructions and/or packaging information photo"
msgstr "Link to recycling instructions and/or packaging information photo"

# Do not translate the file name
msgctxt "import_photos_format_packaging"
msgid "3001234567890.packaging_es.jpg: recycling instructions in Spanish."
msgstr "3001234567890.packaging_es.jpg: recycling instructions in Spanish."

msgctxt "packaging_text"
msgid "Recycling instructions and/or packaging information"
msgstr "Recycling instructions and/or packaging information"

msgctxt "packaging_text_example"
msgid "1 plastic film to discard, 1 FSC carboard box to recycle, 6 1.5L transparent PET plastic bottles to recycle, 6 colored opaque plastic caps, 12 33cl aluminium cans"
msgstr "1 plastic film to discard, 1 FSC carboard box to recycle, 6 1.5L transparent PET plastic bottles to recycle, 6 colored opaque plastic caps, 12 33cl aluminium cans"

msgctxt "packaging_text_note"
msgid "List all packaging parts separated by a comma or line feed, with their amount (e.g. 1 or 6) type (e.g. bottle, box, can), material (e.g. plastic, metal, aluminium) and if available their size (e.g. 33cl) and recycling instructions."
msgstr "List all packaging parts separated by a comma or line feed, with their amount (e.g. 1 or 6) type (e.g. bottle, box, can), material (e.g. plastic, metal, aluminium) and if available their size (e.g. 33cl) and recycling instructions."

msgctxt "packaging_text_note_2"
msgid "Try to be as specific as possible. For plastic, please indicate if it is opaque or transparent, colored, PET or PEHD."
msgstr "Try to be as specific as possible. For plastic, please indicate if it is opaque or transparent, colored, PET or PEHD."

msgctxt "packaging_text_note_3"
msgid "Data from this field will be combined with any data provided for each packaging part. It is possible to provide one or the other, or both."
msgstr "Data from this field will be combined with any data provided for each packaging part. It is possible to provide one or the other, or both."

msgctxt "product_js_extract_packaging"
msgid "Extract the recycling instructions and/or packaging information from the picture"
msgstr "Extract the recycling instructions and/or packaging information from the picture"

msgctxt "product_js_extracted_packaging_nok"
msgid "Recycling instructions and/or packaging information text could not be extracted. Try with a sharper image, with higher resolution or a better framing of the text."
msgstr "Recycling instructions and/or packaging information text could not be extracted. Try with a sharper image, with higher resolution or a better framing of the text."

msgctxt "product_js_extracted_packaging_ok"
msgid "Recycling instructions and/or packaging information text has been extracted. Text recognition is not perfect, so please check the text below and correct errors if needed."
msgstr "Recycling instructions and/or packaging information text has been extracted. Text recognition is not perfect, so please check the text below and correct errors if needed."

msgctxt "product_js_extracting_packaging"
msgid "Extracting recycling instructions and/or packaging information"
msgstr "Extracting recycling instructions and/or packaging information"

msgctxt "attribute_group_environment_name"
msgid "Environment"
msgstr "Environment"

msgctxt "attribute_environmental_score_name"
msgid "Green-Score"
msgstr "Green-Score"

msgctxt "attribute_environmental_score_setting_name"
msgid "Low environmental impact (Green-Score)"
msgstr "Low environmental impact (Green-Score)"

msgctxt "attribute_environmental_score_setting_note"
msgid "The Green-Score is an environmental score from A to E which makes it easy to compare the impact of food products on the environment."
msgstr ""

# Note: the Eco-Score is renamed to Green-Score, but we keep the ecoscore identifier as it is stored in clients
msgctxt "attribute_ecoscore_name"
msgid "Green-Score"
msgstr "Green-Score"

msgctxt "attribute_ecoscore_setting_name"
msgid "Low environmental impact (Green-Score)"
msgstr "Low environmental impact (Green-Score)"

msgctxt "attribute_ecoscore_setting_note"
msgid "The Green-Score is an environmental score from A to E which makes it easy to compare the impact of food products on the environment."
msgstr "The Green-Score is an environmental score from A to E which makes it easy to compare the impact of food products on the environment."

# keep %s, it will be replaced by the letter A+, A, B, C, D, E or F
msgctxt "attribute_environmental_score_grade_title"
msgid "Green-Score %s"
msgstr "Green-Score %s"

msgctxt "attribute_environmental_score_a_plus_description_short"
msgid "Very low environmental impact"
msgstr "Very low environmental impact"

msgctxt "attribute_environmental_score_a_description_short"
msgid "Very low environmental impact"
msgstr "Very low environmental impact"

msgctxt "attribute_environmental_score_b_description_short"
msgid "Low environmental impact"
msgstr "Low environmental impact"

msgctxt "attribute_environmental_score_c_description_short"
msgid "Moderate environmental impact"
msgstr "Moderate environmental impact"

msgctxt "attribute_environmental_score_d_description_short"
msgid "High environmental impact"
msgstr "High environmental impact"

msgctxt "attribute_environmental_score_e_description_short"
msgid "Very high environmental impact"
msgstr "Very high environmental impact"

msgctxt "attribute_environmental_score_f_description_short"
msgid "Very high environmental impact"
msgstr "Very high environmental impact"

# keep the %s, it will be replaced by an allergen
msgctxt "contains_s"
msgid "Contains: %s"
msgstr "Contains: %s"

# keep the %s, it will be replaced by an allergen
msgctxt "may_contain_s"
msgid "May contain: %s"
msgstr "May contain: %s"

# keep the %s, it will be replaced by an allergen
msgctxt "does_not_contain_s"
msgid "Does not contain: %s"
msgstr "Does not contain: %s"

# keep the %s, it will be replaced by an allergen
msgctxt "without_s"
msgid "Without %s"
msgstr "Without %s"

msgctxt "owners_p"
msgid "owners"
msgstr "owners"

msgctxt "owners_s"
msgid "owner"
msgstr "owner"

msgctxt "org_profile_description"
msgid "You can provide information about your company that will be displayed in your organization profile."
msgstr "You can provide information about your company that will be displayed in your organization profile."

msgctxt "org_profile_description_2"
msgid "Some of the information like the customer service contact information may also be displayed directly on pages for your products."
msgstr "Some of the information like the customer service contact information may also be displayed directly on pages for your products."

msgctxt "org_name"
msgid "Name"
msgstr "Name"

msgctxt "org_link"
msgid "Link to the official web site"
msgstr "Link to the official web site"

msgctxt "org_customer_service"
msgid "Customer service"
msgstr "Customer service"

msgctxt "org_customer_service_description"
msgid "Customer service information is public and can be shown on the Open Food Facts web site and apps."
msgstr "Customer service information is public and can be shown on the Open Food Facts web site and apps."

msgctxt "org_customer_service_note"
msgid "All fields are optional."
msgstr "All fields are optional."

msgctxt "org_commercial_service"
msgid "Commercial service"
msgstr "Commercial service"

msgctxt "org_commercial_service_description"
msgid "Commercial service information is only shown in the organization profile."
msgstr "Commercial service information is only shown in the organization profile."

msgctxt "contact_name"
msgid "Name"
msgstr "Name"

msgctxt "contact_address"
msgid "Address"
msgstr "Address"

msgctxt "contact_phone"
msgid "Phone number"
msgstr "Phone number"

msgctxt "contact_email"
msgid "e-mail address"
msgstr "e-mail address"

msgctxt "contact_link"
msgid "Contact form link"
msgstr "Contact form link"

msgctxt "contact_info"
msgid "Other information"
msgstr "Other information"

msgctxt "contact_info_note"
msgid "e.g. opening times"
msgstr "e.g. opening times"

msgctxt "error_org_does_not_exist"
msgid "The organization was not found."
msgstr "The organization was not found."

msgctxt "error_missing_org_name"
msgid "The organization name is missing."
msgstr "The organization name is missing."

msgctxt "edit_org_title"
msgid "Organization profile"
msgstr "Organization profile"

msgctxt "edit_org_result"
msgid "The organization profile has been updated."
msgstr "The organization profile has been updated."

msgctxt "delete_org"
msgid "Delete the organization"
msgstr "Delete the organization"

msgctxt "official_site"
msgid "Official site"
msgstr "Official site"

msgctxt "organization_members"
msgid "Organization Members"
msgstr "Organization Members"

msgctxt "number_of_members"
msgid "Number of Members"
msgstr "Number of Members"

msgctxt "contact_form"
msgid "Contact form"
msgstr "Contact form"

msgctxt "edit_org_profile"
msgid "Edit your organization profile"
msgstr "Edit your organization profile"

msgctxt "edit_user_profile"
msgid "Edit your user profile"
msgstr "Edit your user profile"

msgctxt "attribute_group_ingredients_analysis_name"
msgid "Ingredients"
msgstr "Ingredients"

# keep the %s, it will be replaced by an allergen
msgctxt "presence_unknown_s"
msgid "Presence unknown: %s"
msgstr "Presence unknown: %s"

msgctxt "environmental_impact"
msgid "Environmental impact"
msgstr "Environmental impact"

# Numerical score for the Green-Score (do not translate Green-Score)
msgctxt "environmental_score_score"
msgid "Green-Score score"
msgstr "Green-Score score"

# Letter grade from A to E for the Green-Score (do not translate Green-Score)
msgctxt "environmental_score_grade"
msgid "Green-Score grade"
msgstr "Green-Score grade"

# do not translate Green-Score
msgctxt "environmental_score_calculation_details"
msgid "Details of the calculation of the Green-Score"
msgstr "Details of the calculation of the Green-Score"

# do not translate Green-Score
msgctxt "environmental_score_information"
msgid "Information about the Green-Score"
msgstr "Information about the Green-Score"

msgctxt "preferences_currently_selected_preferences"
msgid "Currently selected preferences"
msgstr "Currently selected preferences"

msgctxt "preferences_locally_saved"
msgid "Your preferences are kept in your browser and never sent to Open Food Facts or anyone else."
msgstr "Your preferences are kept in your browser and never sent to Open Food Facts or anyone else."

msgctxt "preferences_edit_your_preferences"
msgid "Edit your preferences"
msgstr "Edit your preferences"

msgctxt "preferences_your_preferences"
msgid "Your preferences"
msgstr "Your preferences"

# used in phrases like "salt in unknown quantity"
msgctxt "unknown_quantity"
msgid "unknown quantity"
msgstr "unknown quantity"

msgctxt "missing_ingredients_list"
msgid "Missing ingredients list"
msgstr "Missing ingredients list"

msgctxt "missing_nutrition_facts"
msgid "Missing nutrition facts"
msgstr "Missing nutrition facts"

msgctxt "ecoscore_p"
msgid "Green-Score"
msgstr "Green-Score"

msgctxt "ecoscore_s"
msgid "Green-Score"
msgstr "Green-Score"

msgctxt "environmental_score_p"
msgid "Green-Score"
msgstr "Green-Score"

msgctxt "environmental_score_s"
msgid "Green-Score"
msgstr "Green-Score"

msgctxt "misc_p"
msgid "Miscellaneous"
msgstr "Miscellaneous"

msgctxt "misc_s"
msgid "Miscellaneous"
msgstr "Miscellaneous"

msgctxt "packaging_parts"
msgid "Packaging parts"
msgstr "Packaging parts"

# A short name for a physical piece of packaging (e.g. in English, "packaging" instead of "packaging part"). Used with a number (e.g. "Packaging 1" to identify a packaging part)
msgctxt "packaging_part_short"
msgid "Packaging"
msgstr "Packaging"

# Number of packaging parts
msgctxt "packaging_number"
msgid "Number"
msgstr "Number"

msgctxt "packaging_shape"
msgid "Shape"
msgstr "Shape"

msgctxt "packaging_quantity"
msgid "Quantity contained"
msgstr "Quantity contained"

msgctxt "packaging_material"
msgid "Material"
msgstr "Material"

msgctxt "packaging_recycling"
msgid "Recycling"
msgstr "Recycling"

msgctxt "products_on_this_page_are_sorted_according_to_your_preferences"
msgid "Products on this page are sorted according to your preferences:"
msgstr "Products on this page are sorted according to your preferences:"

msgctxt "choose_which_information_you_prefer_to_see_first"
msgid "Choose which information you prefer to see first."
msgstr "Choose which information you prefer to see first."

msgctxt "see_your_preferences"
msgid "See your preferences"
msgstr "See your preferences"

msgctxt "delete_all_preferences"
msgid "Delete all preferences"
msgstr "Delete all preferences"

msgctxt "products_are_being_loaded_please_wait"
msgid "Products are being loaded, please wait."
msgstr "Products are being loaded, please wait."

msgctxt "products_match_all"
msgid "All products"
msgstr "All products"

msgctxt "products_match_yes"
msgid "Products that match your preferences"
msgstr "Products that match your preferences"

msgctxt "products_match_no"
msgid "Products that do not match your preferences"
msgstr "Products that do not match your preferences"

msgctxt "products_match_unknown"
msgid "Products for which we currently miss data to determine if they match your preferences"
msgstr "Products for which we currently miss data to determine if they match your preferences"

msgctxt "forest_footprint"
msgid "Forest footprint"
msgstr "Forest footprint"

msgctxt "ingredients_requiring_soy"
msgid "Ingredients requiring soy"
msgstr "Ingredients requiring soy"

msgctxt "type"
msgid "Type"
msgstr "Type"

msgctxt "processing_factor"
msgid "Processing factor"
msgstr "Processing factor"

msgctxt "soy_feed_factor"
msgid "Soy feed factor"
msgstr "Soy feed factor"

msgctxt "soy_yield"
msgid "Soy yield"
msgstr "Soy yield"

msgctxt "deforestation_risk"
msgid "Deforestation risk"
msgstr "Deforestation risk"

msgctxt "total_forest_footprint"
msgid "Total forest footprint"
msgstr "Total forest footprint"

msgctxt "square_meters_per_kg_of_food"
msgid "m² per kg of food"
msgstr "m² per kg of food"

msgctxt "percent_of_food_after_processing"
msgid "% of food after processing"
msgstr "% of food after processing"

msgctxt "kg_of_soy_per_kg_of_food"
msgid "kg of soy per kg of food"
msgstr "kg of soy per kg of food"

msgctxt "kg_of_soy_per_square_meter"
msgid "kg of soy per m²"
msgstr "kg of soy per m²"

msgctxt "percent_in_product"
msgid "% in product"
msgstr "% in product"

msgctxt "forest_footprint_calculation_details"
msgid "Details of the calculation of the forest footprint"
msgstr "Details of the calculation of the forest footprint"

msgctxt "you_are_on_the_public_database"
msgid "You are on the public database."
msgstr "You are on the public database."

msgctxt "manage_your_products_on_the_producers_platform"
msgid "Manage your products on the platform for producers"
msgstr "Manage your products on the platform for producers"

msgctxt "number_of_products_with_changes_since_last_export"
msgid "Number of products with changes since last export"
msgstr "Number of products with changes since last export"

msgctxt "number_of_products_withdrawn_from_the_market_since_last_export"
msgid "Number of products withdrawn from the market since last export"
msgstr "Number of products withdrawn from the market since last export"

msgctxt "only_export_products_with_changes"
msgid "Only export products with changes"
msgstr "Only export products with changes"

msgctxt "product_edits_by_producers"
msgid "Is this your product? If it is, please use our free platform for producers to update it."
msgstr "Is this your product? If it is, please use our free platform for producers to update it."

msgctxt "product_edits_by_producers_platform"
msgid "We encourage manufacturers to add or change data and photos for their products through our free platform for producers so that they can be marked as official and protected from changes by others."
msgstr "We encourage manufacturers to add or change data and photos for their products through our free platform for producers so that they can be marked as official and protected from changes by others."

msgctxt "product_edits_by_producers_import"
msgid "The platform makes it easy to import product data and photos with an Excel or CSV file in any format."
msgstr "The platform makes it easy to import product data and photos with an Excel or CSV file in any format."

msgctxt "product_edits_by_producers_analysis"
msgid "The platform also provides in-depth analysis of the products."
msgstr "The platform also provides in-depth analysis of the products."

# It = the platform
msgctxt "product_edits_by_producers_indicators"
msgid "It computes indicators such as the Nutri-Score, NOVA, and the Green-Score, and automatically identifies suggestions to improve them (for instance all products that would get a better Nutri-Score grade with a slight composition change)."
msgstr "It computes indicators such as the Nutri-Score, NOVA, and the Green-Score, and automatically identifies suggestions to improve them (for instance all products that would get a better Nutri-Score grade with a slight composition change)."

msgctxt "attribute_forest_footprint_name"
msgid "Forest footprint"
msgstr ""

msgctxt "attribute_forest_footprint_setting_name"
msgid "Low risk of deforestation (Forest footprint)"
msgstr ""

msgctxt "attribute_forest_footprint_setting_note"
msgid "The forest footprint corresponds to the risk of deforestation associated with its ingredients."
msgstr ""

msgctxt "attribute_forest_footprint_a_title"
msgid "Very small forest footprint"
msgstr ""

msgctxt "attribute_forest_footprint_b_title"
msgid "Small forest footprint"
msgstr ""

msgctxt "attribute_forest_footprint_c_title"
msgid "Medium forest footprint"
msgstr ""

msgctxt "attribute_forest_footprint_d_title"
msgid "Large forest footprint"
msgstr ""

msgctxt "attribute_forest_footprint_e_title"
msgid "Very large forest footprint"
msgstr ""

msgctxt "attribute_forest_footprint_not_computed_title"
msgid "Forest footprint not computed"
msgstr ""

msgctxt "attribute_forest_footprint_a_description_short"
msgid "Almost no risk of deforestation"
msgstr ""

msgctxt "attribute_forest_footprint_b_description_short"
msgid "Low risk of deforestation"
msgstr ""

msgctxt "attribute_forest_footprint_c_description_short"
msgid "Moderate risk of deforestation"
msgstr ""

msgctxt "attribute_forest_footprint_d_description_short"
msgid "High risk of deforestation"
msgstr ""

msgctxt "attribute_forest_footprint_e_description_short"
msgid "Very high risk of deforestation"
msgstr ""

msgctxt "attribute_forest_footprint_not_computed_description_short"
msgid "Currently only for products with chicken or eggs"
msgstr ""

msgctxt "classify_products_according_to_your_preferences"
msgid "Classify products according to your preferences"
msgstr ""

# %d will be replaced by the number of products
msgctxt "classify_the_d_products_below_according_to_your_preferences"
msgid "Classify the %d products below according to your preferences"
msgstr ""

msgctxt "sort_by_popularity"
msgid "Most scanned products"
msgstr ""

msgctxt "sort_by_nutriscore_score"
msgid "Products with the best Nutri-Score"
msgstr ""

msgctxt "sort_by_environmental_score_score"
msgid "Products with the best Green-Score"
msgstr ""

msgctxt "sort_by_created_t"
msgid "Recently added products"
msgstr ""

msgctxt "sort_by_last_modified_t"
msgid "Recently modified products"
msgstr ""

# %d will be replaced by the number of products
msgctxt "d_products_per_page"
msgid "%d products per page"
msgstr ""

msgctxt "not_applicable"
msgid "Not applicable"
msgstr ""

msgctxt "abbreviated_product_name"
msgid "Abbreviated product name"
msgstr "Abbreviated product name"

msgctxt "abbreviated_product_name_note"
msgid "Product name with abbreviations shown on receipts"
msgstr "Product name with abbreviations shown on receipts"

msgctxt "footer_vision"
msgid "Vision, Mission, Values and Programs"
msgstr "Vision, Mission, Values and Programs"

# Do not translate
msgctxt "footer_vision_link"
msgid "https://world.openfoodfacts.org/open-food-facts-vision-mission-values-and-programs"
msgstr "https://world.openfoodfacts.org/open-food-facts-vision-mission-values-and-programs"

msgctxt "forgotten_password"
msgid "Forgotten password?"
msgstr "Mot de passe oublié ?"

msgctxt "reset_password_error"
msgid "We could not reinitialize your password, please contact us for assistance."
msgstr "We could not reinitialize your password, please contact us for assistance."

msgctxt "remove_all_nutrient_values"
msgid "Remove all nutrient values"
msgstr "Remove all nutrient values"

msgctxt "delete_user_process"
msgid "User is being deleted. This may take a few minutes."
msgstr "User is being deleted. This may take a few minutes."

msgctxt "attribute_environmental_score_not_applicable_title"
msgid "Green-Score not yet applicable"
msgstr "Green-Score not yet applicable"

msgctxt "attribute_environmental_score_not_applicable_description_short"
msgid "Not yet applicable for the category"
msgstr "Not yet applicable for the category"

# variable names between { } must not be translated
msgctxt "f_attribute_environmental_score_not_applicable_description"
msgid "Not yet applicable for the category: {category}"
msgstr "Not yet applicable for the category: {category}"

msgctxt "environmental_score_not_applicable_coming_soon"
msgid "The Green-Score is not yet applicable for this category, but we are working on adding support for it."
msgstr "The Green-Score is not yet applicable for this category, but we are working on adding support for it."

msgctxt "attribute_environmental_score_unknown_title"
msgid "Green-Score not computed"
msgstr "Green-Score not computed"

msgctxt "attribute_environmental_score_unknown_description_short"
msgid "Unknown environmental impact"
msgstr "Unknown environmental impact"

msgctxt "environmental_score_unknown_call_to_help"
msgid "We could not compute the Green-Score of this product as it is missing some data, could you help complete it?"
msgstr "We could not compute the Green-Score of this product as it is missing some data, could you help complete it?"

msgctxt "org_list_of_gs1_gln_description"
msgid "GS1 data is automatically associated with an OFF organization identifier that corresponds to the GS1 partyName field. To change the OFF organization identifier, you can directly assign 1 or more GS1 GLN identifiers."
msgstr "GS1 data is automatically associated with an OFF organization identifier that corresponds to the GS1 partyName field. To change the OFF organization identifier, you can directly assign 1 or more GS1 GLN identifiers."

msgctxt "org_list_of_gs1_gln"
msgid "List of GS1 GLN identifiers to be associated with the organization"
msgstr "List of GS1 GLN identifiers to be associated with the organization"

msgctxt "org_list_of_gs1_gln_note"
msgid "A comma separated list of GS1 GLN identifiers to force the association with this organization."
msgstr "A comma separated list of GS1 GLN identifiers to force the association with this organization."

msgctxt "org_valid_org"
msgid "Validate organization as a real producer."
msgstr "Validate organization as a real producer."

msgctxt "org_valid_org_note"
msgid "The organization is verified as a real producer by a human, also creates entry in CRM."
msgstr "The organization is verified as a real producer by a human, also creates entry in CRM."

msgctxt "org_enable_manual_export_to_public_platform"
msgid "Enable organization members to manually export product data and photos to the public database."
msgstr "Enable organization members to manually export product data and photos to the public database."

msgctxt "org_enable_manual_export_to_public_platform_note"
msgid "Manual exports can be enabled once the imported data has been reviewed by an administrator."
msgstr "Manual exports can be enabled once the imported data has been reviewed by an administrator."

msgctxt "org_activate_automated_daily_export_to_public_platform"
msgid "Activate automated daily exports of product data and photos to the public database."
msgstr "Activate automated daily exports of product data and photos to the public database."

msgctxt "org_activate_automated_daily_export_to_public_platform_note"
msgid "Automated exports should be activated only for organizations that have automated imports (e.g. through Equadis)."
msgstr "Automated exports should be activated only for organizations that have automated imports (e.g. through Equadis)."

msgctxt "org_admin"
msgid "Administrator fields"
msgstr "Administrator fields"

msgctxt "minion_status_inactive"
msgid "Queued"
msgstr "Queued"

msgctxt "minion_status_active"
msgid "In progress"
msgstr "In progress"

msgctxt "minion_status_finished"
msgid "Finished"
msgstr "Finished"

msgctxt "minion_status_failed"
msgid "Failed"
msgstr "Failed"

# Export: use a noun and not a verb
msgctxt "export_job_export"
msgid "Export from the producers platform"
msgstr "Export from the producers platform"

# Import: use a noun and not a verb
msgctxt "export_job_import"
msgid "Import to the public database"
msgstr "Import to the public database"

# Update: use a noun and not a verb
msgctxt "export_job_status_update"
msgid "Update of the import status on the producers platform"
msgstr "Update of the import status on the producers platform"

msgctxt "export_in_progress"
msgid "The export has been scheduled. This page can be closed."
msgstr "The export has been scheduled. This page can be closed."

msgctxt "export_products_to_public_database_request_email"
msgid "Your export has been scheduled. You will receive an e-mail once it is finished."
msgstr "Your export has been scheduled. You will receive an e-mail once it is finished."

msgctxt "product_page_on_the_public_database"
msgid "Product page on the public database"
msgstr "Product page on the public database"

msgctxt "product_does_not_exist_on_the_public_database"
msgid "The product does not exist yet on the public database"
msgstr "The product does not exist yet on the public database"

# product updates = updates to multiple products
msgctxt "some_product_updates_have_not_been_published_on_the_public_database"
msgid "Some product updates have not been published on the public database."
msgstr "Some product updates have not been published on the public database."

msgctxt "org_do_not_import_codeonline"
msgid "Do not import CodeOnline data."
msgstr "Do not import CodeOnline data."

msgctxt "overwrite_owner"
msgid "Overwrite products that have a different owner on the public platform. Otherwise, products with a different owner will be skipped."
msgstr "Overwrite products that have a different owner on the public platform. Otherwise, products with a different owner will be skipped."

msgctxt "data_source_database"
msgid "Some of the data for the products of %s come from %s."
msgstr "Some of the data for the products of %s come from %s."

msgctxt "data_source_database_note_about_the_producers_platform"
msgid "Manufacturers can use the Open Food Facts <a href=\"<producers_platform_url>\">free plaform for producers</a> to access and complete this data, and to obtain reports, analysis and product improvements opportunities (e.g. better Nutri-Score)."
msgstr "Manufacturers can use the Open Food Facts <a href=\"<producers_platform_url>\">free plaform for producers</a> to access and complete this data, and to obtain reports, analysis and product improvements opportunities (e.g. better Nutri-Score)."

# variable names between { } must not be translated
msgctxt "f_data_source_database_provider"
msgid "The manufacturer {manufacturer} uses {provider} to automatically transmit data and photos for its products."
msgstr "The manufacturer {manufacturer} uses {provider} to automatically transmit data and photos for its products."

msgctxt "image_other_type"
msgid "Type of the product photo"
msgstr "Type of the product photo"

# do not translate "front, ingredients, nutrition, packaging"
msgctxt "image_other_type_description"
msgid "If you use the same column on multiple lines to provide images URLs for a single product, you can use this field to indicate the type of the image: front, ingredients, nutrition or packaging."
msgstr "If you use the same column on multiple lines to provide images URLs for a single product, you can use this field to indicate the type of the image: front, ingredients, nutrition or packaging."

msgctxt "forest_footprint_one_line_explanation"
msgid "The forest footprint is calculated by taking into account the ingredients whose production requires soybeans, the cultivation of which is linked to deforestation."
msgstr "The forest footprint is calculated by taking into account the ingredients whose production requires soybeans, the cultivation of which is linked to deforestation"

msgctxt "environmental_score_agribalyse_match_warning"
msgid "The Green-Score can only be calculated if the product has a sufficiently precise category."
msgstr "The Green-Score can only be calculated if the product has a sufficiently precise category."

msgctxt "environmental_score_add_more_precise_category"
msgid "You can modify the product page to add a more precise category."
msgstr "You can modify the product page to add a more precise category."

msgctxt "environmental_score_platform_promo"
msgid "If you are the manufacturer of this product, you can send us the information with our <a href=\"https://world.pro.openfoodfacts.org\">free platform for producers</a>."
msgstr "If you are the manufacturer of this product, you can send us the information with our <a href=\"https://world.pro.openfoodfacts.org\">free platform for producers</a>."

msgctxt "environmental_score_warning_missing_information"
msgid "Warning: some information necessary to calculate the Green-Score with precision is not provided (see the details of the calculation below)."
msgstr "Warning: some information necessary to calculate the Green-Score with precision is not provided (see the details of the calculation below)."

msgctxt "environmental_score_add_missing_information"
msgid "You can edit the product to add the missing information."
msgstr "You can edit the product to add the missing information."

msgctxt "environmental_score_product_category_reference_score"
msgid "Baseline score of the product category"
msgstr "Baseline score of the product category"

msgctxt "environmental_score_panel_lca"
msgid "Lifecyle Analysis (LCA)"
msgstr "Lifecyle Analysis (LCA)"

# do not translate Agribalyse
msgctxt "environmental_score_agribalyse_category"
msgid "Agribalyse category"
msgstr "Agribalyse category"

msgctxt "environmental_score_category_proxy_match"
msgid "Approximate match with the product category"
msgstr "Approximate match with the product category"

msgctxt "environmental_score_category_exact_match"
msgid "Exact match with the product category"
msgstr "Exact match with the product category"

msgctxt "environmental_score_pef_environmental_score"
msgid "PEF environmental score"
msgstr "PEF environmental score"

msgctxt "environmental_score_incl_climate_change_impact"
msgid "including impact on climate change"
msgstr "including impact on climate change"

msgctxt "environmental_score_impact_detail_by_stages"
msgid "Details of the impacts by stages of the life cycle"
msgstr "Details of the impacts by stages of the life cycle"

# stage meaning step
msgctxt "environmental_score_stage"
msgid "Stage"
msgstr "Stage"

msgctxt "environmental_score_impact"
msgid "Impact"
msgstr "Impact"

msgctxt "environmental_score_agriculture"
msgid "Agriculture"
msgstr "Agriculture"

msgctxt "environmental_score_processing"
msgid "Processing"
msgstr "Processing"

msgctxt "environmental_score_packaging"
msgid "Packaging"
msgstr "Packaging"

msgctxt "environmental_score_transportation"
msgid "Transportation"
msgstr "Transportation"

msgctxt "environmental_score_distribution"
msgid "Distribution"
msgstr "Distribution"

msgctxt "environmental_score_consumption"
msgid "Consumption"
msgstr "Consumption"

msgctxt "environmental_score_lca_score_out_of_100"
msgid "LCA score out of 100"
msgstr "LCA score out of 100"

msgctxt "environmental_score_no_agribalyse_category_match"
msgid "No match between product categories and Agribalyse categories."
msgstr "No match between product categories and Agribalyse categories."

msgctxt "environmental_score_edit_category_to_more_granular"
msgid "You can modify the product page to add a more granular category."
msgstr "You can modify the product page to add a more granular category."

msgctxt "environmental_score_additional_bonuses_and_maluses"
msgid "Additional bonuses and maluses"
msgstr "Additional bonuses and maluses"

msgctxt "environmental_score_production_system"
msgid "Production mode"
msgstr "Production mode"

msgctxt "environmental_score_no_labels_taken_into_account"
msgid "No labels taken into account for the production system."
msgstr "No labels taken into account for the production system."

msgctxt "environmental_score_please_add_the_labels"
msgid "If this product has a label characterizing the production system (organic, fair trade, Label Rouge, Bleu Blanc Coeur etc.), you can modify the product sheet to add it."
msgstr "If this product has a label characterizing the production system (organic, fair trade, Label Rouge, Bleu Blanc Coeur etc.), you can modify the product sheet to add it."

msgctxt "environmental_score_origins_of_ingredients"
msgid "Origins of ingredients"
msgstr "Origins of ingredients"

msgctxt "environmental_score_ingredients_not_indicated"
msgid "The origins of the ingredients of this product are not indicated."
msgstr "The origins of the ingredients of this product are not indicated."

msgctxt "environmental_score_please_add_the_ingredients"
msgid "If they are indicated on the packaging, you can modify the product sheet and add them."
msgstr "If they are indicated on the packaging, you can modify the product sheet and add them."

msgctxt "environmental_score_environmental_policy"
msgid "Environmental policy"
msgstr "Environmental policy"

msgctxt "environmental_score_threatened_species"
msgid "Threatened species"
msgstr "Threatened species"

msgctxt "environmental_score_ingredients_whose_cultivation_threatens_species"
msgid "Ingredients that threatens species"
msgstr "Ingredients that threatens species"

msgctxt "environmental_score_no_species_threatening_ingredients"
msgid "No ingredients that threaten species"
msgstr "No ingredients that threaten species"

msgctxt "environmental_score_ingredients_unknown"
msgid "The information on the ingredients of this product has not been given."
msgstr "The information on the ingredients of this product has not been given."

msgctxt "environmental_score_edit_for_more_precise_environmental_score"
msgid "For a more precise calculation of the Green-Score, you can edit the product page and add them."
msgstr "For a more precise calculation of the Green-Score, you can edit the product page and add them."

msgctxt "environmental_score_packaging_ratio"
msgid "ratio"
msgstr "ratio"

msgctxt "environmental_score_packaging_score"
msgid "score"
msgstr "score"

msgctxt "environmental_score_score_of_all_components"
msgid "Score of all components"
msgstr "Score of all components"

msgctxt "environmental_score_no_packaging_information"
msgid "The information about the packaging of this product is not filled in."
msgstr "The information about the packaging of this product is not filled in."

msgctxt "environmental_score_unprecise_packaging_information"
msgid "The information about the packaging of this product is not sufficiently precise (exact shapes and materials of all components of the packaging)."
msgstr "The information about the packaging of this product is not sufficiently precise (exact shapes and materials of all components of the packaging)."

msgctxt "environmental_score_edit_for_more_precise_environmental_score"
msgid "For a more precise calculation of the Green-Score, you can modify the product page and add them."
msgstr "For a more precise calculation of the Green-Score, you can modify the product page and add them."

msgctxt "environmental_score_final_score"
msgid "Final score"
msgstr "Final score"

msgctxt "environmental_score_lower_the_score_lower_the_impact"
msgid "(the lower the score, the lower the impact)"
msgstr "(the lower the score, the lower the impact)"

msgctxt "environmental_score_kg_co2_eq_kg_product"
msgid "kg CO2 eq/kg of product"
msgstr "kg CO2 eq/kg of product"

# do not translate the link
msgctxt "environmental_score_platform_prompt_environmental_score_modal"
msgid "If you are the manufacturer of this product, you can send us the information with our <a href=\"https://world.pro.openfoodfacts.org\">free platform for producers</a>."
msgstr "If you are the manufacturer of this product, you can send us the information with our <a href=\"https://world.pro.openfoodfacts.org\">free platform for producers</a>."

# do not translate Green-Score and the link
msgctxt "environmental_score_description"
msgid "The <a href=\"/green-score\">Green-Score</a> is an experimental score that summarizes the environmental impacts of food products."
msgstr "The <a href=\"/green-score\">Green-Score</a> is an experimental score that summarizes the environmental impacts of food products."

# do not translate Green-Score
msgctxt "environmental_score_warning_fr"
msgid "The Green-Score formula is subject to change as it is regularly improved to make it more precise."
msgstr "The Green-Score formula is subject to change as it is is regularly improved to make it more precise."

# do not translate Green-Score
msgctxt "environmental_score_warning_international"
msgid "The Green-Score was initially developped for France and it is being extended to other European countries. The Green-Score formula is subject to change as it is regularly improved to make it more precise and better suited to each country."
msgstr "The Green-Score was initially developped for France and it is being extended to other European countries. The Green-Score formula is subject to change as it is regularly improved to make it more precise and better suited to each country."

msgctxt "environmental_score_warning_transportation_world"
msgid "Select a country in order to include the full impact of transportation."
msgstr "Select a country in order to include the full impact of transportation."

msgctxt "environmental_score_warning_transportation"
msgid "The full impact of transportation to your country is currently unknown."
msgstr "The full impact of transportation to your country is currently unknown."

msgctxt "app_banner_text"
msgid "Scan barcodes to get the Nutri-Score, the Green-Score and more!"
msgstr "Scan barcodes to get the Nutri-Score, the Green-Score and more!"

msgctxt "org_gs1_product_name_is_abbreviated"
msgid "GS1 product names for this manufacturer are abbreviated."
msgstr "GS1 product names for this manufacturer are abbreviated."

msgctxt "org_gs1_nutrients_are_unprepared"
msgid "GS1 prepared nutrients for this manufacturer are in fact for the product as sold."
msgstr "GS1 prepared nutrients for this manufacturer are in fact for the product as sold."

msgctxt "org_gs1_nutrients_are_unprepared_note"
msgid "Check that the manufacturer does not make products that really have nutrients for the prepared product."
msgstr "Check that the manufacturer does not make products that really have nutrients for the prepared product."

msgctxt "org_gs1_product_name_is_abbreviated_description"
msgid "Some manufacturers have incorrect values for some fields in GS1. The features below can be used to fix some of them."
msgstr "Some manufacturers have incorrect values for some fields in GS1. The features below can be used to fix some of them."

# do not remove %s, it will be replaced with the source name
msgctxt "import_source_string"
msgid "Import data from %s"
msgstr "Import data from %s"

msgctxt "org_protect_data"
msgid "Protect the data that is provided by the organization."
msgstr "Protect the data that is provided by the organization."

msgctxt "org_protect_data_note"
msgid "Removing or changing the provided data will be possible only by experimented contributors on the web site."
msgstr "Removing or changing the provided data will be possible only by experimented contributors on the web site."

msgctxt "environmental_score_packaging_impact_high"
msgid "Packaging with a high impact"
msgstr "Packaging with a high impact"

msgctxt "environmental_score_packaging_impact_medium"
msgid "Packaging with a medium impact"
msgstr "Packaging with a medium impact"

msgctxt "environmental_score_packaging_impact_low"
msgid "Packaging with a low impact"
msgstr "Packaging with a low impact"

msgctxt "environmental_score_packaging_missing_information"
msgid "Missing packaging information for this product"
msgstr "Missing packaging information for this product"

msgctxt "environmental_score_origins_of_ingredients_impact_high"
msgid "Origins of ingredients with a high impact"
msgstr "Origins of ingredients with a high impact"

msgctxt "environmental_score_origins_of_ingredients_impact_medium"
msgid "Origins of ingredients with a medium impact"
msgstr "Origins of ingredients with a medium impact"

msgctxt "environmental_score_origins_of_ingredients_impact_low"
msgid "Origins of ingredients with a low impact"
msgstr "Origins of ingredients with a low impact"

msgctxt "environmental_score_origins_of_ingredients_missing_information"
msgid "Missing origins of ingredients information"
msgstr "Missing origins of ingredients information"

msgctxt "percent_of_ingredients"
msgid "% of ingredients"
msgstr "% of ingredients"

# medium as in "medium impact"
msgctxt "medium"
msgid "medium"
msgstr "medium"

msgctxt "nutrition_grade_fr_tea_bags_note"
msgid "Note: the Nutri-Score of teas and herbal teas corresponds to the product prepared with water only, without sugar or milk."
msgstr "Note: the Nutri-Score of teas and herbal teas corresponds to the product prepared with water only, without sugar or milk."

msgctxt "g_per_100g"
msgid "%s g / 100 g"
msgstr "%s g / 100 g"

msgctxt "donation_title"
msgid "Important: we need your support!"
msgstr ""

msgctxt "donation_text_2023_main"
msgid "Help us make food transparency the norm!"
msgstr ""

msgctxt "donation_text_2023_secondary"
msgid "As a non-profit organization, we depend on your donations to continue informing consumers around the world about what they eat."
msgstr ""

msgctxt "donation_text_2023_tertiary"
msgid "The food revolution starts with you!"
msgstr ""

msgctxt "donation_hook_2024"
msgid "Help us inform millions of consumers around the world about what they eat"
msgstr "Help us inform millions of consumers around the world about what they eat"

msgctxt "donation_title_2024"
msgid "Please give to our 2024 Fundraiser"
msgstr "Please give to our 2024 Fundraiser"

msgctxt "donation_list_2024_main"
msgid "Your donations fund the day-to-day operations of our non-profit association:"
msgstr "Your donations fund the day-to-day operations of our non-profit association:"

msgctxt "donation_list_2024_first"
msgid "keeping our database open & available to all,"
msgstr "keeping our database open & available to all,"

msgctxt "donation_list_2024_first_sub"
msgid "technical infrastructure (website/mobile app) & a small permanent team"
msgstr "technical infrastructure (website/mobile app) & a small permanent team"

msgctxt "donation_list_2024_second"
msgid "remain independent of the food industry,"
msgstr "remain independent of the food industry,"

msgctxt "donation_list_2024_third"
msgid "engage a community of committed citizens,"
msgstr "engage a community of committed citizens,"

msgctxt "donation_list_2024_fourth"
msgid "support the advancement of public health research."
msgstr "support the advancement of public health research."

msgctxt "donation_financial_2024_text"
msgid "Each donation counts! We appreciate your support in bringing further food transparency in the world."
msgstr "Each donation counts! We appreciate your support in bringing further food transparency in the world."

msgctxt "donation_button_2024_text"
msgid "I SUPPORT"
msgstr "I SUPPORT"

msgctxt "donation_cta"
msgid "Donate"
msgstr ""

msgctxt "environmental_score_production_system_no_labels_with_environmental_benefits"
msgid "No labels with environmental benefits"
msgstr "No labels with environmental benefits"

msgctxt "environmental_score_production_system_labels_with_environmental_benefits"
msgid "Labels with environmental benefits"
msgstr "Labels with environmental benefits"

msgctxt "environmental_score_production_system_labels_with_environmental_benefits_high"
msgid "Labels with high environmental benefits"
msgstr "Labels with high environmental benefits"

msgctxt "environmental_score_production_system_labels_with_environmental_benefits_very_high"
msgid "Labels with very high environmental benefits"
msgstr "Labels with very high environmental benefits"

msgctxt "other"
msgid "Other"
msgstr "Other"

# statistical mean
msgctxt "mean"
msgid "Mean"
msgstr "Mean"

msgctxt "recipes_ingredients_statistics"
msgid "Ingredients statistics for all products"
msgstr "Ingredients statistics for all products"

msgctxt "recipes_ingredients_for_each_product"
msgid "Ingredients for each product"
msgstr "Ingredients for each product"

msgctxt "product_deleted"
msgid "Product deleted."
msgstr "Product deleted."

msgctxt "carbon_footprint"
msgid "Carbon footprint"
msgstr "Carbon footprint"

# variable names between { } must not be translated
msgctxt "f_carbon_footprint_per_100g_of_product"
msgid "{grams} g CO₂e per 100g of product"
msgstr "{grams} g CO₂e per 100g of product"

# variable names between { } must not be translated
msgctxt "f_carbon_footprint_per_unit"
msgid "{kilograms} kg CO₂e per unit"
msgstr "{kilograms} kg CO₂e per unit"

msgctxt "average_for_the_category"
msgid "average for the category"
msgstr "average for the category"

msgctxt "data_source_and_detailed_carbon_impact"
msgid "Data source and detailed carbon impact"
msgstr "Data source and detailed carbon impact"

# variable names between { } must not be translated
msgctxt "f_equal_to_driving_km_in_a_petrol_car"
msgid "Equal to driving {kilometers} km in a petrol car"
msgstr "Equal to driving {kilometers} km in a petrol car"

msgctxt "source_ademe_agribalyse"
msgid "Source: ADEME Agribalyse Database"
msgstr "Source: ADEME Agribalyse Database"

msgctxt "source_ademe_agribalyse_for_category"
msgid "The carbon emission figure comes from ADEME's Agribalyse database, for the category:"
msgstr "The carbon emission figure comes from ADEME's Agribalyse database, for the category:"

msgctxt "environment_card_title"
msgid "Environment"
msgstr "Environment"

msgctxt "health_card_title"
msgid "Nutrition and health"
msgstr "Nutrition and health"

msgctxt "contains_palm_oil"
msgid "Contains palm oil"
msgstr "Contains palm oil"

msgctxt "contains_palm_oil_subtitle"
msgid "Drives deforestation and threatens species such as the orangutan"
msgstr "Drives deforestation and threatens species such as the orangutan"

msgctxt "contains_palm_oil_description"
msgid "Tropical forests in Asia, Africa and Latin America are destroyed to create and expand oil palm tree plantations. The deforestation contributes to climate change, and it endangers species such as the orangutan, the pigmy elephant and the Sumatran rhino."
msgstr "Tropical forests in Asia, Africa and Latin America are destroyed to create and expand oil palm tree plantations. The deforestation contributes to climate change, and it endangers species such as the orangutan, the pigmy elephant and the Sumatran rhino."

msgctxt "bonus"
msgid "Bonus"
msgstr "Bonus"

msgctxt "malus"
msgid "Malus"
msgstr "Malus"

msgctxt "life_cycle_analysis"
msgid "Life cycle analysis"
msgstr "Life cycle analysis"

msgctxt "environmental_score_bonuses_and_maluses"
msgid "Bonuses and maluses"
msgstr "Bonuses and maluses"

msgctxt "environmental_score_for_this_product"
msgid "Green-Score for this product"
msgstr "Green-Score for this product"

msgctxt "average_impact_of_the_category"
msgid "Average impact of products of the same category"
msgstr "Average impact of products of the same category"

msgctxt "environmental_score_sum_of_bonuses_and_maluses"
msgid "Sum of bonuses and maluses"
msgstr "Sum of bonuses and maluses"

msgctxt "environmental_score_sum_of_bonuses_and_maluses_is_capped"
msgid "The sum of bonuses and maluses is capped at +25."
msgstr "The sum of bonuses and maluses is capped at +25."

msgctxt "environmental_score_lca_score"
msgid "Life cycle analysis score"
msgstr "Life cycle analysis score"

msgctxt "impact_for_this_product"
msgid "Impact for this product"
msgstr "Impact for this product"

msgctxt "environmental_score_downgraded_non_recyclable_and_non_biodegradable_materials"
msgid "The score of products with non-recyclable and non-biodegradable packaging materials is capped at 79 (grade B)."
msgstr "The score of products with non-recyclable and non-biodegradable packaging materials is capped at 79 (grade B)."

msgctxt "nutriscore_not_applicable"
msgid "Nutri-Score not applicable for this product category."
msgstr "Nutri-Score not applicable for this product category."

msgctxt "nutriscore_missing_category"
msgid "The category of the product must be specified in order to compute the Nutri-Score."
msgstr "The category of the product must be specified in order to compute the Nutri-Score."

msgctxt "nutriscore_missing_nutrition_data"
msgid "The nutrition facts of the product must be specified in order to compute the Nutri-Score."
msgstr "The nutrition facts of the product must be specified in order to compute the Nutri-Score."

msgctxt "nutriscore_missing_nutrition_data_details"
msgid "Missing nutrition facts:"
msgstr "Missing nutrition facts:"

msgctxt "nutriscore_missing_category_and_nutrition_data"
msgid "The category and the nutrition facts of the product must be specified in order to compute the Nutri-Score."
msgstr "The category and the nutrition facts of the product must be specified in order to compute the Nutri-Score."

msgctxt "health"
msgid "Health"
msgstr "Health"

msgctxt "contribution_panel_title"
msgid "Contribution"
msgstr "Contribution"

msgctxt "contribution_navigation"
msgid "Contribution"
msgstr "Contribution"

msgctxt "data_quality_errors_panel_title"
msgid "Detected Errors"
msgstr "Detected Errors"

msgctxt "data_quality_errors_panel_subtitle"
msgid "Help us improve quality of our data by contributing fixes"
msgstr "Help us improve quality of our data by contributing fixes"

msgctxt "data_quality_warnings_panel_title"
msgid "Potential issues"
msgstr "Potential issues"

msgctxt "data_quality_warnings_panel_subtitle"
msgid "We have detected some potential issues or potential improvements, could you check if some apply ?"
msgstr "We have detected some potential issues or potential improvement, could you check if some apply ?"

msgctxt "data_quality_info_panel_title"
msgid "Data Quality infos"
msgstr "Data Quality infos"

msgctxt "data_quality_info_panel_subtitle"
msgid "Some infos about data quality on this product"
msgstr "Some infos about data quality on this product"

# will be followed by : and a value. e.g. "Compared to: bananas"
msgctxt "compared_to"
msgid "Compared to"
msgstr "Compared to"

# name of an activity / a sport
msgctxt "activity_walking"
msgid "Walking"
msgstr "Walking"

# name of an activity / a sport
msgctxt "activity_swimming"
msgid "Swimming"
msgstr "Swimming"

# name of an activity / a sport
msgctxt "activity_bicycling"
msgid "Bicycling"
msgstr "Bicycling"

# name of an activity / a sport
msgctxt "activity_running"
msgid "Running"
msgstr "Running"

# Don't translate {kj}, it will be replaced by a number
msgctxt "f_energy_per_100g"
msgid "{kj} kJ per 100g"
msgstr "{kj} kJ per 100g"

# Don't translate {kj}, it will be replaced by a number
msgctxt "f_equal_to_walking_minutes_or_steps"
msgid "Equal to walking {minutes} minutes or {steps} steps"
msgstr "Equal to walking {minutes} minutes or {steps} steps"

# Don't translate {kg} and {lb}, it will be replaced by a number
msgctxt "f_energy_expenditure_for_weight_in_kg_lb"
msgid "Energy expenditure for a person weighting {kg} kg / {lb} lb"
msgstr "Energy expenditure for a person weighting {kg} kg / {lb} lb"

msgctxt "nutriscore_missing_category_short"
msgid "Missing category"
msgstr "Missing category"

msgctxt "nutriscore_missing_nutrition_data_short"
msgid "Missing nutrition facts"
msgstr "Missing nutrition facts"

msgctxt "nutriscore_missing_category_and_nutrition_data_short"
msgid "Missing category and nutrition facts"
msgstr "Missing category and nutrition facts"

msgctxt "recommendation_who_reduce_or_stop_drinking_alcohol_title"
msgid "Reduce or stop drinking alcohol"
msgstr "Reduce or stop drinking alcohol"

msgctxt "recommendation_who_reduce_or_stop_drinking_alcohol_subtitle"
msgid "Less is better"
msgstr "Less is better"

msgctxt "recommendation_who_reduce_or_stop_drinking_alcohol_text"
msgid "This might not be the answer people want to hear, but there is no safe level for drinking alcohol. Of course there is lower-risk drinking, but WHO does not set particular limits, because the evidence shows that the ideal situation for health is to not drink at all. Alcohol is closely related to around 60 different diagnoses and for almost all there is a close dose–response relationship, so the more you drink, the higher your risk of disease. Less is better."
msgstr "This might not be the answer people want to hear, but there is no safe level for drinking alcohol. Of course there is lower-risk drinking, but WHO does not set particular limits, because the evidence shows that the ideal situation for health is to not drink at all. Alcohol is closely related to around 60 different diagnoses and for almost all there is a close dose–response relationship, so the more you drink, the higher your risk of disease. Less is better."

# "source" as in "source of the information"
msgctxt "source"
msgid "Source"
msgstr "Source"

# variable names between { } must not be translated
msgctxt "f_app_user"
msgid "A user of the {app_name} app"
msgstr "A user of the {app_name} app"

msgctxt "food_groups_p"
msgid "food groups"
msgstr "food groups"

msgctxt "food_groups_s"
msgid "food group"
msgstr "food group"

msgctxt "non_vegan_ingredients"
msgid "Non-vegan ingredients"
msgstr "Non-vegan ingredients"

msgctxt "vegan_ingredients"
msgid "No non-vegan ingredients detected"
msgstr "No non-vegan ingredients"

msgctxt "maybe_vegan_ingredients"
msgid "Ingredients that may not be vegan"
msgstr "Ingredients that may not be vegan"

msgctxt "attribute_vegan_setting_note"
msgid "To determine whether a product is vegan, we only rely on the list of ingredients."
msgstr ""

msgctxt "non_vegetarian_ingredients"
msgid "Non-vegetarian ingredients"
msgstr "Non-vegetarian ingredients"

msgctxt "vegetarian_ingredients"
msgid "No non-vegetarian ingredients detected"
msgstr "No non-vegetarian ingredients detected"

msgctxt "maybe_vegetarian_ingredients"
msgid "Ingredients that may not be vegetarian"
msgstr "Ingredients that may not be vegetarian"

msgctxt "attribute_vegetarian_setting_note"
msgid "To determine whether a product is vegetarian, we only rely on the list of ingredients."
msgstr ""

msgctxt "palm_oil_ingredients"
msgid "Ingredients that contain palm oil"
msgstr "Ingredients that contain palm oil"

msgctxt "may_contain_palm_oil_ingredients"
msgid "Ingredients that may contain palm oil"
msgstr "Ingredients that may contain palm oil"

msgctxt "palm_oil_free_ingredients"
msgid "No ingredients containing palm oil detected"
msgstr "No ingredients containing palm oil detected"

msgctxt "attribute_palm_oil_setting_note"
msgid "To determine whether a product contains palm oil, we only rely on the list of ingredients."
msgstr ""

msgctxt "unrecognized_ingredients"
msgid "Unrecognized ingredients"
msgstr "Unrecognized ingredients"

msgctxt "nova_1_unprocessed_ingredients"
msgid "The product contains only unprocessed or minimally processed ingredients."
msgstr "The product contains only unprocessed or minimally processed ingredients."

# variable names between { } must not be translated
msgctxt "f_nova_markers_for_nova_group"
msgid "Elements that indicate the product is in the {nova_group} group"
msgstr "Elements that indicate the product is in the {nova_group} group"

msgctxt "nova_classification_description"
msgid "Food products are classified into 4 groups according to their degree of processing:"
msgstr "Food products are classified into 4 groups according to their degree of processing:"

msgctxt "nova_classification_how"
msgid "The determination of the group is based on the category of the product and on the ingredients it contains."
msgstr "The determination of the group is based on the category of the product and on the ingredients it contains."

msgctxt "nova_classification_learn_more"
msgid "Learn more about the NOVA classification"
msgstr "Learn more about the NOVA classification"

msgctxt "nova_group_missing_category"
msgid "The category of the product must be specified in order to determine the NOVA group."
msgstr "The category of the product must be specified in order to determine the NOVA group."

msgctxt "nova_group_missing_ingredients"
msgid "The ingredients of the product must be specified in order to determine the NOVA group."
msgstr "The ingredients of the product must be specified in order to determine the NOVA group."

msgctxt "nova_group_too_many_unknown_ingredient"
msgid "We could not recognize some of the ingredients and determine the NOVA group."
msgstr "We could not recognize some of the ingredients and determine the NOVA group."

msgctxt "unselect_image"
msgid "Unselect Image"
msgstr ""

msgctxt "nutriscore_learn_more"
msgid "Learn more about the Nutri-Score"
msgstr "Learn more about the Nutri-Score"

msgctxt "environmental_score_learn_more"
msgid "Learn more about the Green-Score"
msgstr "Learn more about the Green-Score"

# The translation needs to be short as it is displayed at the top of small product cards
msgctxt "products_match_very_good_match"
msgid "Very good match"
msgstr "Very good match"

# The translation needs to be short as it is displayed at the top of small product cards
msgctxt "products_match_good_match"
msgid "Good match"
msgstr "Good match"

# The translation needs to be short as it is displayed at the top of small product cards
msgctxt "products_match_poor_match"
msgid "Poor match"
msgstr "Poor match"

# The translation needs to be short as it is displayed at the top of small product cards
msgctxt "products_match_unknown_match"
msgid "Unknown match"
msgstr "Unknown match"

# The translation needs to be short as it is displayed at the top of small product cards
msgctxt "products_match_may_not_match"
msgid "May not match"
msgstr "May not match"

# The translation needs to be short as it is displayed at the top of small product cards
msgctxt "products_match_does_not_match"
msgid "Does not match"
msgstr "Does not match"

msgctxt "reset_preferences"
msgid "Use default preferences"
msgstr "Use default preferences"

msgctxt "reset_preferences_details"
msgid "Nutri-Score, Green-Score and food processing level (NOVA)"
msgstr "Nutri-Score, Green-Score and food processing level (NOVA)"

msgctxt "actions_add_ingredients"
msgid "Could you add the ingredients list?"
msgstr "Could you add the ingredients list?"

msgctxt "actions_to_compute_nutriscore"
msgid "Could you add the information needed to compute the Nutri-Score?"
msgstr "Could you add the information needed to compute the Nutri-Score?"

msgctxt "actions_to_compute_environmental_score"
msgid "Could you add a precise product category so that we can compute the Green-Score?"
msgstr "Could you add a precise product category so that we can compute the Green-Score?"

msgctxt "action_add_ingredients_text"
msgid "Add the ingredients"
msgstr "Add the ingredients"

msgctxt "action_add_categories"
msgid "Add a category"
msgstr "Add a category"

msgctxt "action_add_nutrition_facts"
msgid "Add nutrition facts"
msgstr "Add nutrition facts"

msgctxt "action_add_origins"
msgid "Add the origins of ingredients for this product"
msgstr "Add the origins of ingredients for this product"

msgctxt "action_add_packaging_image"
msgid "Take a photo of the recycling information"
msgstr "Take a photo of the recycling information"

msgctxt "action_add_packaging_components"
msgid "Add packaging components"
msgstr "Take a photo of the recycling information"

msgctxt "action_add_quantity"
msgid "Add quantity of the product"
msgstr "Add quantity of the product"

# this is not used yet
msgctxt "action_add_basic_details"
msgid "Add basic details"
msgstr "Add basic details"

# this is not used yet
msgctxt "action_add_portion_size"
msgid "Add portion size"
msgstr "Add portion size"

# this is not used yet
msgctxt "action_add_ingredients_image"
msgid "Take a photo of the ingredients"
msgstr "Take a photo of the ingredients"

# this is not used yet
msgctxt "action_add_nutrition_image"
msgid "Take a photo of the nutrition facts"
msgstr "Take a photo of the nutrition facts"

# this is not used yet
msgctxt "action_refresh_ingredients_image"
msgid "Refresh the photo of the ingredients"
msgstr "Refresh the photo of the ingredients"

# this is not used yet
msgctxt "action_refresh_nutrition_image"
msgid "Refresh the photo of the nutrition facts"
msgstr "Refresh the photo of the nutrition facts"

# this is not used yet
msgctxt "action_add_packaging_text"
msgid "Extract and check the recycling information"
msgstr "Extract and check the recycling information"

# this is not used yet
msgctxt "action_add_stores"
msgid "Add the store where you found this product"
msgstr "Add the store where you found this product"

# this is not used yet
msgctxt "action_labels"
msgid "Add any label present on this product"
msgstr "Add any label present on this product"

# this is not used yet
msgctxt "action_countries"
msgid "Add the country where you found this product"
msgstr "Add the country where you found this product"

# this is not used yet
msgctxt "action_packager_codes_image"
msgid "Take a photo of traceability codes"
msgstr "Take a photo of traceability codes"

msgctxt "action_report_product_to_nutripatrol"
msgid "Report this product to our moderators"
msgstr "Report this product to our moderators"

# Used as a header for key facts
msgctxt "knowledge_panels_facts"
msgid "What you need to know"
msgstr "What you need to know"

msgctxt "knowledge_panels_recommendation"
msgid "Recommendation"
msgstr "Recommendation"

msgctxt "nutrient_info_salt_risk"
msgid "A high consumption of salt (or sodium) can cause raised blood pressure, which can increase the risk of heart disease and stroke."
msgstr "A high consumption of salt (or sodium) can cause raised blood pressure, which can increase the risk of heart disease and stroke."

msgctxt "nutrient_info_salt_high_blood_pressure"
msgid "Many people who have high blood pressure do not know it, as there are often no symptoms."
msgstr "Many people who have high blood pressure do not know it, as there are often no symptoms."

msgctxt "nutrient_info_salt_high_consumption"
msgid "Most people consume too much salt (on average 9 to 12 grams per day), around twice the recommended maximum level of intake."
msgstr "Most people consume too much salt (on average 9 to 12 grams per day), around twice the recommended maximum level of intake."

msgctxt "nutrient_recommendation_salt_title"
msgid "Limit the consumption of salt and salted food"
msgstr "Limit the consumption of salt and salted food"

msgctxt "nutrient_recommendation_salt_cooking_and_table"
msgid "Reduce the quantity of salt used when cooking, and don't salt again at the table."
msgstr "Reduce the quantity of salt used when cooking, and don't salt again at the table."

msgctxt "nutrient_recommendation_salt_limit_salty_snacks"
msgid "Limit the consumption of salty snacks and choose products with lower salt content."
msgstr "Limit the consumption of salty snacks and choose products with lower salt content."

msgctxt "nutrient_info_sugars_risk"
msgid "A high consumption of sugar can cause weight gain and tooth decay. It also augments the risk of type 2 diabetes and cardio-vascular diseases."
msgstr "A high consumption of sugar can cause weight gain and tooth decay. It also augments the risk of type 2 diabetes and cardio-vascular diseases."

msgctxt "nutrient_recommendation_sugars_title"
msgid "Limit the consumption of sugar and sugary drinks"
msgstr "Limit the consumption of sugar and sugary drinks"

msgctxt "nutrient_recommendation_sugars_drinks"
msgid "Sugary drinks (such as sodas, fruit beverages, and fruit juices and nectars) should be limited as much as possible (no more than 1 glass a day)."
msgstr "Sugary drinks (such as sodas, fruit beverages, and fruit juices and nectars) should be limited as much as possible (no more than 1 glass a day)."

msgctxt "nutrient_recommendation_sugars_food"
msgid "Choose products with lower sugar content and reduce the consumption of products with added sugars."
msgstr "Choose products with lower sugar content and reduce the consumption of products with added sugars."

msgctxt "nutrient_info_fat_and_saturated_fat_risk"
msgid "A high consumption of fat, especially saturated fats, can raise cholesterol, which increases the risk of heart diseases."
msgstr "A high consumption of fat, especially saturated fats, can raise cholesterol, which increases the risk of heart diseases."

msgctxt "nutrient_recommendation_fat_and_saturated_fat_title"
msgid "Reduce the consumption of fat and saturated fat"
msgstr "Limit the consumption of fat and saturated fat"

msgctxt "nutrient_recommendation_fat_and_saturated_fat"
msgid "Choose products with lower fat and saturated fat content."
msgstr "Choose products with lower fat and saturated fat content."

msgctxt "sign_in"
msgid "Sign in"
msgstr "Sign in"

msgctxt "sign_out"
msgid "Sign out"
msgstr "Sign out"

msgctxt "your_contributions"
msgid "Your contributions"
msgstr "Your contributions"

msgctxt "products_added"
msgid "Products added"
msgstr "Products added"

msgctxt "products_edited"
msgid "Products edited"
msgstr "Products edited"

msgctxt "products_photographed"
msgid "Products photographed"
msgstr "Products photographed"

# result of the matching with the user preferences: should ne a noun, not a verb
msgctxt "matching_with_your_preferences"
msgid "Matching with your preferences"
msgstr "Matching with your preferences"

# HTML tags and variable names between { } must not be translated
msgctxt "f_join_us_on_slack"
msgid "Join us on <a href=\"{url}\">Slack</a>"
msgstr "Join us on <a href=\"{url}\">Slack</a>"

# HTML tags and variable names between { } must not be translated
msgctxt "f_discover_our_code_of_conduct"
msgid "Discover our <a href=\"{url}\">Code of conduct</a>"
msgstr "Discover our <a href=\"{url}\">Code of conduct</a>"

# {links} must not be translated, it will be replaced by icons and/or text links
msgctxt "f_footer_follow_us_links"
msgid "Follow us: {links}"
msgstr "Follow us: {links}"

# Should be as small as possible, e.g. use "app" instead of "application", don't specify "mobile"
msgctxt "footer_install_the_app_exclamation_mark"
msgid "Install the app!"
msgstr "Install the app!"

# HTML tags must not be translated, keep <span id=\"everyday\"> and <span id=\"foods\"> and put them around the corresponding words in the translation
# e.g. in French: Scannez les <span id=\"foods\">aliments</span> de votre <span id=\"everyday\">quotidien</span>
msgctxt "footer_scan_your_everyday_foods"
msgid "Scan your <span id=\"everyday\">everyday</span> <span id=\"foods\">foods</span>"
msgstr "Scan your <span id=\"everyday\">everyday</span> <span id=\"foods\">foods</span>"

msgctxt "nutrition"
msgid "Nutrition"
msgstr "Nutrition"

# Note: "criteria" is plural here. So in French for instance: "Vos critères"
msgctxt "your_criteria"
msgid "Your criteria"
msgstr "Your criteria"

msgctxt "product"
msgid "Product"
msgstr "Product"

msgctxt "environment"
msgid "Environment"
msgstr "Environment"

msgctxt "api_result_failure"
msgid "Failure"
msgstr "Failure"

msgctxt "api_result_product_found"
msgid "Product found"
msgstr "Product found"

msgctxt "api_result_product_not_found"
msgid "Product not found"
msgstr "Product not found"

msgctxt "api_result_product_found_with_a_different_product_type"
msgid "Product found with a different product type"
msgstr "Product found with a different product type"

msgctxt "api_result_product_updated"
msgid "Product updated"
msgstr "Product updated"

msgctxt "api_message_invalid_api_action"
msgid "Invalid API action"
msgstr "Invalid API action"

msgctxt "api_message_invalid_api_method"
msgid "Invalid API method"
msgstr "Invalid API method"

msgctxt "api_message_empty_request_body"
msgid "Empty request body"
msgstr "Empty request body"

msgctxt "api_message_invalid_json_in_request_body"
msgid "Invalid JSON in request body"
msgstr "Invalid JSON in request body"

msgctxt "api_message_invalid_code"
msgid "Invalid code"
msgstr "Invalid code"

msgctxt "api_message_invalid_product_type"
msgid "Invalid product type"
msgstr "Invalid product type"

msgctxt "api_message_invalid_type_must_be_object"
msgid "Invalid type: must be an object"
msgstr "Invalid type: must be an object"

msgctxt "api_message_invalid_type_must_be_array"
msgid "Invalid type: must be an array"
msgstr "Invalid type: must be an array"

msgctxt "api_message_invalid_type_must_be_integer"
msgid "Invalid type: must be an integer"
msgstr "Invalid type: must be an integer"

msgctxt "api_message_invalid_type_must_be_number"
msgid "Invalid type: must be a number"
msgstr "Invalid type: must be a number"

msgctxt "api_message_missing_field"
msgid "Missing field"
msgstr "Missing field"

msgctxt "api_message_unrecognized_field"
msgid "Unrecognized field"
msgstr "Unrecognized field"

msgctxt "api_message_unrecognized_value"
msgid "Unrecognized value"
msgstr "Unrecognized value"

msgctxt "api_impact_none"
msgid "None"
msgstr "None"

msgctxt "api_impact_warning"
msgid "Warning"
msgstr "Warning"

msgctxt "api_impact_failure"
msgid "Failure"
msgstr "Failure"

msgctxt "api_impact_field_ignored"
msgid "Field ignored"
msgstr "Field ignored"

msgctxt "api_impact_value_converted"
msgid "Value converted"
msgstr "Value converted"

# Unit = element, not unit of measure
msgctxt "packaging_number_of_units"
msgid "Number of units"
msgstr "Number of units"

# Unit = element, not unit of measure
msgctxt "packaging_weight"
msgid "Weight of one empty unit"
msgstr "Weight of one empty unit"

# Unit = element, not unit of measure
msgctxt "packaging_quantity_per_unit"
msgid "Quantity of product contained per unit"
msgstr "Quantity of product contained per unit"

# variable names between { } must not be translated
msgctxt "f_help_categorize_on_hunger_games"
msgid "Help categorize more {title} on Hunger Games"
msgstr "Help categorize more {title} on Hunger Games"

msgctxt "packagings_complete"
msgid "All the packaging parts of the product are listed."
msgstr "All the packaging parts of the product are listed."

msgctxt "api_message_invalid_user_id_and_password"
msgid "Invalid user id and password"
msgstr "Invalid user id and password"

msgctxt "api_message_invalid_value_must_be_0_or_1"
msgid "Invalid value: must be 0 or 1"
msgstr "Invalid value: must be 0 or 1"

# Unit = element, not unit of measure
msgctxt "packaging_number_of_units_description"
msgid "Enter the number of packaging units of the same shape and material contained in the product."
msgstr "Enter the number of packaging units of the same shape and material contained in the product."

msgctxt "packaging_shape_description"
msgid "Enter the shape name listed in the recycling instructions if they are available, or select a shape."
msgstr "Enter the shape name listed in the recycling instructions if they are available, or select a shape."

msgctxt "packaging_material_description"
msgid "Enter the specific material if it can be determined (a material code inside a triangle can often be found on packaging parts), or a generic material (for instance plastic or metal) if you are unsure."
msgstr "Enter the specific material if it can be determined (a material code inside a triangle can often be found on packaging parts), or a generic material (for instance plastic or metal) if you are unsure."

msgctxt "packaging_recycling_description"
msgid "Enter recycling instructions only if they are listed on the product."
msgstr "Enter recycling instructions only if they are listed on the product."

# Unit = element, not unit of measure
msgctxt "packaging_weight_description"
msgid "Remove any remaining food and wash and dry the packaging part before weighting. If possible, use a scale with 0.1g or 0.01g precision."
msgstr "Remove any remaining food and wash and dry the packaging part before weighting. If possible, use a scale with 0.1g or 0.01g precision."

# Unit = element, not unit of measure
msgctxt "packaging_quantity_per_unit_description"
msgid "Enter the net weight or net volume and indicate the unit (for example g or ml)."
msgstr "Enter the net weight or net volume and indicate the unit (for example g or ml)."

msgctxt "import_and_export_products"
msgid "Import and export products"
msgstr "Import and export products"

msgctxt "add_products"
msgid "Add products"
msgstr "Add products"

# Needs to be short (displayed in a menu)
msgctxt "install_the_app_to_add_products"
msgid "Install the app to add products"
msgstr "Install the app to add products"

msgctxt "search_and_analyze_products"
msgid "Search and analyze products"
msgstr "Search and analyze products"

msgctxt "resources"
msgid "Resources"
msgstr "Resources"

msgctxt "pro_platform_user_guide"
msgid "Pro platform user guide"
msgstr "Pro platform user guide"

msgctxt "faq_for_producers"
msgid "FAQ for producers"
msgstr "FAQ for producers"

# variable names between { } must not be translated
msgctxt "product_js_enter_value_between_0_and_max"
msgid "Please enter a value between 0 and {max}."
msgstr "Please enter a value between 0 and {max}."

msgctxt "please_ask_users_create_account_first"
msgid "Please ask the following users to create an Open Food Facts account first:"
msgstr "Please ask the following users to create an Open Food Facts account first:"

msgctxt "users_added_successfully"
msgid "Users added to the organization successfully:"
msgstr "Users added to the organization successfully:"

msgctxt "product_js_sugars_warning"
msgid "Sugars should not be higher than carbohydrates."
msgstr "Sugars should not be higher than carbohydrates."

msgctxt "product_js_saturated_fat_warning"
msgid "Saturated fat should not be higher than fat."
msgstr "Saturated fat should not be higher than fat."

msgctxt "packaging_materials"
msgid "Packaging materials"
msgstr "Packaging materials"

msgctxt "packaging_weight_total"
msgid "Packaging weight"
msgstr "Packaging weight"

msgctxt "packaging_weight_100g"
msgid "Packaging weight per 100 g of product"
msgstr "Packaging weight per 100 g of product"

msgctxt "packaging_weight_100g_mean"
msgid "Mean packaging weight per 100 g of product"
msgstr "Mean packaging weight per 100 g of product"

msgctxt "total"
msgid "Total"
msgstr "Total"

msgctxt "packaging_material_products_percent"
msgid "% of products containing the material"
msgstr "% of products containing the material"

msgctxt "packaging_material_products_percent_main"
msgid "% of products containing mostly the material"
msgstr "% of products containing mostly the material"

msgctxt "relative_to_products_containing_the_material"
msgid "for products that contain the material"
msgstr "for products that contain the material"

msgctxt "relative_to_products_containing_mostly_the_material"
msgid "for products that contain mostly the material"
msgstr "for products that contain mostly the material"

msgctxt "relative_to_all_products"
msgid "relative to all products"
msgstr "relative to all products"

msgctxt "preferred_language"
msgid "Preferred Language"
msgstr "Preferred Language"

msgctxt "packagings_n_p"
msgid "Numbers of packaging components"
msgstr "Numbers of packaging components"

msgctxt "packagings_n_s"
msgid "Number of packaging components"
msgstr "Number of packaging components"

msgctxt "packagings_materials_all"
msgid "All materials"
msgstr "All materials"

msgctxt "weight"
msgid "Weight"
msgstr "Weight"

msgctxt "weight_100g"
msgid "Weight per 100g of product"
msgstr "Weight per 100g of product"

msgctxt "weight_percent"
msgid "Weight percent"
msgstr "Weight percent"

msgctxt "nutriscore_component_energy"
msgid "Energy"
msgstr ""

msgctxt "nutriscore_component_energy_from_saturated_fat"
msgid "Energy from saturated fat"
msgstr ""

msgctxt "nutriscore_component_sugars"
msgid "Sugars"
msgstr ""

msgctxt "nutriscore_component_saturated_fat"
msgid "Saturated fat"
msgstr ""

msgctxt "nutriscore_component_saturated_fat_ratio"
msgid "Saturated fat / fat"
msgstr ""

msgctxt "nutriscore_component_salt"
msgid "Salt"
msgstr ""

msgctxt "nutriscore_component_non_nutritive_sweeteners"
msgid "Non-nutritive sweeteners"
msgstr ""

msgctxt "nutriscore_component_fruits_vegetables_legumes"
msgid "Fruits, vegetables and legumes"
msgstr ""

msgctxt "nutriscore_component_fiber"
msgid "Fiber"
msgstr ""

msgctxt "nutriscore_component_proteins"
msgid "Proteins"
msgstr ""

msgctxt "presence"
msgid "Presence"
msgstr ""

msgctxt "absence"
msgid "Absence"
msgstr ""

msgctxt "nutriscore_is_water"
msgid "This product is considered to be water for the calculation of the Nutri-Score."
msgstr ""

msgctxt "nutriscore_is_fat_oil_nuts_seeds"
msgid "This product is considered to be fat, oil, nuts or seeds for the calculation of the Nutri-Score."
msgstr ""

msgctxt "nutriscore_is_cheese"
msgid "This product is considered to be cheese for the calculation of the Nutri-Score."
msgstr ""

msgctxt "nutriscore_is_red_meat_product"
msgid "This product is considered to be a red meat product for the calculation of the Nutri-Score."
msgstr ""

msgctxt "nutriscore_count_proteins_reason_beverage"
msgid "Points for proteins are counted because the product is considered to be a beverage."
msgstr ""

msgctxt "nutriscore_count_proteins_reason_cheese"
msgid "Points for proteins are counted because the product is considered to be cheese."
msgstr ""

msgctxt "nutriscore_count_proteins_reason_negative_points_less_than_7"
msgid "Points for proteins are counted because the negative points are less than 7."
msgstr ""

msgctxt "nutriscore_count_proteins_reason_negative_points_less_than_11"
msgid "Points for proteins are counted because the negative points are less than 11."
msgstr ""

msgctxt "nutriscore_count_proteins_reason_negative_points_greater_than_or_equal_to_7"
msgid "Points for proteins are not counted because the negative points greater than or equal to 7."
msgstr ""

msgctxt "nutriscore_count_proteins_reason_negative_points_greater_than_or_equal_to_11"
msgid "Points for proteins are not counted because the negative points greater than or equal to 11."
msgstr ""

msgctxt "nutriscore_new_computation_title"
msgid "Discover the new Nutri-Score!"
msgstr "Discover the new Nutri-Score!"

msgctxt "nutriscore_new_computation_description"
msgid "<p>The computation of the Nutri-Score is evolving to provide better recommendations based on the latest scientific evidence.</p>"
"<p>Main improvements:</p>"
"<ul>"
"<li>Better score for some fatty fish and oils rich in good fats</li>"
"<li>Better score for whole products rich in fiber</li>"
"<li>Worse score for products containing a lot of salt or sugar</li>"
"<li>Worse score for red meat (compared to poultry)</li>"
"</ul>"
msgstr "<p>The computation of the Nutri-Score is evolving to provide better recommendations based on the latest scientific evidence.</p>"
"<p>Main improvements:</p>"
"<ul>"
"<li>Better score for some fatty fish and oils rich in good fats</li>"
"<li>Better score for whole products rich in fiber</li>"
"<li>Worse score for products containing a lot of salt or sugar</li>"
"<li>Worse score for red meat (compared to poultry)</li>"
"</ul>"

msgctxt "nutriscore_new_computation_link_text"
msgid "Discover all the improvements of the new Nutri-Score"
msgstr "Discover all the improvements of the new Nutri-Score"

msgctxt "nutriscore_explanation_what_it_is"
msgid "The Nutri-Score is a logo on the overall nutritional quality of products."
msgstr "The Nutri-Score is a logo on the overall nutritional quality of products."

msgctxt "nutriscore_explanation_what_it_takes_into_account"
msgid "The score from A to E is calculated based on nutrients and foods to favor (proteins, fiber, fruits, vegetables and legumes ...) and nutrients to limit (calories, saturated fat, sugars, salt)."
msgstr "The score from A to E is calculated based on nutrients and foods to favor (proteins, fiber, fruits, vegetables and legumes ...) and nutrients to limit (calories, saturated fat, sugars, salt)."

msgctxt "nutriscore_explanation_where_the_data_comes_from"
msgid "The score is calculated from the data of the nutrition facts table and the composition data (fruits, vegetables and legumes)."
msgstr "The score is calculated from the data of the nutrition facts table and the composition data (fruits, vegetables and legumes)."

msgctxt "nutriscore_explanation_recommended_by_public_health_authorities"
msgid "The display of this logo is recommended by public health authorities without obligation for companies."
msgstr "The display of this logo is recommended by public health authorities without obligation for companies."

msgctxt "nutriscore_explanation_title"
msgid "What is the Nutri-Score?"
msgstr ""

# For benefits and risks of Nutri-Score components, see the "rationale" sections in the different Nutri-Score algorithms documents

msgctxt "nutrient_info_energy_risk"
msgid "Energy intakes above energy requirements are associated with increased risks of weight gain, overweight, obesity, and consequently risk of diet-related chronic diseases."
msgstr "Energy intakes above energy requirements are associated with increased risks of weight gain, overweight, obesity, and consequently risk of diet-related chronic diseases."

msgctxt "nutrient_info_saturated_fat_risk"
msgid "A high consumption of fat, especially saturated fats, can raise cholesterol, which increases the risk of heart diseases."
msgstr "A high consumption of fat, especially saturated fats, can raise cholesterol, which increases the risk of heart diseases."

msgctxt "nutrient_info_saturated_fat_ratio_risk"
msgid "A high consumption of fat, especially saturated fats, can raise cholesterol, which increases the risk of heart diseases."
msgstr "A high consumption of fat, especially saturated fats, can raise cholesterol, which increases the risk of heart diseases."

msgctxt "nutrient_info_energy_from_saturated_fat_risk"
msgid "A high consumption of fat, especially saturated fats, can raise cholesterol, which increases the risk of heart diseases."
msgstr "A high consumption of fat, especially saturated fats, can raise cholesterol, which increases the risk of heart diseases."

# https://www.who.int/news/item/15-05-2023-who-advises-not-to-use-non-sugar-sweeteners-for-weight-control-in-newly-released-guideline

msgctxt "nutrient_info_non_nutritive_sweeteners_risk"
msgid "Non-nutritive sweeteners may not confer any long-term benefit in reducing body fat in adults or children. There may be potential undesirable effects from long-term use of non-nutritive sweeteners, such as an increased risk of type 2 diabetes and cardiovascular diseases in adults."
msgstr "Non-nutritive sweeteners may not confer any long-term benefit in reducing body fat in adults or children. There may be potential undesirable effects from long-term use of non-nutritive sweeteners, such as an increased risk of type 2 diabetes and cardiovascular diseases in adults."

msgctxt "nutrient_info_fiber_benefit"
msgid "Consuming foods rich in fiber (especially whole grain foods) reduces the risks of aerodigestive cancers, cardiovascular diseases, obesity and diabetes."
msgstr "Consuming foods rich in fiber (especially whole grain foods) reduces the risks of aerodigestive cancers, cardiovascular diseases, obesity and diabetes."

msgctxt "nutrient_info_fruits_vegetables_legumes_benefit"
msgid "Consuming foods rich in fruits, vegetables and legumes reduces the risks of aerodigestive cancers, cardiovascular diseases, obesity and diabetes."
msgstr "Consuming foods rich in fruits, vegetables and legumes reduces the risks of aerodigestive cancers, cardiovascular diseases, obesity and diabetes."

# Proteins are included in the Nutri-Score because they are a proxy for calcium and iron (there is no added benefit from consuming more proteins)

msgctxt "nutrient_info_proteins_benefit"
msgid "Foods that are rich in proteins are usually rich in calcium or iron which are essential minerals with numerous health benefits."
msgstr "Foods that are rich in proteins are usually rich in calcium or iron which are essential minerals with numerous health benefits."

msgctxt "revert"
msgid "Revert to this revision"
msgstr "Revert to this revision"

msgctxt "product_js_product_revert_confirm"
msgid "Revert to this product revision?"
msgstr "Revert to this product revision?"

msgctxt "api_status_success"
msgid "Success"
msgstr "Success"

msgctxt "api_status_failure"
msgid "Failure"
msgstr "Failure"

msgctxt "api_result_product_reverted"
msgid "Product reverted to the specified revision"
msgstr "Product reverted to the specified revision"

msgctxt "api_result_product_not_reverted"
msgid "Product not reverted to the specified revision"
msgstr "Product not reverted to the specified revision"

# sweeteners (additives), plural
msgctxt "sweeteners"
msgid "sweeteners"
msgstr ""

# sweetener (additive), singular
msgctxt "sweetener"
msgid "sweetener"
msgstr ""

msgctxt "action_edit_product"
msgid "Complete or correct product information"
msgstr "Complete or correct product information"

msgctxt "report_problem_panel_title"
msgid "Report a problem"
msgstr "Report a problem"

msgctxt "report_problem_navigation"
msgid "Report a problem."
msgstr "Report a problem."

msgctxt "incomplete_or_incorrect_data_title"
msgid "Incomplete or incorrect information?"
msgstr "Incomplete or incorrect information?"

msgctxt "incomplete_or_incorrect_data_subtitle_off"
msgid "Category, labels, ingredients, allergens, nutritional information, photos etc."
msgstr "Category, labels, ingredients, allergens, nutritional information, photos etc."

msgctxt "incomplete_or_incorrect_data_content_correct"
msgid "If the information does not match the information on the packaging, you can complete or correct it. Thank you!"
msgstr "If the information does not match the information on the packaging, you can complete or correct it. Thank you!"

msgctxt "incomplete_or_incorrect_data_content_correct_off"
msgid "Open Food Facts is a collaborative database, and every contribution is useful for all."
msgstr "Open Food Facts is a collaborative database, and every contribution is useful for all."

msgctxt "report_to_nutripatrol_explain"
msgid "If you want to report vandalism, inappropriate content or erroneous data you can't fix yourself, report it to our moderators team."
msgstr "If you want to report vandalism, inappropriate content or erroneous data you can't fix yourself, report it to our moderators team."

msgctxt "description"
msgid "Description"
msgstr "Description"

# duplicate with "report_problem_panel_title"
msgctxt "report_problem_navigation"
msgid "Report a problem"
msgstr "Report a problem"

msgctxt "enter_main_contact_username"
msgid "Enter main contact's username :"
msgstr "Enter main contact's username :"

msgctxt "change_main_contact"
msgid "Change main contact"
msgstr "Change main contact"

msgctxt "main_contact_updated"
msgid "Main contact updated"
msgstr "Main contact updated"

msgctxt "error_unknown_member"
msgid "This user is not a member of the organization."
msgstr "This user is not a member of the organization."

msgctxt "skip_to_content"
msgid "Skip to Content"
msgstr "Skip to Content"

msgctxt "cant_delete_main_contact"
msgid "You cannot remove the main contact. Change it first."
msgstr "You cannot remove the main contact. Change it first."

msgctxt "open_in_crm"
msgid "Open in CRM"
msgstr "Open in CRM"

msgctxt "information_provided_by_the_manufacturer"
msgid "Information provided by the manufacturer"
msgstr "Information provided by the manufacturer"

msgctxt "information_provided_by_the_manufacturer_edit_form"
msgid "Information identified by a factory icon has been provided by the manufacturer. It can be changed only by the manufacturer and moderators. If it is out of date or incorrect, please let us know."
msgstr "Information identified by a factory icon has been provided by the manufacturer. It can be changed only by the manufacturer and moderators. If it is out of date or incorrect, please let us know."

msgctxt "knowledge_panels_did_you_know"
msgid "Did you know?"
msgstr "Did you know?"

msgctxt "knowledge_panels_why_it_matters"
msgid "Why it matters"
msgstr "Why it matters"

msgctxt "knowledge_panels_what_you_can_do"
msgid "What you can do"
msgstr "What you can do"

msgctxt "knowledge_panels_ingredients_rare_crops_title"
msgid "Good for agricultural biodiversity"
msgstr "Good for agricultural biodiversity"

msgctxt "knowledge_panels_ingredients_rare_crops_subtitle"
msgid "Contains neglected or underutilized crops:"
msgstr "Contains neglected or underutilized crops:"

msgctxt "knowledge_panels_ingredients_rare_crops_did_you_know"
msgid "Since 1900, 75% of plant diversity has been lost as farmers around the world have abandoned local varieties for high-yielding varieties adapted to mass industrial processing. As a result, 60 % of human energy intake in the world comes from only 3 species: wheat, rice and corn."
msgstr "Since 1900, 75% of plant diversity has been lost as farmers around the world have abandoned local varieties for high-yielding varieties adapted to mass industrial processing. As a result, 60 % of human energy intake in the world comes from only 3 species: wheat, rice and corn."

msgctxt "knowledge_panels_ingredients_rare_crops_why_it_matters"
msgid "The lack of variety of crops makes our food supply more vulnerable to pests, diseases and climate change."
msgstr "The lack of variety of crops makes our food supply more vulnerable to pests, diseases and climate change."

msgctxt "knowledge_panels_ingredients_rare_crops_what_you_can_do"
msgid "Consuming diverse cereals, legumes, vegetables and fruits contributes to:"
msgstr "Consuming diverse cereals, legumes, vegetables and fruits contributes to:"

msgctxt "knowledge_panels_ingredients_rare_crops_what_you_can_do_list_1"
msgid "preserving neglected and underutilized species"
msgstr "preserving neglected and underutilized species"

msgctxt "knowledge_panels_ingredients_rare_crops_what_you_can_do_list_2"
msgid "rural development and support of local farmers and companies"
msgstr "rural development and support of local farmers and companies"

msgctxt "knowledge_panels_ingredients_rare_crops_what_you_can_do_list_3"
msgid "preserving of diversified landscapes"
msgstr "preserving of diversified landscapes"

msgctxt "knowledge_panels_ingredients_rare_crops_what_you_can_do_list_4"
msgid "food security"
msgstr "food security"

msgctxt "knowledge_panels_ingredients_rare_crops_what_you_can_do_list_5"
msgid "and your health!"
msgstr "and your health!"

#msgctxt "brands_example_beauty"
#msgid "Nivea, Nivea Men"
#msgstr "Nivea, Nivea Men"

#msgctxt "categories_example_beauty"
#msgid "Anti-dandruff shampoo, Whitening toothpaste"
#msgstr "Anti-dandruff shampoo, Whitening toothpaste"

#msgctxt "emb_codes_example_beauty"
#msgid "EMB 53062"
#msgstr "EMB 53062"

#msgctxt "generic_name_example_beauty"
#msgid "Anti-dandruff shampoo"
#msgstr "Anti-dandruff shampoo"

#msgctxt "product_name_example_beauty"
#msgid "Anti-Perspirant Stress Protect"
#msgstr "Anti-Perspirant Stress Protect"

#msgctxt "ingredients_text_example_beauty"
#msgid "AQUA/WATER, SODIUM LAURETH SULFATE, DISODIUM COCOAMPHODIACETATE, GLYCOL DISTEARATE, COCAMIDE MEA"
#msgstr "AQUA/WATER, SODIUM LAURETH SULFATE, DISODIUM COCOAMPHODIACETATE, GLYCOL DISTEARATE, COCAMIDE MEA"

msgctxt "created_by"
msgid "Created by"
msgstr "Created by"

msgctxt "org_id"
msgid "Org id"
msgstr "Org id"

msgctxt "verified_status"
msgid "Verified status"
msgstr "Verified status"

msgctxt "creation_date"
msgid "Creation date"
msgstr "Creation date"

msgctxt "knowledge_panels_ingredients_rare_crops_divinfood"
msgid "Open Food Facts participates in the European project <a href=\"https://divinfood.eu/\">DIVINFOOD</a> (funded from European Union’s Horizon 2020 research and innovation programme). DIVINFOOD aims to develop food chains that value under-utilised agrobiodiversity in order to act against the decline of biodiversity and to meet the growing expectations of consumers for healthy, local products that contribute to sustainable food systems."
msgstr "Open Food Facts participates in the European project <a href=\"https://divinfood.eu/\">DIVINFOOD</a> (funded from European Union’s Horizon 2020 research and innovation programme). DIVINFOOD aims to develop food chains that value under-utilised agrobiodiversity in order to act against the decline of biodiversity and to meet the growing expectations of consumers for healthy, local products that contribute to sustainable food systems."

msgctxt "deny"
msgid "Deny"
msgstr "Deny"

msgctxt "users_requested_to_join_org"
msgid "These users have requested to join the organization:"
msgstr "These users have requested to join the organization :"

msgctxt "last_login"
msgid "Last login date"
msgstr "Last login date"

msgctxt "last_import"
msgid "Last import date"
msgstr "Last import date"

msgctxt "drop_a_file"
msgid "Drop"
msgstr "Drop"

msgctxt "select_product_data_file"
msgid "Select a file with product data"
msgstr "Select a file with product data"

msgctxt "number_of_products_without_nutriscore"
msgid "Number of products without Nutri-Score"
msgstr "Number of products without Nutri-Score"

msgctxt "percent_of_products_with_nutriscore"
msgid "% of products where Nutri-Score is computed"
msgstr "% of products where Nutri-Score is computed"

msgctxt "products_to_be_exported"
msgid "Products to be exported"
msgstr "Products to be exported"

msgctxt "products_exported"
msgid "Products exported"
msgstr "Products exported"

msgctxt "opportunities_to_improve_nutriscore"
msgid "Opp. for Nutri-Score improvements"
msgstr "Opp. for Nutri-Score improvements"

msgctxt "date_of_last_update"
msgid "Date of last update"
msgstr "Date of last update"

msgctxt "number_of_products_on_public_platform"
msgid "Number of products on public platform"
msgstr "Number of products on public platform"

msgctxt "number_of_products_on_producer_platform"
msgid "Number of products on producer platform"
msgstr "Number of products on producer platform"

msgctxt "automated_daily_export_to_public_platform"
msgid "Automatic daily export to public platform"
msgstr "Automatic daily export to public platform"

msgctxt "improvements_navigation"
msgid "Improvements"
msgstr "Improvements"

msgctxt "products_with_changes_since_last_export"
msgid "Products with changes since last export"
msgstr "Products with changes since last export"

msgctxt "organization_list"
msgid "Organization list"
msgstr "Organization list"

msgctxt "open_org"
msgid "Open org"
msgstr "Open org"

msgctxt "secondhand"
msgid "Secondhand"
msgstr "Secondhand"

msgctxt "donated_products_title"
msgid "Donations"
msgstr "Donations"

msgctxt "donated_products_subtitle"
msgid "Give this product, or search for a similar donated product"
msgstr "Give this product, or search for a similar donated product"

msgctxt "used_products_title"
msgid "Used products"
msgstr "Used products"

msgctxt "used_products_subtitle"
msgid "Buy this product used, or search for a similar used product"
msgstr "Buy this product used, or search for a similar used product"

msgctxt "attribute_repairability_index_france_name"
msgid "Repairability index"
msgstr "Repairability index"

msgctxt "attribute_repairability_index_france_setting_name"
msgid "Good repairability"
msgstr "Good repairability"

msgctxt "attribute_repairability_index_france_setting_note"
msgid "Mandatory rating in France for certain products since 2021"
msgstr "Mandatory rating in France for certain products since 2021"

# keep %s, it will be replaced by the letter A, B, C, D or E
msgctxt "attribute_repairability_index_france_grade_title"
msgid "Repairability index %s"
msgstr "Repairability index %s"

msgctxt "attribute_repairability_index_france_unknown_title"
msgid "Repairability index unknown"
msgstr "Repairability index unknown"

msgctxt "attribute_repairability_index_france_not_applicable_title"
msgid "Repairability index not-applicable"
msgstr "Repairability index not-applicable"

msgctxt "attribute_repairability_index_france_not_applicable_description_short"
msgid "Not-applicable for the category"
msgstr "Not-applicable for the category"

# variable names between { } must not be translated
msgctxt "f_attribute_repairability_index_france_not_applicable_description"
msgid "Applicable only for categories: {categories}"
msgstr "Applicable only for categories: {categories}"

msgctxt "attribute_repairability_index_france_very_good_description_short"
msgid "Very good repairability"
msgstr "Very good repairability"

msgctxt "attribute_repairability_index_france_good_description_short"
msgid "Good repairability"
msgstr "Good repairability"

msgctxt "attribute_repairability_index_france_average_description_short"
msgid "Average repairability"
msgstr "Average repairability"

msgctxt "attribute_repairability_index_france_poor_description_short"
msgid "Poor repairability"
msgstr "Poor repairability"

msgctxt "attribute_repairability_index_france_bad_description_short"
msgid "Bad repairability"
msgstr "Bad repairability"

msgctxt "product_type"
msgid "Product type"
msgstr "Product type"

# Food product type
msgctxt "product_type_food"
msgid "Food"
msgstr "Food"

# Pet food product type
msgctxt "product_type_petfood"
msgid "Pet food"
msgstr "Pet food"

# Beauty product type
msgctxt "product_type_beauty"
msgid "Beauty"
msgstr "Beauty"

# General product product type
msgctxt "product_type_product"
msgid "Product"
msgstr "Product"

msgctxt "recommendation_limit_ultra_processed_foods_title"
msgid "Limit ultra-processed foods"
msgstr "Limit ultra-processed foods"

msgctxt "recommendation_limit_ultra_processed_foods_subtitle"
msgid "Limiting ultra-processed foods reduces the risk of noncommunicable chronic diseases"
msgstr "Limiting ultra-processed foods reduces the risk of noncommunicable chronic diseases"

msgctxt "recommendation_limit_ultra_processed_foods_text"
<<<<<<< HEAD
msgid "Several studies have found that a high consumption of ultra-processed foods is associated with an increased risk of noncommunicable chronic diseases, such as obesity, hypertension and diabetes."
msgstr "Several studies have found that a high consumption of ultra-processed foods is associated with an increased risk of noncommunicable chronic diseases, such as obesity, hypertension and diabetes."

msgctxt "in_contact_with_food"
msgid "In contact with food"
msgstr "In contact with food"
=======
msgid "Several studies have found that a lower consumption of ultra-processed foods is associated with a reduced risk of noncommunicable chronic diseases, such as obesity, hypertension and diabetes."
msgstr "Several studies have found that a lower consumption of ultra-processed foods is associated with a reduced risk of noncommunicable chronic diseases, such as obesity, hypertension and diabetes."
>>>>>>> 79e63cd2
<|MERGE_RESOLUTION|>--- conflicted
+++ resolved
@@ -7367,14 +7367,9 @@
 msgstr "Limiting ultra-processed foods reduces the risk of noncommunicable chronic diseases"
 
 msgctxt "recommendation_limit_ultra_processed_foods_text"
-<<<<<<< HEAD
-msgid "Several studies have found that a high consumption of ultra-processed foods is associated with an increased risk of noncommunicable chronic diseases, such as obesity, hypertension and diabetes."
-msgstr "Several studies have found that a high consumption of ultra-processed foods is associated with an increased risk of noncommunicable chronic diseases, such as obesity, hypertension and diabetes."
+msgid "Several studies have found that a lower consumption of ultra-processed foods is associated with a reduced risk of noncommunicable chronic diseases, such as obesity, hypertension and diabetes."
+msgstr "Several studies have found that a lower consumption of ultra-processed foods is associated with a reduced risk of noncommunicable chronic diseases, such as obesity, hypertension and diabetes."
 
 msgctxt "in_contact_with_food"
 msgid "In contact with food"
-msgstr "In contact with food"
-=======
-msgid "Several studies have found that a lower consumption of ultra-processed foods is associated with a reduced risk of noncommunicable chronic diseases, such as obesity, hypertension and diabetes."
-msgstr "Several studies have found that a lower consumption of ultra-processed foods is associated with a reduced risk of noncommunicable chronic diseases, such as obesity, hypertension and diabetes."
->>>>>>> 79e63cd2
+msgstr "In contact with food"