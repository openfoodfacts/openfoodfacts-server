msgid ""
msgstr ""
"MIME-Version: 1.0\n"
"Content-Type: text/plain; charset=UTF-8\n"
"Content-Transfer-Encoding: 8bit\n"
"Language: en\n"
"Project-Id-Version: \n"
"PO-Revision-Date: \n"
"Language-Team: \n"
"Last-Translator: \n"
"POT-Creation-Date: \n"
"X-Generator: Poedit 2.1\n"

msgctxt "1_product"
msgid "1 product"
msgstr ""

msgctxt "about"
msgid "About me"
msgstr ""

msgctxt "add"
msgid "Add"
msgstr ""

msgctxt "add_language"
msgid "Add language"
msgstr ""

msgctxt "add_product"
msgid "Add a product"
msgstr ""

msgctxt "add_user"
msgid "Register"
msgstr ""

msgctxt "add_user_display"
msgid "Register"
msgstr "Register"

msgctxt "add_user_process"
msgid "Welcome!"
msgstr "Welcome!"

msgctxt "add_user_result"
msgid "Thank you for joining us!"
msgstr "Thank you for joining us!"

msgctxt "add_user_you_can_edit"
msgid "You can now add and edit products on the web or with our free <a href=\"%s\">mobile app</a>."
msgstr "You can now add and edit products on the web or with our free <a href=\"%s\">mobile app</a>."

msgctxt "join_us_on_slack"
msgid "Join us on Slack"
msgstr "Join us on Slack"

msgctxt "add_user_join_the_project"
msgid "%s is a collaborative project to which you can bring much more than new products: your energy, enthusiasm and ideas!"
msgstr "%s is a collaborative project to which you can bring much more than new products: your energy, enthusiasm and ideas!"

msgctxt "add_user_join_us_on_slack"
msgid "We use a discussion system called Slack where all project participants can exchange and collaborate. Please join! We would be happy to know you!"
msgstr "We use a discussion system called Slack where all project participants can exchange and collaborate. Please join! We would be happy to know you!"

msgctxt "add_user_you_can_edit_pro"
msgid "You can now easily import your product data and photos."
msgstr "You can now easily import your product data and photos."

msgctxt "add_user_you_can_edit_pro_promo"
msgid "You can now add and edit your products and import their data and photos on our free <a href=\"%s\">platform for producers</a>."
msgstr "You can now add and edit your products and import their data and photos on our free <a href=\"%s\">platform for producers</a>."

msgctxt "add_user_existing_org"
msgid "There is already an existing organization with the name %s."
msgstr "There is already an existing organization with the name %s."

msgctxt "add_user_existing_org_pending"
msgid "Your request to join the organization is pending approval of the organization administrator."
msgstr "Your request to join the organization is pending approval of the organization administrator."

msgctxt "admin_status_updated"
msgid "Admin Status Updated"
msgstr "Admin Status Updated"

msgctxt "admin_status"
msgid "Admin Status"
msgstr "Admin Status"

msgctxt "grant_remove_admin_status"
msgid "Grant/Remove Admin status"
msgstr "Grant/Remove Admin status"

msgctxt "please_email_producers"
msgid "Please e-mail <a href=\"mailto:producers@openfoodfacts.org\">producers@openfoodfacts.org</a> if you have any question."
msgstr "Please e-mail <a href=\"mailto:producers@openfoodfacts.org\">producers@openfoodfacts.org</a> if you have any question."

msgctxt "if_you_work_for_a_producer"
msgid "If you work for a producer or brand and will add or complete data for your own products only, you can get access to our completely free Platform for Producers."
msgstr "If you work for a producer or brand and will add or complete data for your own products only, you can get access to our completely free Platform for Producers."

msgctxt "producers_platform_description_long"
msgid "The platform for producers allows manufacturers to easily import data and photos for all their products, to mark them as official, and to get free analysis of improvement opportunities for their products."
msgstr "The platform for producers allows manufacturers to easily import data and photos for all their products, to mark them as official, and to get free analysis of improvement opportunities for their products."

msgctxt "pro_account"
msgid "Professional account"
msgstr "Professional account"

msgctxt "this_is_a_pro_account"
msgid "This is a producer or brand account."
msgstr "This is a producer or brand account."

msgctxt "producer_or_brand"
msgid "Name of producer or name of brand"
msgstr "Name of producer or name of brand"

msgctxt "error_missing_org"
msgid "Professional accounts must have an associated organization (company name or brand)."
msgstr "Professional accounts must have an associated organization (company name or brand)."

msgctxt "enter_name_of_org"
msgid "Please enter the name of your organization (company name or brand)."
msgstr "Please enter the name of your organization (company name or brand)."

msgctxt "enter_email_addresses_of_users"
msgid "Enter email addresses of users to invite (comma-separated):"
msgstr "Enter email addresses of users to invite (comma-separated):"

msgctxt "f_this_is_a_pro_account_for_org"
msgid "This account is a professional account associated with the producer or brand {org}. You have access to the Platform for Producers."
msgstr "This account is a professional account associated with the producer or brand {org}. You have access to the Platform for Producers."

# please check that site_name and the brackets stays intact
msgctxt "add_user_email_subject"
msgid "Thanks for joining <<site_name>>"
msgstr ""

msgctxt "additives_1"
msgid "Potentially hazardous food additive. Limit usage."
msgstr ""

msgctxt "additives_2"
msgid "Hazardous food additive. Avoid."
msgstr ""

msgctxt "additives_3"
msgid "Food additive banned in Europe. Avoid at all cost."
msgstr ""

msgctxt "additives_p"
msgid "additives"
msgstr ""

msgctxt "additives_s"
msgid "additive"
msgstr ""

msgctxt "advanced_search"
msgid "Advanced search"
msgstr ""

msgctxt "advanced_search_old"
msgid "Advanced search and graphs"
msgstr ""

msgctxt "alcohol_warning"
msgid "Excess drinking is harmful for health."
msgstr ""

msgctxt "email_warning"
msgid "Please note that your Pro account will only be valid if you use your professional e-mail address. Our moderation team checks that the domain name is consistent with the organisation you wish to join."
msgstr ""

msgctxt "all_missions"
msgid "All missions"
msgstr ""

msgctxt "allergens"
msgid "Substances or products causing allergies or intolerances"
msgstr ""

msgctxt "allergens_p"
msgid "allergens"
msgstr ""

msgctxt "allergens_s"
msgid "allergen"
msgstr ""

msgctxt "also_edited_by"
msgid "Product page also edited by"
msgstr ""

msgctxt "android_apk_app_icon_url"
msgid "/images/misc/android-apk.svg"
msgstr ""

msgctxt "android_apk_app_icon_alt_text"
msgid "Android APK"
msgstr ""

# Please change en_get.svg to fr_get.svg. check the url https://static.openfoodfacts.org/images/misc/playstore/img/XX_get.svg
msgctxt "android_app_icon_url"
msgid "/images/misc/playstore/img/en_get.svg"
msgstr ""

msgctxt "android_app_icon_alt_text"
msgid "Get It On Google Play"
msgstr ""

msgctxt "app_please_take_pictures"
msgid "<p>This product is not yet in the <<site_name>> database. Could you please take some pictures of the product, barcode, ingredients list and nutrition facts to add it on <a href=\"https://world.openfoodfacts.org\" target=\"_blank\"><<site_name>></a>?</p>\n"
"<p>Thanks in advance!</p>\n"
msgstr ""

msgctxt "app_take_a_picture"
msgid "Take a picture"
msgstr ""

msgctxt "app_take_a_picture_note"
msgid "Note: the pictures you send are published under the free licence Creative Commons Attribution and ShareAlike."
msgstr ""

msgctxt "app_you_can_add_pictures"
msgid "You can add pictures:"
msgstr ""

msgctxt "axis_x"
msgid "Horizontal axis"
msgstr ""

msgctxt "axis_y"
msgid "Vertical axis"
msgstr ""

msgctxt "barcode"
msgid "Barcode"
msgstr ""

msgctxt "barcode_number"
msgid "Barcode number:"
msgstr ""

msgctxt "you_can_also_help_us"
msgid "You can also help to fund the Open Food Facts project"
msgstr ""

msgctxt "producers_administration_manual"
msgid "Producers Admin manual"
msgstr "Producers Admin manual"

msgctxt "bottom_content"
msgid "<a href=\"https://world.openfoodfacts.org/donate-to-open-food-facts?utm_source=login-open-food-facts\"><img src=\"https://static.openfoodfacts.org/images/svg/donate-icon.svg\" alt=\"Donate to Open Food Facts\" /></a><p><<site_name>> is made by a non-profit association, independent from the industry. It is made for all, by all, and it is funded by all. You can support our work by <a href=\"https://world.openfoodfacts.org/donate-to-open-food-facts?utm_source=login-open-food-facts\">donating to Open Food Facts</a> and also by <a href=\"https://www.lilo.org/fr/open-food-facts/?utm_source=open-food-facts\">using the Lilo search engine</a>.<br/><b>Thank you!</b></p>"
msgstr "<a href=\"https://world.openfoodfacts.org/donate-to-open-food-facts?utm_source=login-open-food-facts\"><img src=\"https://static.openfoodfacts.org/images/svg/donate-icon.svg\" alt=\"Donate to Open Food Facts\" /></a><p><<site_name>> is made by a non-profit association, independent from the industry. It is made for all, by all, and it is funded by all. You can support our work by <a href=\"https://world.openfoodfacts.org/donate-to-open-food-facts?utm_source=login-open-food-facts\">donating to Open Food Facts</a> and also by <a href=\"https://www.lilo.org/fr/open-food-facts/?utm_source=open-food-facts\">using the Lilo search engine</a>.<br/><b>Thank you!</b></p>"

msgctxt "bottom_title"
msgid "Donate to support our work"
msgstr ""

msgctxt "brands"
msgid "Brands"
msgstr ""

msgctxt "brands_example"
msgid "Kinder Bueno White, Kinder Bueno, Kinder, Ferrero"
msgstr ""

msgctxt "brands_p"
msgid "brands"
msgstr ""

msgctxt "brands_products"
msgid "Products from the %s brand"
msgstr ""

msgctxt "brands_s"
msgid "brand"
msgstr ""

msgctxt "brands_tagsinput"
msgid "add a brand"
msgstr ""

msgctxt "brands_without_products"
msgid "Products not from the %s brand"
msgstr ""

msgctxt "brand_owner"
msgid "Brand owner"
msgstr ""

msgctxt "brand_owner_example"
msgid "The Coca Cola Company"
msgstr ""

msgctxt "by"
msgid "by"
msgstr ""

msgctxt "categories"
msgid "Categories"
msgstr ""

msgctxt "categories_example"
msgid "Sardines in olive oil, Orange juice from concentrate"
msgstr ""

msgctxt "categories_note"
msgid "Indicate only the most specific category. \"Parents\" categories will be automatically added."
msgstr ""

msgctxt "categories_p"
msgid "categories"
msgstr ""

msgctxt "categories_products"
msgid "Products from the %s category"
msgstr ""

msgctxt "categories_s"
msgid "category"
msgstr ""

msgctxt "categories_tagsinput"
msgid "add a category"
msgstr ""

msgctxt "categories_without_products"
msgid "Products not from the %s category"
msgstr ""

msgctxt "change_fields"
msgid "Data"
msgstr ""

msgctxt "change_nutriments"
msgid "Nutriments"
msgstr ""

msgctxt "change_selected_images"
msgid "Selected images"
msgstr ""

msgctxt "change_uploaded_images"
msgid "Uploaded images"
msgstr ""

msgctxt "checkers_p"
msgid "checkers"
msgstr ""

msgctxt "checkers_s"
msgid "checker"
msgstr ""

msgctxt "cities_p"
msgid "packaging cities"
msgstr ""

msgctxt "cities_products"
msgid "Products packaged in the city of %s"
msgstr ""

msgctxt "cities_s"
msgid "packaging city"
msgstr ""

msgctxt "cities_without_products"
msgid "Products not packaged in the city of %s"
msgstr ""

msgctxt "codes_p"
msgid "Codes"
msgstr ""

msgctxt "codes_s"
msgid "Code"
msgstr ""

msgctxt "completed_n_missions"
msgid "completed %d missions:"
msgstr ""

msgctxt "connected_with_facebook"
msgid "You are connected with your Facebook account."
msgstr ""

msgctxt "contributor_since"
msgid "Contributor since"
msgstr ""

msgctxt "copy_data"
msgid "Copy data from current product to new product"
msgstr ""

msgctxt "correct_the_following_errors"
msgid "Please correct the following errors:"
msgstr ""

msgctxt "correctors_p"
msgid "correctors"
msgstr ""

msgctxt "correctors_s"
msgid "corrector"
msgstr ""

msgctxt "countries"
msgid "Countries where sold"
msgstr ""

msgctxt "countries_note"
msgid "Countries where the product is widely available (not including stores specialising in foreign products)"
msgstr ""

msgctxt "countries_p"
msgid "countries"
msgstr ""

msgctxt "countries_products"
msgid "Products sold in %s"
msgstr ""

msgctxt "countries_s"
msgid "country"
msgstr ""

msgctxt "countries_without_products"
msgid "Products not sold in %s"
msgstr ""

msgctxt "data_source"
msgid "Data source"
msgstr ""

msgctxt "data_sources_p"
msgid "data sources"
msgstr ""

msgctxt "data_sources_s"
msgid "data source"
msgstr ""

msgctxt "debug_p"
msgid "debug"
msgstr ""

msgctxt "debug_s"
msgid "debug"
msgstr ""

msgctxt "delete_comment"
msgid "Reason for removal"
msgstr ""

msgctxt "delete_product"
msgid "Delete a product"
msgstr ""

msgctxt "delete_product_page"
msgid "Delete the page"
msgstr ""

msgctxt "delete_the_images"
msgid "Delete the images"
msgstr ""

msgctxt "delete_user"
msgid "Delete a user"
msgstr ""

msgctxt "delete_confirmation"
msgid "This will delete your user details and anonymise all of your contributions. Please re-enter your user name to confirm."
msgstr ""

msgctxt "danger_zone"
msgid "Danger Zone"
msgstr ""

msgctxt "diff_add"
msgid "Added:"
msgstr ""

msgctxt "diff_change"
msgid "Changed:"
msgstr ""

msgctxt "diff_delete"
msgid "Deleted:"
msgstr ""

msgctxt "donate"
msgid "Donate to Open Food Facts"
msgstr ""

msgctxt "donate_link"
msgid "https://world.openfoodfacts.org/donate-to-open-food-facts"
msgstr ""

msgctxt "ecological_data_table"
msgid "Ecological footprint"
msgstr ""

msgctxt "ecological_data_table_note"
msgid "If the carbon footprint is specified on the label (rarely at this time), indicate it for the same quantity than the nutritional composition."
msgstr ""

msgctxt "edit"
msgid "edit"
msgstr ""

msgctxt "edit_comment"
msgid "Changes summary"
msgstr ""

msgctxt "edit_product"
msgid "Edit a product"
msgstr ""

msgctxt "edit_product_page"
msgid "Edit the page"
msgstr ""

msgctxt "edit_profile"
msgid "Edit your public profile"
msgstr ""

msgctxt "edit_profile_confirm"
msgid "Changes to your public profile have been saved."
msgstr ""

msgctxt "edit_profile_msg"
msgid "Information below is visible in your public profile."
msgstr ""

msgctxt "edit_settings"
msgid "Change your account parameters"
msgstr ""

msgctxt "edit_user"
msgid "Account parameters"
msgstr "Account parameters"

msgctxt "edit_user_display"
msgid "Account parameters"
msgstr "Account parameters"

msgctxt "edit_user_process"
msgid "Account parameters"
msgstr "Account parameters"

msgctxt "edit_user_result"
msgid "Your account parameters have been changed."
msgstr "Your account parameters have been changed."

msgctxt "editors_p"
msgid "editors"
msgstr ""

msgctxt "editors_s"
msgid "editor"
msgstr ""

msgctxt "email"
msgid "E-mail address"
msgstr ""

msgctxt "emb_code_products"
msgid "Products packaged by the company with traceability code %s"
msgstr ""

msgctxt "emb_code_p"
msgid "Traceability codes"
msgstr ""

msgctxt "emb_code_s"
msgid "Traceability code"
msgstr ""

msgctxt "emb_codes"
msgid "Traceability code"
msgstr ""

msgctxt "emb_codes_p"
msgid "traceability codes"
msgstr ""

msgctxt "emb_codes_products"
msgid "Products with the traceability code %s"
msgstr ""

msgctxt "emb_codes_s"
msgid "traceability code"
msgstr ""

msgctxt "emb_codes_without_products"
msgid "Products without the traceability code %s"
msgstr ""

# Those are country specific codes. For European countries, you can change FR 62.448.034 CE to DE BY 718 EG (for instance)
msgctxt "emb_codes_example"
msgid "EMB 53062, FR 62.448.034 CE, 84 R 20, 33 RECOLTANT 522"
msgstr ""

msgctxt "emb_codes_note"
msgid "In Europe, the code is in an ellipse with the 2 country initials followed by a number and CE."
msgstr ""

msgctxt "entry_dates_p"
msgid "Entry dates"
msgstr ""

msgctxt "entry_dates_s"
msgid "Entry date"
msgstr ""

msgctxt "error"
msgid "Error"
msgstr ""

msgctxt "error_bad_login_password"
msgid "Incorrect user name or password. <a href=\"/cgi/reset_password.pl\">Forgotten password?</a>"
msgstr ""

msgctxt "error_database"
msgid "An error occurred while reading the data, try to refresh the page."
msgstr ""

msgctxt "error_different_passwords"
msgid "The password and confirmation password are different."
msgstr ""

msgctxt "error_email_already_in_use"
msgid "The e-mail address is already used by another user. Maybe you already have an account? You can <a href=\"/cgi/reset_password.pl\">reset the password</a> of your other account."
msgstr ""

msgctxt "error_invalid_address"
msgid "Invalid address."
msgstr ""

msgctxt "error_invalid_email"
msgid "Invalid e-mail address"
msgstr ""

msgctxt "error_invalid_password"
msgid "The password needs to be at least 6 characters long."
msgstr ""

msgctxt "error_invalid_user"
msgid "Invalid user."
msgstr ""

msgctxt "error_invalid_username"
msgid "The user name must contain only unaccented letters, digits and dashes."
msgstr ""

msgctxt "error_username_too_long"
msgid "The user name is too long (maximum 40 characters)."
msgstr ""

msgctxt "error_name_too_long"
msgid "The name is too long (maximum 60 characters)."
msgstr ""

msgctxt "error_new_code_already_exists"
msgid "A product already exists with the new code"
msgstr ""

msgctxt "error_no_name"
msgid "You need to enter a name or nickname."
msgstr ""

msgctxt "error_no_permission"
msgid "Permission denied."
msgstr ""

msgctxt "error_no_username"
msgid "You need to enter a user name"
msgstr ""

msgctxt "error_reset_already_connected"
msgid "You are already signed in."
msgstr ""

msgctxt "error_reset_invalid_token"
msgid "The reset password link is invalid or has expired."
msgstr ""

msgctxt "error_reset_unknown_email"
msgid "There is no account with this email"
msgstr ""

msgctxt "error_reset_unknown_id"
msgid "This username does not exist."
msgstr ""

msgctxt "error_username_not_available"
msgid "This username already exists, please choose another."
msgstr ""

msgctxt "example"
msgid "Example:"
msgstr ""

msgctxt "examples"
msgid "Examples:"
msgstr ""

msgctxt "expiration_date"
msgid "Best before date"
msgstr ""

msgctxt "expiration_date_note"
msgid "The expiration date is a way to track product changes over time and to identify the most recent version."
msgstr ""

msgctxt "explore_products_by"
msgid "Explore products by..."
msgstr ""

msgctxt "facebook_locale"
msgid "en_US"
msgstr ""

msgctxt "fixme_product"
msgid "If the data is incomplete or incorrect, you can complete or correct it by editing this page."
msgstr ""

msgctxt "footer_and_the_facebook_group"
msgid "and the <a href=\"https://www.facebook.com/groups/openfoodfacts/\">Facebook group for contributors</a>"
msgstr ""

msgctxt "footer_blog"
msgid "<<site_name>> blog"
msgstr ""

# Do not translate
msgctxt "footer_blog_link"
msgid "https://blog.openfoodfacts.org/en/"
msgstr ""

msgctxt "footer_code_of_conduct"
msgid "Code of conduct"
msgstr ""

# Do not translate without having the same exact string in the Tags template. Do not use spaces, special characters, only alphanumeric characters separated by hyphens
msgctxt "footer_code_of_conduct_link"
msgid "/code-of-conduct"
msgstr ""

msgctxt "footer_data"
msgid "Data, API and SDKs"
msgstr ""

# Do not translate without having the same exact string in the Tags template. Do not use spaces, special characters, only alphanumeric characters separated by hyphens
msgctxt "footer_data_link"
msgid "/data"
msgstr ""

msgctxt "footer_discover_the_project"
msgid "Discover the project"
msgstr ""

msgctxt "footer_faq"
msgid "Frequently asked questions"
msgstr ""

# Do not translate without having the same exact string in the Tags template. Do not use spaces, special characters, only alphanumeric characters separated by hyphens
msgctxt "footer_faq_link"
msgid "https://support.openfoodfacts.org/help/en-gb"
msgstr ""

msgctxt "footer_translators"
msgid "Translators"
msgstr ""

# Do not translate
msgctxt "footer_translators_link"
msgid "/cgi/top_translators.pl"
msgstr ""

msgctxt "footer_follow_us"
msgid "Follow us on <a href=\"https://twitter.com/openfoodfacts\">Twitter</a>,\n"
"<a href=\"https://www.facebook.com/OpenFoodFacts\">Facebook</a> and\n"
"<a href=\"https://www.instagram.com/open.food.facts/\">Instagram</a>\n"
msgstr ""

msgctxt "footer_install_the_app"
msgid "Install the app"
msgstr ""

msgctxt "footer_join_the_community"
msgid "Join the community"
msgstr ""

msgctxt "footer_join_us_on"
msgid "Join us on %s:"
msgstr ""

msgctxt "footer_legal"
msgid "Legal"
msgstr ""

# Do not translate without having the same exact string in the Tags template. Do not use spaces, special characters, only alphanumeric characters separated by hyphens
msgctxt "footer_legal_link"
msgid "/legal"
msgstr ""

msgctxt "footer_privacy"
msgid "Privacy"
msgstr ""

# Do not translate without having the same exact string in the Tags template. Do not use spaces, special characters, only alphanumeric characters separated by hyphens
msgctxt "footer_privacy_link"
msgid "/privacy"
msgstr ""

msgctxt "footer_press"
msgid "Press"
msgstr ""

# Do not translate without having the same exact string in the Tags template. Do not use spaces, special characters, only alphanumeric characters separated by hyphens
msgctxt "footer_press_link"
msgid "/press"
msgstr ""

msgctxt "footer_terms"
msgid "Terms of use"
msgstr ""

# Do not translate without having the same exact string in the Tags template. Do not use spaces, special characters, only alphanumeric characters separated by hyphens
msgctxt "footer_terms_link"
msgid "/terms-of-use"
msgstr ""

msgctxt "footer_who_we_are"
msgid "Who we are"
msgstr ""

# Do not translate without having the same exact string in the Tags template. Do not use spaces, special characters, only alphanumeric characters separated by hyphens
msgctxt "footer_who_we_are_link"
msgid "/who-we-are"
msgstr ""

msgctxt "footer_wiki"
msgid "<<site_name>> wiki (en)"
msgstr ""

# Do not translate
msgctxt "footer_wiki_link"
msgid "https://wiki.openfoodfacts.org"
msgstr ""

# Do not translate Open Beauty Facts but do translate Cosmetics
msgctxt "footer_obf"
msgid "Open Beauty Facts - Cosmetics"
msgstr ""

msgctxt "footer_obf_link"
msgid "https://world.openbeautyfacts.org"
msgstr ""

msgctxt "footer_pro"
msgid "Open Food Facts for Producers"
msgstr ""

msgctxt "for"
msgid "for"
msgstr ""

msgctxt "front_alt"
msgid "Product"
msgstr ""

msgctxt "generic_name"
msgid "Common name"
msgstr ""

msgctxt "generic_name_example"
msgid "Chocolate bar with milk and hazelnuts"
msgstr ""

msgctxt "goodbye"
msgid "See you soon!"
msgstr ""

msgctxt "graph_count"
msgid "%d products match the search criteria, of which %i products have defined values for the graph's axis."
msgstr ""

msgctxt "graph_title"
msgid "Graph title"
msgstr ""

msgctxt "graphs_and_maps"
msgid "Graphs and maps"
msgstr ""

msgctxt "hello"
msgid "Hello"
msgstr ""

msgctxt "high"
msgid "high"
msgstr ""

msgctxt "high_quantity"
msgid "high quantity"
msgstr ""

msgctxt "history"
msgid "Changes history"
msgstr ""

msgctxt "image_front"
msgid "Front picture"
msgstr ""

msgctxt "image_ingredients"
msgid "Ingredients picture"
msgstr ""

msgctxt "image_ingredients_note"
msgid "If the picture is neat enough, the ingredients can be extracted automatically"
msgstr ""

msgctxt "image_nutrition"
msgid "Nutrition facts picture"
msgstr ""

msgctxt "image_upload_error_image_already_exists"
msgid "This picture has already been sent."
msgstr ""

msgctxt "image_upload_error_image_too_small"
msgid "The picture is too small. Please do not upload pictures found on the Internet and only send photos you have taken yourself."
msgstr ""

msgctxt "image_upload_error_no_barcode_found_in_image_long"
msgid "The barcode in the image could not be read, or the image contained no barcode.\n"
"You can try with another image, or directly enter the barcode."
msgstr ""

msgctxt "image_upload_error_no_barcode_found_in_image_short"
msgid "No barcode found in the image."
msgstr ""

msgctxt "image_upload_error_no_barcode_specified_or_found"
msgid "No barcode specified or found in the image or filename."
msgstr "No barcode specified or found in the image or filename."

msgctxt "image_upload_error_could_not_read_image"
msgid "The image could not be read."
msgstr "The image could not be read."

msgctxt "image_upload_error_no_barcode_found_in_text"
msgid "You must enter the characters of the barcode or send a product image when the barcode is visible."
msgstr ""

msgctxt "image_full_size"
msgid "Full size"
msgstr ""

msgctxt "image_attribution_creativecommons"
msgid "This file was uploaded to product %s and is licensed under the %s license."
msgstr ""

msgctxt "image_attribution_photographer"
msgid "Attribution: Photo by %s per %s"
msgstr ""

msgctxt "image_attribution_photographer_editor"
msgid "Attribution: Photo by %s with additional modifications by %s per %s"
msgstr ""

msgctxt "image_original_link_text"
msgid "(Original Image)"
msgstr ""

msgctxt "image_attribution_link_title"
msgid "Photo detail and attribution information"
msgstr ""

msgctxt "invite_user"
msgid "Invite Users"
msgstr "Invite Users"

msgctxt "incomplete_products_you_added"
msgid "Products you added that need to be completed"
msgstr ""

msgctxt "informers_p"
msgid "informers"
msgstr ""

msgctxt "informers_s"
msgid "informers"
msgstr ""

msgctxt "ingredients"
msgid "Ingredients"
msgstr ""

msgctxt "no_ingredient"
msgid "Ingredients are missing"
msgstr "Ingredients are missing"

msgctxt "one_ingredient"
msgid "1 ingredient"
msgstr "1 ingredient"

msgctxt "f_ingredients_with_number"
msgid "{number} ingredients"
msgstr "{number} ingredients"

msgctxt "ingredients_alt"
msgid "Ingredients"
msgstr ""

msgctxt "ingredients_analysis_note"
msgid "Note: ingredients can be listed with many different names, please let us know if you think the analysis above is incorrect."
msgstr ""

msgctxt "ingredients_from_or_that_may_be_from_palm_oil_p"
msgid "ingredients from or that may be from palm oil"
msgstr ""

msgctxt "ingredients_from_or_that_may_be_from_palm_oil_s"
msgid "ingredient from or that may be from palm oil"
msgstr ""

msgctxt "ingredients_from_palm_oil_p"
msgid "ingredients from palm oil"
msgstr ""

msgctxt "ingredients_from_palm_oil_s"
msgid "ingredient from palm oil"
msgstr ""

msgctxt "ingredients_n_p"
msgid "Numbers of ingredients"
msgstr ""

msgctxt "ingredients_n_s"
msgid "Number of ingredients"
msgstr ""

msgctxt "known_ingredients_n_s"
msgid "Number of recognized ingredients"
msgstr "Number of recognized ingredients"

msgctxt "unknown_ingredients_n_s"
msgid "Number of unrecognized ingredients"
msgstr "Number of unrecognized ingredients"

msgctxt "ingredients_p"
msgid "ingredients"
msgstr ""

msgctxt "ingredients_products"
msgid "Products that contain the ingredient %s"
msgstr ""

msgctxt "ingredients_s"
msgid "ingredient"
msgstr ""

msgctxt "ingredients_text"
msgid "Ingredients list"
msgstr ""

msgctxt "ingredients_text_display_note"
msgid "Ingredients are listed in order of importance (quantity)."
msgstr ""

msgctxt "ingredients_text_example"
msgid "Cereals 85.5% (_wheat_ flour, whole-_wheat_ flour 11%), malt extract, cocoa 4,8%, ascorbic acid"
msgstr ""

msgctxt "ingredients_text_note"
msgid "Keep the order, indicate the % when specified, separate with a comma or - , use ( ) for ingredients of an ingredient, surround allergens with _ e.g. _milk_"
msgstr ""

msgctxt "ingredients_that_may_be_from_palm_oil_p"
msgid "ingredients that may be from palm oil"
msgstr ""

msgctxt "ingredients_that_may_be_from_palm_oil_s"
msgid "ingredient that may be from palm oil"
msgstr ""

msgctxt "ingredients_without_products"
msgid "Products that do not contain the ingredient %s"
msgstr ""

# Please change appstore_US.svg to appstore_XX.svg. check the url https://static.openfoodfacts.org/images/misc/appstore/black/appstore_XX.svg
msgctxt "ios_app_icon_url"
msgid "/images/misc/appstore/black/appstore_US.svg"
msgstr ""

msgctxt "ios_app_icon_alt_text"
msgid "Download on the App Store"
msgstr ""

msgctxt "known_nutrients_p"
msgid "known nutrients"
msgstr ""

msgctxt "known_nutrients_s"
msgid "known nutrient"
msgstr ""

msgctxt "labels"
msgid "Labels, certifications, awards"
msgstr ""

msgctxt "labels_example"
msgid "Organic"
msgstr ""

msgctxt "labels_note"
msgid "Indicate only the most specific labels. \"Parents\" labels will be added automatically."
msgstr ""

msgctxt "labels_p"
msgid "labels"
msgstr ""

msgctxt "labels_products"
msgid "Products that have the label %s"
msgstr ""

msgctxt "labels_s"
msgid "label"
msgstr ""

msgctxt "labels_tagsinput"
msgid "add a label"
msgstr ""

msgctxt "labels_without_products"
msgid "Products that do not have the label %s"
msgstr ""

msgctxt "lang"
msgid "Main language"
msgstr ""

msgctxt "lang_note"
msgid "Language most present and most highlighted on the product"
msgstr ""

msgctxt "language"
msgid "en-US"
msgstr ""

msgctxt "languages_p"
msgid "languages"
msgstr ""

msgctxt "languages_s"
msgid "language"
msgstr ""

msgctxt "last_edit_dates_p"
msgid "Last edit dates"
msgstr ""

msgctxt "last_edit_dates_s"
msgid "Last edit date"
msgstr ""

msgctxt "last_image_dates_p"
msgid "Last picture dates"
msgstr ""

msgctxt "last_image_dates_s"
msgid "Last picture date"
msgstr ""

msgctxt "licence_accept"
msgid "By adding information, data and/or images, you accept to place irrevocably your contribution under the <a href=\"https://opendatacommons.org/licenses/dbcl/1.0/\">Database Contents Licence 1.0</a> licence\n"
"for information and data, and under the <a href=\"https://creativecommons.org/licenses/by-sa/3.0/deed.en\">Creative Commons Attribution - ShareAlike 3.0</a> licence for images.\n"
"You accept to be credited by re-users by a link to the product your are contributing to."
msgstr ""

msgctxt "link"
msgid "Link to the product page on the official site of the producer"
msgstr ""

msgctxt "list_of_x"
msgid "List of %s"
msgstr ""

msgctxt "loadmore"
msgid "Load more results"
msgstr ""

msgctxt "login_and_add_product"
msgid "Sign-in and add the product"
msgstr ""

msgctxt "login_and_edit_product"
msgid "Sign-in and edit the product"
msgstr ""

msgctxt "login_create_your_account"
msgid "Create your account."
msgstr ""

msgctxt "login_not_registered_yet"
msgid "Not registered yet?"
msgstr ""

msgctxt "login_register_title"
msgid "Sign-in"
msgstr ""

msgctxt "login_to_add_and_edit_products"
msgid "Sign-in to add or edit products."
msgstr ""

msgctxt "login_to_add_products"
msgid "<p>Please sign-in to add or edit a product.</p>\n\n"
"<p>If you do not yet have an account on <<site_name>>, you can <a href=\"/cgi/user.pl\">register in 30 seconds</a>.</p>\n"
msgstr ""

msgctxt "login_username_email"
msgid "Username or e-mail address:"
msgstr ""

msgctxt "low"
msgid "low"
msgstr ""

msgctxt "low_quantity"
msgid "low quantity"
msgstr ""

msgctxt "manage_images"
msgid "Manage images"
msgstr ""

msgctxt "manage_images_info"
msgid "You can select one or more images and then:"
msgstr ""

msgctxt "manufacturing_places"
msgid "Manufacturing or processing places"
msgstr ""

msgctxt "manufacturing_places_example"
msgid "Montana, USA"
msgstr ""

msgctxt "manufacturing_places_p"
msgid "manufacturing or processing places"
msgstr ""

msgctxt "manufacturing_places_products"
msgid "Products manufactured or processed in %s"
msgstr ""

msgctxt "manufacturing_places_s"
msgid "manufacturing or processing place"
msgstr ""

msgctxt "manufacturing_places_tagsinput"
msgid "add a place"
msgstr ""

msgctxt "manufacturing_places_without_products"
msgid "Products not manufactured or processed in %s"
msgstr ""

msgctxt "map_count"
msgid "%d products match the search criteria, of which %i products have a known production place."
msgstr ""

msgctxt "map_title"
msgid "Map title"
msgstr ""

msgctxt "menu"
msgid "Menu"
msgstr ""

msgctxt "menu_add_a_product"
msgid "Add a product"
msgstr ""

# Do not translate without having the same exact string in the Tags template. Do not use spaces, special characters, only alphanumeric characters separated by hyphens
msgctxt "menu_add_a_product_link"
msgid "/add-a-product"
msgstr ""

msgctxt "menu_contribute"
msgid "Contribute"
msgstr ""

# Do not translate without having the same exact string in the Tags template. Do not use spaces, special characters, only alphanumeric characters separated by hyphens
msgctxt "menu_contribute_link"
msgid "/contribute"
msgstr ""

msgctxt "menu_discover"
msgid "Discover"
msgstr ""

# Do not translate without having the same exact string in the Tags template. Do not use spaces, special characters, only alphanumeric characters separated by hyphens
msgctxt "menu_discover_link"
msgid "/discover"
msgstr ""

msgctxt "mission_"
msgid "Mission: "
msgstr ""

msgctxt "mission_accomplished_by"
msgid "This mission has been completed by:"
msgstr ""

msgctxt "mission_accomplished_by_n"
msgid "Completed by %d persons."
msgstr ""

msgctxt "mission_accomplished_by_nobody"
msgid "Be the first to complete this mission!"
msgstr ""

msgctxt "mission_goal"
msgid "Goal:"
msgstr ""

msgctxt "missions"
msgid "Missions"
msgstr ""

msgctxt "moderate"
msgid "moderate"
msgstr ""

msgctxt "moderate_quantity"
msgid "moderate quantity"
msgstr ""

msgctxt "move_images_to_another_product"
msgid "Move the images to another product"
msgstr ""

msgctxt "n_products"
msgid "%s products"
msgstr ""

msgctxt "name"
msgid "Name"
msgstr ""

msgctxt "names"
msgid "Names"
msgstr ""

msgctxt "new_code"
msgid "If the barcode is not correct, please correct it here:"
msgstr ""

msgctxt "new_code_note"
msgid "For products without a barcode, an internal code is automatically set."
msgstr ""

msgctxt "newsletter_description"
msgid "Subscribe to the newsletter (2 emails per month maximum)"
msgstr ""

msgctxt "subscribe_to_our_newsletter"
msgid "Subscribe to our newsletter"
msgstr ""

msgctxt "next"
msgid "Next"
msgstr ""

msgctxt "no_barcode"
msgid "Product without barcode"
msgstr ""

msgctxt "no_nutrition_data"
msgid "Nutrition facts are not specified on the product."
msgstr ""

msgctxt "multiple_nutrition_data"
msgid "Multiple nutrition facts are specified on the product (e.g. with added water or milk)."
msgstr ""

msgctxt "multiple_nutrition_data_instructions"
msgid "Enter only the nutrition facts for the unprepared product, without added water or milk. If there are different products, enter nutrition facts for the first product listed."
msgstr ""

msgctxt "no_product_for_barcode"
msgid "No product listed for barcode %s."
msgstr ""

msgctxt "no_products"
msgid "No products."
msgstr ""

msgctxt "not_saved"
msgid "Error while saving, please retry."
msgstr ""

msgctxt "number_of_additives"
msgid "Number of additives"
msgstr ""

msgctxt "number_of_products"
msgid "Number of products"
msgstr ""

msgctxt "nutrient_in_quantity"
msgid "%s in %s"
msgstr ""

msgctxt "nutrient_levels_info"
msgid "Nutrient levels for 100 g"
msgstr ""

# Do not translate without having the same exact string in the Tags template. Do not use spaces, special characters, only alphanumeric characters separated by hyphens
msgctxt "nutrient_levels_link"
msgid "/nutrient-levels"
msgstr ""

msgctxt "nutrient_levels_p"
msgid "nutrient levels"
msgstr ""

msgctxt "nutrient_levels_s"
msgid "nutrient level"
msgstr ""

msgctxt "nutriments_p"
msgid "nutriments"
msgstr ""

msgctxt "nutriments_products"
msgid "Products that contain the nutriment %s"
msgstr ""

msgctxt "nutriments_s"
msgid "nutriment"
msgstr ""

msgctxt "nutriments_without_products"
msgid "Products that do not contain the nutriment %s"
msgstr ""

msgctxt "nutrition_alt"
msgid "Nutrition facts"
msgstr ""

msgctxt "nutrition_data"
msgid "Nutrition facts"
msgstr ""

msgctxt "nutrition_data_average"
msgid "Average nutrition facts for the %d products of the %s category for which nutrition facts are known (out of %d products)."
msgstr ""

msgctxt "nutrition_data_compare_percent"
msgid "% of difference"
msgstr ""

msgctxt "nutrition_data_compare_value"
msgid "value for 100 g / 100 ml"
msgstr ""

msgctxt "nutrition_data_comparison_with_categories"
msgid "Comparison to average values of products in the same category:"
msgstr ""

msgctxt "nutrition_data_comparison_with_categories_note"
msgid "Please note: for each nutriment, the average is computed for products for which the nutriment quantity is known, not on all products of the category."
msgstr ""

msgctxt "nutrition_data_note"
msgid "If the picture is sufficiently sharp and level, nutrition facts can be automatically extracted from the picture."
msgstr ""

msgctxt "nutrition_data_per_10"
msgid "10th centile"
msgstr ""

msgctxt "nutrition_data_per_100g"
msgid "for 100 g / 100 ml"
msgstr ""

msgctxt "nutrition_data_per_5"
msgid "5<sup>th</sup> centile"
msgstr ""

msgctxt "nutrition_data_per_50"
msgid "Median"
msgstr ""

msgctxt "nutrition_data_per_90"
msgid "90th centile"
msgstr ""

msgctxt "nutrition_data_per_95"
msgid "95<sup>th</sup> centile"
msgstr ""

msgctxt "nutrition_data_per_max"
msgid "Maximum"
msgstr ""

msgctxt "nutrition_data_per_mean"
msgid "Mean"
msgstr ""

msgctxt "nutrition_data_per_min"
msgid "Minimum"
msgstr ""

msgctxt "nutrition_data_per_serving"
msgid "per serving"
msgstr ""

msgctxt "nutrition_data_per_std"
msgid "Standard deviation"
msgstr ""

msgctxt "nutrition_data_table"
msgid "Nutrition facts"
msgstr ""

msgctxt "nutrition_data_table_note"
msgid "The table lists by default nutriments that are often specified. Leave the field blank if it's not on the label.<br/>You can add extra nutriments (vitamins, minerals, cholesterol etc.)\n"
"by typing the first letters of their name in the last row of the table."
msgstr ""

msgctxt "nutrition_data_table_asterisk"
msgid "Essential nutrients to calculate the Nutri-Score."
msgstr ""

msgctxt "nutrition_grades_p"
msgid "Nutrition grades"
msgstr ""

msgctxt "nutrition_grades_s"
msgid "Nutrition grade"
msgstr ""

# Make sure the translated link works (eg that the image already exists in your language)
msgctxt "og_image_url"
msgid "https://static.openfoodfacts.org/images/logos/logo-vertical-white-social-media-preview.png"
msgstr ""

# Do not change the lang code if the blog doesn't exist in your language
msgctxt "on_the_blog_content"
msgid "<p>To learn more about <<site_name>>, visit <a href=\"https://blog.openfoodfacts.org/en/\">our blog</a>!</p>\n"
"<p>Recent news:</p>\n"
msgstr ""

msgctxt "on_the_blog_title"
msgid "News"
msgstr ""

msgctxt "openfoodhunt_points"
msgid "It's <a href=\"/open-food-hunt-2015\">Open Food Hunt</a> on <<site_name>> from Saturday February 21st 2015 to Sunday March 1st 2015! Contributors are awarded\n"
"Explorer points for products they add and Ambassador points for new contributors they recruit. Points are updated every 30 minutes."
msgstr ""

msgctxt "or"
msgid "or:"
msgstr ""

msgctxt "origins"
msgid "Origin of ingredients"
msgstr ""

msgctxt "origins_example"
msgid "California, USA"
msgstr ""

msgctxt "origins_note_xxx"
msgid "Indicate the origin of ingredients"
msgstr ""

msgctxt "origins_p"
msgid "origins of ingredients"
msgstr ""

msgctxt "origins_products"
msgid "Products with ingredients originating from %s"
msgstr ""

msgctxt "origins_s"
msgid "origin of ingredients"
msgstr ""

msgctxt "origins_tagsinput"
msgid "add an origin"
msgstr ""

msgctxt "origins_without_products"
msgid "Products without ingredients originating from %s"
msgstr ""

msgctxt "packaging"
msgid "Packaging"
msgstr ""

msgctxt "packaging_example"
msgid "Fresh, Canned, Frozen, Bottle, Box, Glass, Plastic..."
msgstr ""

msgctxt "packaging_note"
msgid "Packaging type, format, material"
msgstr ""

msgctxt "packaging_p"
msgid "packaging"
msgstr ""

msgctxt "packaging_products"
msgid "Products with a %s packaging"
msgstr ""

msgctxt "packaging_s"
msgid "packaging"
msgstr ""

msgctxt "packaging_tagsinput"
msgid "add a type, shape or material"
msgstr ""

msgctxt "packaging_without_products"
msgid "Products without a %s packaging"
msgstr ""

msgctxt "page_x"
msgid "Page %d"
msgstr ""

msgctxt "page_x_out_of_y"
msgid "Page %d out of %d."
msgstr ""

msgctxt "pages"
msgid "Pages:"
msgstr ""

msgctxt "password"
msgid "Password"
msgstr ""

msgctxt "password_new"
msgid "New password"
msgstr ""

msgctxt "password_confirm"
msgid "Confirm password"
msgstr ""

msgctxt "periods_after_opening"
msgid "Period of time after opening"
msgstr ""

msgctxt "periods_after_opening_note"
msgid "Found in an open container logo with a number of months: e.g. 12 M"
msgstr ""

msgctxt "periods_after_opening_p"
msgid "Periods after opening"
msgstr ""

msgctxt "periods_after_opening_s"
msgid "Period after opening"
msgstr ""

msgctxt "photographers_p"
msgid "photographers"
msgstr ""

msgctxt "photographers_s"
msgid "photographer"
msgstr ""

msgctxt "pnns_groups_1"
msgid "PNNS groups 1"
msgstr ""

msgctxt "pnns_groups_1_p"
msgid "PNNS groups 1"
msgstr ""

msgctxt "pnns_groups_1_s"
msgid "PNNS group 1"
msgstr ""

msgctxt "pnns_groups_2"
msgid "PNNS groups 2"
msgstr ""

msgctxt "pnns_groups_2_p"
msgid "PNNS groups 2"
msgstr ""

msgctxt "pnns_groups_2_s"
msgid "PNNS group 2"
msgstr ""

msgctxt "points_all_countries"
msgid "There are %d Explorers and %d Ambassadors."
msgstr ""

msgctxt "points_all_users"
msgid "There are Explorers for %d countries and Ambassadors for %d countries."
msgstr ""

msgctxt "points_country"
msgid "%s has %d Explorers and %d Ambassadors."
msgstr ""

msgctxt "points_ranking"
msgid "Ranking"
msgstr ""

msgctxt "points_ranking_users_and_countries"
msgid "Ranking of contributors and countries"
msgstr ""

msgctxt "points_user"
msgid "%s is an Explorer for %d countries and an Ambassador for %d countries."
msgstr ""

msgctxt "previous"
msgid "Previous"
msgstr ""

msgctxt "product_add_nutrient"
msgid "Add a nutrient"
msgstr ""

msgctxt "product_added"
msgid "Product added on"
msgstr ""

msgctxt "product_changes_saved"
msgid "Changes saved."
msgstr ""

msgctxt "product_edit_you_contributed"
msgid "You just helped to improve the world largest open data database."
msgstr "You just helped to improve the world largest open data database."

msgctxt "product_edit_thank_you"
msgid "Thank you so much for joining us in our journey to data transparency!"
msgstr "Thank you so much for joining us in our journey to data transparency!"

msgctxt "product_characteristics"
msgid "Product characteristics"
msgstr ""

msgctxt "product_created"
msgid "Product created"
msgstr ""

msgctxt "product_description"
msgid "Ingredients, allergens, additives, nutrition facts, labels, origin of ingredients and information on product %s"
msgstr ""

msgctxt "product_image"
msgid "Product picture"
msgstr ""

msgctxt "product_image_with_barcode"
msgid "Picture with barcode:"
msgstr ""

msgctxt "product_js_current_image"
msgid "Current image:"
msgstr ""

msgctxt "product_js_deleting_images"
msgid "Deleting images"
msgstr ""

msgctxt "product_js_extract_ingredients"
msgid "Extract the ingredients from the picture"
msgstr ""

msgctxt "product_js_extracted_ingredients_nok"
msgid "Ingredients text could not be extracted. Try with a sharper image, with higher resolution or a better framing of the text."
msgstr ""

msgctxt "product_js_extracted_ingredients_ok"
msgid "Ingredients text has been extracted. Text recognition is not perfect, so please check the text below and correct errors if needed."
msgstr ""

msgctxt "product_js_extracting_ingredients"
msgid "Extracting ingredients"
msgstr ""

msgctxt "product_js_image_normalize"
msgid "Normalize colors"
msgstr ""

msgctxt "product_js_image_open_full_size_image"
msgid "Open the picture in original size in a new windows"
msgstr ""

msgctxt "product_js_image_received"
msgid "Image received"
msgstr ""

msgctxt "product_js_image_rotate_and_crop"
msgid "Rotate the image if necessary, then click and drag to select the interesting zone:"
msgstr ""

msgctxt "product_js_image_rotate_left"
msgid "Rotate left"
msgstr ""

msgctxt "product_js_image_rotate_right"
msgid "Rotate right"
msgstr ""

msgctxt "product_js_image_save"
msgid "Validate and/or resize image"
msgstr ""

msgctxt "product_js_image_saved"
msgid "Image saved"
msgstr ""

msgctxt "product_js_image_saving"
msgid "Saving image"
msgstr ""

msgctxt "product_js_image_upload_error"
msgid "Error while uploading image"
msgstr ""

msgctxt "product_js_image_white_magic"
msgid "Photo on white background: try to remove the background"
msgstr ""

msgctxt "product_js_images_delete_error"
msgid "Errors while deleting images"
msgstr ""

msgctxt "product_js_images_deleted"
msgid "Images deleted"
msgstr ""

msgctxt "product_js_images_move_error"
msgid "Errors while moving images"
msgstr ""

msgctxt "product_js_images_moved"
msgid "Images moved"
msgstr ""

msgctxt "product_js_moving_images"
msgid "Moving images"
msgstr ""

msgctxt "product_js_upload_image"
msgid "Add a picture"
msgstr ""

msgctxt "product_js_upload_image_note"
msgid "→ With Chrome, Firefox and Safari, you can select multiple pictures (product, ingredients, nutrition facts etc.) by clicking them while holding the Ctrl key pressed to add them all in one shot."
msgstr ""

msgctxt "product_js_uploading_image"
msgid "Uploading image"
msgstr ""

msgctxt "product_last_edited"
msgid "Last edit of product page on"
msgstr ""

msgctxt "product_name"
msgid "Product name"
msgstr ""

msgctxt "product_name_example"
msgid "Kinder Bueno White"
msgstr ""

msgctxt "products"
msgid "products"
msgstr ""

msgctxt "products_stats"
msgid "Evolution of the number of products on <<site_name>>"
msgstr ""

msgctxt "products_stats_completed_t"
msgid "Products with complete information"
msgstr ""

msgctxt "products_stats_created_t"
msgid "Products"
msgstr ""

msgctxt "products_with_nutriments"
msgid "with nutrition facts"
msgstr ""

msgctxt "products_you_edited"
msgid "Products you added or edited"
msgstr ""

msgctxt "purchase_places"
msgid "City, state and country where purchased"
msgstr ""

msgctxt "purchase_places_note"
msgid "Indicate where you bought or saw the product (at least the country)"
msgstr ""

msgctxt "purchase_places_p"
msgid "purchase places"
msgstr ""

msgctxt "purchase_places_products"
msgid "Products sold in %s"
msgstr ""

msgctxt "purchase_places_s"
msgid "purchase place"
msgstr ""

msgctxt "purchase_places_tagsinput"
msgid "add a place"
msgstr ""

msgctxt "purchase_places_without_products"
msgid "Products not sold in %s"
msgstr ""

msgctxt "quantity"
msgid "Quantity"
msgstr ""

msgctxt "quantity_example"
msgid "2 l, 250 g, 1 kg, 25 cl, 6 fl oz, 1 pound"
msgstr ""

msgctxt "remember_me"
msgid "Remember me"
msgstr ""

msgctxt "remember_purchase_places_and_stores"
msgid "Remember the place of purchase and store for the next product adds"
msgstr ""

msgctxt "reset_password"
msgid "Reset password"
msgstr ""

msgctxt "reset_password_email_body"
msgid "Hello <NAME>,\n\n"
"You asked for your password to be reset on https://openfoodfacts.org\n\n"
"for the username: <USERID>\n\n"
"To continue the password reset, click on the link below.\n"
"If you did not ask for the password reset, you can ignore this message.\n\n"
"<RESET_URL>\n\n"
"See you soon,\n\n"
"Stephane\n"
"https://openfoodfacts.org\n"
msgstr ""

msgctxt "reset_password_email_subject"
msgid "Reset of your password on <<site_name>>"
msgstr ""

msgctxt "reset_password_reset"
msgid "Your password has been changed. You can now log-in with this password."
msgstr ""

msgctxt "reset_password_reset_msg"
msgid "Enter a new password."
msgstr ""

msgctxt "reset_password_send_email"
msgid "An email with a link to reset your password has been sent to the e-mail address associated with your account."
msgstr ""

msgctxt "reset_password_send_email_msg"
msgid "If you have forgotten your password, fill-in your username or e-mail address to receive instructions for resetting your password."
msgstr ""

msgctxt "risk_level"
msgid "Risk"
msgstr ""

msgctxt "risk_level_0"
msgid "To be completed"
msgstr ""

msgctxt "risk_level_1"
msgid "Low risks"
msgstr ""

msgctxt "risk_level_2"
msgid "Moderate risks"
msgstr ""

msgctxt "risk_level_3"
msgid "High risks"
msgstr ""

msgctxt "salt_equivalent"
msgid "salt equivalent"
msgstr ""

msgctxt "save"
msgid "Save"
msgstr ""

msgctxt "saved"
msgid "Saved."
msgstr ""

msgctxt "saving"
msgid "Saving."
msgstr ""

msgctxt "search"
msgid "Search"
msgstr ""

msgctxt "search_a_product_placeholder"
msgid "Search a product"
msgstr ""

msgctxt "search_button"
msgid "Search"
msgstr ""

msgctxt "search_contains"
msgid "contains"
msgstr ""

msgctxt "search_criteria"
msgid "Select products with specific brands, categories, labels, origins of ingredients, manufacturing places etc."
msgstr ""

msgctxt "search_description_opensearch"
msgid "Product search"
msgstr ""

msgctxt "search_does_not_contain"
msgid "does not contain"
msgstr ""

msgctxt "search_download_button"
msgid "Download"
msgstr ""

msgctxt "search_download_choice"
msgid "Download results"
msgstr ""

msgctxt "search_download_results"
msgid "Download results in XLSX or CSV format. Please note that for performance reasons, you can download up to 10.000 results only."
msgstr ""

msgctxt "search_download_xlsx"
msgid "XLSX format"
msgstr ""

msgctxt "search_download_xlsx_description"
msgid "Excel or LibreOffice"
msgstr ""

msgctxt "search_download_csv"
msgid "CSV format"
msgstr ""

msgctxt "search_download_csv_description"
msgid "Character set: Unicode (UTF-8) - Separator: tabulation (tab)"
msgstr ""

msgctxt "search_edit"
msgid "Change search criteria"
msgstr ""

msgctxt "search_generate_graph"
msgid "Generate graph"
msgstr ""

msgctxt "search_generate_map"
msgid "Generate the map"
msgstr ""

msgctxt "search_graph"
msgid "Graph"
msgstr ""

msgctxt "search_graph_2_axis"
msgid "Scatter plot"
msgstr ""

msgctxt "search_graph_blog"
msgid "<p>→ learn more about <<site_name>> graphs: <a href=\"/graphs-in-3-clicks\">Graphs in 3 clicks</a> (blog).</p>"
msgstr ""

msgctxt "search_graph_choice"
msgid "Results on a graph"
msgstr ""

msgctxt "search_graph_instructions"
msgid "Select what you want to graph on the horizontal axis to obtain a histogram, or select two axis to\n"
"get a cloud of products (scatter plot)."
msgstr ""

msgctxt "search_graph_link"
msgid "Permanent link to this graph, shareable by e-mail and on social networks"
msgstr ""

msgctxt "search_graph_note"
msgid "The graph will show only products for which displayed values are known."
msgstr ""

msgctxt "search_graph_title"
msgid "Display results on a graph"
msgstr ""

msgctxt "search_graph_warning"
msgid "Note: this is a user generated graph. The title, represented products and axis of visualization have been chosen by the author of the graph."
msgstr ""

msgctxt "search_indifferent"
msgid "Indifferent"
msgstr ""

msgctxt "search_ingredients"
msgid "Ingredients"
msgstr ""

msgctxt "search_link"
msgid "Permanent link to these results, shareable by e-mail and on social networks"
msgstr ""

msgctxt "search_list_choice"
msgid "Results in a list of products"
msgstr ""

msgctxt "search_map"
msgid "Map"
msgstr ""

msgctxt "search_map_choice"
msgid "Results on a map"
msgstr ""

msgctxt "search_map_link"
msgid "Permanent link to this map, shareable by e-mail and on social networks"
msgstr ""

msgctxt "search_map_note"
msgid "The map will show only products for which the production place is known."
msgstr ""

msgctxt "search_map_title"
msgid "Display results on a map"
msgstr ""

msgctxt "search_nutriment"
msgid "choose a nutriment..."
msgstr ""

msgctxt "search_nutriments"
msgid "Nutriments"
msgstr ""

msgctxt "search_or"
msgid "or"
msgstr ""

msgctxt "search_page_size"
msgid "Results per page"
msgstr ""

msgctxt "search_products"
msgid "Products search"
msgstr ""

msgctxt "search_results"
msgid "Search results"
msgstr ""

msgctxt "search_series"
msgid "Use a different color for the following products:"
msgstr ""

msgctxt "search_series_default"
msgid "Other products"
msgstr ""

msgctxt "search_series_fairtrade"
msgid "Fair trade"
msgstr ""

msgctxt "search_series_fairtrade_label"
msgid "fair-trade"
msgstr ""

msgctxt "search_series_nutrition_grades"
msgid "Use nutrition grades colors"
msgstr ""

msgctxt "search_series_organic"
msgid "Organic"
msgstr ""

msgctxt "search_series_organic_label"
msgid "organic"
msgstr ""

msgctxt "search_series_with_sweeteners"
msgid "With sweeteners"
msgstr ""

msgctxt "search_tag"
msgid "choose a criterion..."
msgstr ""

msgctxt "search_tags"
msgid "Criteria"
msgstr ""

msgctxt "search_terms"
msgid "Search terms"
msgstr ""

msgctxt "search_terms_note"
msgid "Search for words present in the product name, generic name, brands, categories, origins and labels"
msgstr ""

msgctxt "search_title"
msgid "Search a product, brand, ingredient, nutriment etc."
msgstr ""

msgctxt "search_title_graph"
msgid "Results graph"
msgstr ""

msgctxt "search_title_map"
msgid "Results map"
msgstr ""

msgctxt "search_tools"
msgid "Search tools"
msgstr ""

msgctxt "search_value"
msgid "value"
msgstr ""

msgctxt "search_with"
msgid "With"
msgstr ""

msgctxt "search_without"
msgid "Without"
msgstr ""

msgctxt "see_product_page"
msgid "See the product page"
msgstr ""

msgctxt "re_edit_product_page"
msgid "Edit the product again"
msgstr "Edit the product again"

msgctxt "select_country"
msgid "Country"
msgstr ""

msgctxt "select_lang"
msgid "Language"
msgstr ""

msgctxt "send_image"
msgid "Send a picture..."
msgstr ""

msgctxt "send_image_error"
msgid "Upload error"
msgstr ""

msgctxt "sending_image"
msgid "Sending image"
msgstr ""

msgctxt "serving_size"
msgid "Serving size"
msgstr ""

msgctxt "serving_size_prepared"
msgid "Prepared serving size"
msgstr ""

msgctxt "serving_size_example"
msgid "60 g, 12 oz, 20cl, 2 fl oz"
msgstr ""

msgctxt "serving_size_note"
msgid "If the nutrition facts table contains values for the prepared product, indicate the total serving size of the prepared product (including added water or milk)."
msgstr ""

msgctxt "serving_too_small_for_nutrition_analysis"
msgid "Serving size is too small (5 g / 5 ml or less) to calculate 100 g / 100 ml values and perform any further nutritional analysis"
msgstr ""

msgctxt "session_title"
msgid "Sign-in"
msgstr ""

msgctxt "share"
msgid "Share"
msgstr ""

msgctxt "show_category_stats"
msgid "Show detailed stats"
msgstr ""

msgctxt "show_category_stats_details"
msgid "standard deviation, minimum, maximum, 10th and 90th percentiles"
msgstr ""

msgctxt "signin_before_submit"
msgid "If you already have an account on <SITE>, please sign-in before filling this form."
msgstr ""

msgctxt "signout"
msgid "Sign-out"
msgstr ""

msgctxt "sort_by"
msgid "Sort by"
msgstr ""

msgctxt "sort_completeness"
msgid "Completeness"
msgstr ""

msgctxt "sort_created_t"
msgid "Add date"
msgstr ""

msgctxt "sort_modified_t"
msgid "Edit date"
msgstr ""

msgctxt "sort_popularity"
msgid "Popularity"
msgstr ""

msgctxt "sort_product_name"
msgid "Product name"
msgstr ""

msgctxt "state"
msgid "State"
msgstr ""

msgctxt "states_p"
msgid "states"
msgstr ""

msgctxt "states_s"
msgid "state"
msgstr ""

msgctxt "stores"
msgid "Stores"
msgstr ""

msgctxt "stores_note"
msgid "Name of the shop or supermarket chain"
msgstr ""

msgctxt "stores_p"
msgid "stores"
msgstr ""

msgctxt "stores_products"
msgid "Products sold at %s"
msgstr ""

msgctxt "stores_s"
msgid "store"
msgstr ""

msgctxt "stores_tagsinput"
msgid "add a store"
msgstr ""

msgctxt "stores_without_products"
msgid "Products not bought at %s"
msgstr ""

msgctxt "subscribe"
msgid "Subscribe"
msgstr ""

msgctxt "tag_belongs_to"
msgid "Belongs to:"
msgstr ""

msgctxt "tag_contains"
msgid "Contains:"
msgstr ""

msgctxt "tag_weblinks"
msgid "Weblinks"
msgstr ""

msgctxt "tagstable_filtered"
msgid "out of _MAX_"
msgstr ""

msgctxt "tagstable_search"
msgid "Search:"
msgstr ""

# This is linked to a unit test
msgctxt "traces"
msgid "Traces"
msgstr ""

msgctxt "traces_example"
msgid "Milk, Gluten, Nuts"
msgstr ""

msgctxt "traces_note"
msgid "Indicate ingredients from mentions like \"May contain traces of\", \"Made in a factory that also uses\" etc."
msgstr ""

msgctxt "traces_p"
msgid "traces"
msgstr ""

msgctxt "traces_s"
msgid "trace"
msgstr ""

msgctxt "twitter"
msgid "Twitter username (optional)"
msgstr ""

msgctxt "unknown"
msgid "Unknown"
msgstr ""

msgctxt "unknown_nutrients_p"
msgid "unknown nutrients"
msgstr ""

msgctxt "unknown_nutrients_s"
msgid "unknown nutrient"
msgstr ""

msgctxt "unsubscribe"
msgid "Unsubscribe"
msgstr ""

msgctxt "unsubscribe_info"
msgid "You can unsubscribe from the lists at any time."
msgstr ""

msgctxt "userid_or_email"
msgid "Username or e-mail address: "
msgstr ""

msgctxt "username"
msgid "User name"
msgstr ""

msgctxt "username_info"
msgid "(non-accented letters, digits and/or dashes)"
msgstr ""

msgctxt "username_or_email"
msgid "Username or email address"
msgstr ""

msgctxt "users_add_products"
msgid "Products that were added by the user %s"
msgstr ""

msgctxt "users_add_without_products"
msgid "Products that were not added by the user %s"
msgstr ""

msgctxt "users_edit_products"
msgid "Products that were edited by the user %s"
msgstr ""

msgctxt "users_edit_without_products"
msgid "Products that were not edited by the user %s"
msgstr ""

msgctxt "users_p"
msgid "contributors"
msgstr ""

msgctxt "users_products"
msgid "Products added by %s"
msgstr ""

msgctxt "users_s"
msgid "contributor"
msgstr ""

msgctxt "users_without_products"
msgid "Products not added by %s"
msgstr ""

msgctxt "video_tutorials"
msgid "Video Tutorials"
msgstr ""

msgctxt "view"
msgid "view"
msgstr ""

msgctxt "view_list_for_products_from_the_entire_world"
msgid "View the list for matching products from the entire world"
msgstr ""

msgctxt "view_products_from_the_entire_world"
msgid "View matching products from the entire world"
msgstr ""

msgctxt "view_results_from_the_entire_world"
msgid "View results from the entire world"
msgstr ""

msgctxt "warning_3rd_party_content"
msgid "Information and data must come from the product package and label (and not from other sites or the manufacturer's site), and you must have taken the pictures yourself.<br/>\n"
"→ <a href=\"https://support.openfoodfacts.org/help/en-gb/9/27\">Why it matters</a>"
msgstr ""

msgctxt "website"
msgid "Site or blog address"
msgstr ""

msgctxt "you_are_connected_as_x"
msgid "You are connected as %s."
msgstr ""

msgctxt "product_js_unselect_image"
msgid "Unselect image"
msgstr ""

msgctxt "product_js_unselecting_image"
msgid "Unselecting image."
msgstr ""

msgctxt "product_js_unselected_image_ok"
msgid "Unselected image."
msgstr ""

msgctxt "product_js_unselected_image_nok"
msgid "Error while unselecting image."
msgstr ""

msgctxt "product_js_zoom_on_wheel"
msgid "Enable zooming with the mouse wheel."
msgstr "Enable zooming with the mouse wheel."

msgctxt "product_js_use_low_res_images"
msgid "Load lower resolution images (for slow connections)"
msgstr "Load lower resolution images (for slow connections)"

msgctxt "protected_image_message"
msgid "An image has been sent by the manufacturer. If you think it is incorrect or not up-to-date, please contact us."
msgstr "An image has been sent by the manufacturer. If you think it is incorrect or not up-to-date, please contact us."

msgctxt "nutrition_grade_fr_nutriments_estimated_warning"
msgid "Warning: the nutrition facts are not specified. They have been estimated from the list of ingredients."
msgstr ""

msgctxt "nutrition_grade_fr_fiber_warning"
msgid "Warning: the amount of fiber is not specified, their possible positive contribution to the grade could not be taken into account."
msgstr ""

msgctxt "nutrition_grade_fr_fiber_and_fruits_vegetables_nuts_warning"
msgid "Warning: the amounts of fiber and of fruits, vegetables and nuts are not specified, their possible positive contribution to the grade could not be taken into account."
msgstr ""

msgctxt "nutrition_grade_fr_no_fruits_vegetables_nuts_warning"
msgid "Warning: the amount of fruits, vegetables and nuts is not specified, their possible positive contribution to the grade could not be taken into account."
msgstr ""

msgctxt "nutrition_grade_fr_fruits_vegetables_nuts_estimate_warning"
msgid "Warning: the amount of fruits, vegetables and nuts is not specified on the label, it was manually estimated from the list of ingredients: %d"
msgstr ""

msgctxt "nutrition_grade_fr_fruits_vegetables_nuts_from_category_warning"
msgid "Warning: the amount of fruits, vegetables and nuts is not specified on the label, it was estimated from the category (%s) of the product: %d"
msgstr ""

msgctxt "nutrition_grade_fr_fruits_vegetables_nuts_estimate_from_ingredients_warning"
msgid "Warning: the amount of fruits, vegetables and nuts is not specified on the label, it was estimated from the list of ingredients: %d"
msgstr ""

msgctxt "nutrition_grade_fr_title"
msgid "NutriScore color nutrition grade"
msgstr ""

msgctxt "nutrition_grade_fr_formula"
msgid "How the color nutrition grade is computed"
msgstr ""

msgctxt "nutrition_grade_fr_alt"
msgid "NutriScore nutrition grade"
msgstr ""

msgctxt "delete_product_page"
msgid "Delete the product page"
msgstr ""

msgctxt "deleting_product"
msgid "Deleting product"
msgstr ""

msgctxt "has_deleted_product"
msgid "has deleted product"
msgstr ""

msgctxt "delete_product_confirm"
msgid "Are you sure that you want to delete the page for this product?"
msgstr ""

msgctxt "delete_user"
msgid "Delete the user"
msgstr ""

msgctxt "sources_manufacturer"
msgid "Some of the data for this product has been provided directly by the manufacturer %s."
msgstr "Some of the data for this product has been provided directly by the manufacturer %s."

msgctxt "list_of_sources"
msgid "Some of the data and/or photos for this product come from those sources:"
msgstr "Some of the data and/or photos for this product come from those sources:"

msgctxt "warning_not_complete"
msgid "This product page is not complete. You can help to complete it by editing it and adding more data from the photos we have, or by taking more photos using the app for <a href=\"https://android.openfoodfacts.org\">Android</a> or <a href=\"https://ios.openfoodfacts.org\">iPhone/iPad</a>. Thank you!"
msgstr ""

msgctxt "title_separator"
msgid " - "
msgstr ""

msgctxt "recent_changes"
msgid "Recent Changes"
msgstr ""

msgctxt "translators_title"
msgid "Our Translators"
msgstr ""

msgctxt "translators_lead"
msgid "We would like to say THANK YOU to the awesome translators that make it possible to present Open Food Facts, Open Beauty Facts, and Open Pet Food Facts to you in all these different languages! <a href=\"https://translate.openfoodfacts.org/\">You can join us in this global effort: it doesn't require any technical knowledge.</a>"
msgstr ""

msgctxt "translators_renewal_notice"
msgid "Please note that this table is refreshed nightly and might be out of date."
msgstr ""

msgctxt "translators_column_name"
msgid "Name"
msgstr ""

msgctxt "translators_column_translated_words"
msgid "Translated (Words)"
msgstr ""

msgctxt "translators_column_target_words"
msgid "Target Words"
msgstr ""

msgctxt "translators_column_approved_words"
msgid "Approved (Words)"
msgstr ""

msgctxt "translators_column_votes_made"
msgid "Votes Made"
msgstr ""

msgctxt "minerals_p"
msgid "added minerals"
msgstr ""

msgctxt "minerals_s"
msgid "added mineral"
msgstr ""

msgctxt "vitamins_p"
msgid "added vitamins"
msgstr ""

msgctxt "vitamins_s"
msgid "added vitamin"
msgstr ""

msgctxt "amino_acids_p"
msgid "added amino acids"
msgstr ""

msgctxt "amino_acids_s"
msgid "added amino acid"
msgstr ""

msgctxt "nucleotides_p"
msgid "added nucleotides"
msgstr ""

msgctxt "nucleotides_s"
msgid "added nucleotide"
msgstr ""

msgctxt "other_nutritional_substances_p"
msgid "other nutritional substances added"
msgstr ""

msgctxt "other_nutritional_substances_s"
msgid "other nutritional substance added"
msgstr ""

msgctxt "product_as_sold"
msgid "As sold"
msgstr ""

msgctxt "prepared_product"
msgid "Prepared"
msgstr ""

msgctxt "unit"
msgid "Unit"
msgstr ""

msgctxt "nutrition_data_exists"
msgid "Nutrition facts are specified for the product as sold."
msgstr ""

msgctxt "nutrition_data_prepared_exists"
msgid "Nutrition facts are specified for the prepared product."
msgstr ""

msgctxt "nova_groups_s"
msgid "NOVA group"
msgstr ""

msgctxt "nova_groups_p"
msgid "NOVA groups"
msgstr ""

# Title for the link to the explanation of what a NOVA Group is
msgctxt "nova_groups_info"
msgid "NOVA groups for food processing"
msgstr ""

msgctxt "footer_partners"
msgid "Partners"
msgstr ""

# Do not translate without having the same exact string in the Tags template. Do not use spaces, special characters, only alphanumeric characters separated by hyphens
msgctxt "footer_partners_link"
msgid "/partners"
msgstr ""

msgctxt "adults"
msgid "Adults"
msgstr ""

msgctxt "adults_age"
msgid "18 to 64"
msgstr ""

msgctxt "adults_description"
msgid "From 18 years up to and including 64 years of age"
msgstr ""

msgctxt "elderly"
msgid "Elderly"
msgstr ""

msgctxt "elderly_age"
msgid "65+"
msgstr ""

msgctxt "elderly_description"
msgid "From 65 years of age and older"
msgstr ""

msgctxt "adolescents"
msgid "Adolescents"
msgstr ""

msgctxt "adolescents_age"
msgid "10 to 17"
msgstr ""

msgctxt "adolescents_description"
msgid "From 10 years up to and including 17 years of age"
msgstr ""

msgctxt "children"
msgid "Children"
msgstr ""

msgctxt "children_age"
msgid "3 to 9"
msgstr ""

msgctxt "children_description"
msgid "From 36 months up to and including 9 years of age"
msgstr ""

msgctxt "toddlers"
msgid "Toddlers"
msgstr ""

msgctxt "toddlers_age"
msgid "1 to 2"
msgstr ""

msgctxt "toddlers_description"
msgid "From 12 months up to and including 35 months of age"
msgstr ""

msgctxt "infants"
msgid "Infants"
msgstr ""

msgctxt "infants_age"
msgid "< 1"
msgstr ""

msgctxt "infants_description"
msgid "From more than 12 weeks up to and including 11 months of age"
msgstr ""

msgctxt "additives_efsa_evaluation"
msgid "EFSA evaluation"
msgstr ""

msgctxt "additives_efsa_evaluation_overexposure_risk_title"
msgid "Risk of overexposure"
msgstr ""

msgctxt "additives_efsa_evaluation_overexposure_risk_high"
msgid "The European Food Safety Authority (EFSA) has determined that some population groups have a high risk of reaching or exceeding the Acceptable Daily Intake (ADI) for <tag>."
msgstr "The European Food Safety Authority (EFSA) has determined that some population groups have a high risk of consuming too much <tag>."

msgctxt "additives_efsa_evaluation_overexposure_risk_moderate"
msgid "The European Food Safety Authority (EFSA) has determined that some population groups have a moderate risk of reaching or exceeding the Acceptable Daily Intake (ADI) for <tag>."
msgstr "The European Food Safety Authority (EFSA) has determined that some population groups have a moderate risk of reaching or exceeding the Acceptable Daily Intake (ADI) for <tag>."

msgctxt "additives_efsa_evaluation_overexposure_risk_description"
msgid "To evaluate your exposure to the <tag> food additive, you can browse our list of products that contain it. See the list of <nb_products> products with <tag> below."
msgstr ""

msgctxt "additives_efsa_evaluation_overexposure_risk_products_link"
msgid "%d products with %s"
msgstr ""

msgctxt "additives_efsa_evaluation_overexposure_risk_no"
msgid "The European Food Safety Authority (EFSA) has determined that no population groups has more than 5% of members at risk of consuming more than the acceptable daily intake of <tag>."
msgstr ""

msgctxt "additives_efsa_evaluation_overexposure_risk_icon_alt_high"
msgid "High risk of over exposure"
msgstr ""

msgctxt "additives_efsa_evaluation_overexposure_risk_icon_alt_moderate"
msgid "Moderate risk of over exposure"
msgstr ""

msgctxt "additives_efsa_evaluation_overexposure_risk_icon_alt_no"
msgid "No or very low risk of over exposure"
msgstr ""

msgctxt "additives_efsa_evaluation_exposure_greater_than_adi"
msgid "Risk of reaching or exceeding the acceptable daily intake (ADI)"
msgstr ""

msgctxt "additives_efsa_evaluation_exposure_greater_than_noael"
msgid "Risk of reaching exceeding the maximum dose without adverse effect (No observed adverse effect level - NOAEL)"
msgstr ""

msgctxt "additives_efsa_evaluation_exposure_mean_greater_than_adi"
msgid "Groups with more than 50% of members exceeding the acceptable daily intake (ADI)"
msgstr ""

msgctxt "additives_efsa_evaluation_exposure_95th_greater_than_adi"
msgid "Groups with more than 5% of members exceeding the acceptable daily intake (ADI)"
msgstr ""

msgctxt "additives_efsa_evaluation_exposure_mean_greater_than_noael"
msgid "Groups with more than 50% of members exceeding the maximum dose without adverse effect (No observed adverse effect level - NOAEL)"
msgstr ""

msgctxt "additives_efsa_evaluation_exposure_95th_greater_than_noael"
msgid "Groups with more than 5% of members exceeding the maximum dose without adverse effect (No observed adverse effect level - NOAEL)"
msgstr ""

msgctxt "exposure_title_95th"
msgid "Moderate risk"
msgstr "Moderate risk"

msgctxt "exposure_description_95th"
msgid "5% of people or more"
msgstr "5% of people or more"

msgctxt "exposure_title_mean"
msgid "High risk"
msgstr "High risk"

msgctxt "exposure_description_mean"
msgid "50% of people or more"
msgstr "50% of people or more"

msgctxt "wikipedia"
msgid "Wikipedia"
msgstr ""

msgctxt "additives_classes"
msgid "Functions"
msgstr ""

msgctxt "photos_and_data_check"
msgid "Photos and data check"
msgstr ""

msgctxt "photos_and_data_check_description"
msgid "Product pages can be marked as checked by experienced contributors who verify that the most recent photos are selected and cropped, and that all the product data that can be inferred from the product photos has been filled and is correct."
msgstr ""

msgctxt "photos_and_data_checked"
msgid "Photos and data checked"
msgstr ""

msgctxt "i_checked_the_photos_and_data"
msgid "I checked the photos and data."
msgstr ""

msgctxt "i_checked_the_photos_and_data_again"
msgid "I checked the photos and data again."
msgstr ""

msgctxt "last_check_dates_p"
msgid "Last check dates"
msgstr ""

msgctxt "last_check_dates_s"
msgid "Last check date"
msgstr ""

msgctxt "product_last_checked"
msgid "Last check of product page on"
msgstr ""

msgctxt "product_other_information"
msgid "Other information"
msgstr ""

msgctxt "producer_version_id"
msgid "Producer version identifier"
msgstr ""

msgctxt "producer_product_id"
msgid "Producer product identifier"
msgstr ""

msgctxt "net_weight"
msgid "Net weight"
msgstr ""

msgctxt "drained_weight"
msgid "Drained weight"
msgstr ""

msgctxt "volume"
msgid "Volume"
msgstr ""

msgctxt "other_information"
msgid "Other information"
msgstr ""

msgctxt "conservation_conditions"
msgid "Conservation conditions"
msgstr ""

msgctxt "warning"
msgid "Warning"
msgstr ""

msgctxt "preparation"
msgid "Preparation"
msgstr ""

msgctxt "recipe_idea"
msgid "Recipe idea"
msgstr ""

msgctxt "origin"
msgid "Origin of the product and/or its ingredients"
msgstr ""

msgctxt "origin_note"
msgid "Packaging mentions that indicate the manufacturing place and/or the origins of the ingredients"
msgstr ""

msgctxt "origin_example"
msgid "Made in France. Tomatoes from Italy. Origin of the rice: India, Thailand."
msgstr ""

msgctxt "customer_service"
msgid "Customer service"
msgstr ""

msgctxt "producer"
msgid "Producer"
msgstr ""

msgctxt "recycling_instructions_to_recycle"
msgid "Recycling instructions - To recycle"
msgstr ""

msgctxt "recycling_instructions_to_discard"
msgid "Recycling instructions - To discard"
msgstr ""

msgctxt "checkers_products"
msgid "Products checked by %s"
msgstr ""

msgctxt "checkers_without_products"
msgid "Products not checked by %s"
msgstr ""

msgctxt "correctors_products"
msgid "Products corrected by %s"
msgstr ""

msgctxt "correctors_without_products"
msgid "Products not corrected by %s"
msgstr ""

msgctxt "contributors_products"
msgid "Products added by %s"
msgstr ""

msgctxt "editors_products"
msgid "Products edited by %s"
msgstr ""

msgctxt "editors_without_products"
msgid "Products not edited by %s"
msgstr ""

msgctxt "informers_products"
msgid "Products completed by %s"
msgstr ""

msgctxt "informers_without_products"
msgid "Products not completed by %s"
msgstr ""

msgctxt "photographers_products"
msgid "Products photographed by %s"
msgstr ""

msgctxt "photographers_without_products"
msgid "Products not photographed by %s"
msgstr ""

msgctxt "user_s_page"
msgid "%s's page"
msgstr ""

msgctxt "obsolete"
msgid "Product taken off the market"
msgstr ""

msgctxt "obsolete_since_date"
msgid "Withdrawal date"
msgstr ""

msgctxt "obsolete_since_date_note"
msgid "Format: YYYY-MM-DD or YYYY-MM or YYYY"
msgstr ""

msgctxt "obsolete_since_date_example"
msgid "2019-09-30 or 2019-09 or 2019"
msgstr ""

msgctxt "obsolete_warning"
msgid "Important note: this product is no longer sold. The data is kept for reference only. This product does not appear in regular searches and is not taken into account for statistics."
msgstr ""

# This will be on a button and needs to be as short as possible
# So instead of something like "Install the mobile application"
# try to make it very short "Get the app" or "Install the app"
# Use infinitive instead of imperative
msgctxt "get_the_app"
msgid "Get the app"
msgstr ""

msgctxt "get_the_app_android"
msgid "Get the Android app"
msgstr ""

msgctxt "get_the_app_iphone"
msgid "Get the iPhone app"
msgstr ""

msgctxt "get_the_app_ipad"
msgid "Get the iPad app"
msgstr ""

msgctxt "warning_gs1_company_prefix"
msgid "<em>Ambiguous barcode</em>: This product has a Restricted Circulation Number barcode for products within a company. This means that different producers and stores can use the same barcode for different products."
msgstr ""

msgctxt "environment_infocard"
msgid "Environment infocard"
msgstr ""

msgctxt "environment_infocard_note"
msgid "HTML code for the environment infocard in the mobile application"
msgstr ""

msgctxt "environment_impact_level"
msgid "Environment impact level"
msgstr ""

msgctxt "environment_impact_level_example"
msgid "en:low, en:medium or en:high"
msgstr ""

msgctxt "carbon_impact_from_meat_or_fish"
msgid "Carbon impact from meat or fish"
msgstr ""

msgctxt "of_carbon_impact_from_meat_or_fish_for_whole_product"
msgid "of carbon emission from meat or fish for the whole product"
msgstr ""

msgctxt "of_sustainable_daily_emissions_of_1_person"
msgid "of sustainable daily emissions of 1 person"
msgstr ""

msgctxt "of_sustainable_weekly_emissions_of_1_person"
msgid "of sustainable weekly emissions of 1 person"
msgstr ""

msgctxt "for_one_serving"
msgid "for one serving"
msgstr ""

msgctxt "methodology"
msgid "Methodology"
msgstr ""

msgctxt "carbon_footprint_note_foodges_ademe"
msgid "Carbon emissions computations rely on the CO<sub>2</sub> per kg values from the FoodGES program by <a href=\"https://www.ademe.fr\">ADEME</a>."
msgstr ""

msgctxt "carbon_footprint_note_sustainable_annual_emissions"
msgid "Sustainable annual emissions: 2 tons of CO<sub>2</sub> equivalent per person to achieve the goals set in COP21."
msgstr ""

msgctxt "carbon_footprint_note_uncertainty"
msgid "Carbon footprint calculations have high uncertainty. Values should be looked at with caution and are more intended for relative comparison than as absolute values."
msgstr ""

msgctxt "error_too_many_products_to_export"
msgid "Too many products (%d products, the limit is %d) to export, please download the <a href=\"/data\">complete database export</a> instead."
msgstr ""

msgctxt "translate_taxonomy_to"
msgid "Help translate the %s to %s"
msgstr ""

msgctxt "translate_taxonomy_description"
msgid "You can suggest translations for the entries below that have not yet been translated to your language. The blue link and the black text (both in English) show respectively the non-localized product and the original entry incl. optional synonyms separated by commas. Enter the translation in the text field, incl. optional synonyms, and then click the Save button. Thank you!"
msgstr ""

msgctxt "translate_taxonomy_add"
msgid "Show only entries without pending translations."
msgstr ""

msgctxt "translate_taxonomy_edit"
msgid "Also show entries with pending translations from you or other users."
msgstr ""

msgctxt "translated"
msgid "translated"
msgstr ""

msgctxt "to_be_translated"
msgid "to be translated"
msgstr ""

msgctxt "current_translation"
msgid "Current translation"
msgstr ""

msgctxt "button_caption_yes"
msgid "Yes"
msgstr ""

msgctxt "button_caption_no"
msgid "No"
msgstr ""

msgctxt "button_caption_skip"
msgid "Skip"
msgstr ""

msgctxt "popularity_s"
msgid "popularity"
msgstr ""

msgctxt "popularity_p"
msgid "popularity"
msgstr ""

msgctxt "ingredients_analysis_p"
msgid "ingredients analysis"
msgstr ""

msgctxt "ingredients_analysis_s"
msgid "ingredients analysis"
msgstr ""

msgctxt "ingredients_analysis"
msgid "Ingredients analysis"
msgstr ""

msgctxt "ingredients_analysis_disclaimer"
msgid "The analysis is based solely on the ingredients listed and does not take into account processing methods."
msgstr ""

msgctxt "rev_warning"
msgid "You are viewing an old version of this product page!"
msgstr "You are viewing an old version of this product page!"

msgctxt "rev_number"
msgid "Revision number: "
msgstr "Revision number: "

msgctxt "rev_contributor"
msgid "Edited by: "
msgstr "Edited by: "

msgctxt "rev_previous"
msgid "Previous version"
msgstr "Previous version"

msgctxt "rev_next"
msgid "Next version"
msgstr "Next version"

msgctxt "rev_latest"
msgid "Latest version"
msgstr "Latest version"

# "product data" in this sentence means data for many products, not just one product
msgctxt "import_data_file_title"
msgid "Import a product data file"
msgstr "Import a product data file"

# "product data" in this sentence means data for many products, not just one product
msgctxt "import_data_file_description"
msgid "Upload a spreadsheet file (Excel file or a comma or tab separated UTF-8 encoded CSV file) with product data."
msgstr "Upload a spreadsheet file (Excel file or a comma or tab separated UTF-8 encoded CSV file) with product data."

# "product data" in this sentence means data for many products, not just one product
msgctxt "import_data_file_format"
msgid "You can upload a table with the columns Open Food Facts import format, or you can upload a table in any format and then select the columns to import."
msgstr "You can upload a table with the columns Open Food Facts import format, or you can upload a table in any format and then select the columns to import."

# "product data" in this sentence means data for many products, not just one product
msgctxt "upload_product_data_file"
msgid "Upload a file with product data"
msgstr "Upload a file with product data"

msgctxt "uploading_file"
msgid "File being uploaded."
msgstr "File being uploaded."

msgctxt "upload_error"
msgid "The file could not be uploaded."
msgstr "The file could not be uploaded."

msgctxt "import_data_file_select_format_title"
msgid "Select and import data"
msgstr "Select and import data"

msgctxt "import_data_file_select_format_description"
msgid "Use the form below to indicate which columns to import and what data they contain."
msgstr "Use the form below to indicate which columns to import and what data they contain."

msgctxt "import_data"
msgid "Import data"
msgstr "Import data"

msgctxt "import_file_rows_columns"
msgid "The uploaded file contains %s rows and %s columns."
msgstr "The uploaded file contains %s rows and %s columns."

msgctxt "import_file_selected_columns"
msgid "%s columns out of %s have been selected and will be imported."
msgstr "%s columns out of %s have been selected and will be imported."

msgctxt "fields_group_identification"
msgid "Product identification"
msgstr "Product identification"

msgctxt "fields_group_origins"
msgid "Origins"
msgstr "Origins"

msgctxt "fields_group_ingredients"
msgid "Ingredients"
msgstr "Ingredients"

msgctxt "fields_group_nutrition"
msgid "Nutrition facts"
msgstr "Nutrition facts"

msgctxt "fields_group_nutrition_other"
msgid "Optional nutrition facts"
msgstr "Optional nutrition facts"

msgctxt "fields_group_other"
msgid "Other information"
msgstr "Other information"

msgctxt "fields_group_images"
msgid "Product photos"
msgstr "Product photos"

msgctxt "fields_group_packaging"
msgid "Packaging"
msgstr "Packaging"

msgctxt "image_front_url"
msgid "Link to front product photo"
msgstr "Link to front product photo"

msgctxt "image_ingredients_url"
msgid "Link to ingredients list photo"
msgstr "Link to ingredients list photo"

msgctxt "image_nutrition_url"
msgid "Link to nutrition facts table photo"
msgstr "Link to nutrition facts table photo"

msgctxt "image_other_url"
msgid "Link to other product photo"
msgstr "Link to other product photo"

msgctxt "labels_specific"
msgid "Specific label"
msgstr "Specific label"

msgctxt "categories_specific"
msgid "Specific category"
msgstr "Specific category"

msgctxt "sources_fields_specific"
msgid "Source specific field"
msgstr "Source specific field"

msgctxt "select_a_field"
msgid "Select a field"
msgstr "Select a field"

msgctxt "specify"
msgid "Specify"
msgstr "Specify"

msgctxt "value_unit_dropdown"
msgid "In the dropdown menu on the right, specify if the column contains:"
msgstr "In the dropdown menu on the right, specify if the column contains:"

msgctxt "value_unit_dropdown_value_unit"
msgid "the value and the unit"
msgstr "the value and the unit"

msgctxt "value_unit_dropdown_value_specific_unit"
msgid "the value in a specific unit"
msgstr "the value in a specific unit"

msgctxt "value_unit_dropdown_value"
msgid "only the value, with the unit in another column"
msgstr "only the value, with the unit in another column"

msgctxt "value_unit_dropdown_unit"
msgid "only the unit, with the value in another column"
msgstr "only the unit, with the value in another column"

# Please do not translate Y, Yes and 1
msgctxt "labels_specific_tag"
msgid "Select this option if the column indicates the presence of a specific label (e.g. Organic, Fair-Trade) when the value is either Y, Yes or 1."
msgstr "Select this option if the column indicates the presence of a specific label (e.g. Organic, Fair-Trade) when the value is either Y, Yes or 1."

msgctxt "labels_specific_tag_value"
msgid "Type the name of the label in the text field on the right."
msgstr "Type the name of the label in the text field on the right."

# Please do not translate Y, Yes and 1
msgctxt "categories_specific_tag"
msgid "Select this option if the column indicates the presence of a specific category (e.g. Beverages) when the value is either Y, Yes or 1."
msgstr "Select this option if the column indicates the presence of a specific category (e.g. Beverages) when the value is either Y, Yes or 1."

msgctxt "categories_specific_tag_value"
msgid "Type the name of the category in the text field on the right."
msgstr "Type the name of the category in the text field on the right."

# Please do not translate Y, Yes and 1
msgctxt "sources_fields_specific_tag"
msgid "Select this option for fields that are specific to the source, and that we want to keep as source specific fields."
msgstr "Select this option for fields that are specific to the source, and that we want to keep as source specific fields."

msgctxt "sources_fields_specific_tag_value"
msgid "Type the name of the target field in the text field on the right, or leave blank to use the name of the source field."
msgstr "Type the name of the target field in the text field on the right, or leave blank to use the name of the source field."

msgctxt "value"
msgid "Value"
msgstr "Value"

msgctxt "value_unit"
msgid "Value + Unit"
msgstr "Value + Unit"

msgctxt "value_in_l"
msgid "Value in L"
msgstr "Value in L"

msgctxt "value_in_dl"
msgid "Value in dl"
msgstr "Value in dl"

msgctxt "value_in_cl"
msgid "Value in cl"
msgstr "Value in cl"

msgctxt "value_in_ml"
msgid "Value in ml"
msgstr "Value in ml"

msgctxt "value_in_kg"
msgid "Value in kg"
msgstr "Value in kg"

msgctxt "value_in_g"
msgid "Value in g"
msgstr "Value in g"

msgctxt "value_in_mg"
msgid "Value in mg"
msgstr "Value in mg"

msgctxt "value_in_mcg"
msgid "Value in μg"
msgstr "Value in μg"

msgctxt "value_in_iu"
msgid "Value in IU"
msgstr "Value in IU"

msgctxt "value_in_kcal"
msgid "Value in kcal"
msgstr "Value in kcal"

msgctxt "value_in_kj"
msgid "Value in kJ"
msgstr "Value in kJ"

msgctxt "value_in_percent"
msgid "Value in %"
msgstr "Value in %"

msgctxt "no_owner_defined"
msgid "Please log-in to use this feature."
msgstr "Please log-in to use this feature."

msgctxt "organization"
msgid "Organization"
msgstr "Organization"

msgctxt "column_in_file"
msgid "Column in file"
msgstr "Column in file"

msgctxt "field_on_site"
msgid "Field on %s"
msgstr "Field on %s"

msgctxt "producers_platform"
msgid "Platform for producers"
msgstr "Platform for producers"

# "product data and photos" in this sentence means data and photos for many products, not just one product
msgctxt "producers_platform_description"
msgid "The platform for producers allows manufacturers to easily manage their product photos and data on Open Food Facts."
msgstr "The platform for producers allows manufacturers to easily manage their product photos and data on Open Food Facts."

# "product data and photos" in this sentence means data and photos for many products, not just one product
msgctxt "producers_platform_private_database"
msgid "The product data and photos you send on the platform for producers are stored in a private database. You will be able to check that all the data is correct before making it available on the public Open Food Facts database."
msgstr "The product data and photos you send on the platform for producers are stored in a private database. You will be able to check that all the data is correct before making it available on the public Open Food Facts database."

# "product data and photos" in this sentence means data and photos for many products, not just one product
msgctxt "producers_platform_licence"
msgid "The product data and photos will become publicly available in the Open Food Facts database, under the <a href=\"https://opendatacommons.org/licenses/odbl/1.0/\">Open Database License</a>. Individual contents of the database are available under the <a href=\"https://opendatacommons.org/licenses/dbcl/1.0/\">Database Contents License</a> and products images are available under the <a href=\"https://creativecommons.org/licenses/by-sa/3.0/deed.en\">Creative Commons Attribution ShareAlike licence</a>."
msgstr "The product data and photos will become publicly available in the Open Food Facts database, under the <a href=\"https://opendatacommons.org/licenses/odbl/1.0/\">Open Database License</a>. Individual contents of the database are available under the <a href=\"https://opendatacommons.org/licenses/dbcl/1.0/\">Database Contents License</a> and products images are available under the <a href=\"https://creativecommons.org/licenses/by-sa/3.0/deed.en\">Creative Commons Attribution ShareAlike licence</a>."

# "product data" in this sentence means data for many products, not just one product
msgctxt "import_product_data"
msgid "Import product data"
msgstr "Import product data"

# "product photos" in this sentence means data for many products, not just one product
msgctxt "import_product_photos"
msgid "Import product photos"
msgstr "Import product photos"

# "product data and photos" in this sentence means data and photos for many products, not just one product
msgctxt "export_product_data_photos"
msgid "Export product data and photos to the public database"
msgstr "Export product data and photos to the public database"

msgctxt "export_product_data_photos_please_check"
msgid "Please check that the data on the platform for producers is correct before exporting it to the public database."
msgstr "Please check that the data on the platform for producers is correct before exporting it to the public database."

msgctxt "export_photos"
msgid "Export photos to the public database"
msgstr "Export photos to the public database"

msgctxt "replace_selected_photos"
msgid "Replace existing selected photos"
msgstr "Replace existing selected photos"

msgctxt "cancel"
msgid "Cancel"
msgstr "Cancel"

msgctxt "collapsed_changes"
msgid "Collapsed changes"
msgstr "Collapsed changes"

msgctxt "data_quality_p"
msgid "data quality"
msgstr "data quality"

msgctxt "data_quality_s"
msgid "data quality"
msgstr "data quality"

msgctxt "data_quality"
msgid "data quality"
msgstr "data quality"

msgctxt "data_quality_bugs_p"
msgid "data quality bugs"
msgstr "data quality bugs"

msgctxt "data_quality_bugs_s"
msgid "data quality bug"
msgstr "data quality bug"

msgctxt "data_quality_bugs"
msgid "data quality bugs"
msgstr "data quality bugs"

msgctxt "data_quality_info_p"
msgid "data quality info"
msgstr "data quality info"

msgctxt "data_quality_info_s"
msgid "data quality info"
msgstr "data quality info"

msgctxt "data_quality_info"
msgid "data quality info"
msgstr "data quality info"

msgctxt "data_quality_warnings_p"
msgid "data quality warnings"
msgstr "data quality warnings"

msgctxt "data_quality_warnings_s"
msgid "data quality warning"
msgstr "data quality warning"

msgctxt "data_quality_warnings"
msgid "data quality warnings"
msgstr "data quality warnings"

msgctxt "data_quality_errors_p"
msgid "data quality errors"
msgstr "data quality errors"

msgctxt "data_quality_errors_s"
msgid "data quality error"
msgstr "data quality error"

msgctxt "data_quality_errors"
msgid "data quality errors"
msgstr "data quality errors"

msgctxt "data_quality_warnings_producers_p"
msgid "data quality warnings"
msgstr "data quality warnings"

msgctxt "data_quality_warnings_producers_s"
msgid "data quality warning"
msgstr "data quality warning"

msgctxt "data_quality_warnings_producers"
msgid "data quality warnings"
msgstr "data quality warnings"

msgctxt "data_quality_errors_producers_p"
msgid "data quality errors"
msgstr "data quality errors"

msgctxt "data_quality_errors_producers_s"
msgid "data quality error"
msgstr "data quality error"

msgctxt "data_quality_errors_producers"
msgid "data quality errors"
msgstr "data quality errors"

# abbreviation for Minimum
msgctxt "min"
msgid "Min"
msgstr "Min"

# abbreviation for Maximum
msgctxt "max"
msgid "Max"
msgstr "Max"

msgctxt "improvements_p"
msgid "possible improvements"
msgstr "possible improvements"

msgctxt "improvements_s"
msgid "possible improvement"
msgstr "possible improvement"

msgctxt "improvements"
msgid "possible improvements"
msgstr "possible improvements"

# Do not translate
msgctxt "import_products_link"
msgid "/import-products"
msgstr "/import-products"

msgctxt "add_or_update_products"
msgid "Add or update products"
msgstr "Add or update products"

# Formal you
msgctxt "your_products"
msgid "Your products"
msgstr "Your products"

# Do not translate the e-mail address
msgctxt "account_without_org"
msgid "Your account is not associated with a company yet. Please e-mail <a href=\"mailto:producers@openfoodfacts.org\">producers@openfoodfacts.org</a> to activate the free access to the platform for producers."
msgstr "Your account is not associated with a company yet. Please e-mail <a href=\"mailto:producers@openfoodfacts.org\">producers@openfoodfacts.org</a> to activate the free access to the platform for producers."

msgctxt "import_products"
msgid "Import products"
msgstr "Import products"

msgctxt "empty_column"
msgid "Empty column"
msgstr "Empty column"

msgctxt "empty_column_description"
msgid "The file does not contain any value in this column."
msgstr "The file does not contain any value in this column."

msgctxt "import_file_status_title"
msgid "Data import in progress"
msgstr "Data import in progress"

# "product data" means data for many products
msgctxt "import_file_status_description"
msgid "The product data has been received and is going to be imported on the platform for producers."
msgstr "The product data has been received and is going to be imported on the platform for producers."

msgctxt "import_file_status"
msgid "Status"
msgstr "Status"

msgctxt "job_status_inactive"
msgid "Scheduled"
msgstr "Scheduled"

msgctxt "job_status_active"
msgid "In progress"
msgstr "In progress"

msgctxt "job_status_finished"
msgid "Finished"
msgstr "Finished"

msgctxt "job_status_failed"
msgid "Failed"
msgstr "Failed"

msgctxt "import_file_result"
msgid "Import result"
msgstr "Import result"

msgctxt "products_modified"
msgid "Products modified"
msgstr "Products modified"

msgctxt "import_file_result_no_change"
msgid "There were no product added or modified. The data has probably been already imported previously."
msgstr "There were no product added or modified. The data has probably been already imported previously."

msgctxt "import_file_result_products"
msgid "List of products added or modified"
msgstr "List of products added or modified"

msgctxt "imports_p"
msgid "imports"
msgstr "imports"

msgctxt "imports_s"
msgid "import"
msgstr "import"

msgctxt "imports"
msgid "imports"
msgstr "imports"

msgctxt "number_of_products_with_data_quality_errors_producers"
msgid "Number of products with data quality errors"
msgstr "Number of products with data quality errors"

msgctxt "number_of_products_with_data_quality_warnings_producers"
msgid "Number of products with data quality warnings"
msgstr "Number of products with data quality warnings"

msgctxt "number_of_products_with_improvements"
msgid "Number of products with improvement opportunities"
msgstr "Number of products with improvement opportunities"

msgctxt "improvements_facet_description_1"
msgid "This table lists possible opportunities to improve the nutritional quality, the Nutri-Score and the composition of food products."
msgstr "This table lists possible opportunities to improve the nutritional quality, the Nutri-Score and the composition of food products."

msgctxt "improvements_facet_description_2"
msgid "In order to get relevant results, please make sure the product data is complete (nutrition facts with values for fiber and fruits and vegetables to compute the Nutri-Score, and a precise category to compare each product to similar products)."
msgstr "In order to get relevant results, please make sure the product data is complete (nutrition facts with values for fiber and fruits and vegetables to compute the Nutri-Score, and a precise category to compare each product to similar products)."

# "product photos" in this sentence means photos for many products, not just one product
msgctxt "import_photos_title"
msgid "Import product photos"
msgstr "Import product photos"

msgctxt "import_photos_description"
msgid "You can use the form below to easily upload photos (front of product, ingredients list and nutrition facts table) for many products."
msgstr "You can use the form below to easily upload photos (front of product, ingredients list and nutrition facts table) for many products."

msgctxt "import_photos_format_1"
msgid "Each filename needs to contains the barcode of the product."
msgstr "Each filename needs to contains the barcode of the product."

msgctxt "import_photos_format_2"
msgid "And you can also specify the type of the photo in the filename:"
msgstr "And you can also specify the type of the photo in the filename:"

# Do not translate the file name
msgctxt "import_photos_format_barcode"
msgid "3001234567890.jpg: front of the product in the current language."
msgstr "3001234567890.jpg: front of the product in the current language."

# Do not translate the file name
msgctxt "import_photos_format_front"
msgid "3001234567890.front_nl.jpg: front of the product in Dutch."
msgstr "3001234567890.front_nl.jpg: front of the product in Dutch."

# Do not translate the file name
msgctxt "import_photos_format_ingredients"
msgid "3001234567890.ingredients_fr.jpg: ingredients list in French."
msgstr "3001234567890.ingredients_fr.jpg: ingredients list in French."

# Do not translate the file name
msgctxt "import_photos_format_nutrition"
msgid "3001234567890.nutrition_es.jpg: nutrition table in Spanish."
msgstr "3001234567890.nutrition_es.jpg: nutrition table in Spanish."

msgctxt "add_photos"
msgid "Add photos..."
msgstr "Add photos..."

msgctxt "start_upload"
msgid "Start upload"
msgstr "Start upload"

msgctxt "start"
msgid "Start"
msgstr "Start"

msgctxt "close"
msgid "Close"
msgstr "Close"

msgctxt "cancel_upload"
msgid "Cancel upload"
msgstr "Cancel upload"

msgctxt "info"
msgid "Info"
msgstr "Info"

msgctxt "file_received"
msgid "File received"
msgstr "File received"

msgctxt "nutriscore_calculation_details"
msgid "Details of the calculation of the Nutri-Score"
msgstr "Details of the calculation of the Nutri-Score"

msgctxt "nutriscore_is_beverage"
msgid "This product is considered a beverage for the calculation of the Nutri-Score."
msgstr "This product is considered a beverage for the calculation of the Nutri-Score."

msgctxt "nutriscore_is_not_beverage"
msgid "This product is not considered a beverage for the calculation of the Nutri-Score."
msgstr "This product is not considered a beverage for the calculation of the Nutri-Score."

msgctxt "nutriscore_positive_points"
msgid "Positive points"
msgstr "Positive points"

msgctxt "nutriscore_negative_points"
msgid "Negative points"
msgstr "Negative points"

msgctxt "nutriscore_proteins_negative_points_less_than_11"
msgid "The points for proteins are counted because the negative points are less than 11."
msgstr "The points for proteins are counted because the negative points are less than 11."

msgctxt "nutriscore_proteins_negative_points_greater_or_equal_to_11"
msgid "The points for proteins are not counted because the negative points are greater or equal to 11."
msgstr "The points for proteins are not counted because the negative points are greater or equal to 11."

msgctxt "nutriscore_proteins_maximum_fruits_points"
msgid "The points for proteins are counted because the points for the fruits, vegetables, nuts and colza/walnut/olive oils are at the maximum."
msgstr "The points for proteins are counted because the points for the fruits, vegetables, nuts and colza/walnut/olive oils are at the maximum."

msgctxt "nutriscore_proteins_is_cheese"
msgid "The points for proteins are counted because the product is in the cheeses category."
msgstr "The points for proteins are counted because the product is in the cheeses category."

msgctxt "nutriscore_proteins_is_added_fat"
msgid "The product is in the fats category, the points for saturated fat are replaced by the points for the saturated fat / fat ratio."
msgstr "The product is in the fats category, the points for saturated fat are replaced by the points for the saturated fat / fat ratio."

msgctxt "nutriscore_points_for_energy"
msgid "Energy"
msgstr "Energy"

msgctxt "nutriscore_points_for_sugars"
msgid "Sugars"
msgstr "Sugars"

msgctxt "nutriscore_points_for_saturated_fat"
msgid "Saturated fat"
msgstr "Saturated fat"

msgctxt "nutriscore_points_for_saturated_fat_ratio"
msgid "Saturated fat / fat ratio"
msgstr "Saturated fat / fat ratio"

msgctxt "nutriscore_points_for_sodium"
msgid "Sodium"
msgstr "Sodium"

msgctxt "nutriscore_points_for_fruits_vegetables_nuts_colza_walnut_olive_oils"
msgid "Fruits, vegetables, nuts, and colza/walnut/olive oils"
msgstr "Fruits, vegetables, nuts, and colza/walnut/olive oils"

msgctxt "nutriscore_points_for_fiber"
msgid "Fiber"
msgstr "Fiber"

msgctxt "nutriscore_points_for_proteins"
msgid "Proteins"
msgstr "Proteins"

msgctxt "nutriscore_source_value"
msgid "value"
msgstr "value"

msgctxt "nutriscore_rounded_value"
msgid "rounded value"
msgstr "rounded value"

msgctxt "nutriscore_score"
msgid "Nutritional score"
msgstr "Nutritional score"

# Do not translate
msgctxt "nutriscore_grade"
msgid "Nutri-Score"
msgstr "Nutri-Score"

# This is not the Nutri-Score grade with letters, but the Nutri-Score number score used to compute the grade. Translate score but not Nutri-Score.
msgctxt "nutriscore_score_producer"
msgid "Nutri-Score score"
msgstr "Nutri-Score score"

# Do not translate
msgctxt "nutriscore_grade_producer"
msgid "Nutri-Score"
msgstr "Nutri-Score"

# free as in not costing something
msgctxt "donate_free_and_independent"
msgid "Open Food Facts is 100% free and independent."
msgstr ""

# leave empty link
msgctxt "donate_help_and_donations"
msgid "<a href=\"\">We need your help and donations</a> to continue and to grow the project."
msgstr ""

msgctxt "thank_you"
msgid "Thank you!"
msgstr ""

msgctxt "thank_you_very_much"
msgid "Thank you very much!"
msgstr ""

msgctxt "value_for_the_product"
msgid "Value for the product"
msgstr "Value for the product"

# Do not translate %s, it will be replaced by the category name
msgctxt "value_for_the_category"
msgid "Mean value for the %s category"
msgstr "Mean value for the %s category"

# Keep the %s
msgctxt "better_nutriscore"
msgid "The Nutri-Score can be changed from %s to %s by changing the %s value from %s to %s (%s percent difference)."
msgstr "The Nutri-Score can be changed from %s to %s by changing the %s value from %s to %s (%s percent difference)."

msgctxt "export_products_to_public_database_email"
msgid "The platform for producers is still under development and we make manual checks before importing products to the public database. Please e-mail us at <a href=\"mailto:producers@openfoodfacts.org\">producers@openfoodfacts.org</a> to update the public database."
msgstr "The platform for producers is still under development and we make manual checks before importing products to the public database. Please e-mail us at <a href=\"mailto:producers@openfoodfacts.org\">producers@openfoodfacts.org</a> to update the public database."

msgctxt "crm_user_id"
msgid "Id of corresponding contact in CRM"
msgstr "Id of corresponding contact in CRM"

msgctxt "crm_org_id"
msgid "Id of corresponding organization in CRM"
msgstr "Id of corresponding organization in CRM"

msgctxt "user_groups"
msgid "Groups"
msgstr "Groups"

msgctxt "user_group_producer"
msgid "Producer"
msgstr "Producer"

msgctxt "user_group_producer_description"
msgid "Must be checked only for accounts of producers who edit their own products. Product ownership will be attributed to producers when they add or edit a product."
msgstr "Must be checked only for accounts of producers who edit their own products. Product ownership will be attributed to producers when they add or edit a product."

msgctxt "user_group_database"
msgid "Database"
msgstr "Database"

msgctxt "user_group_database_description"
msgid "For external sources of data. Product ownership of imported products will not change."
msgstr "For external sources of data. Product ownership of imported products will not change."

msgctxt "user_group_app"
msgid "App"
msgstr "App"

msgctxt "user_group_app_description"
msgid "For applications."
msgstr "For applications."

msgctxt "user_group_bot"
msgid "Bot"
msgstr "Bot"

msgctxt "user_group_bot_description"
msgid "For robots, scripts etc."
msgstr "For robots, scripts etc."

msgctxt "user_group_moderator"
msgid "Moderator"
msgstr "Moderator"

msgctxt "user_group_moderator_description"
msgid "Moderators have access to special features to edit and review products."
msgstr "Moderators have access to special features to edit and review products."

msgctxt "user_group_pro_moderator"
msgid "Moderator for the producers platform"
msgstr "Moderator for the producers platform"

msgctxt "user_group_pro_moderator_description"
msgid "Moderators of the producers platform can view and edit the private products of all users and organizations on the producers platform."
msgstr "Moderators of the producers platform can view and edit the private products of all users and organizations on the producers platform."

msgctxt "donation_banner_hide"
msgid "I have already donated or I'm not interested. Hide the banner."
msgstr "I have already donated or I'm not interested. Hide the banner."

msgctxt "donation_banner_independant"
msgid "An independant and citizen-led project for food transparency?"
msgstr "An independant and citizen-led project for food transparency?"

msgctxt "donation_banner_public_health"
msgid "Food product data for research that improves public health?"
msgstr "Food product data for research that improves public health?"

msgctxt "donation_banner_choices"
msgid "Easier and better food choices according to your own criteria?"
msgstr "Easier and better food choices according to your own criteria?"

msgctxt "donation_banner_cta"
msgid "We need your support!"
msgstr "We need your support!"

msgctxt "donation_banner_cta_button"
msgid "Please Donate"
msgstr "Please Donate"

msgctxt "alcohol_warning"
msgid "Excessive consumption of alcohol is harmful to health, to be consumed with moderation."
msgstr "Excessive consumption of alcohol is harmful to health, to be consumed with moderation."

msgctxt "producers_platform_moderation_title"
msgid "Producers platform moderation"
msgstr "Producers platform moderation"

# variable names between { } must not be translated
msgctxt "f_pro_moderator_owner_set"
msgid "You are currently viewing products from {organization}."
msgstr "You are currently viewing products from {organization}."

msgctxt "pro_moderator_owner_not_set"
msgid "You are currently viewing your own products."
msgstr "You are currently viewing your own products."

msgctxt "pro_moderator_edit_owner_description"
msgid "To see products from a specific user or organization, enter its id below. Leave field empty to unset."
msgstr "To see products from a specific user or organization, enter its id. Leave field empty to unset."

# Action verb "Change" to put on a form button
msgctxt "pro_moderator_edit_owner"
msgid "Switch to another organization"
msgstr "Switch to another organization"

msgctxt "pro_moderator_edit_owner_placeholder"
msgid "user-abc or org-xyz"
msgstr "user-abc or org-xyz"

# keep %s, it is a variable for the name of the user
msgctxt "error_user_does_not_exist"
msgid "User %s does not exist"
msgstr "User %s does not exist"

msgctxt "error_malformed_owner"
msgid "The id must be of the form user-abc or org-xyz"
msgstr "The id must be of the form user-abc or org-xyz"

msgctxt "import_products_categories_from_public_database"
msgid "Import product categories from the public database"
msgstr "Import product categories from the public database"

msgctxt "import_products_categories_from_public_database_description"
msgid "Add categories from the public database to the products on the platform for producers."
msgstr "Add categories from the public database to the products on the platform for producers."

msgctxt "import_products_categories"
msgid "Import the categories"
msgstr "Import the categories"

msgctxt "nutri_score_score_from_producer"
msgid "Nutri-Score score from producer"
msgstr "Nutri-Score score from producer"

msgctxt "nutri_score_score_calculated"
msgid "Calculated Nutri-Score score"
msgstr "Calculated Nutri-Score score"

msgctxt "nutri_score_grade_from_producer"
msgid "Nutri-Score grade from producer"
msgstr "Nutri-Score grade from producer"

msgctxt "nutri_score_grade_calculated"
msgid "Calculated Nutri-Score grade"
msgstr "Calculated Nutri-Score grade"

msgctxt "scanned_code"
msgid "Scanned code"
msgstr "Scanned code"

msgctxt "code_from_filename"
msgid "Code from file name"
msgstr "Code from file name"

msgctxt "using_previous_code"
msgid "Using previous code"
msgstr "Using previous code"

msgctxt "add_field_values"
msgid "You can specify field values that will be added to all products for which you will send images."
msgstr "You can specify field values that will be added to all products for which you will send images."

msgctxt "add_tag_field"
msgid "Add a field"
msgstr "Add a field"

msgctxt "remove_products"
msgid "Remove all the products"
msgstr "Remove all the products"

msgctxt "remove_user"
msgid "Remove user"
msgstr "Remove user"

msgctxt "remove_products_from_producers_platform"
msgid "Remove all your products from the platform for producers"
msgstr "Remove all your products from the platform for producers"

msgctxt "remove_products_from_producers_platform_description"
msgid "You can remove all your products from the platform for producers, for instance to start with a clean slate if there were some issues with an import. This will not affect your products in the public database."
msgstr "You can remove all your products from the platform for producers, for instance to start with a clean slate if there were some issues with an import. This will not affect your products in the public database."

msgctxt "this_action_cannot_be_undone"
msgid "Please note that this action cannot be undone."
msgstr "Please note that this action cannot be undone."

msgctxt "remove_products_confirm"
msgid "Warning: this action cannot be undone. Are you sure that you want to remove all your products from the platform for producers?"
msgstr "Warning: this action cannot be undone. Are you sure that you want to remove all your products from the platform for producers?"

msgctxt "function_not_available"
msgid "This function is not available."
msgstr "This function is not available."

msgctxt "remove_products_done"
msgid "Your products have been removed from the platform for producers."
msgstr "Your products have been removed from the platform for producers."

msgctxt "ingredients_analysis_details"
msgid "Details of the analysis of the ingredients"
msgstr "Details of the analysis of the ingredients"

msgctxt "some_unknown_ingredients"
msgid "Some ingredients could not be recognized."
msgstr "Some ingredients could not be recognized."

# variable names between { } must not be translated
msgctxt "f_move_data_and_photos_to_main_language"
msgid "Move all data and selected photos in {language} to the main language of the product: {main_language}"
msgstr "Move all data and selected photos in {language} to the main language of the product: {main_language}"

msgctxt "move_data_and_photos_to_main_language_replace"
msgid "Replace existing values and selected photos"
msgstr "Replace existing values and selected photos"

msgctxt "move_data_and_photos_to_main_language_ignore"
msgid "Keep existing values and selected photos"
msgstr "Keep existing values and selected photos"

msgctxt "done_status"
msgid "Done"
msgstr "Done"

msgctxt "to_do_status"
msgid "To do"
msgstr "To do"

msgctxt "teams"
msgid "Teams"
msgstr "Teams"

msgctxt "optional"
msgid "optional"
msgstr "optional"

msgctxt "teams_p"
msgid "teams"
msgstr "teams"

msgctxt "teams_s"
msgid "team"
msgstr "team"

msgctxt "teams_description"
msgid "You can join 1 to 3 teams. Products you add or edit will be credited to you and to your teams. Teams can be changed at any time."
msgstr "You can join 1 to 3 teams. Products you add or edit will be credited to you and to your teams. Teams can be changed at any time."

msgctxt "teams_names_warning"
msgid "Team names are public. Do not create teams with names containing personal data (e.g. family names), trademarks (unless you own them), or anything offensive."
msgstr "Team names are public. Do not create teams with names containing personal data (e.g. family names), trademarks (unless you own them), or anything offensive."

# keep %s, it can be a number "Team 1" or a name "Team XYZ"
msgctxt "team_s"
msgid "Team %s"
msgstr "Team %s"

msgctxt "contributor_settings"
msgid "Contributor"
msgstr "Contributor"

msgctxt "contributor_settings_description"
msgid "Those settings allow you to personalize some aspects of the website"
msgstr "Those settings allow you to personalize some aspects of the website"

msgctxt "display_barcode_in_search"
msgid "Display barcode in search results"
msgstr "Display barcode in search results"

msgctxt "edit_link_in_search"
msgid "Add an edit link in search results"
msgstr "Add an edit link in search results"

msgctxt "ciqual_food_name"
msgid "CIQUAL food name"
msgstr "CIQUAL food name"

msgctxt "ciqual_food_name_s"
msgid "CIQUAL food name"
msgstr "CIQUAL food name"

msgctxt "ciqual_food_name_p"
msgid "CIQUAL food names"
msgstr "CIQUAL food names"

msgctxt "we_need_your_help"
msgid "We need your help!"
msgstr "We need your help!"

msgctxt "you_can_help_improve_ingredients_analysis"
msgid "You can help us recognize more ingredients and better analyze the list of ingredients for this product and others by:"
msgstr "You can help us recognize more ingredients and better analyze the list of ingredients for this product and others:"

msgctxt "help_improve_ingredients_analysis_1"
msgid "Edit this product page to correct spelling mistakes in the ingredients list, and/or to remove ingredients in other languages and sentences that are not related to the ingredients."
msgstr "Edit this product page to correct spelling mistakes in the ingredients list, and/or to remove ingredients in other languages and sentences that are not related to the ingredients."

msgctxt "help_improve_ingredients_analysis_2"
msgid "Add new entries, synonyms or translations to our multilingual lists of ingredients, ingredient processing methods, and labels."
msgstr "Add new entries, synonyms or translations to our multilingual lists of ingredients, ingredient processing methods, and labels."

# Do not translate #ingredients
msgctxt "help_improve_ingredients_analysis_instructions"
msgid "Join the #ingredients channel on <a href=\"https://slack.openfoodfacts.org\">our Slack discussion space</a> and/or learn about <a href=\"https://wiki.openfoodfacts.org/Ingredients_Extraction_and_Analysis\">ingredients analysis on our wiki</a>, if you would like to help. Thank you!"
msgstr "If you would like to help, join the #ingredients channel on <a href=\"https://slack.openfoodfacts.org\">our Slack discussion space</a> and/or learn about <a href=\"https://wiki.openfoodfacts.org/Ingredients_Extraction_and_Analysis\">ingredients analysis on our wiki</a>. Thank you!"

msgctxt "footer_producers_link"
msgid "https://world.pro.openfoodfacts.org/"
msgstr "http://world.pro.openfoodfacts.org/"

msgctxt "footer_producers"
msgid "Producers"
msgstr "Producers"

# %s will be replaced by the language name
msgctxt "add_ingredients_in_language"
msgid "If this product has an ingredients list in %s, please add it."
msgstr "If this product has an ingredients list in %s, please add it."

msgctxt "missing_barcode"
msgid "Missing barcode"
msgstr "Missing barcode"

msgctxt "invalid_barcode"
msgid "Invalid barcode"
msgstr "Invalid barcode"

# Either 'ltr' for left to right languages like English or 'rtl' for right to left languages like Arabic
msgctxt "text_direction"
msgid "ltr"
msgstr "ltr"

msgctxt "separate_values_with_commas"
msgid "Separate multiple values with commas."
msgstr "Separate multiple values with commas."

msgctxt "lc_note"
msgid "If the product's packaging is in multiple languages, indicate the most visible language on the product."
msgstr "If the product's packaging is in multiple languages, indicate the most visible language on the product."

msgctxt "obsolete_import_note"
msgid "Enter Yes, Y or 1 if the product is no longer available in stores."
msgstr "Enter Yes, Y or 1 if the product is no longer available in stores."

msgctxt "specify_value_and_unit_or_use_default_unit"
msgid "Specify both the value and unit, or use the default unit: %s"
msgstr "Specify both the value and unit, or use the default unit: %s"

msgctxt "specify_value_and_unit"
msgid "Specify both the value and unit."
msgstr "Specify both the value and unit."

msgctxt "download_sample_import_file"
msgid "Download an XLSX template file for Excel or LibreOffice with the fields that can be imported."
msgstr "Download an XLSX template file for Excel or LibreOffice with the fields that can be imported."

msgctxt "code_import_note"
msgid "Barcode as it appears on the product."
msgstr "Barcode as it appears on the product."

msgctxt "producer_product_id_import_note"
msgid "Internal code used by the producer to identify the product, different from the product's barcode."
msgstr "Internal code used by the producer to identify the product, different from the product's barcode."

msgctxt "producer_version_id_import_note"
msgid "Internal code used by the producer to identify a specific version of a product when it changes."
msgstr "Internal code used by the producer to identify a specific version of a product when it changes."

msgctxt "categories_import_note"
msgid "Providing a category is very important to make the product easy to search for, and to compute the Nutri-Score"
msgstr "Providing a category is very important to make the product easy to search for, and to compute the Nutri-Score"

msgctxt "labels_import_note"
msgid "Some labels such as the organic label are used to filter and/or rank search results, so it is strongly recommended to specify them."
msgstr "Some labels such as the organic label are used to filter and/or rank search results, so it is strongly recommended to specify them."

msgctxt "origins_import_note"
msgid "This field must contain only a comma separated list of countries of origin of the ingredients"
msgstr "This field must contain only a comma separated list of countries of origin of the ingredients"

msgctxt "origin_import_note"
msgid "Text or sentences that indicate the origin of the product and/or its ingredients."
msgstr "Text or sentences that indicate the origin of the product and/or its ingredients."

msgctxt "nutriscore_grade_producer_note"
msgid "Nutri-Score grade from A to E displayed on the product label"
msgstr "Nutri-Score grade from A to E displayed on the product label"

msgctxt "nutriscore_grade_producer_import_note"
msgid "Open Food Facts computes the Nutri-Score grade based on the information provided (nutrition facts and category). If the grade we compute is different from the grade you provide, you will get a private notification on the producers platform so that the difference can be resolved."
msgstr "Open Food Facts computes the Nutri-Score grade based on the information provided (nutrition facts and category). If the grade we compute is different from the grade you provide, you will get a private notification on the producers platform so that the difference can be resolved."

msgctxt "nutriscore_score_producer_note"
msgid "Nutri-Score score (numeric value from which the A to E grade is derived)"
msgstr "Nutri-Score score (numeric value from which the A to E grade is derived)"

msgctxt "nutriscore_score_producer_import_note"
msgid "Open Food Facts computes the Nutri-Score score based on the information provided (nutrition facts and category). If the score we compute is different from the score you provide, you will get a private notification on the producers platform so that the difference can be resolved."
msgstr "Open Food Facts computes the Nutri-Score score based on the information provided (nutrition facts and category). If the score we compute is different from the score you provide, you will get a private notification on the producers platform so that the difference can be resolved."

msgctxt "mandatory_field"
msgid "Mandatory field"
msgstr "Mandatory field"

msgctxt "mandatory_field_note"
msgid "All products should have this information."
msgstr "All products should have this information."

msgctxt "recommended_field"
msgid "Recommended field"
msgstr "Recommended field"

msgctxt "recommended_field_note"
msgid "If this information exists and is relevant for the product, it is recommended to provide it to make the product easier to search for and the product data more useful."
msgstr "If this information exists and is relevant for the product, it is recommended to provide it to make the product easier to search for and the product data more useful."

msgctxt "optional_field"
msgid "Optional field"
msgstr "Optional field"

msgctxt "optional_field_note"
msgid "If available, this information will be displayed on the product page."
msgstr "If available, this information will be displayed on the product page."

# product photos here means photos of multiple products
msgctxt "images_can_be_provided_separately"
msgid "Product photos can also be provided separately through the Import product photos function of the platform for producers."
msgstr "Product photos can also be provided separately through the Import product photos function of the platform for producers."

# This is linked to a unit test
msgctxt "attribute_group_labels_name"
msgid "Labels"
msgstr "Labels"

msgctxt "attribute_labels_organic_name"
msgid "Organic farming"
msgstr "Organic farming"

msgctxt "attribute_labels_organic_yes_title"
msgid "Organic product"
msgstr "Organic product"

msgctxt "attribute_labels_organic_no_title"
msgid "Not an organic product"
msgstr "Not an organic product"

msgctxt "attribute_labels_organic_unknown_title"
msgid "Missing information: organic product?"
msgstr "Missing information: organic product?"

msgctxt "attribute_labels_organic_yes_description_short"
msgid "Promotes ecological sustainability and biodiversity."
msgstr "Promotes ecological sustainability and biodiversity."

msgctxt "attribute_labels_organic_description_short"
msgid "Organic products promote ecological sustainability and biodiversity."
msgstr "Organic products promote ecological sustainability and biodiversity."

msgctxt "attribute_labels_organic_description"
msgid "Organic farming aims to protect the environment and to conserve biodiversity by prohibiting or limiting the use of synthetic fertilizers, pesticides and food additives."
msgstr "Organic farming aims to protect the environment and to conserve biodiversity by prohibiting or limiting the use of synthetic fertilizers, pesticides and food additives."

msgctxt "attribute_labels_fair_trade_name"
msgid "Fair trade"
msgstr "Fair trade"

msgctxt "attribute_labels_fair_trade_yes_title"
msgid "Fair trade product"
msgstr "Fair trade product"

msgctxt "attribute_labels_fair_trade_no_title"
msgid "Not a fair trade product"
msgstr "Not a fair trade product"

msgctxt "attribute_labels_fair_trade_unknown_title"
msgid "Missing information: fair trade product?"
msgstr "Missing information: fair trade product?"

msgctxt "attribute_labels_fair_trade_yes_description_short"
msgid "Helps producers in developing countries."
msgstr "Helps producers in developing countries."

msgctxt "attribute_labels_fair_trade_description_short"
msgid "Fair trade products help producers in developing countries."
msgstr "Fair trade products help producers in developing countries."

msgctxt "attribute_labels_fair_trade_description"
msgid "When you buy fair trade products, producers in developing countries are paid an higher and fairer price, which helps them improve and sustain higher social and often environmental standards."
msgstr "When you buy fair trade products, producers in developing countries are paid an higher and fairer price, which helps them improve and sustain higher social and often environmental standards."

msgctxt "attribute_group_nutritional_quality_name"
msgid "Nutritional quality"
msgstr "Nutritional quality"

msgctxt "attribute_nutriscore_name"
msgid "Nutri-Score"
msgstr "Nutri-Score"

msgctxt "attribute_nutriscore_setting_name"
msgid "Good nutritional quality (Nutri-Score)"
msgstr "Good nutritional quality (Nutri-Score)"

msgctxt "attribute_nutriscore_setting_note"
msgid "The Nutri-Score is computed and can be taken into account for all products, even if is not displayed on the packaging."
msgstr "The Nutri-Score is computed and can be taken into account for all products, even if is not displayed on the packaging."

# keep %s, it will be replaced by the letter A, B, C, D or E
msgctxt "attribute_nutriscore_grade_title"
msgid "Nutri-Score %s"
msgstr "Nutri-Score %s"

msgctxt "attribute_nutriscore_unknown_title"
msgid "Nutri-Score unknown"
msgstr "Nutri-Score unknown"

msgctxt "attribute_nutriscore_unknown_description_short"
msgid "Missing data to compute the Nutri-Score"
msgstr "Missing data to compute the Nutri-Score"

msgctxt "attribute_nutriscore_not_applicable_title"
msgid "Nutri-Score not-applicable"
msgstr "Nutri-Score not-applicable"

msgctxt "attribute_nutriscore_not_applicable_description_short"
msgid "Not-applicable for the category"
msgstr "Not-applicable for the category"

# variable names between { } must not be translated
msgctxt "f_attribute_nutriscore_not_applicable_description"
msgid "Not-applicable for the category: {category}"
msgstr "Not-applicable for the category: {category}"

msgctxt "attribute_nutriscore_a_description_short"
msgid "Very good nutritional quality"
msgstr "Very good nutritional quality"

msgctxt "attribute_nutriscore_b_description_short"
msgid "Good nutritional quality"
msgstr "Good nutritional quality"

msgctxt "attribute_nutriscore_c_description_short"
msgid "Average nutritional quality"
msgstr "Average nutritional quality"

msgctxt "attribute_nutriscore_d_description_short"
msgid "Poor nutritional quality"
msgstr "Poor nutritional quality"

msgctxt "attribute_nutriscore_e_description_short"
msgid "Bad nutritional quality"
msgstr "Bad nutritional quality"

msgctxt "attribute_group_processing_name"
msgid "Food processing"
msgstr "Food processing"

msgctxt "attribute_nova_name"
msgid "NOVA group"
msgstr "NOVA group"

msgctxt "attribute_nova_unknown_title"
msgid "NOVA not computed"
msgstr "NOVA not computed"

msgctxt "attribute_nova_unknown_description_short"
msgid "Food processing level unknown"
msgstr "Food processing level unknown"

msgctxt "attribute_nova_setting_name"
msgid "No or little food processing (NOVA group)"
msgstr "No or little food processing (NOVA group)"

# keep %s, it will be replaced by the group 1, 2, 3 or 4
msgctxt "attribute_nova_group_title"
msgid "NOVA %s"
msgstr "NOVA %s"

msgctxt "attribute_nova_1_description_short"
msgid "Unprocessed or minimally processed foods"
msgstr "Unprocessed or minimally processed foods"

msgctxt "attribute_nova_2_description_short"
msgid "Processed culinary ingredients"
msgstr "Processed culinary ingredients"

msgctxt "attribute_nova_3_description_short"
msgid "Processed foods"
msgstr "Processed foods"

msgctxt "attribute_nova_4_description_short"
msgid "Ultra processed foods"
msgstr "Ultra processed foods"

msgctxt "export_product_page"
msgid "Export product to public database"
msgstr "Export product to public database"

msgctxt "no_products_to_export"
msgid "No products to export."
msgstr "No products to export."

msgctxt "query_filter"
msgid "Query filter"
msgstr "Query filter"

msgctxt "nova_group_producer"
msgid "NOVA group"
msgstr "NOVA group"

msgctxt "error_unknown_org"
msgid "Unknown organization."
msgstr "Unknown organization."

msgctxt "error_unknown_user"
msgid "Unknown user."
msgstr "Unknown user."

msgctxt "attribute_low_salt_setting_note"
msgid "The salt level is taken into account by the Nutri-Score. Use this setting only if you are specifically on a low salt diet."
msgstr "The salt level is taken into account by the Nutri-Score. Use this setting only if you are specifically on a low salt diet."

msgctxt "attribute_low_sugars_setting_note"
msgid "The sugars level is taken into account by the Nutri-Score. Use this setting only if you are specifically on a low sugars diet."
msgstr "The sugars level is taken into account by the Nutri-Score. Use this setting only if you are specifically on a low sugars diet."

msgctxt "attribute_low_fat_setting_note"
msgid "The fat level is taken into account by the Nutri-Score. Use this setting only if you are specifically on a low fat diet."
msgstr "The fat level is taken into account by the Nutri-Score. Use this setting only if you are specifically on a low fat diet."

msgctxt "attribute_low_saturated_fat_setting_note"
msgid "The saturated fat level is taken into account by the Nutri-Score. Use this setting only if you are specifically on a low saturated fat diet."
msgstr "The saturated fat level is taken into account by the Nutri-Score. Use this setting only if you are specifically on a low saturated fat diet."

msgctxt "attribute_group_allergens_name"
msgid "Allergens"
msgstr "Allergens"

msgctxt "attribute_group_allergens_warning"
msgid "There is always a possibility that data about allergens may be missing, incomplete, incorrect or that the product's composition has changed. If you are allergic, always check the information on the actual product packaging."
msgstr "There is always a possibility that data about allergens may be missing, incomplete, incorrect or that the product's composition has changed. If you are allergic, always check the information on the actual product packaging."

msgctxt "attribute_additives_name"
msgid "Additives"
msgstr "Additives"

msgctxt "attribute_additives_setting_name"
msgid "No or few additives"
msgstr "No or few additives"

msgctxt "attribute_additives_setting_note"
msgid "Additives are markers of food processing, and excess consumption of some of them have undesirable health impacts."
msgstr ""

msgctxt "attribute_additives_unknown_title"
msgid "Additives not computed"
msgstr "Additives not computed"

msgctxt "preference_not_important"
msgid "Not important"
msgstr "Not important"

msgctxt "preference_important"
msgid "Important"
msgstr "Important"

msgctxt "preference_very_important"
msgid "Very important"
msgstr "Very important"

msgctxt "preference_mandatory"
msgid "Mandatory"
msgstr "Mandatory"

msgctxt "packaging_alt"
msgid "Recycling instructions and/or packaging information"
msgstr "Recycling instructions and/or packaging information"

msgctxt "image_packaging"
msgid "Recycling instructions and/or packaging information picture"
msgstr "Recycling instructions and/or packaging information picture"

msgctxt "image_packaging_url"
msgid "Link to recycling instructions and/or packaging information photo"
msgstr "Link to recycling instructions and/or packaging information photo"

# Do not translate the file name
msgctxt "import_photos_format_packaging"
msgid "3001234567890.packaging_es.jpg: recycling instructions in Spanish."
msgstr "3001234567890.packaging_es.jpg: recycling instructions in Spanish."

msgctxt "packaging_text"
msgid "Recycling instructions and/or packaging information"
msgstr "Recycling instructions and/or packaging information"

msgctxt "packaging_text_example"
msgid "1 plastic film to discard, 1 FSC carboard box to recycle, 6 1.5L transparent PET plastic bottles to recycle, 6 colored opaque plastic caps, 12 33cl aluminium cans"
msgstr "1 plastic film to discard, 1 FSC carboard box to recycle, 6 1.5L transparent PET plastic bottles to recycle, 6 colored opaque plastic caps, 12 33cl aluminium cans"

msgctxt "packaging_text_note"
msgid "List all packaging parts separated by a comma or line feed, with their amount (e.g. 1 or 6) type (e.g. bottle, box, can), material (e.g. plastic, metal, aluminium) and if available their size (e.g. 33cl) and recycling instructions."
msgstr "List all packaging parts separated by a comma or line feed, with their amount (e.g. 1 or 6) type (e.g. bottle, box, can), material (e.g. plastic, metal, aluminium) and if available their size (e.g. 33cl) and recycling instructions."

msgctxt "packaging_text_note_2"
msgid "Try to be as specific as possible. For plastic, please indicate if it is opaque or transparent, colored, PET or PEHD."
msgstr "Try to be as specific as possible. For plastic, please indicate if it is opaque or transparent, colored, PET or PEHD."

msgctxt "packaging_text_note_3"
msgid "Data from this field will be combined with any data provided for each packaging part. It is possible to provide one or the other, or both."
msgstr "Data from this field will be combined with any data provided for each packaging part. It is possible to provide one or the other, or both."

msgctxt "product_js_extract_packaging"
msgid "Extract the recycling instructions and/or packaging information from the picture"
msgstr "Extract the recycling instructions and/or packaging information from the picture"

msgctxt "product_js_extracted_packaging_nok"
msgid "Recycling instructions and/or packaging information text could not be extracted. Try with a sharper image, with higher resolution or a better framing of the text."
msgstr "Recycling instructions and/or packaging information text could not be extracted. Try with a sharper image, with higher resolution or a better framing of the text."

msgctxt "product_js_extracted_packaging_ok"
msgid "Recycling instructions and/or packaging information text has been extracted. Text recognition is not perfect, so please check the text below and correct errors if needed."
msgstr "Recycling instructions and/or packaging information text has been extracted. Text recognition is not perfect, so please check the text below and correct errors if needed."

msgctxt "product_js_extracting_packaging"
msgid "Extracting recycling instructions and/or packaging information"
msgstr "Extracting recycling instructions and/or packaging information"

msgctxt "attribute_group_environment_name"
msgid "Environment"
msgstr "Environment"

msgctxt "attribute_ecoscore_name"
msgid "Eco-Score"
msgstr "Eco-Score"

msgctxt "attribute_ecoscore_setting_name"
msgid "Low environmental impact (Eco-Score)"
msgstr "Low environmental impact (Eco-Score)"

msgctxt "attribute_ecoscore_setting_note"
msgid "The Eco-Score is an environmental score (ecoscore) from A to E which makes it easy to compare the impact of food products on the environment."
msgstr ""

# keep %s, it will be replaced by the letter A, B, C, D or E
msgctxt "attribute_ecoscore_grade_title"
msgid "Eco-Score %s"
msgstr "Eco-Score %s"

msgctxt "attribute_ecoscore_a_description_short"
msgid "Very low environmental impact"
msgstr "Very low environmental impact"

msgctxt "attribute_ecoscore_b_description_short"
msgid "Low environmental impact"
msgstr "Low environmental impact"

msgctxt "attribute_ecoscore_c_description_short"
msgid "Moderate environmental impact"
msgstr "Moderate environmental impact"

msgctxt "attribute_ecoscore_d_description_short"
msgid "High environmental impact"
msgstr "High environmental impact"

msgctxt "attribute_ecoscore_e_description_short"
msgid "Very high environmental impact"
msgstr "Very high environmental impact"

# keep the %s, it will be replaced by an allergen
msgctxt "contains_s"
msgid "Contains: %s"
msgstr "Contains: %s"

# keep the %s, it will be replaced by an allergen
msgctxt "may_contain_s"
msgid "May contain: %s"
msgstr "May contain: %s"

# keep the %s, it will be replaced by an allergen
msgctxt "does_not_contain_s"
msgid "Does not contain: %s"
msgstr "Does not contain: %s"

# keep the %s, it will be replaced by an allergen
msgctxt "without_s"
msgid "Without %s"
msgstr "Without %s"

msgctxt "owners_p"
msgid "owners"
msgstr "owners"

msgctxt "owners_s"
msgid "owner"
msgstr "owner"

msgctxt "org_profile_description"
msgid "You can provide information about your company that will be displayed in your organization profile."
msgstr "You can provide information about your company that will be displayed in your organization profile."

msgctxt "org_profile_description_2"
msgid "Some of the information like the customer service contact information may also be displayed directly on pages for your products."
msgstr "Some of the information like the customer service contact information may also be displayed directly on pages for your products."

msgctxt "org_name"
msgid "Name"
msgstr "Name"

msgctxt "org_link"
msgid "Link to the official web site"
msgstr "Link to the official web site"

msgctxt "org_customer_service"
msgid "Customer service"
msgstr "Customer service"

msgctxt "org_customer_service_description"
msgid "Customer service information is public and can be shown on the Open Food Facts web site and apps."
msgstr "Customer service information is public and can be shown on the Open Food Facts web site and apps."

msgctxt "org_customer_service_note"
msgid "All fields are optional."
msgstr "All fields are optional."

msgctxt "org_commercial_service"
msgid "Commercial service"
msgstr "Commercial service"

msgctxt "org_commercial_service_description"
msgid "Commercial service information is only shown in the organization profile."
msgstr "Commercial service information is only shown in the organization profile."

msgctxt "contact_name"
msgid "Name"
msgstr "Name"

msgctxt "contact_address"
msgid "Address"
msgstr "Address"

msgctxt "contact_phone"
msgid "Phone number"
msgstr "Phone number"

msgctxt "contact_email"
msgid "e-mail address"
msgstr "e-mail address"

msgctxt "contact_link"
msgid "Contact form link"
msgstr "Contact form link"

msgctxt "contact_info"
msgid "Other information"
msgstr "Other information"

msgctxt "contact_info_note"
msgid "e.g. opening times"
msgstr "e.g. opening times"

msgctxt "error_org_does_not_exist"
msgid "The organization was not found."
msgstr "The organization was not found."

msgctxt "error_missing_org_name"
msgid "The organization name is missing."
msgstr "The organization name is missing."

msgctxt "edit_org_title"
msgid "Organization profile"
msgstr "Organization profile"

msgctxt "edit_org_result"
msgid "The organization profile has been updated."
msgstr "The organization profile has been updated."

msgctxt "delete_org"
msgid "Delete the organization"
msgstr "Delete the organization"

msgctxt "official_site"
msgid "Official site"
msgstr "Official site"

msgctxt "organization_members"
msgid "Organization Members"
msgstr "Organization Members"

msgctxt "number_of_members"
msgid "Number of Members"
msgstr "Number of Members"

msgctxt "serial_no"
msgid "S.No"
msgstr "S.No"

msgctxt "contact_form"
msgid "Contact form"
msgstr "Contact form"

msgctxt "edit_org_profile"
msgid "Edit your organization profile"
msgstr "Edit your organization profile"

msgctxt "edit_user_profile"
msgid "Edit your user profile"
msgstr "Edit your user profile"

msgctxt "attribute_group_ingredients_analysis_name"
msgid "Ingredients"
msgstr "Ingredients"

# keep the %s, it will be replaced by an allergen
msgctxt "presence_unknown_s"
msgid "Presence unknown: %s"
msgstr "Presence unknown: %s"

msgctxt "environmental_impact"
msgid "Environmental impact"
msgstr "Environmental impact"

# Numerical score for the Eco-score (do not translate Eco-score)
msgctxt "ecoscore_score"
msgid "Eco-score score"
msgstr "Eco-score score"

# Letter grade from A to E for the Eco-score (do not translate Eco-score)
msgctxt "ecoscore_grade"
msgid "Eco-score grade"
msgstr "Eco-score grade"

# do not translate Eco-score
msgctxt "ecoscore_calculation_details"
msgid "Details of the calculation of the Eco-score"
msgstr "Details of the calculation of the Eco-score"

# do not translate Eco-score
msgctxt "ecoscore_information"
msgid "Information about the Eco-score"
msgstr "Information about the Eco-score"

msgctxt "preferences_edit_your_food_preferences"
msgid "Edit your food preferences"
msgstr "Edit your food preferences"

msgctxt "preferences_your_preferences"
msgid "Your food preferences"
msgstr "Your food preferences"

msgctxt "preferences_currently_selected_preferences"
msgid "Currently selected preferences"
msgstr "Currently selected preferences"

msgctxt "preferences_locally_saved"
msgid "Your food preferences are kept in your browser and never sent to Open Food Facts or anyone else."
msgstr "Your food preferences are kept in your browser and never sent to Open Food Facts or anyone else."

# used in phrases like "salt in unknown quantity"
msgctxt "unknown_quantity"
msgid "unknown quantity"
msgstr "unknown quantity"

msgctxt "missing_ingredients_list"
msgid "Missing ingredients list"
msgstr "Missing ingredients list"

msgctxt "missing_nutrition_facts"
msgid "Missing nutrition facts"
msgstr "Missing nutrition facts"

msgctxt "ecoscore_p"
msgid "Eco-Score"
msgstr "Eco-Score"

msgctxt "ecoscore_s"
msgid "Eco-Score"
msgstr "Eco-Score"

msgctxt "packaging_parts"
msgid "Packaging parts"
msgstr "Packaging parts"

# A short name for a physical piece of packaging (e.g. in English, "packaging" instead of "packaging part"). Used with a number (e.g. "Packaging 1" to identify a packaging part)
msgctxt "packaging_part_short"
msgid "Packaging"
msgstr "Packaging"

# Number of packaging parts
msgctxt "packaging_number"
msgid "Number"
msgstr "Number"

msgctxt "packaging_shape"
msgid "Shape"
msgstr "Shape"

msgctxt "packaging_quantity"
msgid "Quantity contained"
msgstr "Quantity contained"

msgctxt "packaging_material"
msgid "Material"
msgstr "Material"

msgctxt "packaging_recycling"
msgid "Recycling"
msgstr "Recycling"

msgctxt "products_on_this_page_are_sorted_according_to_your_preferences"
msgid "Products on this page are sorted according to your preferences:"
msgstr "Products on this page are sorted according to your preferences:"

msgctxt "choose_which_information_you_prefer_to_see_first"
msgid "Choose which information you prefer to see first."
msgstr "Choose which information you prefer to see first."

msgctxt "see_your_preferences"
msgid "See your preferences"
msgstr "See your preferences"

msgctxt "delete_all_preferences"
msgid "Delete all preferences"
msgstr "Delete all preferences"

msgctxt "products_are_being_loaded_please_wait"
msgid "Products are being loaded, please wait."
msgstr "Products are being loaded, please wait."

msgctxt "products_match_all"
msgid "All products"
msgstr "All products"

msgctxt "products_match_yes"
msgid "Products that match your preferences"
msgstr "Products that match your preferences"

msgctxt "products_match_no"
msgid "Products that do not match your preferences"
msgstr "Products that do not match your preferences"

msgctxt "products_match_unknown"
msgid "Products for which we currently miss data to determine if they match your preferences"
msgstr "Products for which we currently miss data to determine if they match your preferences"

msgctxt "forest_footprint"
msgid "Forest footprint"
msgstr "Forest footprint"

msgctxt "ingredients_requiring_soy"
msgid "Ingredients requiring soy"
msgstr "Ingredients requiring soy"

msgctxt "type"
msgid "Type"
msgstr "Type"

msgctxt "processing_factor"
msgid "Processing factor"
msgstr "Processing factor"

msgctxt "soy_feed_factor"
msgid "Soy feed factor"
msgstr "Soy feed factor"

msgctxt "soy_yield"
msgid "Soy yield"
msgstr "Soy yield"

msgctxt "deforestation_risk"
msgid "Deforestation risk"
msgstr "Deforestation risk"

msgctxt "total_forest_footprint"
msgid "Total forest footprint"
msgstr "Total forest footprint"

msgctxt "square_meters_per_kg_of_food"
msgid "m² per kg of food"
msgstr "m² per kg of food"

msgctxt "percent_of_food_after_processing"
msgid "% of food after processing"
msgstr "% of food after processing"

msgctxt "kg_of_soy_per_kg_of_food"
msgid "kg of soy per kg of food"
msgstr "kg of soy per kg of food"

msgctxt "kg_of_soy_per_square_meter"
msgid "kg of soy per m²"
msgstr "kg of soy per m²"

msgctxt "percent_in_product"
msgid "% in product"
msgstr "% in product"

msgctxt "forest_footprint_calculation_details"
msgid "Details of the calculation of the forest footprint"
msgstr "Details of the calculation of the forest footprint"

msgctxt "you_are_on_the_public_database"
msgid "You are on the public database."
msgstr "You are on the public database."

msgctxt "manage_your_products_on_the_producers_platform"
msgid "Manage your products on the platform for producers"
msgstr "Manage your products on the platform for producers"

msgctxt "number_of_products_with_changes_since_last_export"
msgid "Number of products with changes since last export"
msgstr "Number of products with changes since last export"

msgctxt "number_of_products_withdrawn_from_the_market_since_last_export"
msgid "Number of products withdrawn from the market since last export"
msgstr "Number of products withdrawn from the market since last export"

msgctxt "only_export_products_with_changes"
msgid "Only export products with changes"
msgstr "Only export products with changes"

msgctxt "product_edits_by_producers"
msgid "Is this your product? If it is, please use our free platform for producers to update it."
msgstr "Is this your product? If it is, please use our free platform for producers to update it."

msgctxt "product_edits_by_producers_platform"
msgid "We encourage manufacturers to add or change data and photos for their products through our free platform for producers so that they can be marked as official and protected from changes by others."
msgstr "We encourage manufacturers to add or change data and photos for their products through our free platform for producers so that they can be marked as official and protected from changes by others."

msgctxt "product_edits_by_producers_import"
msgid "The platform makes it easy to import product data and photos with an Excel or CSV file in any format."
msgstr "The platform makes it easy to import product data and photos with an Excel or CSV file in any format."

msgctxt "product_edits_by_producers_analysis"
msgid "The platform also provides in-depth analysis of the products."
msgstr "The platform also provides in-depth analysis of the products."

# It = the platform
msgctxt "product_edits_by_producers_indicators"
msgid "It computes indicators such as the Nutri-Score, NOVA, and the Eco-score, and automatically identifies suggestions to improve them (for instance all products that would get a better Nutri-Score grade with a slight composition change)."
msgstr "It computes indicators such as the Nutri-Score, NOVA, and the Eco-score, and automatically identifies suggestions to improve them (for instance all products that would get a better Nutri-Score grade with a slight composition change)."

msgctxt "attribute_forest_footprint_name"
msgid "Forest footprint"
msgstr ""

msgctxt "attribute_forest_footprint_setting_name"
msgid "Low risk of deforestation (Forest footprint)"
msgstr ""

msgctxt "attribute_forest_footprint_setting_note"
msgid "The forest footprint corresponds to the risk of deforestation associated with its ingredients."
msgstr ""

msgctxt "attribute_forest_footprint_a_title"
msgid "Very small forest footprint"
msgstr ""

msgctxt "attribute_forest_footprint_b_title"
msgid "Small forest footprint"
msgstr ""

msgctxt "attribute_forest_footprint_c_title"
msgid "Medium forest footprint"
msgstr ""

msgctxt "attribute_forest_footprint_d_title"
msgid "Large forest footprint"
msgstr ""

msgctxt "attribute_forest_footprint_e_title"
msgid "Very large forest footprint"
msgstr ""

msgctxt "attribute_forest_footprint_not_computed_title"
msgid "Forest footprint not computed"
msgstr ""

msgctxt "attribute_forest_footprint_a_description_short"
msgid "Almost no risk of deforestation"
msgstr ""

msgctxt "attribute_forest_footprint_b_description_short"
msgid "Low risk of deforestation"
msgstr ""

msgctxt "attribute_forest_footprint_c_description_short"
msgid "Moderate risk of deforestation"
msgstr ""

msgctxt "attribute_forest_footprint_d_description_short"
msgid "High risk of deforestation"
msgstr ""

msgctxt "attribute_forest_footprint_e_description_short"
msgid "Very high risk of deforestation"
msgstr ""

msgctxt "attribute_forest_footprint_not_computed_description_short"
msgid "Currently only for products with chicken or eggs"
msgstr ""

msgctxt "classify_products_according_to_your_preferences"
msgid "Classify products according to your preferences"
msgstr ""

# %d will be replaced by the number of products
msgctxt "classify_the_d_products_below_according_to_your_preferences"
msgid "Classify the %d products below according to your preferences"
msgstr ""

msgctxt "sort_by_popularity"
msgid "Most scanned products"
msgstr ""

msgctxt "sort_by_nutriscore_score"
msgid "Products with the best Nutri-Score"
msgstr ""

msgctxt "sort_by_ecoscore_score"
msgid "Products with the best Eco-Score"
msgstr ""

msgctxt "sort_by_created_t"
msgid "Recently added products"
msgstr ""

msgctxt "sort_by_last_modified_t"
msgid "Recently modified products"
msgstr ""

# %d will be replaced by the number of products
msgctxt "d_products_per_page"
msgid "%d products per page"
msgstr ""

msgctxt "not_applicable"
msgid "Not applicable"
msgstr ""

msgctxt "abbreviated_product_name"
msgid "Abbreviated product name"
msgstr "Abbreviated product name"

msgctxt "abbreviated_product_name_note"
msgid "Product name with abbreviations shown on receipts"
msgstr "Product name with abbreviations shown on receipts"

msgctxt "footer_vision"
msgid "Vision, Mission, Values and Programs"
msgstr "Vision, Mission, Values and Programs"

# Do not translate
msgctxt "footer_vision_link"
msgid "https://world.openfoodfacts.org/open-food-facts-vision-mission-values-and-programs"
msgstr "https://world.openfoodfacts.org/open-food-facts-vision-mission-values-and-programs"

msgctxt "forgotten_password"
msgid "Forgotten password?"
msgstr "Mot de passe oublié ?"

msgctxt "reset_password_error"
msgid "We could not reinitialize your password, please contact us for assistance."
msgstr "We could not reinitialize your password, please contact us for assistance."

msgctxt "remove_all_nutrient_values"
msgid "Remove all nutrient values"
msgstr "Remove all nutrient values"

msgctxt "delete_user_process"
msgid "User is being deleted. This may take a few minutes."
msgstr "User is being deleted. This may take a few minutes."

msgctxt "attribute_ecoscore_not_applicable_title"
msgid "Eco-Score not yet applicable"
msgstr "Eco-Score not yet applicable"

msgctxt "attribute_ecoscore_not_applicable_description_short"
msgid "Not yet applicable for the category"
msgstr "Not yet applicable for the category"

# variable names between { } must not be translated
msgctxt "f_attribute_ecoscore_not_applicable_description"
msgid "Not yet applicable for the category: {category}"
msgstr "Not yet applicable for the category: {category}"

msgctxt "ecoscore_not_applicable_coming_soon"
msgid "The Eco-Score is not yet applicable for this category, but we are working on adding support for it."
msgstr "The Eco-Score is not yet applicable for this category, but we are working on adding support for it."

msgctxt "attribute_ecoscore_unknown_title"
msgid "Eco-Score not computed"
msgstr "Eco-Score not computed"

msgctxt "attribute_ecoscore_unknown_description_short"
msgid "Unknown environmental impact"
msgstr "Unknown environmental impact"

msgctxt "ecoscore_unknown_call_to_help"
msgid "We could not compute the Eco-Score of this product as it is missing some data, could you help complete it?"
msgstr "We could not compute the Eco-Score of this product as it is missing some data, could you help complete it?"

msgctxt "org_list_of_gs1_gln_description"
msgid "GS1 data is automatically associated with an OFF organization identifier that corresponds to the GS1 partyName field. To change the OFF organization identifier, you can directly assign 1 or more GS1 GLN identifiers."
msgstr "GS1 data is automatically associated with an OFF organization identifier that corresponds to the GS1 partyName field. To change the OFF organization identifier, you can directly assign 1 or more GS1 GLN identifiers."

msgctxt "org_list_of_gs1_gln"
msgid "List of GS1 GLN identifiers to be associated with the organization"
msgstr "List of GS1 GLN identifiers to be associated with the organization"

msgctxt "org_list_of_gs1_gln_note"
msgid "A comma separated list of GS1 GLN identifiers to force the association with this organization."
msgstr "A comma separated list of GS1 GLN identifiers to force the association with this organization."

msgctxt "org_valid_org"
msgid "Validate organization as a real producer."
msgstr "Validate organization as a real producer."

msgctxt "org_valid_org_note"
msgid "The organization is verified as a real producer by a human, also creates entry in CRM."
msgstr "The organization is verified as a real producer by a human, also creates entry in CRM."

msgctxt "org_enable_manual_export_to_public_platform"
msgid "Enable organization members to manually export product data and photos to the public database."
msgstr "Enable organization members to manually export product data and photos to the public database."

msgctxt "org_enable_manual_export_to_public_platform_note"
msgid "Manual exports can be enabled once the imported data has been reviewed by an administrator."
msgstr "Manual exports can be enabled once the imported data has been reviewed by an administrator."

msgctxt "org_activate_automated_daily_export_to_public_platform"
msgid "Activate automated daily exports of product data and photos to the public database."
msgstr "Activate automated daily exports of product data and photos to the public database."

msgctxt "org_activate_automated_daily_export_to_public_platform_note"
msgid "Automated exports should be activated only for organizations that have automated imports (e.g. through Equadis)."
msgstr "Automated exports should be activated only for organizations that have automated imports (e.g. through Equadis)."

msgctxt "org_admin"
msgid "Administrator fields"
msgstr "Administrator fields"

msgctxt "minion_status_inactive"
msgid "Queued"
msgstr "Queued"

msgctxt "minion_status_active"
msgid "In progress"
msgstr "In progress"

msgctxt "minion_status_finished"
msgid "Finished"
msgstr "Finished"

msgctxt "minion_status_failed"
msgid "Failed"
msgstr "Failed"

# Export: use a noun and not a verb
msgctxt "export_job_export"
msgid "Export from the producers platform"
msgstr "Export from the producers platform"

# Import: use a noun and not a verb
msgctxt "export_job_import"
msgid "Import to the public database"
msgstr "Import to the public database"

# Update: use a noun and not a verb
msgctxt "export_job_status_update"
msgid "Update of the import status on the producers platform"
msgstr "Update of the import status on the producers platform"

msgctxt "export_in_progress"
msgid "The export has been scheduled. This page can be closed."
msgstr "The export has been scheduled. This page can be closed."

msgctxt "export_products_to_public_database_request_email"
msgid "Your export has been scheduled. You will receive an e-mail once it is finished."
msgstr "Your export has been scheduled. You will receive an e-mail once it is finished."

msgctxt "product_page_on_the_public_database"
msgid "Product page on the public database"
msgstr "Product page on the public database"

msgctxt "product_does_not_exist_on_the_public_database"
msgid "The product does not exist yet on the public database"
msgstr "The product does not exist yet on the public database"

# product updates = updates to multiple products
msgctxt "some_product_updates_have_not_been_published_on_the_public_database"
msgid "Some product updates have not been published on the public database."
msgstr "Some product updates have not been published on the public database."

msgctxt "org_do_not_import_codeonline"
msgid "Do not import CodeOnline data."
msgstr "Do not import CodeOnline data."

msgctxt "overwrite_owner"
msgid "Overwrite products that have a different owner on the public platform. Otherwise, products with a different owner will be skipped."
msgstr "Overwrite products that have a different owner on the public platform. Otherwise, products with a different owner will be skipped."

msgctxt "data_source_database"
msgid "Some of the data for the products of %s come from %s."
msgstr "Some of the data for the products of %s come from %s."

msgctxt "data_source_database_note_about_the_producers_platform"
msgid "Manufacturers can use the Open Food Facts <a href=\"<producers_platform_url>\">free plaform for producers</a> to access and complete this data, and to obtain reports, analysis and product improvements opportunities (e.g. better Nutri-Score)."
msgstr "Manufacturers can use the Open Food Facts <a href=\"<producers_platform_url>\">free plaform for producers</a> to access and complete this data, and to obtain reports, analysis and product improvements opportunities (e.g. better Nutri-Score)."

# variable names between { } must not be translated
msgctxt "f_data_source_database_provider"
msgid "The manufacturer {manufacturer} uses {provider} to automatically transmit data and photos for its products."
msgstr "The manufacturer {manufacturer} uses {provider} to automatically transmit data and photos for its products."

msgctxt "image_other_type"
msgid "Type of the product photo"
msgstr "Type of the product photo"

# do not translate "front, ingredients, nutrition, packaging"
msgctxt "image_other_type_description"
msgid "If you use the same column on multiple lines to provide images URLs for a single product, you can use this field to indicate the type of the image: front, ingredients, nutrition or packaging."
msgstr "If you use the same column on multiple lines to provide images URLs for a single product, you can use this field to indicate the type of the image: front, ingredients, nutrition or packaging."

msgctxt "forest_footprint_one_line_explanation"
msgid "The forest footprint is calculated by taking into account the ingredients whose production requires soybeans, the cultivation of which is linked to deforestation."
msgstr "The forest footprint is calculated by taking into account the ingredients whose production requires soybeans, the cultivation of which is linked to deforestation"

msgctxt "ecoscore_agribalyse_match_warning"
msgid "The Eco-Score can only be calculated if the product has a sufficiently precise category."
msgstr "The Eco-Score can only be calculated if the product has a sufficiently precise category."

msgctxt "ecoscore_add_more_precise_category"
msgid "You can modify the product page to add a more precise category."
msgstr "You can modify the product page to add a more precise category."

msgctxt "ecoscore_platform_promo"
msgid "If you are the manufacturer of this product, you can send us the information with our <a href=\"https://world.pro.openfoodfacts.org\">free platform for producers</a>."
msgstr "If you are the manufacturer of this product, you can send us the information with our <a href=\"https://world.pro.openfoodfacts.org\">free platform for producers</a>."

msgctxt "ecoscore_warning_missing_information"
msgid "Warning: some information necessary to calculate the Eco-Score with precision is not provided (see the details of the calculation below)."
msgstr "Warning: some information necessary to calculate the Eco-Score with precision is not provided (see the details of the calculation below)."

msgctxt "ecoscore_add_missing_information"
msgid "You can edit the product to add the missing information."
msgstr "You can edit the product to add the missing information."

msgctxt "ecoscore_product_category_reference_score"
msgid "Baseline score of the product category"
msgstr "Baseline score of the product category"

msgctxt "ecoscore_panel_lca"
msgid "Lifecyle Analysis (LCA)"
msgstr "Lifecyle Analysis (LCA)"

# do not translate Agribalyse
msgctxt "ecoscore_agribalyse_category"
msgid "Agribalyse category"
msgstr "Agribalyse category"

msgctxt "ecoscore_category_proxy_match"
msgid "Approximate match with the product category"
msgstr "Approximate match with the product category"

msgctxt "ecoscore_category_exact_match"
msgid "Exact match with the product category"
msgstr "Exact match with the product category"

msgctxt "ecoscore_pef_environmental_score"
msgid "PEF environmental score"
msgstr "PEF environmental score"

msgctxt "ecoscore_incl_climate_change_impact"
msgid "including impact on climate change"
msgstr "including impact on climate change"

msgctxt "ecoscore_impact_detail_by_stages"
msgid "Details of the impacts by stages of the life cycle"
msgstr "Details of the impacts by stages of the life cycle"

# stage meaning step
msgctxt "ecoscore_stage"
msgid "Stage"
msgstr "Stage"

msgctxt "ecoscore_impact"
msgid "Impact"
msgstr "Impact"

msgctxt "ecoscore_agriculture"
msgid "Agriculture"
msgstr "Agriculture"

msgctxt "ecoscore_processing"
msgid "Processing"
msgstr "Processing"

msgctxt "ecoscore_packaging"
msgid "Packaging"
msgstr "Packaging"

msgctxt "ecoscore_transportation"
msgid "Transportation"
msgstr "Transportation"

msgctxt "ecoscore_distribution"
msgid "Distribution"
msgstr "Distribution"

msgctxt "ecoscore_consumption"
msgid "Consumption"
msgstr "Consumption"

msgctxt "ecoscore_lca_score_out_of_100"
msgid "LCA score out of 100"
msgstr "LCA score out of 100"

msgctxt "ecoscore_no_agribalyse_category_match"
msgid "No match between product categories and Agribalyse categories."
msgstr "No match between product categories and Agribalyse categories."

msgctxt "ecoscore_edit_category_to_more_granular"
msgid "You can modify the product page to add a more granular category."
msgstr "You can modify the product page to add a more granular category."

msgctxt "ecoscore_additional_bonuses_and_maluses"
msgid "Additional bonuses and maluses"
msgstr "Additional bonuses and maluses"

msgctxt "ecoscore_production_system"
msgid "Production mode"
msgstr "Production mode"

msgctxt "ecoscore_no_labels_taken_into_account"
msgid "No labels taken into account for the production system."
msgstr "No labels taken into account for the production system."

msgctxt "ecoscore_please_add_the_labels"
msgid "If this product has a label characterizing the production system (organic, fair trade, Label Rouge, Bleu Blanc Coeur etc.), you can modify the product sheet to add it."
msgstr "If this product has a label characterizing the production system (organic, fair trade, Label Rouge, Bleu Blanc Coeur etc.), you can modify the product sheet to add it."

msgctxt "ecoscore_origins_of_ingredients"
msgid "Origins of ingredients"
msgstr "Origins of ingredients"

msgctxt "ecoscore_ingredients_not_indicated"
msgid "The origins of the ingredients of this product are not indicated."
msgstr "The origins of the ingredients of this product are not indicated."

msgctxt "ecoscore_please_add_the_ingredients"
msgid "If they are indicated on the packaging, you can modify the product sheet and add them."
msgstr "If they are indicated on the packaging, you can modify the product sheet and add them."

msgctxt "ecoscore_environmental_policy"
msgid "Environmental policy"
msgstr "Environmental policy"

msgctxt "ecoscore_threatened_species"
msgid "Threatened species"
msgstr "Threatened species"

msgctxt "ecoscore_ingredients_whose_cultivation_threatens_species"
msgid "Ingredients that threatens species"
msgstr "Ingredients that threatens species"

msgctxt "ecoscore_no_species_threatening_ingredients"
msgid "No ingredients that threaten species"
msgstr "No ingredients that threaten species"

msgctxt "ecoscore_ingredients_unknown"
msgid "The information on the ingredients of this product has not been given."
msgstr "The information on the ingredients of this product has not been given."

msgctxt "ecoscore_edit_for_more_precise_ecoscore"
msgid "For a more precise calculation of the Eco-Score, you can edit the product page and add them."
msgstr "For a more precise calculation of the Eco-Score, you can edit the product page and add them."

msgctxt "ecoscore_packaging_ratio"
msgid "ratio"
msgstr "ratio"

msgctxt "ecoscore_packaging_score"
msgid "score"
msgstr "score"

msgctxt "ecoscore_score_of_all_components"
msgid "Score of all components"
msgstr "Score of all components"

msgctxt "ecoscore_no_packaging_information"
msgid "The information about the packaging of this product is not filled in."
msgstr "The information about the packaging of this product is not filled in."

msgctxt "ecoscore_unprecise_packaging_information"
msgid "The information about the packaging of this product is not sufficiently precise (exact shapes and materials of all components of the packaging)."
msgstr "The information about the packaging of this product is not sufficiently precise (exact shapes and materials of all components of the packaging)."

msgctxt "ecoscore_edit_for_more_precise_ecoscore"
msgid "For a more precise calculation of the Eco-Score, you can modify the product page and add them."
msgstr "For a more precise calculation of the Eco-Score, you can modify the product page and add them."

msgctxt "ecoscore_final_score"
msgid "Final score"
msgstr "Final score"

msgctxt "ecoscore_lower_the_score_lower_the_impact"
msgid "(the lower the score, the lower the impact)"
msgstr "(the lower the score, the lower the impact)"

msgctxt "ecoscore_kg_co2_eq_kg_product"
msgid "kg CO2 eq/kg of product"
msgstr "kg CO2 eq/kg of product"

# do not translate the link
msgctxt "ecoscore_platform_prompt_ecoscore_modal"
msgid "If you are the manufacturer of this product, you can send us the information with our <a href=\"https://world.pro.openfoodfacts.org\">free platform for producers</a>."
msgstr "If you are the manufacturer of this product, you can send us the information with our <a href=\"https://world.pro.openfoodfacts.org\">free platform for producers</a>."

# do not translate Eco-Score and the link
msgctxt "ecoscore_description"
msgid "The <a href=\"/ecoscore\">Eco-Score</a> is an experimental score that summarizes the environmental impacts of food products."
msgstr "The <a href=\"/ecoscore\">Eco-Score</a> is an experimental score that summarizes the environmental impacts of food products."

# do not translate Eco-Score
msgctxt "ecoscore_warning_fr"
msgid "The Eco-Score formula is subject to change as it is regularly improved to make it more precise."
msgstr "The Eco-Score formula is subject to change as it is is regularly improved to make it more precise."

# do not translate Eco-Score
msgctxt "ecoscore_warning_international"
msgid "The Eco-Score was initially developped for France and it is being extended to other European countries. The Eco-Score formula is subject to change as it is regularly improved to make it more precise and better suited to each country."
msgstr "The Eco-Score was initially developped for France and it is being extended to other European countries. The Eco-Score formula is subject to change as it is regularly improved to make it more precise and better suited to each country."

msgctxt "ecoscore_warning_transportation_world"
msgid "Select a country in order to include the full impact of transportation."
msgstr "Select a country in order to include the full impact of transportation."

msgctxt "ecoscore_warning_transportation"
msgid "The full impact of transportation to your country is currently unknown."
msgstr "The full impact of transportation to your country is currently unknown."

msgctxt "app_banner_text"
msgid "Scan barcodes to get the Nutri-Score, the Eco-Score and more!"
msgstr "Scan barcodes to get the Nutri-Score, the Eco-Score and more!"

msgctxt "org_gs1_product_name_is_abbreviated"
msgid "GS1 product names for this manufacturer are abbreviated."
msgstr "GS1 product names for this manufacturer are abbreviated."

msgctxt "org_gs1_nutrients_are_unprepared"
msgid "GS1 prepared nutrients for this manufacturer are in fact for the product as sold."
msgstr "GS1 prepared nutrients for this manufacturer are in fact for the product as sold."

msgctxt "org_gs1_nutrients_are_unprepared_note"
msgid "Check that the manufacturer does not make products that really have nutrients for the prepared product."
msgstr "Check that the manufacturer does not make products that really have nutrients for the prepared product."

msgctxt "org_gs1_product_name_is_abbreviated_description"
msgid "Some manufacturers have incorrect values for some fields in GS1. The features below can be used to fix some of them."
msgstr "Some manufacturers have incorrect values for some fields in GS1. The features below can be used to fix some of them."

# do not remove %s, it will be replaced with the source name
msgctxt "import_source_string"
msgid "Import data from %s"
msgstr "Import data from %s"

msgctxt "org_protect_data"
msgid "Protect the data that is provided by the organization."
msgstr "Protect the data that is provided by the organization."

msgctxt "org_protect_data_note"
msgid "Removing or changing the provided data will be possible only by experimented contributors on the web site."
msgstr "Removing or changing the provided data will be possible only by experimented contributors on the web site."

msgctxt "ecoscore_packaging_impact_high"
msgid "Packaging with a high impact"
msgstr "Packaging with a high impact"

msgctxt "ecoscore_packaging_impact_medium"
msgid "Packaging with a medium impact"
msgstr "Packaging with a medium impact"

msgctxt "ecoscore_packaging_impact_low"
msgid "Packaging with a low impact"
msgstr "Packaging with a low impact"

msgctxt "ecoscore_packaging_missing_information"
msgid "Missing packaging information for this product"
msgstr "Missing packaging information for this product"

msgctxt "ecoscore_origins_of_ingredients_impact_high"
msgid "Origins of ingredients with a high impact"
msgstr "Origins of ingredients with a high impact"

msgctxt "ecoscore_origins_of_ingredients_impact_medium"
msgid "Origins of ingredients with a medium impact"
msgstr "Origins of ingredients with a medium impact"

msgctxt "ecoscore_origins_of_ingredients_impact_low"
msgid "Origins of ingredients with a low impact"
msgstr "Origins of ingredients with a low impact"

msgctxt "ecoscore_origins_of_ingredients_missing_information"
msgid "Missing origins of ingredients information"
msgstr "Missing origins of ingredients information"

msgctxt "percent_of_ingredients"
msgid "% of ingredients"
msgstr "% of ingredients"

# medium as in "medium impact"
msgctxt "medium"
msgid "medium"
msgstr "medium"

msgctxt "nutrition_grade_fr_tea_bags_note"
msgid "Note: the Nutri-Score of teas and herbal teas corresponds to the product prepared with water only, without sugar or milk."
msgstr "Note: the Nutri-Score of teas and herbal teas corresponds to the product prepared with water only, without sugar or milk."

msgctxt "g_per_100g"
msgid "%s g / 100 g"
msgstr "%s g / 100 g"

msgctxt "donation_title"
msgid "Important: we need your support!"
msgstr ""

msgctxt "donation_text_2023_main"
msgid "Help us make food transparency the norm!"
msgstr ""

msgctxt "donation_text_2023_secondary"
msgid "As a non-profit organization, we depend on your donations to continue informing consumers around the world about what they eat."
msgstr ""

msgctxt "donation_text_2023_tertiary"
msgid "The food revolution starts with you!"
msgstr ""

msgctxt "donation_cta"
msgid "Donate"
msgstr ""

msgctxt "ecoscore_production_system_no_labels_with_environmental_benefits"
msgid "No labels with environmental benefits"
msgstr "No labels with environmental benefits"

msgctxt "ecoscore_production_system_labels_with_environmental_benefits"
msgid "Labels with environmental benefits"
msgstr "Labels with environmental benefits"

msgctxt "ecoscore_production_system_labels_with_environmental_benefits_high"
msgid "Labels with high environmental benefits"
msgstr "Labels with high environmental benefits"

msgctxt "ecoscore_production_system_labels_with_environmental_benefits_very_high"
msgid "Labels with very high environmental benefits"
msgstr "Labels with very high environmental benefits"

msgctxt "other"
msgid "Other"
msgstr "Other"

# statistical mean
msgctxt "mean"
msgid "Mean"
msgstr "Mean"

msgctxt "recipes_ingredients_statistics"
msgid "Ingredients statistics for all products"
msgstr "Ingredients statistics for all products"

msgctxt "recipes_ingredients_for_each_product"
msgid "Ingredients for each product"
msgstr "Ingredients for each product"

msgctxt "product_deleted"
msgid "Product deleted."
msgstr "Product deleted."

msgctxt "carbon_footprint"
msgid "Carbon footprint"
msgstr "Carbon footprint"

# variable names between { } must not be translated
msgctxt "f_carbon_footprint_per_100g_of_product"
msgid "{grams} g CO² per 100g of product"
msgstr "{grams} g CO² per 100g of product"

# variable names between { } must not be translated
msgctxt "f_equal_to_driving_km_in_a_petrol_car"
msgid "Equal to driving {kilometers} km in a petrol car"
msgstr "Equal to driving {kilometers} km in a petrol car"

msgctxt "source_ademe_agribalyse"
msgid "Source: ADEME Agribalyse Database"
msgstr "Source: ADEME Agribalyse Database"

msgctxt "source_ademe_agribalyse_for_category"
msgid "The carbon emission figure comes from ADEME's Agribalyse database, for the category:"
msgstr "The carbon emission figure comes from ADEME's Agribalyse database, for the category:"

msgctxt "environment_card_title"
msgid "Environment"
msgstr "Environment"

msgctxt "health_card_title"
msgid "Nutrition and health"
msgstr "Nutrition and health"

msgctxt "contains_palm_oil"
msgid "Contains palm oil"
msgstr "Contains palm oil"

msgctxt "contains_palm_oil_subtitle"
msgid "Drives deforestation and threatens species such as the orangutan"
msgstr "Drives deforestation and threatens species such as the orangutan"

msgctxt "contains_palm_oil_description"
msgid "Tropical forests in Asia, Africa and Latin America are destroyed to create and expand oil palm tree plantations. The deforestation contributes to climate change, and it endangers species such as the orangutan, the pigmy elephant and the Sumatran rhino."
msgstr "Tropical forests in Asia, Africa and Latin America are destroyed to create and expand oil palm tree plantations. The deforestation contributes to climate change, and it endangers species such as the orangutan, the pigmy elephant and the Sumatran rhino."

msgctxt "bonus"
msgid "Bonus"
msgstr "Bonus"

msgctxt "malus"
msgid "Malus"
msgstr "Malus"

msgctxt "life_cycle_analysis"
msgid "Life cycle analysis"
msgstr "Life cycle analysis"

msgctxt "ecoscore_bonuses_and_maluses"
msgid "Bonuses and maluses"
msgstr "Bonuses and maluses"

msgctxt "ecoscore_for_this_product"
msgid "Eco-Score for this product"
msgstr "Eco-Score for this product"

msgctxt "average_impact_of_the_category"
msgid "Average impact of products of the same category"
msgstr "Average impact of products of the same category"

msgctxt "ecoscore_sum_of_bonuses_and_maluses"
msgid "Sum of bonuses and maluses"
msgstr "Sum of bonuses and maluses"

msgctxt "ecoscore_sum_of_bonuses_and_maluses_is_capped"
msgid "The sum of bonuses and maluses is capped at +25."
msgstr "The sum of bonuses and maluses is capped at +25."

msgctxt "ecoscore_lca_score"
msgid "Life cycle analysis score"
msgstr "Life cycle analysis score"

msgctxt "impact_for_this_product"
msgid "Impact for this product"
msgstr "Impact for this product"

msgctxt "ecoscore_downgraded_non_recyclable_and_non_biodegradable_materials"
msgid "The score of products with non-recyclable and non-biodegradable packaging materials is capped at 79 (grade B)."
msgstr "The score of products with non-recyclable and non-biodegradable packaging materials is capped at 79 (grade B)."

msgctxt "nutriscore_not_applicable"
msgid "Nutri-Score not applicable for this product category."
msgstr "Nutri-Score not applicable for this product category."

msgctxt "nutriscore_missing_category"
msgid "The category of the product must be specified in order to compute the Nutri-Score."
msgstr "The category of the product must be specified in order to compute the Nutri-Score."

msgctxt "nutriscore_missing_nutrition_data"
msgid "The nutrition facts of the product must be specified in order to compute the Nutri-Score."
msgstr "The nutrition facts of the product must be specified in order to compute the Nutri-Score."

msgctxt "nutriscore_missing_category_and_nutrition_data"
msgid "The category and the nutrition facts of the product must be specified in order to compute the Nutri-Score."
msgstr "The category and the nutrition facts of the product must be specified in order to compute the Nutri-Score."

msgctxt "health"
msgid "Health"
msgstr "Health"

msgctxt "contribution_panel_title"
msgid "Contribution"
msgstr "Contribution"

msgctxt "contribution_navigation"
msgid "Contribution"
msgstr "Contribution"

msgctxt "data_quality_errors_panel_title"
msgid "Detected Errors"
msgstr "Detected Errors"

msgctxt "data_quality_errors_panel_subtitle"
msgid "Help us improve quality of our data by contributing fixes"
msgstr "Help us improve quality of our data by contributing fixes"

msgctxt "data_quality_warnings_panel_title"
msgid "Potential issues"
msgstr "Potential issues"

msgctxt "data_quality_warnings_panel_subtitle"
msgid "We have detected some potential issues or potential improvements, could you check if some apply ?"
msgstr "We have detected some potential issues or potential improvement, could you check if some apply ?"

msgctxt "data_quality_info_panel_title"
msgid "Data Quality infos"
msgstr "Data Quality infos"

msgctxt "data_quality_info_panel_subtitle"
msgid "Some infos about data quality on this product"
msgstr "Some infos about data quality on this product"

# will be followed by : and a value. e.g. "Compared to: bananas"
msgctxt "compared_to"
msgid "Compared to"
msgstr "Compared to"

# name of an activity / a sport
msgctxt "activity_walking"
msgid "Walking"
msgstr "Walking"

# name of an activity / a sport
msgctxt "activity_swimming"
msgid "Swimming"
msgstr "Swimming"

# name of an activity / a sport
msgctxt "activity_bicycling"
msgid "Bicycling"
msgstr "Bicycling"

# name of an activity / a sport
msgctxt "activity_running"
msgid "Running"
msgstr "Running"

# Don't translate {kj}, it will be replaced by a number
msgctxt "f_energy_per_100g"
msgid "{kj} kJ per 100g"
msgstr "{kj} kJ per 100g"

# Don't translate {kj}, it will be replaced by a number
msgctxt "f_equal_to_walking_minutes_or_steps"
msgid "Equal to walking {minutes} minutes or {steps} steps"
msgstr "Equal to walking {minutes} minutes or {steps} steps"

# Don't translate {kg} and {lb}, it will be replaced by a number
msgctxt "f_energy_expenditure_for_weight_in_kg_lb"
msgid "Energy expenditure for a person weighting {kg} kg / {lb} lb"
msgstr "Energy expenditure for a person weighting {kg} kg / {lb} lb"

msgctxt "nutriscore_missing_category_short"
msgid "Missing category"
msgstr "Missing category"

msgctxt "nutriscore_missing_nutrition_data_short"
msgid "Missing nutrition facts"
msgstr "Missing nutrition facts"

msgctxt "nutriscore_missing_category_and_nutrition_data_short"
msgid "Missing category and nutrition facts"
msgstr "Missing category and nutrition facts"

msgctxt "recommendation_who_reduce_or_stop_drinking_alcohol_title"
msgid "Reduce or stop drinking alcohol"
msgstr "Reduce or stop drinking alcohol"

msgctxt "recommendation_who_reduce_or_stop_drinking_alcohol_subtitle"
msgid "Less is better"
msgstr "Less is better"

msgctxt "recommendation_who_reduce_or_stop_drinking_alcohol_text"
msgid "This might not be the answer people want to hear, but there is no safe level for drinking alcohol. Of course there is lower-risk drinking, but WHO does not set particular limits, because the evidence shows that the ideal situation for health is to not drink at all. Alcohol is closely related to around 60 different diagnoses and for almost all there is a close dose–response relationship, so the more you drink, the higher your risk of disease. Less is better."
msgstr "This might not be the answer people want to hear, but there is no safe level for drinking alcohol. Of course there is lower-risk drinking, but WHO does not set particular limits, because the evidence shows that the ideal situation for health is to not drink at all. Alcohol is closely related to around 60 different diagnoses and for almost all there is a close dose–response relationship, so the more you drink, the higher your risk of disease. Less is better."

# "source" as in "source of the information"
msgctxt "source"
msgid "Source"
msgstr "Source"

# variable names between { } must not be translated
msgctxt "f_app_user"
msgid "A user of the {app_name} app"
msgstr "A user of the {app_name} app"

msgctxt "food_groups_p"
msgid "food groups"
msgstr "food groups"

msgctxt "food_groups_s"
msgid "food group"
msgstr "food group"

msgctxt "non_vegan_ingredients"
msgid "Non-vegan ingredients"
msgstr "Non-vegan ingredients"

msgctxt "vegan_ingredients"
msgid "No non-vegan ingredients detected"
msgstr "No non-vegan ingredients"

msgctxt "maybe_vegan_ingredients"
msgid "Ingredients that may not be vegan"
msgstr "Ingredients that may not be vegan"

msgctxt "attribute_vegan_setting_note"
msgid "To determine whether a product is vegan, we only rely on the list of ingredients."
msgstr ""

msgctxt "non_vegetarian_ingredients"
msgid "Non-vegetarian ingredients"
msgstr "Non-vegetarian ingredients"

msgctxt "vegetarian_ingredients"
msgid "No non-vegetarian ingredients detected"
msgstr "No non-vegetarian ingredients detected"

msgctxt "maybe_vegetarian_ingredients"
msgid "Ingredients that may not be vegetarian"
msgstr "Ingredients that may not be vegetarian"

msgctxt "attribute_vegetarian_setting_note"
msgid "To determine whether a product is vegetarian, we only rely on the list of ingredients."
msgstr ""

msgctxt "palm_oil_ingredients"
msgid "Ingredients that contain palm oil"
msgstr "Ingredients that contain palm oil"

msgctxt "may_contain_palm_oil_ingredients"
msgid "Ingredients that may contain palm oil"
msgstr "Ingredients that may contain palm oil"

msgctxt "palm_oil_free_ingredients"
msgid "No ingredients containing palm oil detected"
msgstr "No ingredients containing palm oil detected"

msgctxt "attribute_palm_oil_setting_note"
msgid "To determine whether a product contains palm oil, we only rely on the list of ingredients."
msgstr ""

msgctxt "unrecognized_ingredients"
msgid "Unrecognized ingredients"
msgstr "Unrecognized ingredients"

msgctxt "nova_1_unprocessed_ingredients"
msgid "The product contains only unprocessed or minimally processed ingredients."
msgstr "The product contains only unprocessed or minimally processed ingredients."

# variable names between { } must not be translated
msgctxt "f_nova_markers_for_nova_group"
msgid "Elements that indicate the product is in the {nova_group} group"
msgstr "Elements that indicate the product is in the {nova_group} group"

msgctxt "nova_classification_description"
msgid "Food products are classified into 4 groups according to their degree of processing:"
msgstr "Food products are classified into 4 groups according to their degree of processing:"

msgctxt "nova_classification_how"
msgid "The determination of the group is based on the category of the product and on the ingredients it contains."
msgstr "The determination of the group is based on the category of the product and on the ingredients it contains."

msgctxt "nova_classification_learn_more"
msgid "Learn more about the NOVA classification"
msgstr "Learn more about the NOVA classification"

msgctxt "nova_group_missing_category"
msgid "The category of the product must be specified in order to determine the NOVA group."
msgstr "The category of the product must be specified in order to determine the NOVA group."

msgctxt "nova_group_missing_ingredients"
msgid "The ingredients of the product must be specified in order to determine the NOVA group."
msgstr "The ingredients of the product must be specified in order to determine the NOVA group."

msgctxt "nova_group_too_many_unknown_ingredient"
msgid "We could not recognize some of the ingredients and determine the NOVA group."
msgstr "We could not recognize some of the ingredients and determine the NOVA group."

msgctxt "unselect_image"
msgid "Unselect Image"
msgstr ""

msgctxt "nutriscore_learn_more"
msgid "Learn more about the Nutri-Score"
msgstr "Learn more about the Nutri-Score"

msgctxt "ecoscore_learn_more"
msgid "Learn more about the Eco-Score"
msgstr "Learn more about the Eco-Score"

# The translation needs to be short as it is displayed at the top of small product cards
msgctxt "products_match_very_good_match"
msgid "Very good match"
msgstr "Very good match"

# The translation needs to be short as it is displayed at the top of small product cards
msgctxt "products_match_good_match"
msgid "Good match"
msgstr "Good match"

# The translation needs to be short as it is displayed at the top of small product cards
msgctxt "products_match_poor_match"
msgid "Poor match"
msgstr "Poor match"

# The translation needs to be short as it is displayed at the top of small product cards
msgctxt "products_match_unknown_match"
msgid "Unknown match"
msgstr "Unknown match"

# The translation needs to be short as it is displayed at the top of small product cards
msgctxt "products_match_may_not_match"
msgid "May not match"
msgstr "May not match"

# The translation needs to be short as it is displayed at the top of small product cards
msgctxt "products_match_does_not_match"
msgid "Does not match"
msgstr "Does not match"

msgctxt "reset_preferences"
msgid "Use default preferences"
msgstr "Use default preferences"

msgctxt "reset_preferences_details"
msgid "Nutri-Score, Eco-Score and food processing level (NOVA)"
msgstr "Nutri-Score, Eco-Score and food processing level (NOVA)"

msgctxt "actions_add_ingredients"
msgid "Could you add the ingredients list?"
msgstr "Could you add the ingredients list?"

msgctxt "actions_to_compute_nutriscore"
msgid "Could you add the information needed to compute the Nutri-Score?"
msgstr "Could you add the information needed to compute the Nutri-Score?"

msgctxt "actions_to_compute_ecoscore"
msgid "Could you add a precise product category so that we can compute the Eco-Score?"
msgstr "Could you add a precise product category so that we can compute the Eco-Score?"

msgctxt "action_add_ingredients_text"
msgid "Add the ingredients"
msgstr "Add the ingredients"

msgctxt "action_add_categories"
msgid "Add a category"
msgstr "Add a category"

msgctxt "action_add_nutrition_facts"
msgid "Add nutrition facts"
msgstr "Add nutrition facts"

msgctxt "action_add_origins"
msgid "Add the origins of ingredients for this product"
msgstr "Add the origins of ingredients for this product"

msgctxt "action_add_packaging_image"
msgid "Take a photo of the recycling information"
msgstr "Take a photo of the recycling information"

msgctxt "action_add_packaging_components"
msgid "Add packaging components"
msgstr "Take a photo of the recycling information"

msgctxt "action_add_quantity"
msgid "Add quantity of the product"
msgstr "Add quantity of the product"

# this is not used yet
msgctxt "action_add_basic_details"
msgid "Add basic details"
msgstr "Add basic details"

# this is not used yet
msgctxt "action_add_portion_size"
msgid "Add portion size"
msgstr "Add portion size"

# this is not used yet
msgctxt "action_add_ingredients_image"
msgid "Take a photo of the ingredients"
msgstr "Take a photo of the ingredients"

# this is not used yet
msgctxt "action_add_nutrition_image"
msgid "Take a photo of the nutrition facts"
msgstr "Take a photo of the nutrition facts"

# this is not used yet
msgctxt "action_refresh_ingredients_image"
msgid "Refresh the photo of the ingredients"
msgstr "Refresh the photo of the ingredients"

# this is not used yet
msgctxt "action_refresh_nutrition_image"
msgid "Refresh the photo of the nutrition facts"
msgstr "Refresh the photo of the nutrition facts"

# this is not used yet
msgctxt "action_add_packaging_text"
msgid "Extract and check the recycling information"
msgstr "Extract and check the recycling information"

# this is not used yet
msgctxt "action_add_stores"
msgid "Add the store where you found this product"
msgstr "Add the store where you found this product"

# this is not used yet
msgctxt "action_labels"
msgid "Add any label present on this product"
msgstr "Add any label present on this product"

# this is not used yet
msgctxt "action_countries"
msgid "Add the country where you found this product"
msgstr "Add the country where you found this product"

# this is not used yet
msgctxt "action_packager_codes_image"
msgid "Take a photo of traceability codes"
msgstr "Take a photo of traceability codes"

# Used as a header for key facts
msgctxt "knowledge_panels_facts"
msgid "What you need to know"
msgstr "What you need to know"

msgctxt "knowledge_panels_recommendation"
msgid "Recommendation"
msgstr "Recommendation"

msgctxt "nutrient_info_salt_risk"
msgid "A high consumption of salt (or sodium) can cause raised blood pressure, which can increase the risk of heart disease and stroke."
msgstr "A high consumption of salt (or sodium) can cause raised blood pressure, which can increase the risk of heart disease and stroke."

msgctxt "nutrient_info_salt_high_blood_pressure"
msgid "Many people who have high blood pressure do not know it, as there are often no symptoms."
msgstr "Many people who have high blood pressure do not know it, as there are often no symptoms."

msgctxt "nutrient_info_salt_high_consumption"
msgid "Most people consume too much salt (on average 9 to 12 grams per day), around twice the recommended maximum level of intake."
msgstr "Most people consume too much salt (on average 9 to 12 grams per day), around twice the recommended maximum level of intake."

msgctxt "nutrient_recommendation_salt_title"
msgid "Limit the consumption of salt and salted food"
msgstr "Limit the consumption of salt and salted food"

msgctxt "nutrient_recommendation_salt_cooking_and_table"
msgid "Reduce the quantity of salt used when cooking, and don't salt again at the table."
msgstr "Reduce the quantity of salt used when cooking, and don't salt again at the table."

msgctxt "nutrient_recommendation_salt_limit_salty_snacks"
msgid "Limit the consumption of salty snacks and choose products with lower salt content."
msgstr "Limit the consumption of salty snacks and choose products with lower salt content."

msgctxt "nutrient_info_sugars_risk"
msgid "A high consumption of sugar can cause weight gain and tooth decay. It also augments the risk of type 2 diabetes and cardio-vascular diseases."
msgstr "A high consumption of sugar can cause weight gain and tooth decay. It also augments the risk of type 2 diabetes and cardio-vascular diseases."

msgctxt "nutrient_recommendation_sugars_title"
msgid "Limit the consumption of sugar and sugary drinks"
msgstr "Limit the consumption of sugar and sugary drinks"

msgctxt "nutrient_recommendation_sugars_drinks"
msgid "Sugary drinks (such as sodas, fruit beverages, and fruit juices and nectars) should be limited as much as possible (no more than 1 glass a day)."
msgstr "Sugary drinks (such as sodas, fruit beverages, and fruit juices and nectars) should be limited as much as possible (no more than 1 glass a day)."

msgctxt "nutrient_recommendation_sugars_food"
msgid "Choose products with lower sugar content and reduce the consumption of products with added sugars."
msgstr "Choose products with lower sugar content and reduce the consumption of products with added sugars."

msgctxt "nutrient_info_fat_and_saturated_fat_risk"
msgid "A high consumption of fat, especially saturated fats, can raise cholesterol, which increases the risk of heart diseases."
msgstr "A high consumption of fat, especially saturated fats, can raise cholesterol, which increases the risk of heart diseases."

msgctxt "nutrient_recommendation_fat_and_saturated_fat_title"
msgid "Reduce the consumption of fat and saturated fat"
msgstr "Limit the consumption of fat and saturated fat"

msgctxt "nutrient_recommendation_fat_and_saturated_fat"
msgid "Choose products with lower fat and saturated fat content."
msgstr "Choose products with lower fat and saturated fat content."

msgctxt "sign_in"
msgid "Sign in"
msgstr "Sign in"

msgctxt "sign_out"
msgid "Sign out"
msgstr "Sign out"

msgctxt "your_contributions"
msgid "Your contributions"
msgstr "Your contributions"

msgctxt "products_added"
msgid "Products added"
msgstr "Products added"

msgctxt "products_edited"
msgid "Products edited"
msgstr "Products edited"

msgctxt "products_photographed"
msgid "Products photographed"
msgstr "Products photographed"

# result of the matching with the user preferences: should ne a noun, not a verb
msgctxt "matching_with_your_preferences"
msgid "Matching with your preferences"
msgstr "Matching with your preferences"

# HTML tags and variable names between { } must not be translated
msgctxt "f_join_us_on_slack"
msgid "Join us on <a href=\"{url}\">Slack</a>"
msgstr "Join us on <a href=\"{url}\">Slack</a>"

# HTML tags and variable names between { } must not be translated
msgctxt "f_discover_our_code_of_conduct"
msgid "Discover our <a href=\"{url}\">Code of conduct</a>"
msgstr "Discover our <a href=\"{url}\">Code of conduct</a>"

# {links} must not be translated, it will be replaced by icons and/or text links
msgctxt "f_footer_follow_us_links"
msgid "Follow us: {links}"
msgstr "Follow us: {links}"

# Should be as small as possible, e.g. use "app" instead of "application", don't specify "mobile"
msgctxt "footer_install_the_app_exclamation_mark"
msgid "Install the app!"
msgstr "Install the app!"

# HTML tags must not be translated, keep <span id=\"everyday\"> and <span id=\"foods\"> and put them around the corresponding words in the translation
# e.g. in French: Scannez les <span id=\"foods\">aliments</span> de votre <span id=\"everyday\">quotidien</span>
msgctxt "footer_scan_your_everyday_foods"
msgid "Scan your <span id=\"everyday\">everyday</span> <span id=\"foods\">foods</span>"
msgstr "Scan your <span id=\"everyday\">everyday</span> <span id=\"foods\">foods</span>"

msgctxt "nutrition"
msgid "Nutrition"
msgstr "Nutrition"

# Note: "criteria" is plural here. So in French for instance: "Vos critères"
msgctxt "your_criteria"
msgid "Your criteria"
msgstr "Your criteria"

msgctxt "product"
msgid "Product"
msgstr "Product"

msgctxt "environment"
msgid "Environment"
msgstr "Environment"

msgctxt "api_result_failure"
msgid "Failure"
msgstr "Failure"

msgctxt "api_result_product_found"
msgid "Product found"
msgstr "Product found"

msgctxt "api_result_product_not_found"
msgid "Product not found"
msgstr "Product not found"

msgctxt "api_result_product_updated"
msgid "Product updated"
msgstr "Product updated"

msgctxt "api_message_invalid_api_action"
msgid "Invalid API action"
msgstr "Invalid API action"

msgctxt "api_message_invalid_api_method"
msgid "Invalid API method"
msgstr "Invalid API method"

msgctxt "api_message_empty_request_body"
msgid "Empty request body"
msgstr "Empty request body"

msgctxt "api_message_invalid_json_in_request_body"
msgid "Invalid JSON in request body"
msgstr "Invalid JSON in request body"

msgctxt "api_message_invalid_code"
msgid "Invalid code"
msgstr "Invalid code"

msgctxt "api_message_invalid_type_must_be_object"
msgid "Invalid type: must be an object"
msgstr "Invalid type: must be an object"

msgctxt "api_message_invalid_type_must_be_array"
msgid "Invalid type: must be an array"
msgstr "Invalid type: must be an array"

msgctxt "api_message_invalid_type_must_be_integer"
msgid "Invalid type: must be an integer"
msgstr "Invalid type: must be an integer"

msgctxt "api_message_invalid_type_must_be_number"
msgid "Invalid type: must be a number"
msgstr "Invalid type: must be a number"

msgctxt "api_message_missing_field"
msgid "Missing field"
msgstr "Missing field"

msgctxt "api_message_unrecognized_field"
msgid "Unrecognized field"
msgstr "Unrecognized field"

msgctxt "api_message_unrecognized_value"
msgid "Unrecognized value"
msgstr "Unrecognized value"

msgctxt "api_impact_none"
msgid "None"
msgstr "None"

msgctxt "api_impact_warning"
msgid "Warning"
msgstr "Warning"

msgctxt "api_impact_failure"
msgid "Failure"
msgstr "Failure"

msgctxt "api_impact_field_ignored"
msgid "Field ignored"
msgstr "Field ignored"

msgctxt "api_impact_value_converted"
msgid "Value converted"
msgstr "Value converted"

# Unit = element, not unit of measure
msgctxt "packaging_number_of_units"
msgid "Number of units"
msgstr "Number of units"

# Unit = element, not unit of measure
msgctxt "packaging_weight"
msgid "Weight of one empty unit"
msgstr "Weight of one empty unit"

# Unit = element, not unit of measure
msgctxt "packaging_quantity_per_unit"
msgid "Quantity of product contained per unit"
msgstr "Quantity of product contained per unit"

# variable names between { } must not be translated
msgctxt "f_help_categorize_on_hunger_games"
msgid "Help categorize more {title} on Hunger Games"
msgstr "Help categorize more {title} on Hunger Games"

msgctxt "packagings_complete"
msgid "All the packaging parts of the product are listed."
msgstr "All the packaging parts of the product are listed."

msgctxt "api_message_invalid_user_id_and_password"
msgid "Invalid user id and password"
msgstr "Invalid user id and password"

msgctxt "api_message_invalid_value_must_be_0_or_1"
msgid "Invalid value: must be 0 or 1"
msgstr "Invalid value: must be 0 or 1"

# Unit = element, not unit of measure
msgctxt "packaging_number_of_units_description"
msgid "Enter the number of packaging units of the same shape and material contained in the product."
msgstr "Enter the number of packaging units of the same shape and material contained in the product."

msgctxt "packaging_shape_description"
msgid "Enter the shape name listed in the recycling instructions if they are available, or select a shape."
msgstr "Enter the shape name listed in the recycling instructions if they are available, or select a shape."

msgctxt "packaging_material_description"
msgid "Enter the specific material if it can be determined (a material code inside a triangle can often be found on packaging parts), or a generic material (for instance plastic or metal) if you are unsure."
msgstr "Enter the specific material if it can be determined (a material code inside a triangle can often be found on packaging parts), or a generic material (for instance plastic or metal) if you are unsure."

msgctxt "packaging_recycling_description"
msgid "Enter recycling instructions only if they are listed on the product."
msgstr "Enter recycling instructions only if they are listed on the product."

# Unit = element, not unit of measure
msgctxt "packaging_weight_description"
msgid "Remove any remaining food and wash and dry the packaging part before weighting. If possible, use a scale with 0.1g or 0.01g precision."
msgstr "Remove any remaining food and wash and dry the packaging part before weighting. If possible, use a scale with 0.1g or 0.01g precision."

# Unit = element, not unit of measure
msgctxt "packaging_quantity_per_unit_description"
msgid "Enter the net weight or net volume and indicate the unit (for example g or ml)."
msgstr "Enter the net weight or net volume and indicate the unit (for example g or ml)."

msgctxt "import_and_export_products"
msgid "Import and export products"
msgstr "Import and export products"

msgctxt "add_products"
msgid "Add products"
msgstr "Add products"

# Needs to be short (displayed in a menu)
msgctxt "install_the_app_to_add_products"
msgid "Install the app to add products"
msgstr "Install the app to add products"

msgctxt "search_and_analyze_products"
msgid "Search and analyze products"
msgstr "Search and analyze products"

msgctxt "resources"
msgid "Resources"
msgstr "Resources"

msgctxt "pro_platform_user_guide"
msgid "Pro platform user guide"
msgstr "Pro platform user guide"

msgctxt "faq_for_producers"
msgid "FAQ for producers"
msgstr "FAQ for producers"

msgctxt "join_the_next_pros_meet_up"
msgid "Join the next Pros' Meet-up"
msgstr "Join the next Pros' Meet-up"

# variable names between { } must not be translated
msgctxt "product_js_enter_value_between_0_and_max"
msgid "Please enter a value between 0 and {max}."
msgstr "Please enter a value between 0 and {max}."

msgctxt "please_ask_users_create_account_first"
msgid "Please ask the following users to create an Open Food Facts account first:"
msgstr "Please ask the following users to create an Open Food Facts account first:"

msgctxt "users_added_successfully"
msgid "Users added to the organization successfully:"
msgstr "Users added to the organization successfully:"

msgctxt "product_js_sugars_warning"
msgid "Sugars should not be higher than carbohydrates."
msgstr "Sugars should not be higher than carbohydrates."

msgctxt "product_js_saturated_fat_warning"
msgid "Saturated fat should not be higher than fat."
msgstr "Saturated fat should not be higher than fat."

msgctxt "packaging_materials"
msgid "Packaging materials"
msgstr "Packaging materials"

msgctxt "packaging_weight_total"
msgid "Packaging weight"
msgstr "Packaging weight"

msgctxt "packaging_weight_100g"
msgid "Packaging weight per 100 g of product"
msgstr "Packaging weight per 100 g of product"

msgctxt "packaging_weight_100g_mean"
msgid "Mean packaging weight per 100 g of product"
msgstr "Mean packaging weight per 100 g of product"

msgctxt "total"
msgid "Total"
msgstr "Total"

msgctxt "packaging_material_products_percent"
msgid "% of products containing the material"
msgstr "% of products containing the material"

msgctxt "packaging_material_products_percent_main"
msgid "% of products containing mostly the material"
msgstr "% of products containing mostly the material"

msgctxt "relative_to_products_containing_the_material"
msgid "for products that contain the material"
msgstr "for products that contain the material"

msgctxt "relative_to_products_containing_mostly_the_material"
msgid "for products that contain mostly the material"
msgstr "for products that contain mostly the material"

msgctxt "relative_to_all_products"
msgid "relative to all products"
msgstr "relative to all products"

msgctxt "preferred_language"
msgid "Preferred Language"
msgstr "Preferred Language"

msgctxt "packagings_n_p"
msgid "Numbers of packaging components"
msgstr "Numbers of packaging components"

msgctxt "packagings_n_s"
msgid "Number of packaging components"
msgstr "Number of packaging components"

msgctxt "packagings_materials_all"
msgid "All materials"
msgstr "All materials"

msgctxt "weight"
msgid "Weight"
msgstr "Weight"

msgctxt "weight_100g"
msgid "Weight per 100g of product"
msgstr "Weight per 100g of product"

msgctxt "weight_percent"
msgid "Weight percent"
msgstr "Weight percent"

msgctxt "nutriscore_component_energy"
msgid "Energy"
msgstr ""

msgctxt "nutriscore_component_energy_from_saturated_fat"
msgid "Energy from saturated fat"
msgstr ""

msgctxt "nutriscore_component_sugars"
msgid "Sugars"
msgstr ""

msgctxt "nutriscore_component_saturated_fat"
msgid "Saturated fat"
msgstr ""

msgctxt "nutriscore_component_saturated_fat_ratio"
msgid "Saturated fat / fat"
msgstr ""

msgctxt "nutriscore_component_salt"
msgid "Salt"
msgstr ""

msgctxt "nutriscore_component_non_nutritive_sweeteners"
msgid "Non-nutritive sweeteners"
msgstr ""

msgctxt "nutriscore_component_fruits_vegetables_legumes"
msgid "Fruits, vegetables and legumes"
msgstr ""

msgctxt "nutriscore_component_fiber"
msgid "Fiber"
msgstr ""

msgctxt "nutriscore_component_proteins"
msgid "Proteins"
msgstr ""

msgctxt "presence"
msgid "Presence"
msgstr ""

msgctxt "absence"
msgid "Absence"
msgstr ""

msgctxt "nutriscore_is_water"
msgid "This product is considered to be water for the calculation of the Nutri-Score."
msgstr ""

msgctxt "nutriscore_is_fat_oil_nuts_seeds"
msgid "This product is considered to be fat, oil, nuts or seeds for the calculation of the Nutri-Score."
msgstr ""

msgctxt "nutriscore_is_cheese"
msgid "This product is considered to be cheese for the calculation of the Nutri-Score."
msgstr ""

msgctxt "nutriscore_is_red_meat_product"
msgid "This product is considered to be a red meat product for the calculation of the Nutri-Score."
msgstr ""

msgctxt "nutriscore_count_proteins_reason_beverage"
msgid "Points for proteins are counted because the product is considered to be a beverage."
msgstr ""

msgctxt "nutriscore_count_proteins_reason_cheese"
msgid "Points for proteins are counted because the product is considered to be cheese."
msgstr ""

msgctxt "nutriscore_count_proteins_reason_negative_points_less_than_7"
msgid "Points for proteins are counted because the negative points are less than 7."
msgstr ""

msgctxt "nutriscore_count_proteins_reason_negative_points_less_than_11"
msgid "Points for proteins are counted because the negative points are less than 11."
msgstr ""

msgctxt "nutriscore_count_proteins_reason_negative_points_greater_than_or_equal_to_7"
msgid "Points for proteins are not counted because the negative points greater than or equal to 7."
msgstr ""

msgctxt "nutriscore_count_proteins_reason_negative_points_greater_than_or_equal_to_11"
msgid "Points for proteins are not counted because the negative points greater than or equal to 11."
msgstr ""

msgctxt "nutriscore_explanation_what_it_is"
msgid "The Nutri-Score is a logo on the overall nutritional quality of products."
msgstr "The Nutri-Score is a logo on the overall nutritional quality of products."

msgctxt "nutriscore_explanation_what_it_takes_into_account"
msgid "The score from A to E is calculated based on nutrients and foods to favor (proteins, fiber, fruits, vegetables and legumes ...) and nutrients to limit (calories, saturated fat, sugars, salt)."
msgstr "The score from A to E is calculated based on nutrients and foods to favor (proteins, fiber, fruits, vegetables and legumes ...) and nutrients to limit (calories, saturated fat, sugars, salt)."

msgctxt "nutriscore_explanation_where_the_data_comes_from"
msgid "The score is calculated from the data of the nutrition facts table and the composition data (fruits, vegetables and legumes)."
msgstr "The score is calculated from the data of the nutrition facts table and the composition data (fruits, vegetables and legumes)."

msgctxt "nutriscore_explanation_recommended_by_public_health_authorities"
msgid "The display of this logo is recommended by public health authorities without obligation for companies."
msgstr "The display of this logo is recommended by public health authorities without obligation for companies."

msgctxt "nutriscore_explanation_title"
msgid "What is the Nutri-Score?"
msgstr ""

# For benefits and risks of Nutri-Score components, see the "rationale" sections in the different Nutri-Score algorithms documents

msgctxt "nutrient_info_energy_risk"
msgid "Energy intakes above energy requirements are associated with increased risks of weight gain, overweight, obesity, and consequently risk of diet-related chronic diseases."
msgstr "Energy intakes above energy requirements are associated with increased risks of weight gain, overweight, obesity, and consequently risk of diet-related chronic diseases."

msgctxt "nutrient_info_saturated_fat_risk"
msgid "A high consumption of fat, especially saturated fats, can raise cholesterol, which increases the risk of heart diseases."
msgstr "A high consumption of fat, especially saturated fats, can raise cholesterol, which increases the risk of heart diseases."

msgctxt "nutrient_info_saturated_fat_ratio_risk"
msgid "A high consumption of fat, especially saturated fats, can raise cholesterol, which increases the risk of heart diseases."
msgstr "A high consumption of fat, especially saturated fats, can raise cholesterol, which increases the risk of heart diseases."

msgctxt "nutrient_info_energy_from_saturated_fat_risk"
msgid "A high consumption of fat, especially saturated fats, can raise cholesterol, which increases the risk of heart diseases."
msgstr "A high consumption of fat, especially saturated fats, can raise cholesterol, which increases the risk of heart diseases."

# https://www.who.int/news/item/15-05-2023-who-advises-not-to-use-non-sugar-sweeteners-for-weight-control-in-newly-released-guideline

msgctxt "nutrient_info_non_nutritive_sweeteners_risk"
msgid "Non-nutritive sweeteners may not confer any long-term benefit in reducing body fat in adults or children. There may be potential undesirable effects from long-term use of non-nutritive sweeteners, such as an increased risk of type 2 diabetes and cardiovascular diseases in adults."
msgstr "Non-nutritive sweeteners may not confer any long-term benefit in reducing body fat in adults or children. There may be potential undesirable effects from long-term use of non-nutritive sweeteners, such as an increased risk of type 2 diabetes and cardiovascular diseases in adults."

msgctxt "nutrient_info_fiber_benefit"
msgid "Consuming foods rich in fiber (especially whole grain foods) reduces the risks of aerodigestive cancers, cardiovascular diseases, obesity and diabetes."
msgstr "Consuming foods rich in fiber (especially whole grain foods) reduces the risks of aerodigestive cancers, cardiovascular diseases, obesity and diabetes."

msgctxt "nutrient_info_fruits_vegetables_legumes_benefit"
msgid "Consuming foods rich in fruits, vegetables and legumes reduces the risks of aerodigestive cancers, cardiovascular diseases, obesity and diabetes."
msgstr "Consuming foods rich in fruits, vegetables and legumes reduces the risks of aerodigestive cancers, cardiovascular diseases, obesity and diabetes."

# Proteins are included in the Nutri-Score because they are a proxy for calcium and iron (there is no added benefit from consuming more proteins)

msgctxt "nutrient_info_proteins_benefit"
msgid "Foods that are rich in proteins are usually rich in calcium or iron which are essential minerals with numerous health benefits."
msgstr "Foods that are rich in proteins are usually rich in calcium or iron which are essential minerals with numerous health benefits."

msgctxt "revert"
msgid "Revert to this revision"
msgstr "Revert to this revision"

msgctxt "product_js_product_revert_confirm"
msgid "Revert to this product revision?"
msgstr "Revert to this product revision?"

msgctxt "api_status_success"
msgid "Success"
msgstr "Success"

msgctxt "api_status_failure"
msgid "Failure"
msgstr "Failure"

msgctxt "api_result_product_reverted"
msgid "Product reverted to the specified revision"
msgstr "Product reverted to the specified revision"

msgctxt "api_result_product_not_reverted"
msgid "Product not reverted to the specified revision"
msgstr "Product not reverted to the specified revision"

# sweeteners (additives), plural
msgctxt "sweeteners"
msgid "sweeteners"
msgstr ""

# sweetener (additive), singular
msgctxt "sweetener"
msgid "sweetener"
msgstr ""

<<<<<<< HEAD
# Overrides by flavor (e.g. obf) or product type (e.g. beauty)

# OFF

msgctxt "site_description_off"
msgid "A collaborative, free and open database of ingredients, nutrition facts and information on food products from around the world"
msgstr "A collaborative, free and open database of ingredients, nutrition facts and information on food products from around the world"

msgctxt "tagline_off"
msgid   "Open Food Facts gathers information and data on food products from around the world."
msgstr  "Open Food Facts gathers information and data on food products from around the world."

msgctxt "footer_tagline_off"
msgid "A collaborative, free and open database of food products from around the world."
msgstr "A collaborative, free and open database of food products from around the world."

#. make sure the text file exists for your language, otherwise ask @teolemon 
msgctxt "get_the_app_link_off"
msgid "/open-food-facts-mobile-app"
msgstr "/open-food-facts-mobile-app"

# OBF

msgctxt "site_description_obf"
msgid "A collaborative, free and open database of ingredients, and information on cosmetic products from around the world"
msgstr ""

msgctxt "tagline_obf"
msgid "Open Beauty Facts gathers information and data on cosmetic products from around the world."
msgstr ""

msgctxt "footer_tagline_obf"
msgid "A collaborative, free and open database of cosmetic products from around the world."
msgstr ""

#. make sure the text file exists for your language, otherwise ask @teolemon 
msgctxt "get_the_app_link_obf"
msgid "/open-beauty-facts-mobile-app"
msgstr ""

msgctxt "footer_and_the_facebook_group_obf"
msgid "and the <a href=\"https://www.facebook.com/groups/OpenBeautyFacts/\">Facebook group for contributors</a>"
msgstr ""

msgctxt "search_description_opensearch_obf"
msgid "Open Beauty Facts product search"
msgstr ""

msgctxt "warning_not_complete_obf"
msgid "This product page is not complete. You can help to complete it by editing it and adding more data from the photos we have, or by taking more photos using the app for <a href=\"https://play.google.com/store/apps/details?id=org.openbeautyfacts.scanner&hl=en\">Android</a> or <a href=\"https://apps.apple.com/us/app/open-beauty-facts/id1122926380\">iPhone/iPad</a>. Thank you!"
msgstr ""

msgctxt "brands_example_beauty"
msgid "Nivea, Nivea Men"
msgstr ""

msgctxt "categories_example_beauty"
msgid "Anti-dandruff shampoo, Whitening toothpaste"
msgstr ""

msgctxt "emb_codes_example_beauty"
msgid "EMB 53062"
msgstr ""

msgctxt "generic_name_example_beauty"
msgid "Anti-dandruff shampoo"
msgstr ""

msgctxt "product_name_example_beauty"
msgid "Anti-Perspirant Stress Protect"
msgstr ""

msgctxt "ingredients_text_example_beauty"
msgid "AQUA/WATER, SODIUM LAURETH SULFATE, DISODIUM COCOAMPHODIACETATE, GLYCOL DISTEARATE, COCAMIDE MEA"
msgstr ""
=======
msgctxt "description"
msgid "Description"
msgstr "Description"
>>>>>>> 2a302720
<|MERGE_RESOLUTION|>--- conflicted
+++ resolved
@@ -6794,7 +6794,10 @@
 msgid "sweetener"
 msgstr ""
 
-<<<<<<< HEAD
+msgctxt "description"
+msgid "Description"
+msgstr "Description"
+
 # Overrides by flavor (e.g. obf) or product type (e.g. beauty)
 
 # OFF
@@ -6870,8 +6873,4 @@
 msgctxt "ingredients_text_example_beauty"
 msgid "AQUA/WATER, SODIUM LAURETH SULFATE, DISODIUM COCOAMPHODIACETATE, GLYCOL DISTEARATE, COCAMIDE MEA"
 msgstr ""
-=======
-msgctxt "description"
-msgid "Description"
-msgstr "Description"
->>>>>>> 2a302720
+
