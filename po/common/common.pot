--- conflicted
+++ resolved
@@ -3448,7 +3448,6 @@
 msgid "Ingredients analysis"
 msgstr ""
 
-<<<<<<< HEAD
 msgctxt "rev_warning"
 msgid "You are viewing an old version of this product page!"
 msgstr "You are viewing an old version of this product page!"
@@ -3472,8 +3471,6 @@
 msgctxt "rev_latest"
 msgid "Latest version"
 msgstr "Latest version"
-=======
 msgctxt "ingredients_analysis_disclaimer"
 msgid "The analysis is based solely on the ingredients listed and does not take into account processing methods."
 msgstr ""
->>>>>>> cec84745
