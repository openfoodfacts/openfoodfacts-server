--- conflicted
+++ resolved
@@ -6507,11 +6507,7 @@
 msgctxt "packagings_complete"
 msgid "All the packaging parts of the product are listed."
 msgstr "All the packaging parts of the product are listed."
-<<<<<<< HEAD
-msgstr "All the packaging parts of the product are listed."
 
 msgctxt "api_message_invalid_user_id_and_password"
 msgid "Invalid user id and password"
 msgstr "Invalid user id and password"
-=======
->>>>>>> bc72320e
