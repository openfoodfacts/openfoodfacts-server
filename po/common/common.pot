#, fuzzy
msgid ""
msgstr ""
"MIME-Version: 1.0\n"
"Content-Type: text/plain; charset=UTF-8\n"
"Content-Transfer-Encoding: 8bit\n"
"Language: en\n"
"Project-Id-Version: \n"
"PO-Revision-Date: \n"
"Language-Team: \n"
"Last-Translator: \n"
"POT-Creation-Date: \n"
"X-Generator: Poedit 2.1\n"

msgctxt "1_product"
msgid "1 product"
msgstr ""

# leave a space before and after, unless there are no spaces between "A and B" in the target language
msgctxt "_and_"
msgid " and "
msgstr ""

msgctxt "about"
msgid "About me"
msgstr ""

msgctxt "add"
msgid "Add"
msgstr ""

msgctxt "add_language"
msgid "Add language"
msgstr ""

msgctxt "add_product"
msgid "Add a product"
msgstr ""

msgctxt "add_user"
msgid "Register"
msgstr ""

msgctxt "add_user_display"
msgid "Register"
msgstr "Register"

msgctxt "add_user_process"
msgid "Welcome!"
msgstr "Welcome!"

msgctxt "add_user_result"
msgid "Thank you for joining us!"
msgstr "Thank you for joining us!"

msgctxt "add_user_you_can_edit"
msgid "You can now add and edit products on the web or with our free <a href=\"%s\">mobile app</a>."
msgstr "You can now add and edit products on the web or with our free <a href=\"%s\">mobile app</a>."

msgctxt "join_us_on_slack"
msgid "Join us on Slack"
msgstr "Join us on Slack"

msgctxt "add_user_join_the_project"
msgid "%s is a collaborative project to which you can bring much more than new products: your energy, enthusiasm and ideas!"
msgstr "%s is a collaborative project to which you can bring much more than new products: your energy, enthusiasm and ideas!"

msgctxt "add_user_join_us_on_slack"
msgid "We use a discussion system called Slack where all project participants can exchange and collaborate. Please join! We would be happy to know you!"
msgstr "We use a discussion system called Slack where all project participants can exchange and collaborate. Please join! We would be happy to know you!"

msgctxt "add_user_you_can_edit_pro"
msgid "You can now easily import your product data and photos."
msgstr "You can now easily import your product data and photos."

msgctxt "add_user_you_can_edit_pro_promo"
msgid "You can now add and edit your products and import their data and photos on our free <a href=\"%s\">platform for producers</a>."
msgstr "You can now add and edit your products and import their data and photos on our free <a href=\"%s\">platform for producers</a>."

msgctxt "add_user_existing_org"
msgid "There is already an existing organization with the name %s."
msgstr "There is already an existing organization with the name %s."

msgctxt "add_user_existing_org_pending"
msgid "Your request to join the organization is pending approval of the organization administrator."
msgstr "Your request to join the organization is pending approval of the organization administrator."

msgctxt "please_email_producers"
msgid "Please e-mail <a href=\"mailto:producers@openfoodfacts.org\">producers@openfoodfacts.org</a> if you have any question."
msgstr "Please e-mail <a href=\"mailto:producers@openfoodfacts.org\">producers@openfoodfacts.org</a> if you have any question."

msgctxt "if_you_work_for_a_producer"
msgid "If you work for a producer or brand and will add or complete data for your own products only, you can get access to our completely free Platform for Producers."
msgstr "If you work for a producer or brand and will add or complete data for your own products only, you can get access to our completely free Platform for Producers."

msgctxt "producers_platform_description_long"
msgid "The platform for producers allows manufacturers to easily import data and photos for all their products, to mark them as official, and to get free analysis of improvement opportunities for their products."
msgstr "The platform for producers allows manufacturers to easily import data and photos for all their products, to mark them as official, and to get free analysis of improvement opportunities for their products."

msgctxt "pro_account"
msgid "Professional account"
msgstr "Professional account"

msgctxt "this_is_a_pro_account"
msgid "This is a producer or brand account."
msgstr "This is a producer or brand account."

msgctxt "producer_or_brand"
msgid "Producer or brand"
msgstr "Producer or brand"

msgctxt "error_missing_org"
msgid "Professional accounts must have an associated organization (company name or brand)."
msgstr "Professional accounts must have an associated organization (company name or brand)."

msgctxt "enter_name_of_org"
msgid "Please enter the name of your organization (company name or brand)."
msgstr "Please enter the name of your organization (company name or brand)."

msgctxt "this_is_a_pro_account_for_org"
msgid "This account is a professional account associated with the producer or brand %s. You have access to the Platform for Producers."
msgstr "This account is a professional account associated with the producer or brand %s. You have access to the Platform for Producers."

msgctxt "add_user_email_body"
msgid ""
"Hello <NAME>,\n"
"\n"
"Thanks a lot for joining https://openfoodfacts.org\n"
"Here is your user name:\n"
"\n"
"User name: <USERID>\n"
"\n"
"You can now sign in on the site to add and edit products.\n"
"\n"
"<<site_name>> is a collaborative project to which you can bring much more "
"than new products: your energy, enthusiasm and ideas!\n"
"To discuss between contributors and make the project go forward, we use a "
"very convenient messaging system called Slack: https://slack.openfoodfacts."
"org\n"
"\n"
"You can also join the Facebook group for contributors:\n"
"https://www.facebook.com/groups/OpenFoodFacts/\n"
"\n"
"New: we are also starting Open Beauty Facts to create a database of "
"cosmetics: soap, toothpaste, makeup etc.\n"
"https://openbeautyfacts.org\n"
"\n"
"Thank you very much!\n"
"\n"
"Stéphane and the Open Food Facts team\n"
"https://openfoodfacts.org\n"
"https://twitter.com/OpenFoodFacts\n"
msgstr ""

# please check that site_name and the brackets stays intact
msgctxt "add_user_email_subject"
msgid "Thanks for joining <<site_name>>"
msgstr ""

msgctxt "additives_1"
msgid "Potentially hazardous food additive. Limit usage."
msgstr ""

msgctxt "additives_2"
msgid "Hazardous food additive. Avoid."
msgstr ""

msgctxt "additives_3"
msgid "Food additive banned in Europe. Avoid at all cost."
msgstr ""

msgctxt "additives_p"
msgid "additives"
msgstr ""

msgctxt "additives_s"
msgid "additive"
msgstr ""

msgctxt "advanced_search"
msgid "Advanced search"
msgstr ""

msgctxt "advanced_search_old"
msgid "Advanced search and graphs"
msgstr ""

msgctxt "alcohol_warning"
msgid "Excess drinking is harmful for health."
msgstr ""

msgctxt "all_missions"
msgid "All missions"
msgstr ""

msgctxt "allergens"
msgid "Substances or products causing allergies or intolerances"
msgstr ""

msgctxt "allergens_p"
msgid "allergens"
msgstr ""

msgctxt "allergens_s"
msgid "allergen"
msgstr ""

msgctxt "also_edited_by"
msgid "Product page also edited by"
msgstr ""

msgctxt "android_apk_app_icon_url"
msgid "/images/misc/android-apk.svg"
msgstr ""

msgctxt "android_apk_app_icon_alt_text"
msgid "Android APK"
msgstr ""

# DO NOT TRANSLATE
msgctxt "android_apk_app_link"
msgid "https://world.openfoodfacts.org/files/off.apk"
msgstr ""

# Please change en_get.svg to fr_get.svg. check the url https://static.openfoodfacts.org/images/misc/google-play-badge-svg-master/img/XX_get.svg
msgctxt "android_app_icon_url"
msgid "/images/misc/google-play-badge-svg-master/img/en_get.svg"
msgstr ""

msgctxt "android_app_icon_alt_text"
msgid "Get It On Google Play"
msgstr ""

# Change hl=en to your language, and make sure the url works
msgctxt "android_app_link"
msgid "https://play.google.com/store/apps/details?id=org.openfoodfacts.scanner&hl=en"
msgstr ""

msgctxt "app_please_take_pictures"
msgid ""
"<p>This product is not yet in the <<site_name>> database. Could you please "
"take some pictures of the product, barcode, ingredients list and nutrition "
"facts to add it on <a href=\"https://world.openfoodfacts.org\" target="
"\"_blank\"><<site_name>></a>?</p>\n"
"<p>Thanks in advance!</p>\n"
msgstr ""

msgctxt "app_take_a_picture"
msgid "Take a picture"
msgstr ""

msgctxt "app_take_a_picture_note"
msgid ""
"Note: the pictures you send are published under the free licence Creative "
"Commons Attribution and ShareAlike."
msgstr ""

msgctxt "app_you_can_add_pictures"
msgid "You can add pictures:"
msgstr ""

msgctxt "axis_x"
msgid "Horizontal axis"
msgstr ""

msgctxt "axis_y"
msgid "Vertical axis"
msgstr ""

msgctxt "barcode"
msgid "Barcode"
msgstr ""

msgctxt "barcode_number"
msgid "Barcode number:"
msgstr ""

msgctxt "you_can_also_help_us"
msgid "You can also help to fund the Open Food Facts project"
msgstr ""

msgctxt "bottom_content"
msgid ""
"<a href=\"https://world.openfoodfacts.org/donate-to-open-food-facts\"><img src=\"https://static.openfoodfacts.org/images/"
"svg/donate-icon.svg\" alt=\"Donate to Open Food Facts\" /></"
"a><p><<site_name>> is made by a non-profit association, independent from the "
"industry. It is made for all, by all, and it is funded by all. You can "
"support our work by <a href=\"https://world.openfoodfacts.org/donate-to-open-food-facts\">donating to Open Food Facts</a> and "
"also by <a href=\"https://www.lilo.org/fr/open-food-facts/?utm_source=open-"
"food-facts\">using the Lilo search engine</a>.<br/><b>Thank you!</b></p>"
msgstr ""

msgctxt "bottom_title"
msgid "Donate to support our work"
msgstr ""

msgctxt "brands"
msgid "Brands"
msgstr ""

msgctxt "brands_example"
msgid "Kinder Bueno White, Kinder Bueno, Kinder, Ferrero"
msgstr ""

msgctxt "brands_p"
msgid "brands"
msgstr ""

msgctxt "brands_products"
msgid "Products from the %s brand"
msgstr ""

msgctxt "brands_s"
msgid "brand"
msgstr ""

msgctxt "brands_tagsinput"
msgid "add a brand"
msgstr ""

msgctxt "brands_without_products"
msgid "Products not from the %s brand"
msgstr ""

msgctxt "brand_owner"
msgid "Brand owner"
msgstr ""

msgctxt "brand_owner_example"
msgid "The Coca Cola Company"
msgstr ""

msgctxt "by"
msgid "by"
msgstr ""

msgctxt "categories"
msgid "Categories"
msgstr ""

msgctxt "categories_example"
msgid "Sardines in olive oil, Orange juice from concentrate"
msgstr ""

msgctxt "categories_note"
msgid ""
"Indicate only the most specific category. \"Parents\" categories will be "
"automatically added."
msgstr ""

msgctxt "categories_p"
msgid "categories"
msgstr ""

msgctxt "categories_products"
msgid "Products from the %s category"
msgstr ""

msgctxt "categories_s"
msgid "category"
msgstr ""

msgctxt "categories_tagsinput"
msgid "add a category"
msgstr ""

msgctxt "categories_without_products"
msgid "Products not from the %s category"
msgstr ""

msgctxt "change_fields"
msgid "Data"
msgstr ""

msgctxt "change_nutriments"
msgid "Nutriments"
msgstr ""

msgctxt "change_selected_images"
msgid "Selected images"
msgstr ""

msgctxt "change_uploaded_images"
msgid "Uploaded images"
msgstr ""

msgctxt "checkers_p"
msgid "checkers"
msgstr ""

msgctxt "checkers_s"
msgid "checker"
msgstr ""

msgctxt "cities_p"
msgid "packaging cities"
msgstr ""

msgctxt "cities_products"
msgid "Products packaged in the city of %s"
msgstr ""

msgctxt "cities_s"
msgid "packaging city"
msgstr ""

msgctxt "cities_without_products"
msgid "Products not packaged in the city of %s"
msgstr ""

msgctxt "codes_p"
msgid "Codes"
msgstr ""

msgctxt "codes_s"
msgid "Code"
msgstr ""

msgctxt "completed_n_missions"
msgid "completed %d missions:"
msgstr ""

msgctxt "connected_with_facebook"
msgid "You are connected with your Facebook account."
msgstr ""

msgctxt "contributor_since"
msgid "Contributor since"
msgstr ""

msgctxt "copy_data"
msgid "Copy data from current product to new product"
msgstr ""

msgctxt "correct_the_following_errors"
msgid "Please correct the following errors:"
msgstr ""

msgctxt "correctors_p"
msgid "correctors"
msgstr ""

msgctxt "correctors_s"
msgid "corrector"
msgstr ""

msgctxt "countries"
msgid "Countries where sold"
msgstr ""

msgctxt "countries_note"
msgid ""
"Countries where the product is widely available (not including stores "
"specialising in foreign products)"
msgstr ""

msgctxt "countries_p"
msgid "countries"
msgstr ""

msgctxt "countries_products"
msgid "Products sold in %s"
msgstr ""

msgctxt "countries_s"
msgid "country"
msgstr ""

msgctxt "countries_without_products"
msgid "Products not sold in %s"
msgstr ""

msgctxt "data_source"
msgid "Data source"
msgstr ""

msgctxt "data_sources_p"
msgid "data sources"
msgstr ""

msgctxt "data_sources_s"
msgid "data source"
msgstr ""

msgctxt "debug_p"
msgid "debug"
msgstr ""

msgctxt "debug_s"
msgid "debug"
msgstr ""

msgctxt "delete_comment"
msgid "Reason for removal"
msgstr ""

msgctxt "delete_product"
msgid "Delete a product"
msgstr ""

msgctxt "delete_product_page"
msgid "Delete the page"
msgstr ""

msgctxt "delete_the_images"
msgid "Delete the images"
msgstr ""

msgctxt "delete_user"
msgid "Delete an user"
msgstr ""

msgctxt "diff_add"
msgid "Added:"
msgstr ""

msgctxt "diff_change"
msgid "Changed:"
msgstr ""

msgctxt "diff_delete"
msgid "Deleted:"
msgstr ""

msgctxt "donate"
msgid "Donate to Open Food Facts"
msgstr ""

#please translate the url without special characters
msgctxt "donate_link"
msgid "https://world.openfoodfacts.org/donate-to-open-food-facts"
msgstr ""

msgctxt "ecological_data_table"
msgid "Ecological footprint"
msgstr ""

msgctxt "ecological_data_table_note"
msgid ""
"If the carbon footprint is specified on the label (rarely at this time), "
"indicate it for the same quantity than the nutritional composition."
msgstr ""

msgctxt "edit"
msgid "edit"
msgstr ""

msgctxt "edit_comment"
msgid "Changes summary"
msgstr ""

msgctxt "edit_product"
msgid "Edit a product"
msgstr ""

msgctxt "edit_product_page"
msgid "Edit the page"
msgstr ""

msgctxt "edit_profile"
msgid "Edit your public profile"
msgstr ""

msgctxt "edit_profile_confirm"
msgid "Changes to your public profile have been saved."
msgstr ""

msgctxt "edit_profile_msg"
msgid "Information below is visible in your public profile."
msgstr ""

msgctxt "edit_settings"
msgid "Change your account parameters"
msgstr ""

msgctxt "edit_user"
msgid "Account parameters"
msgstr "Account parameters"

msgctxt "edit_user_display"
msgid "Account parameters"
msgstr "Account parameters"

msgctxt "edit_user_process"
msgid "Account parameters"
msgstr "Account parameters"

msgctxt "edit_user_result"
msgid "Your account parameters have been changed."
msgstr "Your account parameters have been changed."

msgctxt "editors_p"
msgid "editors"
msgstr ""

msgctxt "editors_s"
msgid "editor"
msgstr ""

msgctxt "email"
msgid "e-mail address"
msgstr ""

msgctxt "emb_code_products"
msgid "Products packaged by the company with traceability code %s"
msgstr ""

msgctxt "emb_code_p"
msgid "Traceability codes"
msgstr ""

msgctxt "emb_code_s"
msgid "Traceability code"
msgstr ""

msgctxt "emb_codes"
msgid "Traceability code"
msgstr ""

msgctxt "emb_codes_p"
msgid "traceability codes"
msgstr ""

msgctxt "emb_codes_products"
msgid "Products with the traceability code %s"
msgstr ""

msgctxt "emb_codes_s"
msgid "traceability code"
msgstr ""

msgctxt "emb_codes_without_products"
msgid "Products without the traceability code %s"
msgstr ""

# Those are country specific codes. For European countries, you can change FR 62.448.034 CE to DE BY 718 EG (for instance)
msgctxt "emb_codes_example"
msgid "EMB 53062, FR 62.448.034 CE, 84 R 20, 33 RECOLTANT 522"
msgstr ""

msgctxt "emb_codes_note"
msgid ""
"In Europe, the code is in an ellipse with the 2 country initials followed by a "
"number and CE."
msgstr ""

msgctxt "entry_dates_p"
msgid "Entry dates"
msgstr ""

msgctxt "entry_dates_s"
msgid "Entry date"
msgstr ""

msgctxt "error"
msgid "Error"
msgstr ""

msgctxt "error_bad_login_password"
msgid ""
"Incorrect user name or password. <a href=\"/cgi/reset_password.pl"
"\">Forgotten password?</a>"
msgstr ""

msgctxt "error_database"
msgid "An error occurred while reading the data, try to refresh the page."
msgstr ""

msgctxt "error_different_passwords"
msgid "The password and confirmation password are different."
msgstr ""

msgctxt "error_email_already_in_use"
msgid ""
"The e-mail address is already used by another user. Maybe you already have "
"an account? You can <a href=\"/cgi/reset_password.pl\">reset the password</"
"a> of your other account."
msgstr ""

msgctxt "error_invalid_address"
msgid "Invalid address."
msgstr ""

msgctxt "error_invalid_email"
msgid "Invalid e-mail address"
msgstr ""

msgctxt "error_invalid_password"
msgid "The password needs to be at least 6 characters long."
msgstr ""

msgctxt "error_invalid_user"
msgid "Invalid user."
msgstr ""

msgctxt "error_invalid_username"
msgid "The user name must contain only unaccented letters, digits and dashes."
msgstr ""

msgctxt "error_new_code_already_exists"
msgid "A product already exists with the new code"
msgstr ""

msgctxt "error_no_name"
msgid "You need to enter a name or nickname."
msgstr ""

msgctxt "error_no_permission"
msgid "Permission denied."
msgstr ""

msgctxt "error_no_username"
msgid "You need to enter a user name"
msgstr ""

msgctxt "error_reset_already_connected"
msgid "You are already signed in."
msgstr ""

msgctxt "error_reset_invalid_token"
msgid "The reset password link is invalid or has expired."
msgstr ""

msgctxt "error_reset_unknown_email"
msgid "There is no account with this email"
msgstr ""

msgctxt "error_reset_unknown_id"
msgid "This username does not exist."
msgstr ""

msgctxt "error_username_not_available"
msgid "This username already exists, please choose another."
msgstr ""

msgctxt "example"
msgid "Example:"
msgstr ""

msgctxt "examples"
msgid "Examples:"
msgstr ""

msgctxt "expiration_date"
msgid "Best before date"
msgstr ""

msgctxt "expiration_date_note"
msgid ""
"The expiration date is a way to track product changes over time and to "
"identify the most recent version."
msgstr ""

msgctxt "explore_products_by"
msgid "Drilldown into products by..."
msgstr ""

msgctxt "facebook_locale"
msgid "en_US"
msgstr ""

msgctxt "facebook_page"
msgid "https://www.facebook.com/OpenFoodFacts"
msgstr ""

msgctxt "fixme_product"
msgid ""
"If the data is incomplete or incorrect, you can complete or correct it by "
"editing this page."
msgstr ""

msgctxt "footer_and_the_facebook_group"
msgid ""
"and the <a href=\"https://www.facebook.com/groups/openfoodfacts/\">Facebook group for contributors</a>"
msgstr ""

msgctxt "footer_blog"
msgid "<<site_name>> blog"
msgstr ""

# Do not translate
msgctxt "footer_blog_link"
msgid "https://en.blog.openfoodfacts.org"
msgstr ""

msgctxt "footer_code_of_conduct"
msgid "Code of conduct"
msgstr ""

# Do not translate without having the same exact string in the Tags template. Do not use spaces, special characters, only alphanumeric characters separated by hyphens
msgctxt "footer_code_of_conduct_link"
msgid "/code-of-conduct"
msgstr ""

msgctxt "footer_data"
msgid "Data, API and SDKs"
msgstr ""

# Do not translate without having the same exact string in the Tags template. Do not use spaces, special characters, only alphanumeric characters separated by hyphens
msgctxt "footer_data_link"
msgid "/data"
msgstr ""

msgctxt "footer_discover_the_project"
msgid "Discover the project"
msgstr ""

msgctxt "footer_faq"
msgid "Frequently asked questions"
msgstr ""

# Do not translate without having the same exact string in the Tags template. Do not use spaces, special characters, only alphanumeric characters separated by hyphens
msgctxt "footer_faq_link"
msgid "/faq"
msgstr ""

msgctxt "footer_translators"
msgid "Translators"
msgstr ""

# Do not translate
msgctxt "footer_translators_link"
msgid "/cgi/top_translators.pl"
msgstr ""

msgctxt "footer_follow_us"
msgid ""
"Follow us on <a href=\"https://twitter.com/openfoodfacts\">Twitter</a>,\n"
"<a href=\"https://www.facebook.com/OpenFoodFacts\">Facebook</a> and\n"
"<a href=\"https://www.instagram.com/open.food.facts/\">Instagram</a>\n"
msgstr ""

msgctxt "footer_install_the_app"
msgid "Install the app"
msgstr ""

msgctxt "footer_join_the_community"
msgid "Join the community"
msgstr ""

msgctxt "footer_join_us_on"
msgid "Join us on %s:"
msgstr ""

msgctxt "footer_legal"
msgid "Legal"
msgstr ""

# Do not translate without having the same exact string in the Tags template. Do not use spaces, special characters, only alphanumeric characters separated by hyphens
msgctxt "footer_legal_link"
msgid "/legal"
msgstr ""

msgctxt "footer_press"
msgid "Press"
msgstr ""

# Do not translate without having the same exact string in the Tags template. Do not use spaces, special characters, only alphanumeric characters separated by hyphens
msgctxt "footer_press_link"
msgid "/press"
msgstr ""

msgctxt "footer_tagline"
msgid ""
"A collaborative, free and open database of food products from around the "
"world."
msgstr ""

msgctxt "footer_terms"
msgid "Terms of use"
msgstr ""

# Do not translate without having the same exact string in the Tags template. Do not use spaces, special characters, only alphanumeric characters separated by hyphens
msgctxt "footer_terms_link"
msgid "/terms-of-use"
msgstr ""

msgctxt "footer_who_we_are"
msgid "Who we are"
msgstr ""

# Do not translate without having the same exact string in the Tags template. Do not use spaces, special characters, only alphanumeric characters separated by hyphens
msgctxt "footer_who_we_are_link"
msgid "/who-we-are"
msgstr ""

msgctxt "footer_wiki"
msgid "<<site_name>> wiki (en)"
msgstr ""

# Do not translate
msgctxt "footer_wiki_link"
msgid "https://wiki.openfoodfacts.org"
msgstr ""

# Do not translate Open Beauty Facts but do translate Cosmetics
msgctxt "footer_obf"
msgid "Open Beauty Facts - Cosmetics"
msgstr ""

msgctxt "footer_obf_link"
msgid "https://world.openbeautyfacts.org"
msgstr ""

msgctxt "for"
msgid "for"
msgstr ""

msgctxt "front_alt"
msgid "Product"
msgstr ""

msgctxt "generic_name"
msgid "Common name"
msgstr ""

msgctxt "generic_name_example"
msgid "Chocolate bar with milk and hazelnuts"
msgstr ""

msgctxt "goodbye"
msgid "See you soon!"
msgstr ""

msgctxt "graph_count"
msgid ""
"%d products match the search criteria, of which %i products have defined "
"values for the graph's axis."
msgstr ""

msgctxt "graph_title"
msgid "Graph title"
msgstr ""

msgctxt "graphs_and_maps"
msgid "Graphs and maps"
msgstr ""

msgctxt "hello"
msgid "Hello"
msgstr ""

msgctxt "high"
msgid "high"
msgstr ""

msgctxt "high_quantity"
msgid "high quantity"
msgstr ""

msgctxt "history"
msgid "Changes history"
msgstr ""

msgctxt "image_front"
msgid "Front picture"
msgstr ""

msgctxt "image_ingredients"
msgid "Ingredients picture"
msgstr ""

msgctxt "image_ingredients_note"
msgid ""
"If the picture is neat enough, the ingredients can be extracted automatically"
msgstr ""

msgctxt "image_nutrition"
msgid "Nutrition facts picture"
msgstr ""

msgctxt "image_upload_error_image_already_exists"
msgid "This picture has already been sent."
msgstr ""

msgctxt "image_upload_error_image_too_small"
msgid ""
"The picture is too small. Please do not upload pictures found on the "
"Internet and only send photos you have taken yourself."
msgstr ""

msgctxt "image_upload_error_no_barcode_found_in_image_long"
msgid ""
"The barcode in the image could not be read, or the image contained no "
"barcode.\n"
"You can try with another image, or directly enter the barcode."
msgstr ""

msgctxt "image_upload_error_no_barcode_found_in_image_short"
msgid "No barcode found in the image."
msgstr ""

msgctxt "image_upload_error_no_barcode_specified_or_found"
msgid "No barcode specified or found in the image or filename."
msgstr "No barcode specified or found in the image or filename."

msgctxt "image_upload_error_could_not_read_image"
msgid "The image could not be read."
msgstr "The image could not be read."

msgctxt "image_upload_error_no_barcode_found_in_text"
msgid ""
"You must enter the characters of the barcode or send a product image when "
"the barcode is visible."
msgstr ""

msgctxt "image_full_size"
msgid "Full size"
msgstr ""

msgctxt "image_attribution_creativecommons"
msgid "This file was uploaded to product %s and is licensed under the %s license."
msgstr ""

msgctxt "image_attribution_photographer"
msgid "Attribution: Photo by %s per %s"
msgstr ""

msgctxt "image_attribution_photographer_editor"
msgid "Attribution: Photo by %s with additional modifications by %s per %s"
msgstr ""

msgctxt "image_original_link_text"
msgid "(Original Image)"
msgstr ""

msgctxt "image_attribution_link_title"
msgid "Photo detail and attribution information"
msgstr ""

msgctxt "incomplete_products_you_added"
msgid "Products you added that need to be completed"
msgstr ""

msgctxt "informers_p"
msgid "informers"
msgstr ""

msgctxt "informers_s"
msgid "informers"
msgstr ""

msgctxt "ingredients"
msgid "Ingredients"
msgstr ""

msgctxt "ingredients_alt"
msgid "Ingredients"
msgstr ""

msgctxt "ingredients_analysis_note"
msgid ""
"Note: ingredients can be listed with many different names, please let us "
"know if you think the analysis above is incorrect."
msgstr ""

msgctxt "ingredients_from_or_that_may_be_from_palm_oil_p"
msgid "ingredients from or that may be from palm oil"
msgstr ""

msgctxt "ingredients_from_or_that_may_be_from_palm_oil_s"
msgid "ingredient from or that may be from palm oil"
msgstr ""

msgctxt "ingredients_from_palm_oil_p"
msgid "ingredients from palm oil"
msgstr ""

msgctxt "ingredients_from_palm_oil_s"
msgid "ingredient from palm oil"
msgstr ""

msgctxt "ingredients_n_p"
msgid "Numbers of ingredients"
msgstr ""

msgctxt "ingredients_n_s"
msgid "Number of ingredients"
msgstr ""

msgctxt "known_ingredients_n_s"
msgid "Number of recognized ingredients"
msgstr "Number of recognized ingredients"

msgctxt "unknown_ingredients_n_s"
msgid "Number of unrecognized ingredients"
msgstr "Number of unrecognized ingredients"

msgctxt "ingredients_p"
msgid "ingredients"
msgstr ""

msgctxt "ingredients_products"
msgid "Products that contain the ingredient %s"
msgstr ""

msgctxt "ingredients_s"
msgid "ingredient"
msgstr ""

msgctxt "ingredients_text"
msgid "Ingredients list"
msgstr ""

msgctxt "ingredients_text_display_note"
msgid "Ingredients are listed in order of importance (quantity)."
msgstr ""

msgctxt "ingredients_text_example"
msgid ""
"Cereals 85.5% (_wheat_ flour, whole-_wheat_ flour 11%), malt extract, cocoa "
"4,8%, ascorbic acid"
msgstr ""

msgctxt "ingredients_text_note"
msgid ""
"Keep the order, indicate the % when specified, separate with a comma or - , "
"use ( ) for ingredients of an ingredient, surround allergens with _ e.g. "
"_milk_"
msgstr ""

msgctxt "ingredients_that_may_be_from_palm_oil_p"
msgid "ingredients that may be from palm oil"
msgstr ""

msgctxt "ingredients_that_may_be_from_palm_oil_s"
msgid "ingredient that may be from palm oil"
msgstr ""

msgctxt "ingredients_without_products"
msgid "Products that do not contain the ingredient %s"
msgstr ""

# Please change appstore_US.svg to appstore_XX.svg. check the url https://static.openfoodfacts.org/images/misc/appstore/black/appstore_XX.svg
msgctxt "ios_app_icon_url"
msgid "/images/misc/appstore/black/appstore_US.svg"
msgstr ""

msgctxt "ios_app_icon_alt_text"
msgid "Download on the App Store"
msgstr ""

msgctxt "ios_app_link"
msgid "https://apps.apple.com/app/open-food-facts/id588797948"
msgstr ""

msgctxt "known_nutrients_p"
msgid "known nutrients"
msgstr ""

msgctxt "known_nutrients_s"
msgid "known nutrient"
msgstr ""

msgctxt "labels"
msgid "Labels, certifications, awards"
msgstr ""

msgctxt "labels_example"
msgid "Organic"
msgstr ""

msgctxt "labels_note"
msgid ""
"Indicate only the most specific labels. \"Parents\" labels will be added "
"automatically."
msgstr ""

msgctxt "labels_p"
msgid "labels"
msgstr ""

msgctxt "labels_products"
msgid "Products that have the label %s"
msgstr ""

msgctxt "labels_s"
msgid "label"
msgstr ""

msgctxt "labels_tagsinput"
msgid "add a label"
msgstr ""

msgctxt "labels_without_products"
msgid "Products that do not have the label %s"
msgstr ""

msgctxt "lang"
msgid "Main language"
msgstr ""

msgctxt "lang_note"
msgid "Language most present and most highlighted on the product"
msgstr ""

msgctxt "language"
msgid "en-US"
msgstr ""

msgctxt "languages_p"
msgid "languages"
msgstr ""

msgctxt "languages_s"
msgid "language"
msgstr ""

msgctxt "last_edit_dates_p"
msgid "Last edit dates"
msgstr ""

msgctxt "last_edit_dates_s"
msgid "Last edit date"
msgstr ""

msgctxt "last_image_dates_p"
msgid "Last picture dates"
msgstr ""

msgctxt "last_image_dates_s"
msgid "Last picture date"
msgstr ""

msgctxt "licence_accept"
msgid ""
"By adding information, data and/or images, you accept to place irrevocably "
"your contribution under the <a href=\"https://opendatacommons.org/licenses/"
"dbcl/1.0/\">Database Contents Licence 1.0</a> licence\n"
"for information and data, and under the <a href=\"https://creativecommons."
"org/licenses/by-sa/3.0/deed.en\">Creative Commons Attribution - ShareAlike "
"3.0</a> licence for images.\n"
"You accept to be credited by re-users by a link to the product your are "
"contributing to."
msgstr ""

msgctxt "link"
msgid "Link to the product page on the official site of the producer"
msgstr ""

msgctxt "list_of_x"
msgid "List of %s"
msgstr ""

msgctxt "loadmore"
msgid "Load more results"
msgstr ""

msgctxt "login_and_add_product"
msgid "Sign-in and add the product"
msgstr ""

msgctxt "login_and_edit_product"
msgid "Sign-in and edit the product"
msgstr ""

msgctxt "login_create_your_account"
msgid "Create your account."
msgstr ""

msgctxt "login_not_registered_yet"
msgid "Not registered yet?"
msgstr ""

msgctxt "login_register_title"
msgid "Sign-in"
msgstr ""

msgctxt "login_to_add_and_edit_products"
msgid "Sign-in to add or edit products."
msgstr ""

msgctxt "login_to_add_products"
msgid ""
"<p>Please sign-in to add or edit a product.</p>\n"
"\n"
"<p>If you do not yet have an account on <<site_name>>, you can <a href=\"/"
"cgi/user.pl\">register in 30 seconds</a>.</p>\n"
msgstr ""

msgctxt "login_username_email"
msgid "Username or e-mail address:"
msgstr ""

msgctxt "low"
msgid "low"
msgstr ""

msgctxt "low_quantity"
msgid "low quantity"
msgstr ""

msgctxt "manage_images"
msgid "Manage images"
msgstr ""

msgctxt "manage_images_info"
msgid "You can select one or more images and then:"
msgstr ""

msgctxt "manufacturing_places"
msgid "Manufacturing or processing places"
msgstr ""

msgctxt "manufacturing_places_example"
msgid "Montana, USA"
msgstr ""

msgctxt "manufacturing_places_p"
msgid "manufacturing or processing places"
msgstr ""

msgctxt "manufacturing_places_products"
msgid "Products manufactured or processed in %s"
msgstr ""

msgctxt "manufacturing_places_s"
msgid "manufacturing or processing place"
msgstr ""

msgctxt "manufacturing_places_tagsinput"
msgid "add a place"
msgstr ""

msgctxt "manufacturing_places_without_products"
msgid "Products not manufactured or processed in %s"
msgstr ""

msgctxt "map_count"
msgid ""
"%d products match the search criteria, of which %i products have a known "
"production place."
msgstr ""

msgctxt "map_title"
msgid "Map title"
msgstr ""

msgctxt "menu"
msgid "Menu"
msgstr ""

msgctxt "menu_add_a_product"
msgid "Add a product"
msgstr ""

# Do not translate without having the same exact string in the Tags template. Do not use spaces, special characters, only alphanumeric characters separated by hyphens
msgctxt "menu_add_a_product_link"
msgid "/add-a-product"
msgstr ""

msgctxt "menu_contribute"
msgid "Contribute"
msgstr ""

# Do not translate without having the same exact string in the Tags template. Do not use spaces, special characters, only alphanumeric characters separated by hyphens
msgctxt "menu_contribute_link"
msgid "/contribute"
msgstr ""

msgctxt "menu_discover"
msgid "Discover"
msgstr ""

# Do not translate without having the same exact string in the Tags template. Do not use spaces, special characters, only alphanumeric characters separated by hyphens
msgctxt "menu_discover_link"
msgid "/discover"
msgstr ""

msgctxt "mission_"
msgid "Mission: "
msgstr ""

msgctxt "mission_accomplished_by"
msgid "This mission has been completed by:"
msgstr ""

msgctxt "mission_accomplished_by_n"
msgid "Completed by %d persons."
msgstr ""

msgctxt "mission_accomplished_by_nobody"
msgid "Be the first to complete this mission!"
msgstr ""

msgctxt "mission_goal"
msgid "Goal:"
msgstr ""

msgctxt "missions"
msgid "Missions"
msgstr ""

msgctxt "moderate"
msgid "moderate"
msgstr ""

msgctxt "moderate_quantity"
msgid "moderate quantity"
msgstr ""

msgctxt "move_images_to_another_product"
msgid "Move the images to another product"
msgstr ""

msgctxt "n_products"
msgid "%s products"
msgstr ""

msgctxt "name"
msgid "Name"
msgstr ""

msgctxt "names"
msgid "Names"
msgstr ""

msgctxt "new_code"
msgid "If the barcode is not correct, please correct it here:"
msgstr ""

msgctxt "new_code_note"
msgid "For products without a barcode, an internal code is automatically set."
msgstr ""

msgctxt "newsletter_description"
msgid "Subscribe to the newsletter (2 emails per month maximum)"
msgstr ""

msgctxt "next"
msgid "Next"
msgstr ""

msgctxt "no_barcode"
msgid "Product without barcode"
msgstr ""

msgctxt "no_nutrition_data"
msgid "Nutrition facts are not specified on the product."
msgstr ""

msgctxt "multiple_nutrition_data"
msgid ""
"Multiple nutrition facts are specified on the product (e.g. with added water "
"or milk)."
msgstr ""

msgctxt "multiple_nutrition_data_instructions"
msgid ""
"Enter only the nutrition facts for the unprepared product, without added "
"water or milk. If there are different products, enter nutrition facts for "
"the first product listed."
msgstr ""

msgctxt "no_product_for_barcode"
msgid "No product listed for barcode %s."
msgstr ""

msgctxt "no_products"
msgid "No products."
msgstr ""

msgctxt "not_saved"
msgid "Error while saving, please retry."
msgstr ""

msgctxt "number_of_additives"
msgid "Number of additives"
msgstr ""

msgctxt "number_of_products"
msgid "Number of products"
msgstr ""

msgctxt "nutrient_in_quantity"
msgid "%s in %s"
msgstr ""

msgctxt "nutrient_levels_info"
msgid "Nutrient levels for 100 g"
msgstr ""

# Do not translate without having the same exact string in the Tags template. Do not use spaces, special characters, only alphanumeric characters separated by hyphens
msgctxt "nutrient_levels_link"
msgid "/nutrient-levels"
msgstr ""

msgctxt "nutrient_levels_p"
msgid "nutrient levels"
msgstr ""

msgctxt "nutrient_levels_s"
msgid "nutrient level"
msgstr ""

msgctxt "nutriments_p"
msgid "nutriments"
msgstr ""

msgctxt "nutriments_products"
msgid "Products that contain the nutriment %s"
msgstr ""

msgctxt "nutriments_s"
msgid "nutriment"
msgstr ""

msgctxt "nutriments_without_products"
msgid "Products that do not contain the nutriment %s"
msgstr ""

msgctxt "nutrition_alt"
msgid "Nutrition facts"
msgstr ""

msgctxt "nutrition_data"
msgid "Nutrition facts"
msgstr ""

msgctxt "nutrition_data_average"
msgid ""
"Average nutrition facts for the %d products of the %s category for which "
"nutrition facts are known (out of %d products)."
msgstr ""

msgctxt "nutrition_data_compare_percent"
msgid "% of difference"
msgstr ""

msgctxt "nutrition_data_compare_value"
msgid "value for 100 g / 100 ml"
msgstr ""

msgctxt "nutrition_data_comparison_with_categories"
msgid "Comparison to average values of products in the same category:"
msgstr ""

msgctxt "nutrition_data_comparison_with_categories_note"
msgid ""
"Please note: for each nutriment, the average is computed for products for "
"which the nutriment quantity is known, not on all products of the category."
msgstr ""

msgctxt "nutrition_data_note"
msgid ""
"If the picture is sufficiently sharp and level, nutrition facts can be "
"automatically extracted from the picture."
msgstr ""

msgctxt "nutrition_data_per_10"
msgid "10th centile"
msgstr ""

msgctxt "nutrition_data_per_100g"
msgid "for 100 g / 100 ml"
msgstr ""

msgctxt "nutrition_data_per_5"
msgid "5<sup>th</sup> centile"
msgstr ""

msgctxt "nutrition_data_per_50"
msgid "Median"
msgstr ""

msgctxt "nutrition_data_per_90"
msgid "90th centile"
msgstr ""

msgctxt "nutrition_data_per_95"
msgid "95<sup>th</sup> centile"
msgstr ""

msgctxt "nutrition_data_per_max"
msgid "Maximum"
msgstr ""

msgctxt "nutrition_data_per_mean"
msgid "Mean"
msgstr ""

msgctxt "nutrition_data_per_min"
msgid "Minimum"
msgstr ""

msgctxt "nutrition_data_per_serving"
msgid "per serving"
msgstr ""

msgctxt "nutrition_data_per_std"
msgid "Standard deviation"
msgstr ""

msgctxt "nutrition_data_table"
msgid "Nutrition facts"
msgstr ""

msgctxt "nutrition_data_table_note"
msgid ""
"The table lists by default nutriments that are often specified. Leave the "
"field blank if it's not on the label.<br/>You can add extra nutriments "
"(vitamins, minerals, cholesterol etc.)\n"
"by typing the first letters of their name in the last row of the table."
msgstr ""

msgctxt "nutrition_data_table_sub"
msgid "-"
msgstr ""

msgctxt "nutrition_grades_p"
msgid "Nutrition grades"
msgstr ""

msgctxt "nutrition_grades_s"
msgid "Nutrition grade"
msgstr ""

# Make sure the translated link works (eg that the image already exists in your language)
msgctxt "og_image_url"
msgid ""
"https://world.openfoodfacts.org/images/misc/openfoodfacts-logo-en-356.png"
msgstr ""

# Do not change the lang code if the blog doesn't exist in your language
msgctxt "on_the_blog_content"
msgid ""
"<p>To learn more about <<site_name>>, visit <a href=\"https://en.blog."
"openfoodfacts.org\">our blog</a>!</p>\n"
"<p>Recent news:</p>\n"
msgstr ""

msgctxt "on_the_blog_title"
msgid "News"
msgstr ""

msgctxt "openfoodhunt_points"
msgid ""
"It's <a href=\"/open-food-hunt-2015\">Open Food Hunt</a> on <<site_name>> "
"from Saturday February 21st 2015 to Sunday March 1st 2015! Contributors are "
"awarded\n"
"Explorer points for products they add and Ambassador points for new "
"contributors they recruit. Points are updated every 30 minutes."
msgstr ""

msgctxt "or"
msgid "or:"
msgstr ""

msgctxt "origins"
msgid "Origin of ingredients"
msgstr ""

msgctxt "origins_example"
msgid "California, USA"
msgstr ""

msgctxt "origins_note_xxx"
msgid "Indicate the origin of ingredients"
msgstr ""

msgctxt "origins_p"
msgid "origins of ingredients"
msgstr ""

msgctxt "origins_products"
msgid "Products with ingredients originating from %s"
msgstr ""

msgctxt "origins_s"
msgid "origin of ingredients"
msgstr ""

msgctxt "origins_tagsinput"
msgid "add an origin"
msgstr ""

msgctxt "origins_without_products"
msgid "Products without ingredients originating from %s"
msgstr ""

msgctxt "packaging"
msgid "Packaging"
msgstr ""

msgctxt "packaging_example"
msgid "Fresh, Canned, Frozen, Bottle, Box, Glass, Plastic..."
msgstr ""

msgctxt "packaging_note"
msgid "Packaging type, format, material"
msgstr ""

msgctxt "packaging_p"
msgid "packaging"
msgstr ""

msgctxt "packaging_products"
msgid "Products with a %s packaging"
msgstr ""

msgctxt "packaging_s"
msgid "packaging"
msgstr ""

msgctxt "packaging_tagsinput"
msgid "add a type, shape or material"
msgstr ""

msgctxt "packaging_without_products"
msgid "Products without a %s packaging"
msgstr ""

msgctxt "page_x"
msgid "Page %d"
msgstr ""

msgctxt "page_x_out_of_y"
msgid "Page %d out of %d."
msgstr ""

msgctxt "pages"
msgid "Pages:"
msgstr ""

msgctxt "password"
msgid "Password"
msgstr ""

msgctxt "password_new"
msgid "New password"
msgstr ""

msgctxt "password_confirm"
msgid "Confirm password"
msgstr ""

msgctxt "periods_after_opening"
msgid "Period of time after opening"
msgstr ""

msgctxt "periods_after_opening_note"
msgid "Found in an open container logo with a number of months: e.g. 12 M"
msgstr ""

msgctxt "periods_after_opening_p"
msgid "Periods after opening"
msgstr ""

msgctxt "periods_after_opening_s"
msgid "Period after opening"
msgstr ""

msgctxt "photographers_p"
msgid "photographers"
msgstr ""

msgctxt "photographers_s"
msgid "photographer"
msgstr ""

msgctxt "pnns_groups_1"
msgid "PNNS groups 1"
msgstr ""

msgctxt "pnns_groups_1_p"
msgid "PNNS groups 1"
msgstr ""

msgctxt "pnns_groups_1_s"
msgid "PNNS group 1"
msgstr ""

msgctxt "pnns_groups_2"
msgid "PNNS groups 2"
msgstr ""

msgctxt "pnns_groups_2_p"
msgid "PNNS groups 2"
msgstr ""

msgctxt "pnns_groups_2_s"
msgid "PNNS group 2"
msgstr ""

msgctxt "points_all_countries"
msgid "There are %d Explorers and %d Ambassadors."
msgstr ""

msgctxt "points_all_users"
msgid "There are Explorers for %d countries and Ambassadors for %d countries."
msgstr ""

msgctxt "points_country"
msgid "%s has %d Explorers and %d Ambassadors."
msgstr ""

msgctxt "points_ranking"
msgid "Ranking"
msgstr ""

msgctxt "points_ranking_users_and_countries"
msgid "Ranking of contributors and countries"
msgstr ""

msgctxt "points_user"
msgid "%s is an Explorer for %d countries and an Ambassador for %d countries."
msgstr ""

msgctxt "previous"
msgid "Previous"
msgstr ""

msgctxt "product_add_nutrient"
msgid "Add a nutrient"
msgstr ""

msgctxt "product_added"
msgid "Product added on"
msgstr ""

msgctxt "product_changes_saved"
msgid "Changes saved."
msgstr ""

msgctxt "product_characteristics"
msgid "Product characteristics"
msgstr ""

msgctxt "product_created"
msgid "Product created"
msgstr ""

msgctxt "product_description"
msgid ""
"Ingredients, allergens, additives, nutrition facts, labels, origin of "
"ingredients and information on product %s"
msgstr ""

msgctxt "product_image"
msgid "Product picture"
msgstr ""

msgctxt "product_image_with_barcode"
msgid "Picture with barcode:"
msgstr ""

msgctxt "product_js_current_image"
msgid "Current image:"
msgstr ""

msgctxt "product_js_deleting_images"
msgid "Deleting images"
msgstr ""

msgctxt "product_js_extract_ingredients"
msgid "Extract the ingredients from the picture"
msgstr ""

msgctxt "product_js_extracted_ingredients_nok"
msgid ""
"Ingredients text could not be extracted. Try with a sharper image, with "
"higher resolution or a better framing of the text."
msgstr ""

msgctxt "product_js_extracted_ingredients_ok"
msgid ""
"Ingredients text has been extracted. Text recognition is not perfect, so "
"please check the text below and correct errors if needed."
msgstr ""

msgctxt "product_js_extracting_ingredients"
msgid "Extracting ingredients"
msgstr ""

msgctxt "product_js_image_normalize"
msgid "Normalize colors"
msgstr ""

msgctxt "product_js_image_open_full_size_image"
msgid "Open the picture in original size in a new windows"
msgstr ""

msgctxt "product_js_image_received"
msgid "Image received"
msgstr ""

msgctxt "product_js_image_rotate_and_crop"
msgid ""
"Rotate the image if necessary, then click and drag to select the interesting "
"zone:"
msgstr ""

msgctxt "product_js_image_rotate_left"
msgid "Rotate left"
msgstr ""

msgctxt "product_js_image_rotate_right"
msgid "Rotate right"
msgstr ""

msgctxt "product_js_image_save"
msgid "Validate and/or resize image"
msgstr ""

msgctxt "product_js_image_saved"
msgid "Image saved"
msgstr ""

msgctxt "product_js_image_saving"
msgid "Saving image"
msgstr ""

msgctxt "product_js_image_upload_error"
msgid "Error while uploading image"
msgstr ""

msgctxt "product_js_image_white_magic"
msgid "Photo on white background: try to remove the background"
msgstr ""

msgctxt "product_js_images_delete_error"
msgid "Errors while deleting images"
msgstr ""

msgctxt "product_js_images_deleted"
msgid "Images deleted"
msgstr ""

msgctxt "product_js_images_move_error"
msgid "Errors while moving images"
msgstr ""

msgctxt "product_js_images_moved"
msgid "Images moved"
msgstr ""

msgctxt "product_js_moving_images"
msgid "Moving images"
msgstr ""

msgctxt "product_js_upload_image"
msgid "Add a picture"
msgstr ""

msgctxt "product_js_upload_image_note"
msgid ""
"→ With Chrome, Firefox and Safari, you can select multiple pictures "
"(product, ingredients, nutrition facts etc.) by clicking them while holding "
"the Ctrl key pressed to add them all in one shot."
msgstr ""

msgctxt "product_js_uploading_image"
msgid "Uploading image"
msgstr ""

msgctxt "product_last_edited"
msgid "Last edit of product page on"
msgstr ""

msgctxt "product_name"
msgid "Product name"
msgstr ""

msgctxt "product_name_example"
msgid "Kinder Bueno White"
msgstr ""

msgctxt "products"
msgid "products"
msgstr ""

msgctxt "products_stats"
msgid "Evolution of the number of products on <<site_name>>"
msgstr ""

msgctxt "products_stats_completed_t"
msgid "Products with complete information"
msgstr ""

msgctxt "products_stats_created_t"
msgid "Products"
msgstr ""

msgctxt "products_with_nutriments"
msgid "with nutrition facts"
msgstr ""

msgctxt "products_you_edited"
msgid "Products you added or edited"
msgstr ""

msgctxt "purchase_places"
msgid "City, state and country where purchased"
msgstr ""

msgctxt "purchase_places_note"
msgid "Indicate where you bought or saw the product (at least the country)"
msgstr ""

msgctxt "purchase_places_p"
msgid "purchase places"
msgstr ""

msgctxt "purchase_places_products"
msgid "Products sold in %s"
msgstr ""

msgctxt "purchase_places_s"
msgid "purchase place"
msgstr ""

msgctxt "purchase_places_tagsinput"
msgid "add a place"
msgstr ""

msgctxt "purchase_places_without_products"
msgid "Products not sold in %s"
msgstr ""

msgctxt "quantity"
msgid "Quantity"
msgstr ""

msgctxt "quantity_example"
msgid "2 l, 250 g, 1 kg, 25 cl, 6 fl oz, 1 pound"
msgstr ""

msgctxt "remember_me"
msgid "Remember me"
msgstr ""

msgctxt "remember_purchase_places_and_stores"
msgid "Remember the place of purchase and store for the next product adds"
msgstr ""

msgctxt "reset_password"
msgid "Reset password"
msgstr ""

msgctxt "reset_password_email_body"
msgid ""
"Hello <NAME>,\n"
"\n"
"You asked for your password to be reset on https://openfoodfacts.org\n"
"\n"
"for the username: <USERID>\n"
"\n"
"To continue the password reset, click on the link below.\n"
"If you did not ask for the password reset, you can ignore this message.\n"
"\n"
"<RESET_URL>\n"
"\n"
"See you soon,\n"
"\n"
"Stephane\n"
"https://openfoodfacts.org\n"
msgstr ""

msgctxt "reset_password_email_subject"
msgid "Reset of your password on <<site_name>>"
msgstr ""

msgctxt "reset_password_reset"
msgid "Your password has been changed. You can now log-in with this password."
msgstr ""

msgctxt "reset_password_reset_msg"
msgid "Enter a new password."
msgstr ""

msgctxt "reset_password_send_email"
msgid ""
"An email with a link to reset your password has been sent to the e-mail "
"address associated with your account."
msgstr ""

msgctxt "reset_password_send_email_msg"
msgid ""
"If you have forgotten your password, fill-in your username or e-mail address "
"to receive instructions for resetting your password."
msgstr ""

msgctxt "risk_level"
msgid "Risk"
msgstr ""

msgctxt "risk_level_0"
msgid "To be completed"
msgstr ""

msgctxt "risk_level_1"
msgid "Low risks"
msgstr ""

msgctxt "risk_level_2"
msgid "Moderate risks"
msgstr ""

msgctxt "risk_level_3"
msgid "High risks"
msgstr ""

msgctxt "salt_equivalent"
msgid "salt equivalent"
msgstr ""

msgctxt "save"
msgid "Save"
msgstr ""

msgctxt "saved"
msgid "Saved."
msgstr ""

msgctxt "saving"
msgid "Saving."
msgstr ""

msgctxt "search"
msgid "Search"
msgstr ""

msgctxt "search_a_product_placeholder"
msgid "Search a product"
msgstr ""

msgctxt "search_button"
msgid "Search"
msgstr ""

msgctxt "search_contains"
msgid "contains"
msgstr ""

msgctxt "search_criteria"
msgid ""
"Select products with specific brands, categories, labels, origins of "
"ingredients, manufacturing places etc."
msgstr ""

msgctxt "search_description_opensearch"
msgid "Open Food Facts product search"
msgstr ""

msgctxt "search_does_not_contain"
msgid "does not contain"
msgstr ""

msgctxt "search_download_button"
msgid "Download"
msgstr ""

msgctxt "search_download_choice"
msgid "Download results"
msgstr ""

msgctxt "search_download_results"
msgid "Download results in XLSX or CSV format. Please note that for performance reasons, you can download up to 10.000 results only."
msgstr ""

msgctxt "search_download_xlsx"
msgid "XLSX format"
msgstr ""

msgctxt "search_download_xlsx_description"
msgid "Excel or LibreOffice"
msgstr ""

msgctxt "search_download_csv"
msgid "CSV format"
msgstr ""

msgctxt "search_download_csv_description"
msgid "Character set: Unicode (UTF-8) - Separator: tabulation (tab)"
msgstr ""

msgctxt "search_edit"
msgid "Change search criteria"
msgstr ""

msgctxt "search_generate_graph"
msgid "Generate graph"
msgstr ""

msgctxt "search_generate_map"
msgid "Generate the map"
msgstr ""

msgctxt "search_graph"
msgid "Graph"
msgstr ""

msgctxt "search_graph_2_axis"
msgid "Scatter plot"
msgstr ""

msgctxt "search_graph_blog"
msgid ""
"<p>→ learn more about <<site_name>> graphs: <a href=\"/graphs-in-3-clicks\">Graphs in 3 clicks</a> "
"(blog).</p>"
msgstr ""

msgctxt "search_graph_choice"
msgid "Results on a graph"
msgstr ""

msgctxt "search_graph_instructions"
msgid ""
"Select what you want to graph on the horizontal axis to obtain a histogram, "
"or select two axis to\n"
"get a cloud of products (scatter plot)."
msgstr ""

msgctxt "search_graph_link"
msgid ""
"Permanent link to this graph, shareable by e-mail and on social networks"
msgstr ""

msgctxt "search_graph_note"
msgid "The graph will show only products for which displayed values are known."
msgstr ""

msgctxt "search_graph_title"
msgid "Display results on a graph"
msgstr ""

msgctxt "search_graph_warning"
msgid ""
"Note: this is a user generated graph. The title, represented products and "
"axis of visualization have been chosen by the author of the graph."
msgstr ""

msgctxt "search_indifferent"
msgid "Indifferent"
msgstr ""

msgctxt "search_ingredients"
msgid "Ingredients"
msgstr ""

msgctxt "search_link"
msgid ""
"Permanent link to these results, shareable by e-mail and on social networks"
msgstr ""

msgctxt "search_list_choice"
msgid "Results in a list of products"
msgstr ""

msgctxt "search_map"
msgid "Map"
msgstr ""

msgctxt "search_map_choice"
msgid "Results on a map"
msgstr ""

msgctxt "search_map_link"
msgid "Permanent link to this map, shareable by e-mail and on social networks"
msgstr ""

msgctxt "search_map_note"
msgid ""
"The map will show only products for which the production place is known."
msgstr ""

msgctxt "search_map_title"
msgid "Display results on a map"
msgstr ""

msgctxt "search_nutriment"
msgid "choose a nutriment..."
msgstr ""

msgctxt "search_nutriments"
msgid "Nutriments"
msgstr ""

msgctxt "search_or"
msgid "or"
msgstr ""

msgctxt "search_page_size"
msgid "Results per page"
msgstr ""

msgctxt "search_products"
msgid "Products search"
msgstr ""

msgctxt "search_results"
msgid "Search results"
msgstr ""

msgctxt "search_series"
msgid "Use a different color for the following products:"
msgstr ""

msgctxt "search_series_default"
msgid "Other products"
msgstr ""

msgctxt "search_series_fairtrade"
msgid "Fair trade"
msgstr ""

msgctxt "search_series_fairtrade_label"
msgid "fair-trade"
msgstr ""

msgctxt "search_series_nutrition_grades"
msgid "Use nutrition grades colors"
msgstr ""

msgctxt "search_series_organic"
msgid "Organic"
msgstr ""

msgctxt "search_series_organic_label"
msgid "organic"
msgstr ""

msgctxt "search_series_with_sweeteners"
msgid "With sweeteners"
msgstr ""

msgctxt "search_tag"
msgid "choose a criterion..."
msgstr ""

msgctxt "search_tags"
msgid "Criteria"
msgstr ""

msgctxt "search_terms"
msgid "Search terms"
msgstr ""

msgctxt "search_terms_note"
msgid ""
"Search for words present in the product name, generic name, brands, "
"categories, origins and labels"
msgstr ""

msgctxt "search_title"
msgid "Search a product, brand, ingredient, nutriment etc."
msgstr ""

msgctxt "search_title_graph"
msgid "Results graph"
msgstr ""

msgctxt "search_title_map"
msgid "Results map"
msgstr ""

msgctxt "search_tools"
msgid "Search tools"
msgstr ""

msgctxt "search_value"
msgid "value"
msgstr ""

msgctxt "search_with"
msgid "With"
msgstr ""

msgctxt "search_without"
msgid "Without"
msgstr ""

msgctxt "see_product_page"
msgid "See the product page"
msgstr ""

msgctxt "select_country"
msgid "Country"
msgstr ""

msgctxt "select_lang"
msgid "Language"
msgstr ""

msgctxt "send_image"
msgid "Send a picture..."
msgstr ""

msgctxt "send_image_error"
msgid "Upload error"
msgstr ""

msgctxt "sending_image"
msgid "Sending image"
msgstr ""

msgctxt "serving_size"
msgid "Serving size"
msgstr ""

msgctxt "serving_size_prepared"
msgid "Prepared serving size"
msgstr ""

msgctxt "serving_size_example"
msgid "60 g, 12 oz, 20cl, 2 fl oz"
msgstr ""

msgctxt "serving_size_note"
msgid "If the nutrition facts table contains values for the prepared product, indicate the total serving size of the prepared product (including added water or milk)."
msgstr ""

msgctxt "session_title"
msgid "Sign-in"
msgstr ""

msgctxt "share"
msgid "Share"
msgstr ""

msgctxt "show_category_stats"
msgid "Show detailed stats"
msgstr ""

msgctxt "show_category_stats_details"
msgid "standard deviation, minimum, maximum, 10th and 90th percentiles"
msgstr ""

msgctxt "signin_before_submit"
msgid ""
"If you already have an account on <SITE>, please sign-in before filling this "
"form."
msgstr ""

msgctxt "signout"
msgid "Sign-out"
msgstr ""

msgctxt "site_description"
msgid ""
"A collaborative, free and open database of ingredients, nutrition facts and "
"information on food products from around the world"
msgstr ""

msgctxt "site_name"
msgid "Open Food Facts"
msgstr ""

msgctxt "sort_by"
msgid "Sort by"
msgstr ""

msgctxt "sort_completeness"
msgid "Completeness"
msgstr ""

msgctxt "sort_created_t"
msgid "Add date"
msgstr ""

msgctxt "sort_modified_t"
msgid "Edit date"
msgstr ""

msgctxt "sort_popularity"
msgid "Popularity"
msgstr ""

msgctxt "sort_product_name"
msgid "Product name"
msgstr ""

msgctxt "state"
msgid "State"
msgstr ""

msgctxt "states_p"
msgid "states"
msgstr ""

msgctxt "states_s"
msgid "state"
msgstr ""

msgctxt "stores"
msgid "Stores"
msgstr ""

msgctxt "stores_note"
msgid "Name of the shop or supermarket chain"
msgstr ""

msgctxt "stores_p"
msgid "stores"
msgstr ""

msgctxt "stores_products"
msgid "Products sold at %s"
msgstr ""

msgctxt "stores_s"
msgid "store"
msgstr ""

msgctxt "stores_tagsinput"
msgid "add a store"
msgstr ""

msgctxt "stores_without_products"
msgid "Products not bought at %s"
msgstr ""

msgctxt "subscribe"
msgid "Subscribe"
msgstr ""

msgctxt "tag_belongs_to"
msgid "Belongs to:"
msgstr ""

msgctxt "tag_contains"
msgid "Contains:"
msgstr ""

msgctxt "tag_weblinks"
msgid "Weblinks"
msgstr ""

msgctxt "tagstable_filtered"
msgid "out of _MAX_"
msgstr ""

msgctxt "tagstable_search"
msgid "Search:"
msgstr ""

msgctxt "traces"
msgid "Traces"
msgstr ""

msgctxt "traces_example"
msgid "Milk, Gluten, Nuts"
msgstr ""

msgctxt "traces_note"
msgid ""
"Indicate ingredients from mentions like \"May contain traces of\", \"Made in "
"a factory that also uses\" etc."
msgstr ""

msgctxt "traces_p"
msgid "traces"
msgstr ""

msgctxt "traces_s"
msgid "trace"
msgstr ""

msgctxt "twitter"
msgid "Twitter username (optional)"
msgstr ""

msgctxt "twitter_account"
msgid "OpenFoodFacts"
msgstr ""

msgctxt "unknown"
msgid "Unknown"
msgstr ""

msgctxt "unknown_nutrients_p"
msgid "unknown nutrients"
msgstr ""

msgctxt "unknown_nutrients_s"
msgid "unknown nutrient"
msgstr ""

msgctxt "unsubscribe"
msgid "Unsubscribe"
msgstr ""

msgctxt "unsubscribe_info"
msgid "You can unsubscribe from the lists at any time."
msgstr ""

msgctxt "userid_or_email"
msgid "Username or e-mail address: "
msgstr ""

msgctxt "username"
msgid "User name"
msgstr ""

msgctxt "username_info"
msgid "(non-accented letters, digits and/or dashes)"
msgstr ""

msgctxt "username_or_email"
msgid "Username or email address"
msgstr ""

msgctxt "users_add_products"
msgid "Products that were added by the user %s"
msgstr ""

msgctxt "users_add_without_products"
msgid "Products that were not added by the user %s"
msgstr ""

msgctxt "users_edit_products"
msgid "Products that were edited by the user %s"
msgstr ""

msgctxt "users_edit_without_products"
msgid "Products that were not edited by the user %s"
msgstr ""

msgctxt "users_p"
msgid "contributors"
msgstr ""

msgctxt "users_products"
msgid "Products added by %s"
msgstr ""

msgctxt "users_s"
msgid "contributor"
msgstr ""

msgctxt "users_without_products"
msgid "Products not added by %s"
msgstr ""

msgctxt "view"
msgid "view"
msgstr ""

msgctxt "view_list_for_products_from_the_entire_world"
msgid "View the list for matching products from the entire world"
msgstr ""

msgctxt "view_products_from_the_entire_world"
msgid "View matching products from the entire world"
msgstr ""

msgctxt "view_results_from_the_entire_world"
msgid "View results from the entire world"
msgstr ""

msgctxt "warning_3rd_party_content"
msgid ""
"Information and data must come from the product package and label (and not "
"from other sites or the manufacturer's site), and you must have taken the "
"pictures yourself.<br/>\n"
"→ <a href=\"/faq#pictures_and_data_from_other_sites\">Why it matters</a>"
msgstr ""

msgctxt "website"
msgid "Site or blog address"
msgstr ""

# Please change English.svg to French.svg or German.svg… Check the url https://static.openfoodfacts.org/images/misc/microsoft/XXXX.svg
msgctxt "windows_phone_app_icon_url"
msgid "/images/misc/microsoft/English.svg"
msgstr ""

msgctxt "windows_phone_app_icon_alt_text"
msgid "Get it from Microsoft"
msgstr ""

# Please change en-us to fr-fr, pt-br or de-ch…Check the URL !
msgctxt "windows_phone_app_link"
msgid "https://www.microsoft.com/en-us/p/openfoodfacts/9nblggh0dkqr"
msgstr ""

msgctxt "you_are_connected_as_x"
msgid "You are connected as %s."
msgstr ""

msgctxt "product_js_unselect_image"
msgid "Unselect image"
msgstr ""

msgctxt "product_js_unselecting_image"
msgid "Unselecting image."
msgstr ""

msgctxt "product_js_unselected_image_ok"
msgid "Unselected image."
msgstr ""

msgctxt "product_js_unselected_image_nok"
msgid "Error while unselecting image."
msgstr ""

msgctxt "product_js_zoom_on_wheel"
msgid "Enable zooming with the mouse wheel."
msgstr "Enable zooming with the mouse wheel."

msgctxt "product_js_use_low_res_images"
msgid "Load lower resolution images (for slow connections)"
msgstr "Load lower resolution images (for slow connections)"

msgctxt "nutrition_grade_fr_fiber_warning"
msgid ""
"Warning: the amount of fiber is not specified, their possible positive "
"contribution to the grade could not be taken into account."
msgstr ""

msgctxt "nutrition_grade_fr_fiber_and_fruits_vegetables_nuts_warning"
msgid ""
"Warning: the amounts of fiber and of fruits, vegetables and nuts are not specified, their "
"possible positive contribution to the grade could not be taken into account."
msgstr ""

msgctxt "nutrition_grade_fr_no_fruits_vegetables_nuts_warning"
msgid ""
"Warning: the amount of fruits, vegetables and nuts is not specified, their "
"possible positive contribution to the grade could not be taken into account."
msgstr ""

msgctxt "nutrition_grade_fr_fruits_vegetables_nuts_estimate_warning"
msgid ""
"Warning: the amount of fruits, vegetables and nuts is not specified on the "
"label, it was estimated from the list of ingredients: %d%"
msgstr ""

msgctxt "nutrition_grade_fr_fruits_vegetables_nuts_from_category_warning"
msgid ""
"Warning: the amount of fruits, vegetables and nuts is not specified on the "
"label, it was estimated from the category (%s) of the product: %d%"
msgstr ""

msgctxt "nutrition_grade_fr_title"
msgid "NutriScore color nutrition grade"
msgstr ""

msgctxt "nutrition_grade_fr_formula"
msgid "How the color nutrition grade is computed"
msgstr ""

msgctxt "nutrition_grade_fr_alt"
msgid "NutriScore nutrition grade"
msgstr ""

msgctxt "delete_product_page"
msgid "Delete the product page"
msgstr ""

msgctxt "deleting_product"
msgid "Deleting product"
msgstr ""

msgctxt "has_deleted_product"
msgid "has deleted product"
msgstr ""

msgctxt "delete_product_confirm"
msgid "Are you sure that you want to delete the page for this product?"
msgstr ""

msgctxt "delete_user"
msgid "Delete the user"
msgstr ""

msgctxt "sources_manufacturer"
msgid "Some of the data for this product has been provided directly by the manufacturer %s."
msgstr "Some of the data for this product has been provided directly by the manufacturer %s."

msgctxt "warning_not_complete"
msgid ""
"This product page is not complete. You can help to complete it by editing it "
"and adding more data from the photos we have, or by taking more photos using "
"the app for <a href=\"https://android.openfoodfacts.org\">Android</a> or <a "
"href=\"https://ios.openfoodfacts.org\">iPhone/iPad</a>. Thank you!"
msgstr ""

msgctxt "title_separator"
msgid " - "
msgstr ""

msgctxt "recent_changes"
msgid "Recent Changes"
msgstr ""

msgctxt "translators_title"
msgid "Our Translators"
msgstr ""

msgctxt "translators_lead"
msgid ""
"We would like to say THANK YOU to the awesome translators that make it "
"possible to present Open Food Facts, Open Beauty Facts, and Open Pet Food "
"Facts to you in all these different languages! <a href=\"https://translate.openfoodfacts.org/\">You can join us in this global effort: it doesn't require any technical knowledge.</a>"
msgstr ""

msgctxt "translators_renewal_notice"
msgid ""
"Please note that this table is refreshed nightly and might be out of date."
msgstr ""

msgctxt "translators_column_name"
msgid "Name"
msgstr ""

msgctxt "translators_column_translated_words"
msgid "Translated (Words)"
msgstr ""

msgctxt "translators_column_target_words"
msgid "Target Words"
msgstr ""

msgctxt "translators_column_approved_words"
msgid "Approved (Words)"
msgstr ""

msgctxt "translators_column_votes_made"
msgid "Votes Made"
msgstr ""

msgctxt "minerals_p"
msgid "added minerals"
msgstr ""

msgctxt "minerals_s"
msgid "added mineral"
msgstr ""

msgctxt "vitamins_p"
msgid "added vitamins"
msgstr ""

msgctxt "vitamins_s"
msgid "added vitamin"
msgstr ""

msgctxt "amino_acids_p"
msgid "added amino acids"
msgstr ""

msgctxt "amino_acids_s"
msgid "added amino acid"
msgstr ""

msgctxt "nucleotides_p"
msgid "added nucleotides"
msgstr ""

msgctxt "nucleotides_s"
msgid "added nucleotide"
msgstr ""

msgctxt "other_nutritional_substances_p"
msgid "other nutritional substances added"
msgstr ""

msgctxt "other_nutritional_substances_s"
msgid "other nutritional substance added"
msgstr ""

msgctxt "product_as_sold"
msgid "As sold"
msgstr ""

msgctxt "prepared_product"
msgid "Prepared"
msgstr ""

msgctxt "unit"
msgid "Unit"
msgstr ""

msgctxt "nutrition_data_exists"
msgid "Nutrition facts are specified for the product as sold."
msgstr ""

msgctxt "nutrition_data_prepared_exists"
msgid "Nutrition facts are specified for the prepared product."
msgstr ""

msgctxt "nova_groups_s"
msgid "NOVA group"
msgstr ""

msgctxt "nova_groups_p"
msgid "NOVA groups"
msgstr ""

# Title for the link to the explanation of what a NOVA Group is
msgctxt "nova_groups_info"
msgid "NOVA groups for food processing"
msgstr ""

msgctxt "footer_partners"
msgid "Partners"
msgstr ""

# Do not translate without having the same exact string in the Tags template. Do not use spaces, special characters, only alphanumeric characters separated by hyphens
msgctxt "footer_partners_link"
msgid "/partners"
msgstr ""

msgctxt "adults"
msgid "Adults"
msgstr ""

msgctxt "adults_age"
msgid "18 to 64"
msgstr ""

msgctxt "adults_description"
msgid "From 18 years up to and including 64 years of age"
msgstr ""

msgctxt "elderly"
msgid "Elderly"
msgstr ""

msgctxt "elderly_age"
msgid "65+"
msgstr ""

msgctxt "elderly_description"
msgid "From 65 years of age and older"
msgstr ""

msgctxt "adolescents"
msgid "Adolescents"
msgstr ""

msgctxt "adolescents_age"
msgid "10 to 17"
msgstr ""

msgctxt "adolescents_description"
msgid "From 10 years up to and including 17 years of age"
msgstr ""

msgctxt "children"
msgid "Children"
msgstr ""

msgctxt "children_age"
msgid "3 to 9"
msgstr ""

msgctxt "children_description"
msgid "From 36 months up to and including 9 years of age"
msgstr ""

msgctxt "toddlers"
msgid "Toddlers"
msgstr ""

msgctxt "toddlers_age"
msgid "1 to 2"
msgstr ""

msgctxt "toddlers_description"
msgid "From 12 months up to and including 35 months of age"
msgstr ""

msgctxt "infants"
msgid "Infants"
msgstr ""

msgctxt "infants_age"
msgid "< 1"
msgstr ""

msgctxt "infants_description"
msgid "From more than 12 weeks up to and including 11 months of age"
msgstr ""

msgctxt "additives_efsa_evaluation"
msgid "EFSA evaluation"
msgstr ""

msgctxt "additives_efsa_evaluation_overexposure_risk_title"
msgid "Risk of overexposure"
msgstr ""

msgctxt "additives_efsa_evaluation_overexposure_risk_high"
msgid "The European Food Safety Authority (EFSA) has determined that some population groups have a high risk of consuming too much <tag>."
msgstr ""

msgctxt "additives_efsa_evaluation_overexposure_risk_moderate"
msgid "The European Food Safety Authority (EFSA) has determined that some population groups have a moderate risk of consuming too much <tag>."
msgstr ""

msgctxt "additives_efsa_evaluation_overexposure_risk_description"
msgid "To evaluate your exposure to the <tag> food additive, you can browse our list of products that contain it. See the list of <nb_products> products with <tag> below."
msgstr ""

msgctxt "additives_efsa_evaluation_overexposure_risk_products_link"
msgid "%d products with %s"
msgstr ""

msgctxt "additives_efsa_evaluation_overexposure_risk_no"
msgid "The European Food Safety Authority (EFSA) has determined that no population groups has more than 5% of members at risk of consuming more than the acceptable daily intake of <tag>."
msgstr ""

msgctxt "additives_efsa_evaluation_overexposure_risk_icon_alt_high"
msgid "High risk of over exposure"
msgstr ""

msgctxt "additives_efsa_evaluation_overexposure_risk_icon_alt_moderate"
msgid "Moderate risk of over exposure"
msgstr ""

msgctxt "additives_efsa_evaluation_overexposure_risk_icon_alt_no"
msgid "No or very low risk of over exposure"
msgstr ""

msgctxt "additives_efsa_evaluation_exposure_greater_than_adi"
msgid "Risk of exceeding the acceptable daily intake (ADI)"
msgstr ""

msgctxt "additives_efsa_evaluation_exposure_greater_than_noael"
msgid "Risk of exceeding the maximum dose without adverse effect (No observed adverse effect level - NOAEL)"
msgstr ""

msgctxt "additives_efsa_evaluation_exposure_mean_greater_than_adi"
msgid "Groups with more than 50% of members exceeding the acceptable daily intake (ADI)"
msgstr ""

msgctxt "additives_efsa_evaluation_exposure_95th_greater_than_adi"
msgid "Groups with more than 5% of members exceeding the acceptable daily intake (ADI)"
msgstr ""

msgctxt "additives_efsa_evaluation_exposure_mean_greater_than_noael"
msgid "Groups with more than 50% of members exceeding the maximum dose without adverse effect (No observed adverse effect level - NOAEL)"
msgstr ""

msgctxt "additives_efsa_evaluation_exposure_95th_greater_than_noael"
msgid "Groups with more than 5% of members exceeding the maximum dose without adverse effect (No observed adverse effect level - NOAEL)"
msgstr ""

msgctxt "exposure_title_95th"
msgid "Some people"
msgstr ""

msgctxt "exposure_description_95th"
msgid "over 5%"
msgstr ""

msgctxt "exposure_title_mean"
msgid "Most people"
msgstr ""

msgctxt "exposure_description_mean"
msgid "over 50%"
msgstr ""

msgctxt "wikipedia"
msgid "Wikipedia"
msgstr ""

msgctxt "additives_classes"
msgid "Functions"
msgstr ""

msgctxt "photos_and_data_check"
msgid "Photos and data check"
msgstr ""

msgctxt "photos_and_data_check_description"
msgid "Product pages can be marked as checked by experienced contributors who verify that the most recent photos are selected and cropped, and that all the product data that can be inferred from the product photos has been filled and is correct."
msgstr ""

msgctxt "photos_and_data_checked"
msgid "Photos and data checked"
msgstr ""

msgctxt "i_checked_the_photos_and_data"
msgid "I checked the photos and data."
msgstr ""

msgctxt "i_checked_the_photos_and_data_again"
msgid "I checked the photos and data again."
msgstr ""

msgctxt "last_check_dates_p"
msgid "Last check dates"
msgstr ""

msgctxt "last_check_dates_s"
msgid "Last check date"
msgstr ""

msgctxt "product_last_checked"
msgid "Last check of product page on"
msgstr ""

msgctxt "product_other_information"
msgid "Other information"
msgstr ""

msgctxt "producer_version_id"
msgid "Producer version identifier"
msgstr ""

msgctxt "producer_product_id"
msgid "Producer product identifier"
msgstr ""

msgctxt "net_weight"
msgid "Net weight"
msgstr ""

msgctxt "drained_weight"
msgid "Drained weight"
msgstr ""

msgctxt "volume"
msgid "Volume"
msgstr ""

msgctxt "other_information"
msgid "Other information"
msgstr ""

msgctxt "conservation_conditions"
msgid "Conservation conditions"
msgstr ""

msgctxt "warning"
msgid "Warning"
msgstr ""

msgctxt "preparation"
msgid "Preparation"
msgstr ""

msgctxt "recipe_idea"
msgid "Recipe idea"
msgstr ""

msgctxt "origin"
msgid "Origin"
msgstr ""

msgctxt "customer_service"
msgid "Customer service"
msgstr ""

msgctxt "producer"
msgid "Producer"
msgstr ""

msgctxt "recycling_instructions_to_recycle"
msgid "Recycling instructions - To recycle"
msgstr ""

msgctxt "recycling_instructions_to_discard"
msgid "Recycling instructions - To discard"
msgstr ""

msgctxt "checkers_products"
msgid "Products checked by %s"
msgstr ""

msgctxt "checkers_without_products"
msgid "Products not checked by %s"
msgstr ""

msgctxt "correctors_products"
msgid "Products corrected by %s"
msgstr ""

msgctxt "correctors_without_products"
msgid "Products not corrected by %s"
msgstr ""

msgctxt "editors_products"
msgid "Products edited by %s"
msgstr ""

msgctxt "editors_without_products"
msgid "Products not edited by %s"
msgstr ""

msgctxt "informers_products"
msgid "Products completed by %s"
msgstr ""

msgctxt "informers_without_products"
msgid "Products not completed by %s"
msgstr ""

msgctxt "photographers_products"
msgid "Products photographed by %s"
msgstr ""

msgctxt "photographers_without_products"
msgid "Products not photographed by %s"
msgstr ""

msgctxt "user_s_page"
msgid "%s's page"
msgstr ""

msgctxt "obsolete"
msgid "Product taken off the market"
msgstr ""

msgctxt "obsolete_since_date"
msgid "Withdrawal date"
msgstr ""

msgctxt "obsolete_since_date_note"
msgid "Format: YYYY-MM-DD or YYYY-MM or YYYY"
msgstr ""

msgctxt "obsolete_since_date_example"
msgid "2019-09-30 or 2019-09 or 2019"
msgstr ""

msgctxt "obsolete_warning"
msgid "Important note: this product is no longer sold. The data is kept for reference only. This product does not appear in regular searches and is not taken into account for statistics."
msgstr ""

msgctxt "get_the_app"
msgid "Get the app"
msgstr ""

msgctxt "get_the_app_android"
msgid "Get the Android app"
msgstr ""

msgctxt "get_the_app_iphone"
msgid "Get the iPhone app"
msgstr ""

msgctxt "get_the_app_ipad"
msgid "Get the iPad app"
msgstr ""

msgctxt "warning_gs1_company_prefix"
msgid "<em>Ambiguous barcode</em>: This product has a Restricted Circulation Number barcode for products within a company. This means that different producers and stores can use the same barcode for different products."
msgstr ""

msgctxt "environment_infocard"
msgid "Environment infocard"
msgstr ""

msgctxt "environment_infocard_note"
msgid "HTML code for the environment infocard in the mobile application"
msgstr ""

msgctxt "environment_impact_level"
msgid "Environment impact level"
msgstr ""

msgctxt "environment_impact_level_example"
msgid "en:low, en:medium or en:high"
msgstr ""

msgctxt "carbon_impact_from_meat_or_fish"
msgid "Carbon impact from meat or fish"
msgstr ""

msgctxt "of_carbon_impact_from_meat_or_fish_for_whole_product"
msgid "of carbon emission from meat or fish for the whole product"
msgstr ""

msgctxt "of_sustainable_daily_emissions_of_1_person"
msgid "of sustainable daily emissions of 1 person"
msgstr ""

msgctxt "of_sustainable_weekly_emissions_of_1_person"
msgid "of sustainable weekly emissions of 1 person"
msgstr ""

msgctxt "for_one_serving"
msgid "for one serving"
msgstr ""

msgctxt "methodology"
msgid "Methodology"
msgstr ""

msgctxt "carbon_footprint_note_foodges_ademe"
msgid "Carbon emissions computations rely on the CO<sub>2</sub> per kg values from the FoodGES program by <a href=\"https://www.ademe.fr\">ADEME</a>."
msgstr ""

msgctxt "carbon_footprint_note_sustainable_annual_emissions"
msgid "Sustainable annual emissions: 2 tons of CO<sub>2</sub> equivalent per person to achieve the goals set in COP21."
msgstr ""

msgctxt "carbon_footprint_note_uncertainty"
msgid "Carbon footprint calculations have high uncertainty. Values should be looked at with caution and are more intended for relative comparison than as absolute values."
msgstr ""

msgctxt "error_too_many_products_to_export"
msgid "Too many products (%d products, the limit is %d) to export, please download the <a href=\"/data\">complete database export</a> instead."
msgstr ""

msgctxt "translate_taxonomy_to"
msgid "Help translate the %s to %s"
msgstr ""

msgctxt "translate_taxonomy_description"
msgid "You can suggest translations for the entries below that have not yet been translated to your language. The blue link and the black text (both in English) show respectively the non-localized product and the original entry incl. optional synonyms separated by commas. Enter the translation in the text field, incl. optional synonyms, and then click the Save button. Thank you!"
msgstr ""

msgctxt "translate_taxonomy_add"
msgid "Show only entries without pending translations."
msgstr ""

msgctxt "translate_taxonomy_edit"
msgid "Also show entries with pending translations from you or other users."
msgstr ""

msgctxt "translated"
msgid "translated"
msgstr ""

msgctxt "to_be_translated"
msgid "to be translated"
msgstr ""

msgctxt "current_translation"
msgid "Current translation"
msgstr ""

msgctxt "button_caption_yes"
msgid "Yes"
msgstr ""

msgctxt "button_caption_no"
msgid "No"
msgstr ""

msgctxt "button_caption_skip"
msgid "Skip"
msgstr ""

msgctxt "popularity_s"
msgid "popularity"
msgstr ""

msgctxt "popularity_p"
msgid "popularity"
msgstr ""

msgctxt "ingredients_analysis_p"
msgid "ingredients analysis"
msgstr ""

msgctxt "ingredients_analysis_s"
msgid "ingredients analysis"
msgstr ""

msgctxt "ingredients_analysis"
msgid "Ingredients analysis"
msgstr ""

msgctxt "ingredients_analysis_disclaimer"
msgid "The analysis is based solely on the ingredients listed and does not take into account processing methods."
msgstr ""

msgctxt "rev_warning"
msgid "You are viewing an old version of this product page!"
msgstr "You are viewing an old version of this product page!"

msgctxt "rev_number"
msgid "Revision number: "
msgstr "Revision number: "

msgctxt "rev_contributor"
msgid "Edited by: "
msgstr "Edited by: "

msgctxt "rev_previous"
msgid "Previous version"
msgstr "Previous version"

msgctxt "rev_next"
msgid "Next version"
msgstr "Next version"

msgctxt "rev_latest"
msgid "Latest version"
msgstr "Latest version"

# "product data" in this sentence means data for many products, not just one product
msgctxt "import_data_file_title"
msgid "Import a product data file"
msgstr "Import a product data file"

# "product data" in this sentence means data for many products, not just one product
msgctxt "import_data_file_description"
msgid "Upload a spreadsheet file (Excel file or a comma or tab separated UTF-8 encoded CSV file) with product data."
msgstr "Upload a spreadsheet file (Excel file or a comma or tab separated UTF-8 encoded CSV file) with product data."

# "product data" in this sentence means data for many products, not just one product
msgctxt "import_data_file_format"
msgid "You can upload a table with the columns Open Food Facts import format, or you can upload a table in any format and then select the columns to import."
msgstr "You can upload a table with the columns Open Food Facts import format, or you can upload a table in any format and then select the columns to import."

# "product data" in this sentence means data for many products, not just one product
msgctxt "upload_product_data_file"
msgid "Upload a file with product data"
msgstr "Upload a file with product data"

msgctxt "uploading_file"
msgid "File being uploaded."
msgstr "File being uploaded."

msgctxt "upload_error"
msgid "The file could not be uploaded."
msgstr "The file could not be uploaded."

msgctxt "import_data_file_select_format_title"
msgid "Select and import data"
msgstr "Select and import data"

msgctxt "import_data_file_select_format_description"
msgid "Use the form below to indicate which columns to import and what data they contain."
msgstr "Use the form below to indicate which columns to import and what data they contain."

msgctxt "import_data"
msgid "Import data"
msgstr "Import data"

msgctxt "import_file_rows_columns"
msgid "The uploaded file contains %s rows and %s columns."
msgstr "The uploaded file contains %s rows and %s columns."

msgctxt "import_file_selected_columns"
msgid "%s columns out of %s have been selected and will be imported."
msgstr "%s columns out of %s have been selected and will be imported."

msgctxt "fields_group_identification"
msgid "Product identification"
msgstr "Product identification"

msgctxt "fields_group_origins"
msgid "Origins"
msgstr "Origins"

msgctxt "fields_group_ingredients"
msgid "Ingredients"
msgstr "Ingredients"

msgctxt "fields_group_nutrition"
msgid "Nutrition facts"
msgstr "Nutrition facts"

msgctxt "fields_group_nutrition_other"
msgid "Optional nutrition facts"
msgstr "Optional nutrition facts"

msgctxt "fields_group_other"
msgid "Other information"
msgstr "Other information"

msgctxt "fields_group_images"
msgid "Product photos"
msgstr "Product photos"

msgctxt "image_front_url"
msgid "Link to front product photo"
msgstr "Link to front product photo"

msgctxt "image_ingredients_url"
msgid "Link to ingredients list photo"
msgstr "Link to ingredients list photo"

msgctxt "image_nutrition_url"
msgid "Link to nutrition facts table photo"
msgstr "Link to nutrition facts table photo"

msgctxt "image_other_url"
msgid "Link to other product photo"
msgstr "Link to other product photo"

msgctxt "labels_specific"
msgid "Specific label"
msgstr "Specific label"

msgctxt "categories_specific"
msgid "Specific category"
msgstr "Specific category"

msgctxt "sources_fields_specific"
msgid "Source specific field"
msgstr "Source specific field"

msgctxt "select_a_field"
msgid "Select a field"
msgstr "Select a field"

msgctxt "specify"
msgid "Specify"
msgstr "Specify"

msgctxt "value_unit_dropdown"
msgid "In the dropdown menu on the right, specify if the column contains:"
msgstr "In the dropdown menu on the right, specify if the column contains:"

msgctxt "value_unit_dropdown_value_unit"
msgid "the value and the unit"
msgstr "the value and the unit"

msgctxt "value_unit_dropdown_value_specific_unit"
msgid "the value in a specific unit"
msgstr "the value in a specific unit"

msgctxt "value_unit_dropdown_value"
msgid "only the value, with the unit in another column"
msgstr "only the value, with the unit in another column"

msgctxt "value_unit_dropdown_unit"
msgid "only the unit, with the value in another column"
msgstr "only the unit, with the value in another column"

# Please do not translate Y, Yes and 1
msgctxt "labels_specific_tag"
msgid "Select this option if the column indicates the presence of a specific label (e.g. Organic, Fair-Trade) when the value is either Y, Yes or 1."
msgstr "Select this option if the column indicates the presence of a specific label (e.g. Organic, Fair-Trade) when the value is either Y, Yes or 1."

msgctxt "labels_specific_tag_value"
msgid "Type the name of the label in the text field on the right."
msgstr "Type the name of the label in the text field on the right."

# Please do not translate Y, Yes and 1
msgctxt "categories_specific_tag"
msgid "Select this option if the column indicates the presence of a specific category (e.g. Beverages) when the value is either Y, Yes or 1."
msgstr "Select this option if the column indicates the presence of a specific category (e.g. Beverages) when the value is either Y, Yes or 1."

msgctxt "categories_specific_tag_value"
msgid "Type the name of the category in the text field on the right."
msgstr "Type the name of the category in the text field on the right."

# Please do not translate Y, Yes and 1
msgctxt "sources_fields_specific_tag"
msgid "Select this option for fields that are specific to the source, and that we want to keep as source specific fields."
msgstr "Select this option for fields that are specific to the source, and that we want to keep as source specific fields."

msgctxt "sources_fields_specific_tag_value"
msgid "Type the name of the target field in the text field on the right, or leave blank to use the name of the source field."
msgstr "Type the name of the target field in the text field on the right, or leave blank to use the name of the source field."

msgctxt "value"
msgid "Value"
msgstr "Value"

msgctxt "value_unit"
msgid "Value + Unit"
msgstr "Value + Unit"

msgctxt "value_in_l"
msgid "Value in L"
msgstr "Value in L"

msgctxt "value_in_dl"
msgid "Value in dl"
msgstr "Value in dl"

msgctxt "value_in_cl"
msgid "Value in cl"
msgstr "Value in cl"

msgctxt "value_in_ml"
msgid "Value in ml"
msgstr "Value in ml"

msgctxt "value_in_kg"
msgid "Value in kg"
msgstr "Value in kg"

msgctxt "value_in_g"
msgid "Value in g"
msgstr "Value in g"

msgctxt "value_in_mg"
msgid "Value in mg"
msgstr "Value in mg"

msgctxt "value_in_mcg"
msgid "Value in μg"
msgstr "Value in μg"

msgctxt "value_in_iu"
msgid "Value in IU"
msgstr "Value in IU"

msgctxt "value_in_kcal"
msgid "Value in kcal"
msgstr "Value in kcal"

msgctxt "value_in_kj"
msgid "Value in kJ"
msgstr "Value in kJ"

msgctxt "value_in_percent"
msgid "Value in %"
msgstr "Value in %"

msgctxt "no_owner_defined"
msgid "Please log-in to use this feature."
msgstr "Please log-in to use this feature."

msgctxt "organization"
msgid "Organization"
msgstr "Organization"

msgctxt "column_in_file"
msgid "Column in file"
msgstr "Column in file"

msgctxt "field_on_site"
msgid "Field on %s"
msgstr "Field on %s"

msgctxt "producers_platform"
msgid "Platform for producers"
msgstr "Platform for producers"

# "product data and photos" in this sentence means data and photos for many products, not just one product
msgctxt "producers_platform_description"
msgid "The platform for producers allows manufacturers to easily manage their product photos and data on Open Food Facts."
msgstr "The platform for producers allows manufacturers to easily manage their product photos and data on Open Food Facts."

# "product data and photos" in this sentence means data and photos for many products, not just one product
msgctxt "producers_platform_private_database"
msgid "The product data and photos you send on the platform for producers are stored in a private database. You will be able to check that all the data is correct before making it available on the public Open Food Facts database."
msgstr "The product data and photos you send on the platform for producers are stored in a private database. You will be able to check that all the data is correct before making it available on the public Open Food Facts database."

# "product data and photos" in this sentence means data and photos for many products, not just one product
msgctxt "producers_platform_licence"
msgid "The product data and photos will become publicly available in the Open Food Facts database, under the <a href=\"https://opendatacommons.org/licenses/odbl/1.0/\">Open Database License</a>. Individual contents of the database are available under the <a href=\"https://opendatacommons.org/licenses/dbcl/1.0/\">Database Contents License</a> and products images are available under the <a href=\"https://creativecommons.org/licenses/by-sa/3.0/deed.en\">Creative Commons Attribution ShareAlike licence</a>."
msgstr "The product data and photos will become publicly available in the Open Food Facts database, under the <a href=\"https://opendatacommons.org/licenses/odbl/1.0/\">Open Database License</a>. Individual contents of the database are available under the <a href=\"https://opendatacommons.org/licenses/dbcl/1.0/\">Database Contents License</a> and products images are available under the <a href=\"https://creativecommons.org/licenses/by-sa/3.0/deed.en\">Creative Commons Attribution ShareAlike licence</a>."

# "product data" in this sentence means data for many products, not just one product
msgctxt "import_product_data"
msgid "Import product data"
msgstr "Import product data"

# "product photos" in this sentence means data for many products, not just one product
msgctxt "import_product_photos"
msgid "Import product photos"
msgstr "Import product photos"

# "product data and photos" in this sentence means data and photos for many products, not just one product
msgctxt "export_product_data_photos"
msgid "Export product data and photos to the public database"
msgstr "Export product data and photos to the public database"

msgctxt "export_product_data_photos_please_check"
msgid "Please check that the data on the platform for producers is correct before exporting it to the public database."
msgstr "Please check that the data on the platform for producers is correct before exporting it to the public database."

msgctxt "export_photos"
msgid "Export photos to the public database"
msgstr "Export photos to the public database"

msgctxt "replace_selected_photos"
msgid "Replace existing selected photos"
msgstr "Replace existing selected photos"

msgctxt "cancel"
msgid "Cancel"
msgstr "Cancel"

msgctxt "collapsed_changes"
msgid "Collapsed changes"
msgstr "Collapsed changes"

msgctxt "data_quality_p"
msgid "data quality"
msgstr "data quality"

msgctxt "data_quality_s"
msgid "data quality"
msgstr "data quality"

msgctxt "data_quality"
msgid "data quality"
msgstr "data quality"

msgctxt "data_quality_bugs_p"
msgid "data quality bugs"
msgstr "data quality bugs"

msgctxt "data_quality_bugs_s"
msgid "data quality bug"
msgstr "data quality bug"

msgctxt "data_quality_bugs"
msgid "data quality bugs"
msgstr "data quality bugs"

msgctxt "data_quality_info_p"
msgid "data quality info"
msgstr "data quality info"

msgctxt "data_quality_info_s"
msgid "data quality info"
msgstr "data quality info"

msgctxt "data_quality_info"
msgid "data quality info"
msgstr "data quality info"

msgctxt "data_quality_warnings_p"
msgid "data quality warnings"
msgstr "data quality warnings"

msgctxt "data_quality_warnings_s"
msgid "data quality warning"
msgstr "data quality warning"

msgctxt "data_quality_warnings"
msgid "data quality warnings"
msgstr "data quality warnings"

msgctxt "data_quality_errors_p"
msgid "data quality errors"
msgstr "data quality errors"

msgctxt "data_quality_errors_s"
msgid "data quality error"
msgstr "data quality error"

msgctxt "data_quality_errors"
msgid "data quality errors"
msgstr "data quality errors"

msgctxt "data_quality_warnings_producers_p"
msgid "data quality warnings"
msgstr "data quality warnings"

msgctxt "data_quality_warnings_producers_s"
msgid "data quality warning"
msgstr "data quality warning"

msgctxt "data_quality_warnings_producers"
msgid "data quality warnings"
msgstr "data quality warnings"

msgctxt "data_quality_errors_producers_p"
msgid "data quality errors"
msgstr "data quality errors"

msgctxt "data_quality_errors_producers_s"
msgid "data quality error"
msgstr "data quality error"

msgctxt "data_quality_errors_producers"
msgid "data quality errors"
msgstr "data quality errors"

# abbreviation for Minimum
msgctxt "min"
msgid "Min"
msgstr "Min"

# abbreviation for Maximum
msgctxt "max"
msgid "Max"
msgstr "Max"

msgctxt "improvements_p"
msgid "possible improvements"
msgstr "possible improvements"

msgctxt "improvements_s"
msgid "possible improvement"
msgstr "possible improvement"

msgctxt "improvements"
msgid "possible improvements"
msgstr "possible improvements"

# Do not translate
msgctxt "import_products_link"
msgid "/import-products"
msgstr "/import-products"

msgctxt "add_or_update_products"
msgid "Add or update products"
msgstr "Add or update products"

# Formal you
msgctxt "your_products"
msgid "Your products"
msgstr "Your products"

# Do not translate the e-mail address
msgctxt "account_without_org"
msgid "Your account is not associated with a company yet. Please e-mail <a href=\"mailto:producers@openfoodfacts.org\">producers@openfoodfacts.org</a> to activate the free access to the platform for producers."
msgstr "Your account is not associated with a company yet. Please e-mail <a href=\"mailto:producers@openfoodfacts.org\">producers@openfoodfacts.org</a> to activate the free access to the platform for producers."

msgctxt "import_products"
msgid "Import products"
msgstr "Import products"

msgctxt "empty_column"
msgid "Empty column"
msgstr "Empty column"

msgctxt "empty_column_description"
msgid "The file does not contain any value in this column."
msgstr "The file does not contain any value in this column."

msgctxt "import_file_status_title"
msgid "Data import in progress"
msgstr "Data import in progress"

# "product data" means data for many products
msgctxt "import_file_status_description"
msgid "The product data has been received and is going to be imported on the platform for producers."
msgstr "The product data has been received and is going to be imported on the platform for producers."

msgctxt "import_file_status"
msgid "Status"
msgstr "Status"

msgctxt "job_status_inactive"
msgid "Scheduled"
msgstr "Scheduled"

msgctxt "job_status_active"
msgid "In progress"
msgstr "In progress"

msgctxt "job_status_finished"
msgid "Finished"
msgstr "Finished"

msgctxt "job_status_failed"
msgid "Failed"
msgstr "Failed"

msgctxt "import_file_result"
msgid "Import result"
msgstr "Import result"

msgctxt "products_added"
msgid "Products added"
msgstr "Products added"

msgctxt "products_modified"
msgid "Products modified"
msgstr "Products modified"

msgctxt "import_file_result_no_change"
msgid "There were no product added or modified. The data has probably been already imported previously."
msgstr "There were no product added or modified. The data has probably been already imported previously."

msgctxt "import_file_result_products"
msgid "List of products added or modified"
msgstr "List of products added or modified"

msgctxt "imports_p"
msgid "imports"
msgstr "imports"

msgctxt "imports_s"
msgid "import"
msgstr "import"

msgctxt "imports"
msgid "imports"
msgstr "imports"

msgctxt "number_of_products_with_data_quality_errors_producers"
msgid "Number of products with data quality errors"
msgstr "Number of products with data quality errors"

msgctxt "number_of_products_with_data_quality_warnings_producers"
msgid "Number of products with data quality warnings"
msgstr "Number of products with data quality warnings"

msgctxt "number_of_products_with_improvements"
msgid "Number of products with improvement opportunities"
msgstr "Number of products with improvement opportunities"

msgctxt "improvements_facet_description_1"
msgid "This table lists possible opportunities to improve the nutritional quality, the Nutri-Score and the composition of food products."
msgstr "This table lists possible opportunities to improve the nutritional quality, the Nutri-Score and the composition of food products."

msgctxt "improvements_facet_description_2"
msgid "In order to get relevant results, please make sure the product data is complete (nutrition facts with values for fiber and fruits and vegetables to compute the Nutri-Score, and a precise category to compare each product to similar products)."
msgstr "In order to get relevant results, please make sure the product data is complete (nutrition facts with values for fiber and fruits and vegetables to compute the Nutri-Score, and a precise category to compare each product to similar products)."

# "product photos" in this sentence means photos for many products, not just one product
msgctxt "import_photos_title"
msgid "Import product photos"
msgstr "Import product photos"

msgctxt "import_photos_description"
msgid "You can use the form below to easily upload photos (front of product, ingredients list and nutrition facts table) for many products."
msgstr "You can use the form below to easily upload photos (front of product, ingredients list and nutrition facts table) for many products."

msgctxt "import_photos_format_1"
msgid "Each filename needs to contains the barcode of the product."
msgstr "Each filename needs to contains the barcode of the product."

msgctxt "import_photos_format_2"
msgid "And you can also specify the type of the photo in the filename:"
msgstr "And you can also specify the type of the photo in the filename:"

# Do not translate the file name
msgctxt "import_photos_format_barcode"
msgid "3001234567890.jpg: front of the product in the current language."
msgstr "3001234567890.jpg: front of the product in the current language."

# Do not translate the file name
msgctxt "import_photos_format_front"
msgid "3001234567890.front_nl.jpg: front of the product in Dutch."
msgstr "3001234567890.front_nl.jpg: front of the product in Dutch."

# Do not translate the file name
msgctxt "import_photos_format_ingredients"
msgid "3001234567890.ingredients_fr.jpg: ingredients list in French."
msgstr "3001234567890.ingredients_fr.jpg: ingredients list in French."

# Do not translate the file name
msgctxt "import_photos_format_nutrition"
msgid "3001234567890.nutrition_es.jpg: nutrition table in Spanish."
msgstr "3001234567890.nutrition_es.jpg: nutrition table in Spanish."

msgctxt "add_photos"
msgid "Add photos..."
msgstr "Add photos..."

msgctxt "start_upload"
msgid "Start upload"
msgstr "Start upload"

msgctxt "start"
msgid "Start"
msgstr "Start"

msgctxt "close"
msgid "Close"
msgstr "Close"

msgctxt "cancel_upload"
msgid "Cancel upload"
msgstr "Cancel upload"

msgctxt "info"
msgid "Info"
msgstr "Info"

msgctxt "file_received"
msgid "File received"
msgstr "File received"

msgctxt "nutriscore_calculation_details"
msgid "Details of the calculation of the Nutri-Score"
msgstr "Details of the calculation of the Nutri-Score"

msgctxt "nutriscore_is_beverage"
msgid "This product is considered a beverage for the calculation of the Nutri-Score."
msgstr "This product is considered a beverage for the calculation of the Nutri-Score."

msgctxt "nutriscore_is_not_beverage"
msgid "This product is not considered a beverage for the calculation of the Nutri-Score."
msgstr "This product is not considered a beverage for the calculation of the Nutri-Score."

msgctxt "nutriscore_positive_points"
msgid "Positive points"
msgstr "Positive points"

msgctxt "nutriscore_negative_points"
msgid "Negative points"
msgstr "Negative points"

msgctxt "nutriscore_proteins_negative_points_less_than_11"
msgid "The points for proteins are counted because the negative points are less than 11."
msgstr "The points for proteins are counted because the negative points are less than 11."

msgctxt "nutriscore_proteins_negative_points_greater_or_equal_to_11"
msgid "The points for proteins are not counted because the negative points are greater or equal to 11."
msgstr "The points for proteins are not counted because the negative points are greater or equal to 11."

msgctxt "nutriscore_proteins_maximum_fruits_points"
msgid "The points for proteins are counted because the points for the fruits, vegetables, nuts and colza/walnut/olive oils are at the maximum."
msgstr "The points for proteins are counted because the points for the fruits, vegetables, nuts and colza/walnut/olive oils are at the maximum."

msgctxt "nutriscore_proteins_is_cheese"
msgid "The points for proteins are counted because the product is in the cheeses category."
msgstr "The points for proteins are counted because the product is in the cheeses category."

msgctxt "nutriscore_proteins_is_added_fat"
msgid "The product is in the fats category, the points for saturated fat are replaced by the points for the saturated fat / fat ratio."
msgstr "The product is in the fats category, the points for saturated fat are replaced by the points for the saturated fat / fat ratio."

msgctxt "nutriscore_points_for_energy"
msgid "Energy"
msgstr "Energy"

msgctxt "nutriscore_points_for_sugars"
msgid "Sugars"
msgstr "Sugars"

msgctxt "nutriscore_points_for_saturated_fat"
msgid "Saturated fat"
msgstr "Saturated fat"

msgctxt "nutriscore_points_for_saturated_fat_ratio"
msgid "Saturated fat / fat ratio"
msgstr "Saturated fat / fat ratio"

msgctxt "nutriscore_points_for_sodium"
msgid "Sodium"
msgstr "Sodium"

msgctxt "nutriscore_points_for_fruits_vegetables_nuts_colza_walnut_olive_oils"
msgid "Fruits, vegetables, nuts, and colza/walnut/olive oils"
msgstr "Fruits, vegetables, nuts, and colza/walnut/olive oils"

msgctxt "nutriscore_points_for_fiber"
msgid "Fiber"
msgstr "Fiber"

msgctxt "nutriscore_points_for_proteins"
msgid "Proteins"
msgstr "Proteins"

msgctxt "nutriscore_source_value"
msgid "value"
msgstr "value"

msgctxt "nutriscore_rounded_value"
msgid "rounded value"
msgstr "rounded value"

msgctxt "nutriscore_score"
msgid "Nutritional score"
msgstr "Nutritional score"

# Do not translate
msgctxt "nutriscore_grade"
msgid "Nutri-Score"
msgstr "Nutri-Score"

# This is not the Nutri-Score grade with letters, but the Nutri-Score number score used to compute the grade. Translate score but not Nutri-Score.
msgctxt "nutriscore_score_producer"
msgid "Nutri-Score score"
msgstr "Nutri-Score score"

# Do not translate
msgctxt "nutriscore_grade_producer"
msgid "Nutri-Score"
msgstr "Nutri-Score"

# free as in not costing something
msgctxt "donate_free_and_independent"
msgid "Open Food Facts is 100% free and independent."
msgstr ""

# leave empty link
msgctxt "donate_help_and_donations"
msgid "<a href=\"\">We need your help and donations</a> to continue and to grow the project."
msgstr ""

msgctxt "thank_you"
msgid "Thank you!"
msgstr ""

msgctxt "value_for_the_product"
msgid "Value for the product"
msgstr "Value for the product"

# Do not translate %s, it will be replaced by the category name
msgctxt "value_for_the_category"
msgid "Mean value for the %s category"
msgstr "Mean value for the %s category"

# Keep the %s
msgctxt "better_nutriscore"
msgid "The Nutri-Score can be changed from %s to %s by changing the %s value from %s to %s (%s percent difference)."
msgstr "The Nutri-Score can be changed from %s to %s by changing the %s value from %s to %s (%s percent difference)."

msgctxt "export_products_to_public_database_email"
msgid "The platform for producers is still under development and we make manual checks before importing products to the public database. Please e-mail us at <a href=\"mailto:producers@openfoodfacts.org\">producers@openfoodfacts.org</a> to update the public database."
msgstr "The platform for producers is still under development and we make manual checks before importing products to the public database. Please e-mail us at <a href=\"mailto:producers@openfoodfacts.org\">producers@openfoodfacts.org</a> to update the public database."

msgctxt "user_groups"
msgid "Groups"
msgstr "Groups"

msgctxt "user_group_producer"
msgid "Producer"
msgstr "Producer"

msgctxt "user_group_producer_description"
msgid "Must be checked only for accounts of producers who edit their own products. Product ownership will be attributed to producers when they add or edit a product."
msgstr "Must be checked only for accounts of producers who edit their own products. Product ownership will be attributed to producers when they add or edit a product."

msgctxt "user_group_database"
msgid "Database"
msgstr "Database"

msgctxt "user_group_database_description"
msgid "For external sources of data. Product ownership of imported products will not change."
msgstr "For external sources of data. Product ownership of imported products will not change."

msgctxt "user_group_app"
msgid "App"
msgstr "App"

msgctxt "user_group_app_description"
msgid "For applications."
msgstr "For applications."

msgctxt "user_group_bot"
msgid "Bot"
msgstr "Bot"

msgctxt "user_group_bot_description"
msgid "For robots, scripts etc."
msgstr "For robots, scripts etc."

msgctxt "user_group_moderator"
msgid "Moderator"
msgstr "Moderator"

msgctxt "user_group_moderator_description"
msgid "Moderators have access to special features to edit and review products."
msgstr "Moderators have access to special features to edit and review products."

msgctxt "user_group_pro_moderator"
msgid "Moderator for the producers platform"
msgstr "Moderator for the producers platform"

msgctxt "user_group_pro_moderator_description"
msgid "Moderators of the producers platform can view and edit the private products of all users and organizations on the producers platform."
msgstr "Moderators of the producers platform can view and edit the private products of all users and organizations on the producers platform."

msgctxt "donation_banner_hide"
msgid "I have already donated or I'm not interested. Hide the banner."
msgstr "I have already donated or I'm not interested. Hide the banner."

#Please keep it short
msgctxt "donation_banner_independant"
msgid "An independant and citizen-led project for food transparency?"
msgstr "An independant and citizen-led project for food transparency?"

#Please keep it short
msgctxt "donation_banner_public_health"
msgid "Food product data for research that improves public health?"
msgstr "Food product data for research that improves public health?"

#Please keep it short
msgctxt "donation_banner_choices"
msgid "Easier and better food choices according to your own criteria?"
msgstr "Easier and better food choices according to your own criteria?"

#Please keep it short
msgctxt "donation_banner_cta"
msgid "We need your support!"
msgstr "We need your support!"

#Please keep it short
msgctxt "donation_banner_cta_button"
msgid "Please Donate"
msgstr "Please Donate"

msgctxt "alcohol_warning"
msgid "Excessive consumption of alcohol is harmful to health, to be consumed with moderation."
msgstr "Excessive consumption of alcohol is harmful to health, to be consumed with moderation."

msgctxt "producers_platform_moderation_title"
msgid "Producers platform moderation"
msgstr "Producers platform moderation"

msgctxt "pro_moderator_owner_set"
msgid "You are currently viewing products from %s."
msgstr "You are currently viewing products from %s."

msgctxt "pro_moderator_owner_not_set"
msgid "You are currently viewing your own products."
msgstr "You are currently viewing your own products."

msgctxt "pro_moderator_edit_owner_description"
msgid "To see products from a specific user or organization, enter its id below. Leave field empty to unset."
msgstr "To see products from a specific user or organization, enter its id. Leave field empty to unset."

# Action verb "Change" to put on a form button
msgctxt "pro_moderator_edit_owner"
msgid "Change"
msgstr "Change"

msgctxt "pro_moderator_edit_owner_placeholder"
msgid "user-abc or org-xyz"
msgstr "user-abc or org-xyz"

# keep %s, it is a variable for the name of the user
msgctxt "error_user_does_not_exist"
msgid "User %s does not exist"
msgstr "User %s does not exist"

msgctxt "error_malformed_owner"
msgid "The id must be of the form user-abc or org-xyz"
msgstr "The id must be of the form user-abc or org-xyz"

msgctxt "import_products_categories_from_public_database"
msgid "Import product categories from the public database"
msgstr "Import product categories from the public database"

msgctxt "import_products_categories_from_public_database_description"
msgid "Add categories from the public database to the products on the platform for producers."
msgstr "Add categories from the public database to the products on the platform for producers."

msgctxt "import_products_categories"
msgid "Import the categories"
msgstr "Import the categories"

msgctxt "nutri_score_score_from_producer"
msgid "Nutri-Score score from producer"
msgstr "Nutri-Score score from producer"

msgctxt "nutri_score_score_calculated"
msgid "Calculated Nutri-Score score"
msgstr "Calculated Nutri-Score score"

msgctxt "nutri_score_grade_from_producer"
msgid "Nutri-Score grade from producer"
msgstr "Nutri-Score grade from producer"

msgctxt "nutri_score_grade_calculated"
msgid "Calculated Nutri-Score grade"
msgstr "Calculated Nutri-Score grade"


msgctxt "scanned_code"
msgid "Scanned code"
msgstr "Scanned code"

msgctxt "code_from_filename"
msgid "Code from file name"
msgstr "Code from file name"

msgctxt "using_previous_code"
msgid "Using previous code"
msgstr "Using previous code"

msgctxt "add_field_values"
msgid "You can specify field values that will be added to all products for which you will send images."
msgstr "You can specify field values that will be added to all products for which you will send images."

msgctxt "add_tag_field"
msgid "Add a field"
msgstr "Add a field"

msgctxt "remove_products"
msgid "Remove all the products"
msgstr "Remove all the products"

msgctxt "remove_products_from_producers_platform"
msgid "Remove all your products from the platform for producers"
msgstr "Remove all your products from the platform for producers"

msgctxt "remove_products_from_producers_platform_description"
msgid "You can remove all your products from the platform for producers, for instance to start with a clean slate if there were some issues with an import. This will not affect your products in the public database."
msgstr "You can remove all your products from the platform for producers, for instance to start with a clean slate if there were some issues with an import. This will not affect your products in the public database."

msgctxt "this_action_cannot_be_undone"
msgid "Please note that this action cannot be undone."
msgstr "Please note that this action cannot be undone."

msgctxt "remove_products_confirm"
msgid "Warning: this action cannot be undone. Are you sure that you want to remove all your products from the platform for producers?"
msgstr "Warning: this action cannot be undone. Are you sure that you want to remove all your products from the platform for producers?"

msgctxt "function_not_available"
msgid "This function is not available."
msgstr "This function is not available."

msgctxt "remove_products_done"
msgid "Your products have been removed from the platform for producers."
msgstr "Your products have been removed from the platform for producers."

msgctxt "ingredients_analysis_details"
msgid "Details of the analysis of the ingredients"
msgstr "Details of the analysis of the ingredients"

msgctxt "some_unknown_ingredients"
msgid "Some ingredients could not be recognized."
msgstr "Some ingredients could not be recognized."

# keep the 2 %s : they will be replaced by language names.
msgctxt "move_data_and_photos_to_main_language"
msgid "Move all data and selected photos in %s to the main language of the product: %s"
msgstr "Move all data and selected photos in %s to the main language of the product: %s"

msgctxt "move_data_and_photos_to_main_language_replace"
msgid "Replace existing values and selected photos"
msgstr "Replace existing values and selected photos"

msgctxt "move_data_and_photos_to_main_language_ignore"
msgid "Keep existing values and selected photos"
msgstr "Keep existing values and selected photos"

msgctxt "done_status"
msgid "Done"
msgstr "Done"

msgctxt "to_do_status"
msgid "To do"
msgstr "To do"

msgctxt "teams"
msgid "Teams"
msgstr "Teams"

msgctxt "optional"
msgid "optional"
msgstr "optional"

msgctxt "teams_p"
msgid "teams"
msgstr "teams"

msgctxt "teams_s"
msgid "team"
msgstr "team"

msgctxt "teams_description"
msgid "You can join 1 to 3 teams. Products you add or edit will be credited to you and to your teams. Teams can be changed at any time."
msgstr "You can join 1 to 3 teams. Products you add or edit will be credited to you and to your teams. Teams can be changed at any time."

msgctxt "teams_names_warning"
msgid "Team names are public. Do not create teams with names containing personal data (e.g. family names), trademarks (unless you own them), or anything offensive."
msgstr "Team names are public. Do not create teams with names containing personal data (e.g. family names), trademarks (unless you own them), or anything offensive."

# keep %s, it can be a number "Team 1" or a name "Team XYZ"
msgctxt "team_s"
msgid "Team %s"
msgstr "Team %s"

# leave the %d, it will be replaced by a number
msgctxt "n_products_will_be_exported"
msgid "%d products will be exported."
msgstr "%d products will be exported."

msgctxt "ciqual_food_name"
msgid "CIQUAL food name"
msgstr "CIQUAL food name"

msgctxt "ciqual_food_name_s"
msgid "CIQUAL food name"
msgstr "CIQUAL food name"

msgctxt "ciqual_food_name_p"
msgid "CIQUAL food names"
msgstr "CIQUAL food names"

msgctxt "we_need_your_help"
msgid "We need your help!"
msgstr "We need your help!"

msgctxt "you_can_help_improve_ingredients_analysis"
msgid "You can help us recognize more ingredients and better analyze the list of ingredients for this product and others by:"
msgstr "You can help us recognize more ingredients and better analyze the list of ingredients for this product and others:"

msgctxt "help_improve_ingredients_analysis_1"
msgid "Edit this product page to correct spelling mistakes in the ingredients list, and/or to remove ingredients in other languages and sentences that are not related to the ingredients."
msgstr "Edit this product page to correct spelling mistakes in the ingredients list, and/or to remove ingredients in other languages and sentences that are not related to the ingredients."

msgctxt "help_improve_ingredients_analysis_2"
msgid "Add new entries, synonyms or translations to our multilingual lists of ingredients, ingredient processing methods, and labels."
msgstr "Add new entries, synonyms or translations to our multilingual lists of ingredients, ingredient processing methods, and labels."

# Do not translate #ingredients
msgctxt "help_improve_ingredients_analysis_instructions"
msgid "Join the #ingredients channel on <a href=\"https://slack.openfoodfacts.org\">our Slack discussion space</a> and/or learn about <a href=\"https://wiki.openfoodfacts.org/Ingredients_Extraction_and_Analysis\">ingredients analysis on our wiki</a>, if you would like to help. Thank you!"
msgstr "If you would like to help, join the #ingredients channel on <a href=\"https://slack.openfoodfacts.org\">our Slack discussion space</a> and/or learn about <a href=\"https://wiki.openfoodfacts.org/Ingredients_Extraction_and_Analysis\">ingredients analysis on our wiki</a>. Thank you!"

msgctxt "footer_producers_link"
msgid "https://world.pro.openfoodfacts.org/"
msgstr "http://world.pro.openfoodfacts.org/"

msgctxt "footer_producers"
msgid "Producers"
msgstr "Producers"

# %s will be replaced by the language name
msgctxt "add_ingredients_in_language"
msgid "If this product has an ingredients list in %s, please add it."
msgstr "If this product has an ingredients list in %s, please add it."

msgctxt "missing_barcode"
msgid "Missing barcode"
msgstr "Missing barcode"

msgctxt "invalid_barcode"
msgid "Invalid barcode"
msgstr "Invalid barcode"

# Either 'ltr' for left to right languages like English or 'rtl' for right to left languages like Arabic
msgctxt "text_direction"
msgid "ltr"
msgstr "ltr"

msgctxt "separate_values_with_commas"
msgid "Separate multiple values with commas."
msgstr "Separate multiple values with commas."

msgctxt "lc_note"
msgid "If the product's packaging is in multiple languages, indicate the most visible language on the product."
msgstr "If the product's packaging is in multiple languages, indicate the most visible language on the product."

msgctxt "obsolete_import_note"
msgid "Enter Yes, Y or 1 if the product is no longer available in stores."
msgstr "Enter Yes, Y or 1 if the product is no longer available in stores."

msgctxt "specify_value_and_unit_or_use_default_unit"
msgid "Specify both the value and unit, or use the default unit: %s"
msgstr "Specify both the value and unit, or use the default unit: %s"

msgctxt "specify_value_and_unit"
msgid "Specify both the value and unit."
msgstr "Specify both the value and unit."

msgctxt "download_sample_import_file"
msgid "Download an XLSX template file for Excel or LibreOffice with the fields that can be imported."
msgstr "Download an XLSX template file for Excel or LibreOffice with the fields that can be imported."

msgctxt "code_import_note"
msgid "Barcode as it appears on the product."
msgstr "Barcode as it appears on the product."

msgctxt "producer_product_id_import_note"
msgid "Internal code used by the producer to identify the product, different from the product's barcode."
msgstr "Internal code used by the producer to identify the product, different from the product's barcode."

msgctxt "producer_version_id_import_note"
msgid "Internal code used by the producer to identify a specific version of a product when it changes."
msgstr "Internal code used by the producer to identify a specific version of a product when it changes."

msgctxt "categories_import_note"
msgid "Providing a category is very important to make the product easy to search for, and to compute the Nutri-Score"
msgstr "Providing a category is very important to make the product easy to search for, and to compute the Nutri-Score"

msgctxt "labels_import_note"
msgid "Some labels such as the organic label are used to filter and/or rank search results, so it is strongly recommended to specify them."
msgstr "Some labels such as the organic label are used to filter and/or rank search results, so it is strongly recommended to specify them."

msgctxt "origins_import_note"
msgid "This field must contain only a comma separated list of countries of origin of the ingredients"
msgstr "This field must contain only a comma separated list of countries of origin of the ingredients"

msgctxt "origin_import_note"
msgid "Text or sentences that indicate the origin of the product and/or its ingredients."
msgstr "Text or sentences that indicate the origin of the product and/or its ingredients."

msgctxt "nutriscore_grade_producer_note"
msgid "Nutri-Score grade from A to E displayed on the product label"
msgstr "Nutri-Score grade from A to E displayed on the product label"

msgctxt "nutriscore_grade_producer_import_note"
msgid "Open Food Facts computes the Nutri-Score grade based on the information provided (nutrition facts and category). If the grade we compute is different from the grade you provide, you will get a private notification on the producers platform so that the difference can be resolved."
msgstr "Open Food Facts computes the Nutri-Score grade based on the information provided (nutrition facts and category). If the grade we compute is different from the grade you provide, you will get a private notification on the producers platform so that the difference can be resolved."

msgctxt "nutriscore_score_producer_note"
msgid "Nutri-Score score (numeric value from which the A to E grade is derived)"
msgstr "Nutri-Score score (numeric value from which the A to E grade is derived)"

msgctxt "nutriscore_score_producer_import_note"
msgid "Open Food Facts computes the Nutri-Score score based on the information provided (nutrition facts and category). If the score we compute is different from the score you provide, you will get a private notification on the producers platform so that the difference can be resolved."
msgstr "Open Food Facts computes the Nutri-Score score based on the information provided (nutrition facts and category). If the score we compute is different from the score you provide, you will get a private notification on the producers platform so that the difference can be resolved."

msgctxt "mandatory_field"
msgid "Mandatory field"
msgstr "Mandatory field"

msgctxt "mandatory_field_note"
msgid "All products should have this information."
msgstr "All products should have this information."

msgctxt "recommended_field"
msgid "Recommended field"
msgstr "Recommended field"

msgctxt "recommended_field_note"
msgid "If this information exists and is relevant for the product, it is recommended to provide it to make the product easier to search for and the product data more useful."
msgstr "If this information exists and is relevant for the product, it is recommended to provide it to make the product easier to search for and the product data more useful."

msgctxt "optional_field"
msgid "Optional field"
msgstr "Optional field"

msgctxt "optional_field_note"
msgid "If available, this information will be displayed on the product page."
msgstr "If available, this information will be displayed on the product page."

# product photos here means photos of multiple products
msgctxt "images_can_be_provided_separately"
msgid "Product photos can also be provided separately through the Import product photos function of the platform for producers."
msgstr "Product photos can also be provided separately through the Import product photos function of the platform for producers."

msgctxt "attribute_group_labels_name"
msgid "Labels"
msgstr "Labels"

msgctxt "attribute_labels_organic_name"
msgid "Organic farming"
msgstr "Organic farming"

msgctxt "attribute_labels_organic_yes_title"
msgid "Organic product"
msgstr "Organic product"

msgctxt "attribute_labels_organic_no_title"
msgid "Not an organic product"
msgstr "Not an organic product"

msgctxt "attribute_labels_organic_unknown_title"
msgid "Missing information: organic product?"
msgstr "Missing information: organic product?"

msgctxt "attribute_labels_organic_yes_description_short"
msgid "Promotes ecological sustainability and biodiversity."
msgstr "Promotes ecological sustainability and biodiversity."

msgctxt "attribute_labels_organic_description_short"
msgid "Organic products promote ecological sustainability and biodiversity."
msgstr "Organic products promote ecological sustainability and biodiversity."

msgctxt "attribute_labels_organic_description"
msgid "Organic farming aims to protect the environment and to conserve biodiversity by prohibiting or limiting the use of synthetic fertilizers, pesticides and food additives."
msgstr "Organic farming aims to protect the environment and to conserve biodiversity by prohibiting or limiting the use of synthetic fertilizers, pesticides and food additives."

msgctxt "attribute_labels_fair_trade_name"
msgid "Fair trade"
msgstr "Fair trade"

msgctxt "attribute_labels_fair_trade_yes_title"
msgid "Fair trade product"
msgstr "Fair trade product"

msgctxt "attribute_labels_fair_trade_no_title"
msgid "Not a fair trade product"
msgstr "Not a fair trade product"

msgctxt "attribute_labels_fair_trade_unknown_title"
msgid "Missing information: fair trade product?"
msgstr "Missing information: fair trade product?"

msgctxt "attribute_labels_fair_trade_yes_description_short"
msgid "Helps producers in developping countries."
msgstr "Helps producers in developping countries."

msgctxt "attribute_labels_fair_trade_description_short"
msgid "Fair trade products help producers in developping countries."
msgstr "Fair trade products help producers in developping countries."

msgctxt "attribute_labels_fair_trade_description"
msgid "When you buy fair trade products, producers in developing countries are paid an higher and fairer price, which helps them improve and sustain higher social and often environmental standards."
msgstr "When you buy fair trade products, producers in developing countries are paid an higher and fairer price, which helps them improve and sustain higher social and often environmental standards."

msgctxt "attribute_group_nutritional_quality_name"
msgid "Nutritional quality"
msgstr "Nutritional quality"

msgctxt "attribute_nutriscore_name"
msgid "Nutri-Score"
msgstr "Nutri-Score"

msgctxt "attribute_nutriscore_setting_name"
msgid "Good nutritional quality (Nutri-Score)"
msgstr "Good nutritional quality (Nutri-Score)"

msgctxt "attribute_nutriscore_setting_note"
msgid "The Nutri-Score is computed and can be taken into account for all products, even if is not displayed on the packaging."
msgstr "The Nutri-Score is computed and can be taken into account for all products, even if is not displayed on the packaging."

# keep %s, it will be replaced by the letter A, B, C, D or E
msgctxt "attribute_nutriscore_grade_title"
msgid "Nutri-Score %s"
msgstr "Nutri-Score %s"

msgctxt "attribute_nutriscore_unknown_title"
msgid "Nutri-Score not computed"
msgstr "Nutri-Score not computed"

msgctxt "attribute_nutriscore_unknown_description_short"
msgid "Unknown nutritional quality"
msgstr "Unknown nutritional quality"

msgctxt "attribute_nutriscore_a_description_short"
msgid "Very good nutritional quality"
msgstr "Very good nutritional quality"

msgctxt "attribute_nutriscore_b_description_short"
msgid "Good nutritional quality"
msgstr "Good nutritional quality"

msgctxt "attribute_nutriscore_c_description_short"
msgid "Average nutritional quality"
msgstr "Average nutritional quality"

msgctxt "attribute_nutriscore_d_description_short"
msgid "Poor nutritional quality"
msgstr "Poor nutritional quality"

msgctxt "attribute_nutriscore_e_description_short"
msgid "Bad nutritional quality"
msgstr "Bad nutritional quality"

msgctxt "attribute_group_processing_name"
msgid "Food processing"
msgstr "Food processing"

msgctxt "attribute_nova_name"
msgid "NOVA group"
msgstr "NOVA group"

msgctxt "attribute_nova_unknown_title"
msgid "NOVA not computed"
msgstr "NOVA not computed"

msgctxt "attribute_nova_unknown_description_short"
msgid "Food processing level unknown"
msgstr "Food processing level unknown"

msgctxt "attribute_nova_setting_name"
msgid "No or little food processing (NOVA group)"
msgstr "No or little food processing (NOVA group)"

# keep %s, it will be replaced by the group 1, 2, 3 or 4
msgctxt "attribute_nova_group_title"
msgid "NOVA %s"
msgstr "NOVA %s"

msgctxt "attribute_nova_1_description_short"
msgid "Unprocessed or minimally processed foods"
msgstr "Unprocessed or minimally processed foods"

msgctxt "attribute_nova_2_description_short"
msgid "Processed culinary ingredients"
msgstr "Processed culinary ingredients"

msgctxt "attribute_nova_3_description_short"
msgid "Processed foods"
msgstr "Processed foods"

msgctxt "attribute_nova_4_description_short"
msgid "Ultra processed foods"
msgstr "Ultra processed foods"

msgctxt "export_product_page"
msgid "Export product to public database"
msgstr "Export product to public database"

msgctxt "one_product_will_be_exported"
msgid "1 product will be exported."
msgstr "1 product will be exported."

msgctxt "no_products_to_export"
msgid "No products to export."
msgstr "No products to export."

msgctxt "query_filter"
msgid "Query filter"
msgstr "Query filter"

msgctxt "nova_group_producer"
msgid "NOVA group"
msgstr "NOVA group"

msgctxt "error_unknown_org"
msgid "Unknown organization."
msgstr "Unknown organization."

msgctxt "error_unknown_user"
msgid "Unknown user."
msgstr "Unknown user."

msgctxt "attribute_low_salt_setting_note"
msgid "The salt level is taken into account by the Nutri-Score. Use this setting only if you are specifically on a low salt diet."
msgstr "The salt level is taken into account by the Nutri-Score. Use this setting only if you are specifically on a low salt diet."

msgctxt "attribute_low_sugars_setting_note"
msgid "The sugars level is taken into account by the Nutri-Score. Use this setting only if you are specifically on a low sugars diet."
msgstr "The sugars level is taken into account by the Nutri-Score. Use this setting only if you are specifically on a low sugars diet."

msgctxt "attribute_low_fat_setting_note"
msgid "The fat level is taken into account by the Nutri-Score. Use this setting only if you are specifically on a low fat diet."
msgstr "The fat level is taken into account by the Nutri-Score. Use this setting only if you are specifically on a low fat diet."

msgctxt "attribute_low_saturated_fat_setting_note"
msgid "The saturated fat level is taken into account by the Nutri-Score. Use this setting only if you are specifically on a low saturated fat diet."
msgstr "The saturated fat level is taken into account by the Nutri-Score. Use this setting only if you are specifically on a low saturated fat diet."

msgctxt "attribute_group_allergens_name"
msgid "Allergens"
msgstr "Allergens"

msgctxt "attribute_group_allergens_warning"
msgid "There is always a possibility that data about allergens may be missing, incomplete, incorrect or that the product's composition has changed."
" "
"If you are allergic, always check the information on the actual product packaging."
msgstr "There is always a possibility that data about allergens may be missing, incomplete, incorrect or that the product's composition has changed."
" "
"If you are allergic, always check the information on the actual product packaging."

msgctxt "attribute_additives_name"
msgid "Additives"
msgstr "Additives"

msgctxt "attribute_additives_setting_name"
msgid "No or few additives"
msgstr "No or few additives"

msgctxt "attribute_additives_unknown_title"
msgid "Additives not computed"
msgstr "Additives not computed"

msgctxt "preference_not_important"
msgid "Not important"
msgstr "Not important"

msgctxt "preference_important"
msgid "Important"
msgstr "Important"

msgctxt "preference_very_important"
msgid "Very important"
msgstr "Very important"

msgctxt "preference_mandatory"
msgid "Mandatory"
msgstr "Mandatory"

msgctxt "packaging_alt"
msgid "Recycling instructions and/or packaging information"
msgstr "Recycling instructions and/or packaging information"

msgctxt "image_packaging"
msgid "Recycling instructions and/or packaging information picture"
msgstr "Recycling instructions and/or packaging information picture"

msgctxt "image_packaging_url"
msgid "Link to recycling instructions and/or packaging information photo"
msgstr "Link to recycling instructions and/or packaging information photo"

# Do not translate the file name
msgctxt "import_photos_format_packaging"
msgid "3001234567890.packaging_es.jpg: recycling instructions in Spanish."
msgstr "3001234567890.packaging_es.jpg: recycling instructions in Spanish."

msgctxt "packaging_text"
msgid "Recycling instructions and/or packaging information"
msgstr "Recycling instructions and/or packaging information"

msgctxt "packaging_text_example"
msgid "1 plastic film to discard, 1 FSC carboard box to recycle, 6 1.5L transparent PET plastic bottles to recycle, 6 colored opaque plastic caps, 12 33cl aluminium cans"
msgstr "1 plastic film to discard, 1 FSC carboard box to recycle, 6 1.5L transparent PET plastic bottles to recycle, 6 colored opaque plastic caps, 12 33cl aluminium cans"

msgctxt "packaging_text_note"
msgid "List all packaging parts separated by a comma or line feed, with their amount (e.g. 1 or 6) type (e.g. bottle, box, can), material (e.g. plastic, metal, aluminium) and if available their size (e.g. 33cl) and recycling instructions."
msgstr "List all packaging parts separated by a comma or line feed, with their amount (e.g. 1 or 6) type (e.g. bottle, box, can), material (e.g. plastic, metal, aluminium) and if available their size (e.g. 33cl) and recycling instructions."

msgctxt "packaging_text_note_2"
msgid "Try to be as specific as possible. For plastic, please indicate if it is opaque or transparent, colored, PET or PEHD."
msgstr "Try to be as specific as possible. For plastic, please indicate if it is opaque or transparent, colored, PET or PEHD."

msgctxt "product_js_extract_packaging"
msgid "Extract the recycling instructions and/or packaging information from the picture"
msgstr "Extract the recycling instructions and/or packaging information from the picture"

msgctxt "product_js_extracted_packaging_nok"
msgid "Recycling instructions and/or packaging information text could not be extracted. Try with a sharper image, with higher resolution or a better framing of the text."
msgstr "Recycling instructions and/or packaging information text could not be extracted. Try with a sharper image, with higher resolution or a better framing of the text."

msgctxt "product_js_extracted_packaging_ok"
msgid "Recycling instructions and/or packaging information text has been extracted. Text recognition is not perfect, so please check the text below and correct errors if needed."
msgstr "Recycling instructions and/or packaging information text has been extracted. Text recognition is not perfect, so please check the text below and correct errors if needed."

msgctxt "product_js_extracting_packaging"
msgid "Extracting recycling instructions and/or packaging information"
msgstr "Extracting recycling instructions and/or packaging information"

msgctxt "attribute_group_environment_name"
msgid "Environment"
msgstr "Environment"

msgctxt "attribute_ecoscore_name"
msgid "Eco-Score"
msgstr "Eco-Score"

msgctxt "attribute_ecoscore_setting_name"
msgid "Low environmental impact (Eco-Score)"
msgstr "Low environmental impact (Eco-Score)"

# keep %s, it will be replaced by the letter A, B, C, D or E
msgctxt "attribute_ecoscore_grade_title"
msgid "Eco-Score %s"
msgstr "Eco-Score %s"

msgctxt "attribute_ecoscore_a_description_short"
msgid "Very low environmental impact"
msgstr "Very low environmental impact"

msgctxt "attribute_ecoscore_b_description_short"
msgid "Low environmental impact"
msgstr "Low environmental impact"

msgctxt "attribute_ecoscore_c_description_short"
msgid "Moderate environmental impact"
msgstr "Moderate environmental impact"

msgctxt "attribute_ecoscore_d_description_short"
msgid "High environmental impact"
msgstr "High environmental impact"

msgctxt "attribute_ecoscore_e_description_short"
msgid "Very high environmental impact"
msgstr "Very high environmental impact"

# keep the %s, it will be replaced by an allergen
msgctxt "contains_s"
msgid "Contains: %s"
msgstr "Contains: %s"

# keep the %s, it will be replaced by an allergen
msgctxt "may_contain_s"
msgid "May contain: %s"
msgstr "May contain: %s"

# keep the %s, it will be replaced by an allergen
msgctxt "does_not_contain_s"
msgid "Does not contain: %s"
msgstr "Does not contain: %s"

# keep the %s, it will be replaced by an allergen
msgctxt "without_s"
msgid "Without %s"
msgstr "Without %s"

msgctxt "owners_p"
msgid "owners"
msgstr "owners"

msgctxt "owners_s"
msgid "owner"
msgstr "owner"

msgctxt "org_profile_description"
msgid "You can provide information about your company that will be displayed in your organization profile."
msgstr "You can provide information about your company that will be displayed in your organization profile."

msgctxt "org_profile_description_2"
msgid "Some of the information like the customer service contact information may also be displayed directly on pages for your products."
msgstr "Some of the information like the customer service contact information may also be displayed directly on pages for your products."

msgctxt "org_name"
msgid "Name"
msgstr "Name"

msgctxt "org_link"
msgid "Link to the official web site"
msgstr "Link to the official web site"

msgctxt "org_customer_service"
msgid "Customer service"
msgstr "Customer service"

msgctxt "org_customer_service_description"
msgid "Customer service information is public and can be shown on the Open Food Facts web site and apps."
msgstr "Customer service information is public and can be shown on the Open Food Facts web site and apps."

msgctxt "org_customer_service_note"
msgid "All fields are optional."
msgstr "All fields are optional."

msgctxt "org_commercial_service"
msgid "Commercial service"
msgstr "Commercial service"

msgctxt "org_commercial_service_description"
msgid "Commercial service information is only shown in the organization profile."
msgstr "Commercial service information is only shown in the organization profile."

msgctxt "contact_name"
msgid "Name"
msgstr "Name"

msgctxt "contact_address"
msgid "Address"
msgstr "Address"

msgctxt "contact_phone"
msgid "Phone number"
msgstr "Phone number"

msgctxt "contact_email"
msgid "e-mail address"
msgstr "e-mail address"

msgctxt "contact_link"
msgid "Contact form link"
msgstr "Contact form link"

msgctxt "contact_info"
msgid "Other information"
msgstr "Other information"

msgctxt "contact_info_note"
msgid "e.g. opening times"
msgstr "e.g. opening times"

msgctxt "error_org_does_not_exist"
msgid "The organization was not found."
msgstr "The organization was not found."

msgctxt "error_missing_org_name"
msgid "The organization name is missing."
msgstr "The organization name is missing."

msgctxt "edit_org_title"
msgid "Organization profile"
msgstr "Organization profile"

msgctxt "edit_org_result"
msgid "The organization profile has been updated."
msgstr "The organization profile has been updated."

msgctxt "delete_org"
msgid "Delete the organization"
msgstr "Delete the organization"

msgctxt "official_site"
msgid "Official site"
msgstr "Official site"

msgctxt "contact_form"
msgid "Contact form"
msgstr "Contact form"

msgctxt "edit_org_profile"
msgid "Edit your organization profile"
msgstr "Edit your organization profile"

msgctxt "edit_user_profile"
msgid "Edit your user profile"
msgstr "Edit your user profile"

msgctxt "attribute_group_ingredients_analysis"
msgid "Ingredients"
msgstr "Ingredients"

# keep the %s, it will be replaced by an allergen
msgctxt "presence_unknown_s"
msgid "Presence unknown: %s"
msgstr "Presence unknown: %s"

msgctxt "environmental_impact"
msgid "Environmental impact"
msgstr "Environmental impact"

# Numerical score for the Eco-score (do not translate Eco-score)
msgctxt "ecoscore_score"
msgid "Eco-score score"
msgstr "Eco-score score"

# Letter grade from A to E for the Eco-score (do not translate Eco-score)
msgctxt "ecoscore_grade"
msgid "Eco-score grade"
msgstr "Eco-score grade"

# do not translate Eco-score
msgctxt "ecoscore_calculation_details"
msgid "Details of the calculation of the Eco-score"
msgstr "Details of the calculation of the Eco-score"

# do not translate Eco-score
msgctxt "ecoscore_information"
msgid "Information about the Eco-score"
msgstr "Information about the Eco-score"

msgctxt "preferences_edit_your_food_preferences"
msgid "Edit your food preferences"
msgstr "Edit your food preferences"

msgctxt "preferences_your_preferences"
msgid "Your food preferences"
msgstr "Your food preferences"

msgctxt "preferences_currently_selected_preferences"
msgid "Currently selected preferences"
msgstr "Currently selected preferences"

msgctxt "preferences_locally_saved"
msgid "Your food preferences are kept in your browser and never sent to Open Food Facts or anyone else."
msgstr "Your food preferences are kept in your browser and never sent to Open Food Facts or anyone else."

# used in phrases like "salt in unknown quantity"
msgctxt "unknown_quantity"
msgid "unknown quantity"
msgstr "unknown quantity"

msgctxt "missing_ingredients_list"
msgid "Missing ingredients list"
msgstr "Missing ingredients list"

msgctxt "missing_nutrition_facts"
msgid "Missing nutrition facts"
msgstr "Missing nutrition facts"

msgctxt "ecoscore_p"
msgid "ecoscore"
msgstr "ecoscore"

msgctxt "ecoscore_s"
msgid "ecoscore"
msgstr "ecoscore"

msgctxt "packaging_parts"
msgid "Packaging parts"
msgstr "Packaging parts"

# Number of packaging parts
msgctxt "packaging_number"
msgid "Number"
msgstr "Number"

msgctxt "packaging_shape"
msgid "Shape"
msgstr "Shape"

msgctxt "packaging_quantity"
msgid "Quantity contained"
msgstr "Quantity contained"

msgctxt "packaging_material"
msgid "Material"
msgstr "Material"

msgctxt "packaging_recycling"
msgid "Recycling"
msgstr "Recycling"

msgctxt "products_on_this_page_are_sorted_according_to_your_preferences"
msgid "Products on this page are sorted according to your preferences:"
msgstr "Products on this page are sorted according to your preferences:"

msgctxt "choose_which_information_you_prefer_to_see_first"
msgid "Choose which information you prefer to see first."
msgstr "Choose which information you prefer to see first."

msgctxt "see_your_preferences"
msgid "See your preferences"
msgstr "See your preferences"

msgctxt "delete_all_preferences"
msgid "Delete all preferences"
msgstr "Delete all preferences"

msgctxt "products_are_being_loaded_please_wait"
msgid "Products are being loaded, please wait."
msgstr "Products are being loaded, please wait."

msgctxt "products_match_all"
msgid "All products"
msgstr "All products"

msgctxt "products_match_yes"
msgid "Products that match your preferences"
msgstr "Products that match your preferences"

msgctxt "products_match_no"
msgid "Products that do not match your preferences"
msgstr "Products that do not match your preferences"

msgctxt "products_match_unknown"
msgid "Products for which we currently miss data to determine if they match your preferences"
msgstr "Products for which we currently miss data to determine if they match your preferences"

msgctxt "forest_footprint"
msgid "Forest footprint"
msgstr "Forest footprint"

msgctxt "ingredients_requiring_soy"
msgid "Ingredients requiring soy"
msgstr "Ingredients requiring soy"

msgctxt "type"
msgid "Type"
msgstr "Type"

msgctxt "processing_factor"
msgid "Processing factor"
msgstr "Processing factor"

msgctxt "soy_feed_factor"
msgid "Soy feed factor"
msgstr "Soy feed factor"

msgctxt "soy_yield"
msgid "Soy yield"
msgstr "Soy yield"

msgctxt "deforestation_risk"
msgid "Deforestation risk"
msgstr "Deforestation risk"

msgctxt "total_forest_footprint"
msgid "Total forest footprint"
msgstr "Total forest footprint"

msgctxt "square_meters_per_kg_of_food"
msgid "m² per kg of food"
msgstr "m² per kg of food"

msgctxt "percent_of_food_after_processing"
msgid "% of food after processing"
msgstr "% of food after processing"

msgctxt "kg_of_soy_per_kg_of_food"
msgid "kg of soy per kg of food"
msgstr "kg of soy per kg of food"

msgctxt "kg_of_soy_per_square_meter"
msgid "kg of soy per m²"
msgstr "kg of soy per m²"

msgctxt "percent_in_product"
msgid "% in product"
msgstr "% in product"

msgctxt "forest_footprint_calculation_details"
msgid "Details of the calculation of the forest footprint"
msgstr "Details of the calculation of the forest footprint"

<<<<<<< HEAD
msgctxt "you_are_on_the_public_database"
msgid "You are on the public database."
msgstr "You are on the public database."

msgctxt "manage_your_products_on_the_producers_platform"
msgid "Manage your products on the platform for producers"
msgstr "Manage your products on the platform for producers"
=======
msgctxt "number_of_products_with_changes_since_last_export"
msgid "Number of products with changes since last export"
msgstr "Number of products with changes since last export"

msgctxt "only_export_products_with_changes"
msgid "Only export products with changes"
msgstr "Only export products with changes"
>>>>>>> 6b9fa349
<|MERGE_RESOLUTION|>--- conflicted
+++ resolved
@@ -5135,7 +5135,6 @@
 msgid "Details of the calculation of the forest footprint"
 msgstr "Details of the calculation of the forest footprint"
 
-<<<<<<< HEAD
 msgctxt "you_are_on_the_public_database"
 msgid "You are on the public database."
 msgstr "You are on the public database."
@@ -5143,12 +5142,11 @@
 msgctxt "manage_your_products_on_the_producers_platform"
 msgid "Manage your products on the platform for producers"
 msgstr "Manage your products on the platform for producers"
-=======
+
 msgctxt "number_of_products_with_changes_since_last_export"
 msgid "Number of products with changes since last export"
 msgstr "Number of products with changes since last export"
 
 msgctxt "only_export_products_with_changes"
 msgid "Only export products with changes"
-msgstr "Only export products with changes"
->>>>>>> 6b9fa349
+msgstr "Only export products with changes"