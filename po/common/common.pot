msgid ""
msgstr ""
"MIME-Version: 1.0\n"
"Content-Type: text/plain; charset=UTF-8\n"
"Content-Transfer-Encoding: 8bit\n"
"Language: en\n"
"Project-Id-Version: \n"
"PO-Revision-Date: \n"
"Language-Team: \n"
"Last-Translator: \n"
"POT-Creation-Date: \n"
"X-Generator: Poedit 2.1\n"

# Overrides by flavor (e.g. obf) or product type (e.g. beauty)

# OFF

msgctxt "site_description_off"
msgid "A collaborative, free and open database of ingredients, nutrition facts and information on food products from around the world"
msgstr "A collaborative, free and open database of ingredients, nutrition facts and information on food products from around the world"

msgctxt "tagline_off"
msgid   "Open Food Facts gathers information and data on food products from around the world."
msgstr  "Open Food Facts gathers information and data on food products from around the world."

msgctxt "footer_tagline_off"
msgid "A collaborative, free and open database of food products from around the world."
msgstr "A collaborative, free and open database of food products from around the world."

#. make sure the text file exists for your language, otherwise ask @teolemon 
msgctxt "get_the_app_link_off"
msgid "/open-food-facts-mobile-app"
msgstr "/open-food-facts-mobile-app"

# OBF

msgctxt "site_description_obf"
msgid "A collaborative, free and open database of ingredients, and information on cosmetic products from around the world"
msgstr "A collaborative, free and open database of ingredients, and information on cosmetic products from around the world"

msgctxt "tagline_obf"
msgid "Open Beauty Facts gathers information and data on cosmetic products from around the world."
msgstr "Open Beauty Facts gathers information and data on cosmetic products from around the world."

msgctxt "footer_tagline_obf"
msgid "A collaborative, free and open database of cosmetic products from around the world."
msgstr "A collaborative, free and open database of cosmetic products from around the world."

# OPF
msgctxt "site_description_opf"
msgid "A collaborative, free and open database of ingredients, and information on various products from around the world."
msgstr "A collaborative, free and open database of ingredients, and information on various products from around the world."

msgctxt "tagline_opf"
msgid "Open Products Facts gathers information and data on a wide range of products from around the world."
msgstr "Open Products Facts gathers information and data on a wide range of products from around the world."

msgctxt "footer_tagline_opf"
msgid "A collaborative, free and open database of various products from around the world."
msgstr "A collaborative, free and open database of various products from around the world."

# OPFF
msgctxt "site_description_opff"
msgid "A collaborative, free and open database of ingredients, nutrition facts, and information on pet food products from around the world."
msgstr "A collaborative, free and open database of ingredients, nutrition facts, and information on pet food products from around the world."

msgctxt "tagline_opff"
msgid "Open Pet Food Facts gathers information and data on pet food products from around the world."
msgstr "Open Pet Food Facts gathers information and data on pet food products from around the world."

msgctxt "footer_tagline_opff"
msgid "A collaborative, free and open database of pet food products from around the world."
msgstr "A collaborative, free and open database of pet food products from around the world."


#. make sure the text file exists for your language, otherwise ask @teolemon 
msgctxt "get_the_app_link_obf"
msgid "/open-beauty-facts-mobile-app"
msgstr "/open-beauty-facts-mobile-app"

msgctxt "footer_and_the_facebook_group_obf"
msgid "and the <a href=\"https://www.facebook.com/groups/OpenBeautyFacts/\">Facebook group for contributors</a>"
msgstr "and the <a href=\"https://www.facebook.com/groups/OpenBeautyFacts/\">Facebook group for contributors</a>"

msgctxt "search_description_opensearch_obf"
msgid "Open Beauty Facts product search"
msgstr "Open Beauty Facts product search"

msgctxt "warning_not_complete_obf"
msgid "This product page is not complete. You can help to complete it by editing it and adding more data from the photos we have, or by taking more photos using the app for <a href=\"https://play.google.com/store/apps/details?id=org.openbeautyfacts.scanner&hl=en\">Android</a> or <a href=\"https://apps.apple.com/us/app/open-beauty-facts/id1122926380\">iPhone/iPad</a>. Thank you!"
msgstr "This product page is not complete. You can help to complete it by editing it and adding more data from the photos we have, or by taking more photos using the app for <a href=\"https://play.google.com/store/apps/details?id=org.openbeautyfacts.scanner&hl=en\">Android</a> or <a href=\"https://apps.apple.com/us/app/open-beauty-facts/id1122926380\">iPhone/iPad</a>. Thank you!"

msgctxt "brands_example_beauty"
msgid "Nivea, Nivea Men"
msgstr "Nivea, Nivea Men"

msgctxt "categories_example_beauty"
msgid "Anti-dandruff shampoo, Whitening toothpaste"
msgstr "Anti-dandruff shampoo, Whitening toothpaste"

msgctxt "emb_codes_example_beauty"
msgid "EMB 53062"
msgstr "EMB 53062"

msgctxt "generic_name_example_beauty"
msgid "Anti-dandruff shampoo"
msgstr "Anti-dandruff shampoo"

msgctxt "product_name_example_beauty"
msgid "Anti-Perspirant Stress Protect"
msgstr "Anti-Perspirant Stress Protect"

msgctxt "ingredients_text_example_beauty"
msgid "AQUA/WATER, SODIUM LAURETH SULFATE, DISODIUM COCOAMPHODIACETATE, GLYCOL DISTEARATE, COCAMIDE MEA"
msgstr "AQUA/WATER, SODIUM LAURETH SULFATE, DISODIUM COCOAMPHODIACETATE, GLYCOL DISTEARATE, COCAMIDE MEA"

# End of overrides by flavor or product type

msgctxt "1_product"
msgid "1 product"
msgstr ""

msgctxt "about"
msgid "About me"
msgstr ""

msgctxt "add"
msgid "Add"
msgstr ""

msgctxt "add_language"
msgid "Add language"
msgstr ""

msgctxt "add_product"
msgid "Add a product"
msgstr ""

msgctxt "add_user"
msgid "Register"
msgstr ""

msgctxt "add_user_display"
msgid "Register"
msgstr "Register"

msgctxt "add_user_process"
msgid "Welcome!"
msgstr "Welcome!"

msgctxt "add_user_result"
msgid "Thank you for joining us!"
msgstr "Thank you for joining us!"

msgctxt "add_user_you_can_edit"
msgid "You can now add and edit products on the web or with our free <a href=\"%s\">mobile app</a>."
msgstr "You can now add and edit products on the web or with our free <a href=\"%s\">mobile app</a>."

msgctxt "join_us_on_slack"
msgid "Join us on Slack"
msgstr "Join us on Slack"

msgctxt "add_user_join_the_project"
msgid "%s is a collaborative project to which you can bring much more than new products: your energy, enthusiasm and ideas!"
msgstr "%s is a collaborative project to which you can bring much more than new products: your energy, enthusiasm and ideas!"

msgctxt "add_user_join_us_on_slack"
msgid "We use a discussion system called Slack where all project participants can exchange and collaborate. Please join! We would be happy to know you!"
msgstr "We use a discussion system called Slack where all project participants can exchange and collaborate. Please join! We would be happy to know you!"

msgctxt "add_user_you_can_edit_pro"
msgid "You can now easily import your product data and photos."
msgstr "You can now easily import your product data and photos."

msgctxt "add_user_you_can_edit_pro_promo"
msgid "You can now add and edit your products and import their data and photos on our free <a href=\"%s\">platform for producers</a>."
msgstr "You can now add and edit your products and import their data and photos on our free <a href=\"%s\">platform for producers</a>."

msgctxt "add_user_existing_org"
msgid "There is already an existing organization with the name %s."
msgstr "There is already an existing organization with the name %s."

msgctxt "add_user_existing_org_pending"
msgid "Your request to join the organization is pending approval of the organization administrator."
msgstr "Your request to join the organization is pending approval of the organization administrator."

msgctxt "admin_status_updated"
msgid "Admin Status Updated"
msgstr "Admin Status Updated"

msgctxt "admin_status"
msgid "Admin Status"
msgstr "Admin Status"

msgctxt "grant_remove_admin_status"
msgid "Grant/Remove Admin status"
msgstr "Grant/Remove Admin status"

msgctxt "please_email_producers"
msgid "Please e-mail <a href=\"mailto:producers@openfoodfacts.org\">producers@openfoodfacts.org</a> if you have any question."
msgstr "Please e-mail <a href=\"mailto:producers@openfoodfacts.org\">producers@openfoodfacts.org</a> if you have any question."

msgctxt "if_you_work_for_a_producer"
msgid "If you work for a producer or brand and will add or complete data for your own products only, you can get access to our completely free Platform for Producers."
msgstr "If you work for a producer or brand and will add or complete data for your own products only, you can get access to our completely free Platform for Producers."

msgctxt "producers_platform_description_long"
msgid "The platform for producers allows manufacturers to easily import data and photos for all their products, to mark them as official, and to get free analysis of improvement opportunities for their products."
msgstr "The platform for producers allows manufacturers to easily import data and photos for all their products, to mark them as official, and to get free analysis of improvement opportunities for their products."

msgctxt "pro_account"
msgid "Professional account"
msgstr "Professional account"

msgctxt "this_is_a_pro_account"
msgid "This is a producer or brand account."
msgstr "This is a producer or brand account."

msgctxt "producer_or_brand"
msgid "Name of producer or name of brand"
msgstr "Name of producer or name of brand"

msgctxt "error_missing_org"
msgid "Professional accounts must have an associated organization (company name or brand)."
msgstr "Professional accounts must have an associated organization (company name or brand)."

msgctxt "enter_name_of_org"
msgid "Please enter the name of your organization (company name or brand)."
msgstr "Please enter the name of your organization (company name or brand)."

msgctxt "enter_email_addresses_of_users"
msgid "Enter email addresses of users to invite (comma-separated):"
msgstr "Enter email addresses of users to invite (comma-separated):"

msgctxt "f_this_is_a_pro_account_for_org"
msgid "This account is a professional account associated with the producer or brand {org}. You have access to the Platform for Producers."
msgstr "This account is a professional account associated with the producer or brand {org}. You have access to the Platform for Producers."

# please check that site_name and the brackets stays intact
msgctxt "add_user_email_subject"
msgid "Thanks for joining <<site_name>>"
msgstr ""

msgctxt "additives_1"
msgid "Potentially hazardous food additive. Limit usage."
msgstr ""

msgctxt "additives_2"
msgid "Hazardous food additive. Avoid."
msgstr ""

msgctxt "additives_3"
msgid "Food additive banned in Europe. Avoid at all cost."
msgstr ""

msgctxt "additives_p"
msgid "additives"
msgstr ""

msgctxt "additives_s"
msgid "additive"
msgstr ""

msgctxt "advanced_search"
msgid "Advanced search"
msgstr ""

msgctxt "advanced_search_old"
msgid "Advanced search and graphs"
msgstr ""


# duplicate
msgctxt "alcohol_warning"
msgid "Excessive consumption of alcohol is harmful to health, to be consumed with moderation."
msgstr "Excessive consumption of alcohol is harmful to health, to be consumed with moderation."

msgctxt "email_warning"
msgid "Please note that your Pro account will only be valid if you use your professional e-mail address. Our moderation team checks that the domain name is consistent with the organisation you wish to join."
msgstr ""

msgctxt "all_missions"
msgid "All missions"
msgstr ""

msgctxt "allergens"
msgid "Substances or products causing allergies or intolerances"
msgstr ""

msgctxt "allergens_p"
msgid "allergens"
msgstr ""

msgctxt "allergens_s"
msgid "allergen"
msgstr ""

msgctxt "also_edited_by"
msgid "Product page also edited by"
msgstr ""

msgctxt "analytical_constituents"
msgid "Analytical constituents"
msgstr ""

msgctxt "analytical_constituents_per_1kg"
msgid "for 1 kg"
msgstr ""

msgctxt "android_apk_app_icon_url"
msgid "/images/misc/app-landing-page/download-apk/download-apk_en.svg"
msgstr ""

msgctxt "android_apk_app_icon_alt_text"
msgid "Android APK"
msgstr ""

# Please change GetItOnGooglePlay_Badge_Web_color_English.svg to GetItOnGooglePlay_Badge_Web_color_<Language>.svg. check the url https://static.openfoodfacts.org/images/misc/playstore/img/latest/GetItOnGooglePlay_Badge_Web_color_<Language>.svg . Note remove '<' and '>'. Also first letter of language should be capital.
msgctxt "android_app_icon_url"
msgid "/images/misc/playstore/img/latest/GetItOnGooglePlay_Badge_Web_color_English.svg"
msgstr ""

msgctxt "android_app_icon_alt_text"
msgid "Get It On Google Play"
msgstr ""

msgctxt "app_please_take_pictures"
msgid "<p>This product is not yet in the <<site_name>> database. Could you please take some pictures of the product, barcode, ingredients list and nutrition facts to add it on <a href=\"https://world.openfoodfacts.org\" target=\"_blank\"><<site_name>></a>?</p>\n"
"<p>Thanks in advance!</p>\n"
msgstr ""

msgctxt "app_take_a_picture"
msgid "Take a picture"
msgstr ""

msgctxt "app_take_a_picture_note"
msgid "Note: the pictures you send are published under the free licence Creative Commons Attribution and ShareAlike."
msgstr ""

msgctxt "app_you_can_add_pictures"
msgid "You can add pictures:"
msgstr ""

msgctxt "axis_x"
msgid "Horizontal axis"
msgstr ""

msgctxt "axis_y"
msgid "Vertical axis"
msgstr ""

msgctxt "barcode"
msgid "Barcode"
msgstr ""

msgctxt "barcode_number"
msgid "Barcode number:"
msgstr ""

msgctxt "you_can_also_help_us"
msgid "You can also help to fund the Open Food Facts project"
msgstr ""

msgctxt "producers_administration_manual"
msgid "Producers Admin manual"
msgstr "Producers Admin manual"

msgctxt "bottom_content"
msgid "<a href=\"https://world.openfoodfacts.org/donate-to-open-food-facts?utm_source=login-open-food-facts\"><img src=\"https://static.openfoodfacts.org/images/svg/donate-icon.svg\" alt=\"Donate to Open Food Facts\" /></a><p><<site_name>> is made by a non-profit association, independent from the industry. It is made for all, by all, and it is funded by all. You can support our work by <a href=\"https://world.openfoodfacts.org/donate-to-open-food-facts?utm_source=login-open-food-facts\">donating to Open Food Facts</a> and also by <a href=\"https://www.lilo.org/fr/open-food-facts/?utm_source=open-food-facts\">using the Lilo search engine</a>.<br/><b>Thank you!</b></p>"
msgstr "<a href=\"https://world.openfoodfacts.org/donate-to-open-food-facts?utm_source=login-open-food-facts\"><img src=\"https://static.openfoodfacts.org/images/svg/donate-icon.svg\" alt=\"Donate to Open Food Facts\" /></a><p><<site_name>> is made by a non-profit association, independent from the industry. It is made for all, by all, and it is funded by all. You can support our work by <a href=\"https://world.openfoodfacts.org/donate-to-open-food-facts?utm_source=login-open-food-facts\">donating to Open Food Facts</a> and also by <a href=\"https://www.lilo.org/fr/open-food-facts/?utm_source=open-food-facts\">using the Lilo search engine</a>.<br/><b>Thank you!</b></p>"

msgctxt "bottom_title"
msgid "Donate to support our work"
msgstr ""

msgctxt "brands"
msgid "Brands"
msgstr ""

msgctxt "brands_example"
msgid "Kinder Bueno White, Kinder Bueno, Kinder, Ferrero"
msgstr ""

msgctxt "brands_p"
msgid "brands"
msgstr ""

msgctxt "brands_products"
msgid "Products from the %s brand"
msgstr ""

msgctxt "brands_s"
msgid "brand"
msgstr ""

msgctxt "brands_tagsinput"
msgid "add a brand"
msgstr ""

msgctxt "brands_without_products"
msgid "Products not from the %s brand"
msgstr ""

msgctxt "brand_owner"
msgid "Brand owner"
msgstr ""

msgctxt "brand_owner_example"
msgid "The Coca Cola Company"
msgstr ""

msgctxt "by"
msgid "by"
msgstr ""

msgctxt "categories"
msgid "Categories"
msgstr ""

msgctxt "categories_example"
msgid "Sardines in olive oil, Orange juice from concentrate"
msgstr ""

msgctxt "categories_note"
msgid "Indicate only the most specific category. \"Parents\" categories will be automatically added."
msgstr ""

msgctxt "categories_p"
msgid "categories"
msgstr ""

msgctxt "categories_products"
msgid "Products from the %s category"
msgstr ""

msgctxt "categories_s"
msgid "category"
msgstr ""

msgctxt "categories_tagsinput"
msgid "add a category"
msgstr ""

msgctxt "categories_without_products"
msgid "Products not from the %s category"
msgstr ""

msgctxt "change_fields"
msgid "Data"
msgstr ""

msgctxt "change_nutriments"
msgid "Nutriments"
msgstr ""

msgctxt "change_selected_images"
msgid "Selected images"
msgstr ""

msgctxt "change_uploaded_images"
msgid "Uploaded images"
msgstr ""

msgctxt "checkers_p"
msgid "checkers"
msgstr ""

msgctxt "checkers_s"
msgid "checker"
msgstr ""

msgctxt "cities_p"
msgid "packaging cities"
msgstr ""

msgctxt "cities_products"
msgid "Products packaged in the city of %s"
msgstr ""

msgctxt "cities_s"
msgid "packaging city"
msgstr ""

msgctxt "cities_without_products"
msgid "Products not packaged in the city of %s"
msgstr ""

msgctxt "codes_p"
msgid "Codes"
msgstr ""

msgctxt "codes_s"
msgid "Code"
msgstr ""

msgctxt "completed_n_missions"
msgid "completed %d missions:"
msgstr ""

msgctxt "connected_with_facebook"
msgid "You are connected with your Facebook account."
msgstr ""

msgctxt "contributor_since"
msgid "Contributor since"
msgstr ""

msgctxt "copy_data"
msgid "Copy data from current product to new product"
msgstr ""

msgctxt "correct_the_following_errors"
msgid "Please correct the following errors:"
msgstr ""

msgctxt "correctors_p"
msgid "correctors"
msgstr ""

msgctxt "correctors_s"
msgid "corrector"
msgstr ""

msgctxt "countries"
msgid "Countries where sold"
msgstr ""

msgctxt "countries_note"
msgid "Countries where the product is widely available (not including stores specialising in foreign products)"
msgstr ""

msgctxt "countries_p"
msgid "countries"
msgstr ""

msgctxt "countries_products"
msgid "Products sold in %s"
msgstr ""

msgctxt "countries_s"
msgid "country"
msgstr ""

msgctxt "countries_without_products"
msgid "Products not sold in %s"
msgstr ""

msgctxt "data_source"
msgid "Data source"
msgstr ""

msgctxt "data_sources_p"
msgid "data sources"
msgstr ""

msgctxt "data_sources_s"
msgid "data source"
msgstr ""

msgctxt "debug_p"
msgid "debug"
msgstr ""

msgctxt "debug_s"
msgid "debug"
msgstr ""

msgctxt "delete_comment"
msgid "Reason for removal"
msgstr ""

msgctxt "delete_product"
msgid "Delete a product"
msgstr ""

msgctxt "delete_the_images"
msgid "Delete the images"
msgstr ""


#duplicate
msgctxt "delete_user"
msgid "Delete the user"
msgstr ""

msgctxt "delete_confirmation"
msgid "This will delete your user details and anonymise all of your contributions. Please re-enter your user name to confirm."
msgstr ""

msgctxt "danger_zone"
msgid "Danger Zone"
msgstr ""

msgctxt "diff_add"
msgid "Added:"
msgstr ""

msgctxt "diff_change"
msgid "Changed:"
msgstr ""

msgctxt "diff_delete"
msgid "Deleted:"
msgstr ""

msgctxt "donate"
msgid "Donate to Open Food Facts"
msgstr ""

msgctxt "donate_link"
msgid "https://world.openfoodfacts.org/donate-to-open-food-facts"
msgstr ""

msgctxt "ecological_data_table"
msgid "Ecological footprint"
msgstr ""

msgctxt "ecological_data_table_note"
msgid "If the carbon footprint is specified on the label (rarely at this time), indicate it for the same quantity than the nutritional composition."
msgstr ""

msgctxt "edit"
msgid "edit"
msgstr ""

msgctxt "edit_comment"
msgid "Changes summary"
msgstr ""

msgctxt "edit_product"
msgid "Edit a product"
msgstr ""

msgctxt "edit_product_page"
msgid "Edit the page"
msgstr ""

msgctxt "edit_profile"
msgid "Edit your public profile"
msgstr ""

msgctxt "edit_profile_confirm"
msgid "Changes to your public profile have been saved."
msgstr ""

msgctxt "edit_profile_msg"
msgid "Information below is visible in your public profile."
msgstr ""

msgctxt "edit_settings"
msgid "Change your account parameters"
msgstr ""

msgctxt "edit_user"
msgid "Account parameters"
msgstr "Account parameters"

msgctxt "edit_user_display"
msgid "Account parameters"
msgstr "Account parameters"

msgctxt "edit_user_process"
msgid "Account parameters"
msgstr "Account parameters"

msgctxt "edit_user_result"
msgid "Your account parameters have been changed."
msgstr "Your account parameters have been changed."

msgctxt "editors_p"
msgid "editors"
msgstr ""

msgctxt "editors_s"
msgid "editor"
msgstr ""

msgctxt "email"
msgid "E-mail address"
msgstr ""

msgctxt "emb_code_products"
msgid "Products packaged by the company with traceability code %s"
msgstr ""

msgctxt "emb_code_p"
msgid "Traceability codes"
msgstr ""

msgctxt "emb_code_s"
msgid "Traceability code"
msgstr ""

msgctxt "emb_codes"
msgid "Traceability code"
msgstr ""

msgctxt "emb_codes_p"
msgid "traceability codes"
msgstr ""

msgctxt "emb_codes_products"
msgid "Products with the traceability code %s"
msgstr ""

msgctxt "emb_codes_s"
msgid "traceability code"
msgstr ""

msgctxt "emb_codes_without_products"
msgid "Products without the traceability code %s"
msgstr ""

# Those are country specific codes. For European countries, you can change FR 62.448.034 CE to DE BY 718 EG (for instance)
msgctxt "emb_codes_example"
msgid "EMB 53062, FR 62.448.034 CE, 84 R 20, 33 RECOLTANT 522"
msgstr ""

msgctxt "emb_codes_note"
msgid "In Europe, the code is in an ellipse with the 2 country initials followed by a number and CE."
msgstr ""

msgctxt "entry_dates_p"
msgid "Entry dates"
msgstr ""

msgctxt "entry_dates_s"
msgid "Entry date"
msgstr ""

msgctxt "error"
msgid "Error"
msgstr ""

msgctxt "error_bad_login_password"
msgid "Incorrect user name or password. <a href=\"/cgi/reset_password.pl\">Forgotten password?</a>"
msgstr ""

msgctxt "error_database"
msgid "An error occurred while reading the data, try to refresh the page."
msgstr ""

msgctxt "error_different_passwords"
msgid "The password and confirmation password are different."
msgstr ""

msgctxt "error_email_already_in_use"
msgid "The e-mail address is already used by another user. Maybe you already have an account? You can <a href=\"/cgi/reset_password.pl\">reset the password</a> of your other account."
msgstr ""

msgctxt "error_invalid_address"
msgid "Invalid address."
msgstr ""

msgctxt "error_invalid_email"
msgid "Invalid e-mail address"
msgstr ""

msgctxt "error_invalid_password"
msgid "The password needs to be at least 6 characters long."
msgstr ""

msgctxt "error_invalid_user"
msgid "Invalid user."
msgstr ""

msgctxt "error_invalid_username"
msgid "The user name must contain only unaccented letters, digits and dashes."
msgstr ""

msgctxt "error_username_too_long"
msgid "The user name is too long (maximum 40 characters)."
msgstr ""

msgctxt "error_name_too_long"
msgid "The name is too long (maximum 60 characters)."
msgstr ""

msgctxt "error_new_code_already_exists"
msgid "A product already exists with the new code"
msgstr ""

msgctxt "error_no_name"
msgid "You need to enter a name or nickname."
msgstr ""

msgctxt "error_no_permission"
msgid "Permission denied."
msgstr ""

msgctxt "error_no_username"
msgid "You need to enter a user name"
msgstr ""

msgctxt "error_reset_already_connected"
msgid "You are already signed in."
msgstr ""

msgctxt "error_reset_invalid_token"
msgid "The reset password link is invalid or has expired."
msgstr ""

msgctxt "error_reset_unknown_email"
msgid "There is no account with this email"
msgstr ""

msgctxt "error_reset_unknown_id"
msgid "This username does not exist."
msgstr ""

msgctxt "error_username_not_available"
msgid "This username already exists, please choose another."
msgstr ""

msgctxt "example"
msgid "Example:"
msgstr ""

msgctxt "examples"
msgid "Examples:"
msgstr ""

msgctxt "expiration_date"
msgid "Best before date"
msgstr ""

msgctxt "expiration_date_note"
msgid "The expiration date is a way to track product changes over time and to identify the most recent version."
msgstr ""

msgctxt "explore_products_by"
msgid "Explore products by..."
msgstr ""

msgctxt "facebook_locale"
msgid "en_US"
msgstr ""

msgctxt "fixme_product"
msgid "If the data is incomplete or incorrect, you can complete or correct it by editing this page."
msgstr ""

msgctxt "footer_and_the_facebook_group"
msgid "and the <a href=\"https://www.facebook.com/groups/openfoodfacts/\">Facebook group for contributors</a>"
msgstr ""

msgctxt "footer_blog"
msgid "<<site_name>> blog"
msgstr ""

# Do not translate
msgctxt "footer_blog_link"
msgid "https://blog.openfoodfacts.org/en/"
msgstr ""

msgctxt "footer_code_of_conduct"
msgid "Code of conduct"
msgstr ""

# Do not translate without having the same exact string in the Tags template. Do not use spaces, special characters, only alphanumeric characters separated by hyphens
msgctxt "footer_code_of_conduct_link"
msgid "/code-of-conduct"
msgstr ""

msgctxt "footer_data"
msgid "Data, API and SDKs"
msgstr ""

# Do not translate without having the same exact string in the Tags template. Do not use spaces, special characters, only alphanumeric characters separated by hyphens
msgctxt "footer_data_link"
msgid "/data"
msgstr ""

msgctxt "footer_discover_the_project"
msgid "Discover the project"
msgstr ""

msgctxt "footer_faq"
msgid "Frequently asked questions"
msgstr ""

# Do not translate without having the same exact string in the Tags template. Do not use spaces, special characters, only alphanumeric characters separated by hyphens
msgctxt "footer_faq_link"
msgid "https://support.openfoodfacts.org/help/en-gb"
msgstr ""

msgctxt "footer_translators"
msgid "Translators"
msgstr ""

# Do not translate
msgctxt "footer_translators_link"
msgid "/cgi/top_translators.pl"
msgstr ""

msgctxt "footer_follow_us"
msgid "Follow us on <a href=\"https://twitter.com/openfoodfacts\">Twitter</a>,\n"
"<a href=\"https://www.facebook.com/OpenFoodFacts\">Facebook</a> and\n"
"<a href=\"https://www.instagram.com/open.food.facts/\">Instagram</a>\n"
msgstr ""

msgctxt "footer_install_the_app"
msgid "Install the app"
msgstr ""

msgctxt "footer_join_the_community"
msgid "Join the community"
msgstr ""

msgctxt "footer_join_us_on"
msgid "Join us on %s:"
msgstr ""

msgctxt "footer_legal"
msgid "Legal"
msgstr ""

# Do not translate without having the same exact string in the Tags template. Do not use spaces, special characters, only alphanumeric characters separated by hyphens
msgctxt "footer_legal_link"
msgid "/legal"
msgstr ""

msgctxt "footer_privacy"
msgid "Privacy"
msgstr ""

# Do not translate without having the same exact string in the Tags template. Do not use spaces, special characters, only alphanumeric characters separated by hyphens
msgctxt "footer_privacy_link"
msgid "/privacy"
msgstr ""

msgctxt "footer_press"
msgid "Press"
msgstr ""

# Do not translate without having the same exact string in the Tags template. Do not use spaces, special characters, only alphanumeric characters separated by hyphens
msgctxt "footer_press_link"
msgid "/press"
msgstr ""

msgctxt "footer_terms"
msgid "Terms of use"
msgstr ""

# Do not translate without having the same exact string in the Tags template. Do not use spaces, special characters, only alphanumeric characters separated by hyphens
msgctxt "footer_terms_link"
msgid "/terms-of-use"
msgstr ""

msgctxt "footer_who_we_are"
msgid "Who we are"
msgstr ""

# Do not translate without having the same exact string in the Tags template. Do not use spaces, special characters, only alphanumeric characters separated by hyphens
msgctxt "footer_who_we_are_link"
msgid "/who-we-are"
msgstr ""

msgctxt "footer_wiki"
msgid "<<site_name>> wiki (en)"
msgstr ""

# Do not translate
msgctxt "footer_wiki_link"
msgid "https://wiki.openfoodfacts.org"
msgstr ""

# Do not translate Open Beauty Facts but do translate Cosmetics
msgctxt "footer_obf"
msgid "Open Beauty Facts - Cosmetics"
msgstr ""

msgctxt "footer_obf_link"
msgid "https://world.openbeautyfacts.org"
msgstr ""

msgctxt "footer_pro"
msgid "Open Food Facts for Producers"
msgstr ""

msgctxt "for"
msgid "for"
msgstr ""

msgctxt "front_alt"
msgid "Product"
msgstr ""

msgctxt "generic_name"
msgid "Common name"
msgstr ""

msgctxt "generic_name_example"
msgid "Chocolate bar with milk and hazelnuts"
msgstr ""

msgctxt "goodbye"
msgid "See you soon!"
msgstr ""

msgctxt "graph_count"
msgid "%d products match the search criteria, of which %i products have defined values for the graph's axis."
msgstr ""

msgctxt "graph_title"
msgid "Graph title"
msgstr ""

msgctxt "graphs_and_maps"
msgid "Graphs and maps"
msgstr ""

msgctxt "hello"
msgid "Hello"
msgstr ""

msgctxt "high"
msgid "high"
msgstr ""

msgctxt "high_quantity"
msgid "high quantity"
msgstr ""

msgctxt "history"
msgid "Changes history"
msgstr ""

msgctxt "image_front"
msgid "Front picture"
msgstr ""

msgctxt "image_ingredients"
msgid "Ingredients picture"
msgstr ""

msgctxt "image_ingredients_note"
msgid "If the picture is neat enough, the ingredients can be extracted automatically"
msgstr ""

msgctxt "image_nutrition"
msgid "Nutrition facts picture"
msgstr ""

msgctxt "image_upload_error_image_already_exists"
msgid "This picture has already been sent."
msgstr ""

msgctxt "image_upload_error_image_too_small"
msgid "The picture is too small. Please do not upload pictures found on the Internet and only send photos you have taken yourself."
msgstr ""

msgctxt "image_upload_error_no_barcode_found_in_image_long"
msgid "The barcode in the image could not be read, or the image contained no barcode.\n"
"You can try with another image, or directly enter the barcode."
msgstr ""

msgctxt "image_upload_error_no_barcode_found_in_image_short"
msgid "No barcode found in the image."
msgstr ""

msgctxt "image_upload_error_no_barcode_specified_or_found"
msgid "No barcode specified or found in the image or filename."
msgstr "No barcode specified or found in the image or filename."

msgctxt "image_upload_error_could_not_read_image"
msgid "The image could not be read."
msgstr "The image could not be read."

msgctxt "image_upload_error_no_barcode_found_in_text"
msgid "You must enter the characters of the barcode or send a product image when the barcode is visible."
msgstr ""

msgctxt "image_full_size"
msgid "Full size"
msgstr ""

msgctxt "image_attribution_creativecommons"
msgid "This file was uploaded to product %s and is licensed under the %s license."
msgstr ""

msgctxt "image_attribution_photographer"
msgid "Attribution: Photo by %s per %s"
msgstr ""

msgctxt "image_attribution_photographer_editor"
msgid "Attribution: Photo by %s with additional modifications by %s per %s"
msgstr ""

msgctxt "image_original_link_text"
msgid "(Original Image)"
msgstr ""

msgctxt "image_attribution_link_title"
msgid "Photo detail and attribution information"
msgstr ""

msgctxt "invite_user"
msgid "Invite Users"
msgstr "Invite Users"

msgctxt "incomplete_products_you_added"
msgid "Products you added that need to be completed"
msgstr ""

msgctxt "informers_p"
msgid "informers"
msgstr ""

msgctxt "informers_s"
msgid "informers"
msgstr ""

msgctxt "ingredients"
msgid "Ingredients"
msgstr ""

msgctxt "no_ingredient"
msgid "Ingredients are missing"
msgstr "Ingredients are missing"

msgctxt "one_ingredient"
msgid "1 ingredient"
msgstr "1 ingredient"

msgctxt "f_ingredients_with_number"
msgid "{number} ingredients"
msgstr "{number} ingredients"

msgctxt "ingredients_alt"
msgid "Ingredients"
msgstr ""

msgctxt "ingredients_analysis_note"
msgid "Note: ingredients can be listed with many different names, please let us know if you think the analysis above is incorrect."
msgstr ""

msgctxt "ingredients_from_or_that_may_be_from_palm_oil_p"
msgid "ingredients from or that may be from palm oil"
msgstr ""

msgctxt "ingredients_from_or_that_may_be_from_palm_oil_s"
msgid "ingredient from or that may be from palm oil"
msgstr ""

msgctxt "ingredients_from_palm_oil_p"
msgid "ingredients from palm oil"
msgstr ""

msgctxt "ingredients_from_palm_oil_s"
msgid "ingredient from palm oil"
msgstr ""

msgctxt "ingredients_n_p"
msgid "Numbers of ingredients"
msgstr ""

msgctxt "ingredients_n_s"
msgid "Number of ingredients"
msgstr ""

msgctxt "known_ingredients_n_s"
msgid "Number of recognized ingredients"
msgstr "Number of recognized ingredients"

msgctxt "unknown_ingredients_n_s"
msgid "Number of unrecognized ingredients"
msgstr "Number of unrecognized ingredients"

msgctxt "ingredients_p"
msgid "ingredients"
msgstr ""

msgctxt "ingredients_products"
msgid "Products that contain the ingredient %s"
msgstr ""

msgctxt "ingredients_s"
msgid "ingredient"
msgstr ""

msgctxt "ingredients_text"
msgid "Ingredients list"
msgstr ""

msgctxt "ingredients_text_display_note"
msgid "Ingredients are listed in order of importance (quantity)."
msgstr ""

msgctxt "ingredients_text_example"
msgid "Cereals 85.5% (_wheat_ flour, whole-_wheat_ flour 11%), malt extract, cocoa 4,8%, ascorbic acid"
msgstr ""

msgctxt "ingredients_text_note"
msgid "Keep the order, indicate the % when specified, separate with a comma or - , use ( ) for ingredients of an ingredient, surround allergens with _ e.g. _milk_"
msgstr ""

msgctxt "ingredients_that_may_be_from_palm_oil_p"
msgid "ingredients that may be from palm oil"
msgstr ""

msgctxt "ingredients_that_may_be_from_palm_oil_s"
msgid "ingredient that may be from palm oil"
msgstr ""

msgctxt "ingredients_without_products"
msgid "Products that do not contain the ingredient %s"
msgstr ""

# Please change appstore_US.svg to appstore_XX.svg. check the url https://static.openfoodfacts.org/images/misc/appstore/black/appstore_XX.svg
msgctxt "ios_app_icon_url"
msgid "/images/misc/appstore/black/appstore_US.svg"
msgstr ""

msgctxt "ios_app_icon_alt_text"
msgid "Download on the App Store"
msgstr ""

msgctxt "known_nutrients_p"
msgid "known nutrients"
msgstr ""

msgctxt "known_nutrients_s"
msgid "known nutrient"
msgstr ""

msgctxt "labels"
msgid "Labels, certifications, awards"
msgstr ""

msgctxt "labels_example"
msgid "Organic"
msgstr ""

msgctxt "labels_note"
msgid "Indicate only the most specific labels. \"Parents\" labels will be added automatically."
msgstr ""

msgctxt "labels_p"
msgid "labels"
msgstr ""

msgctxt "labels_products"
msgid "Products that have the label %s"
msgstr ""

msgctxt "labels_s"
msgid "label"
msgstr ""

msgctxt "labels_tagsinput"
msgid "add a label"
msgstr ""

msgctxt "labels_without_products"
msgid "Products that do not have the label %s"
msgstr ""

msgctxt "lang"
msgid "Main language"
msgstr ""

msgctxt "lang_note"
msgid "Language most present and most highlighted on the product"
msgstr ""

msgctxt "language"
msgid "en-US"
msgstr ""

msgctxt "languages_p"
msgid "languages"
msgstr ""

msgctxt "languages_s"
msgid "language"
msgstr ""

msgctxt "last_edit_dates_p"
msgid "Last edit dates"
msgstr ""

msgctxt "last_edit_dates_s"
msgid "Last edit date"
msgstr ""

msgctxt "last_image_dates_p"
msgid "Last picture dates"
msgstr ""

msgctxt "last_image_dates_s"
msgid "Last picture date"
msgstr ""

msgctxt "licence_accept"
msgid "By adding information, data and/or images, you accept to place irrevocably your contribution under the <a href=\"https://opendatacommons.org/licenses/dbcl/1.0/\">Database Contents Licence 1.0</a> licence\n"
"for information and data, and under the <a href=\"https://creativecommons.org/licenses/by-sa/3.0/deed.en\">Creative Commons Attribution - ShareAlike 3.0</a> licence for images.\n"
"You accept to be credited by re-users by a link to the product your are contributing to."
msgstr ""

msgctxt "link"
msgid "Link to the product page on the official site of the producer"
msgstr ""

msgctxt "list_of_x"
msgid "List of %s"
msgstr ""

msgctxt "loadmore"
msgid "Load more results"
msgstr ""

msgctxt "login_and_add_product"
msgid "Sign-in and add the product"
msgstr ""

msgctxt "login_and_edit_product"
msgid "Sign-in and edit the product"
msgstr ""

msgctxt "login_create_your_account"
msgid "Create your account."
msgstr ""

msgctxt "login_not_registered_yet"
msgid "Not registered yet?"
msgstr ""

msgctxt "login_register_title"
msgid "Sign-in"
msgstr ""

msgctxt "login_to_add_and_edit_products"
msgid "Sign-in to add or edit products."
msgstr ""

msgctxt "login_to_add_products"
msgid "<p>Please sign-in to add or edit a product.</p>\n\n"
"<p>If you do not yet have an account on <<site_name>>, you can <a href=\"/cgi/user.pl\">register in 30 seconds</a>.</p>\n"
msgstr ""

msgctxt "login_username_email"
msgid "Username or e-mail address:"
msgstr ""

msgctxt "low"
msgid "low"
msgstr ""

msgctxt "low_quantity"
msgid "low quantity"
msgstr ""

msgctxt "manage_images"
msgid "Manage images"
msgstr ""

msgctxt "manage_images_info"
msgid "You can select one or more images and then:"
msgstr ""

msgctxt "manufacturing_places"
msgid "Manufacturing or processing places"
msgstr ""

msgctxt "manufacturing_places_example"
msgid "Montana, USA"
msgstr ""

msgctxt "manufacturing_places_p"
msgid "manufacturing or processing places"
msgstr ""

msgctxt "manufacturing_places_products"
msgid "Products manufactured or processed in %s"
msgstr ""

msgctxt "manufacturing_places_s"
msgid "manufacturing or processing place"
msgstr ""

msgctxt "manufacturing_places_tagsinput"
msgid "add a place"
msgstr ""

msgctxt "manufacturing_places_without_products"
msgid "Products not manufactured or processed in %s"
msgstr ""

msgctxt "map_count"
msgid "%d products match the search criteria, of which %i products have a known production place."
msgstr ""

msgctxt "map_title"
msgid "Map title"
msgstr ""

msgctxt "menu"
msgid "Menu"
msgstr ""

msgctxt "menu_add_a_product"
msgid "Add a product"
msgstr ""

# Do not translate without having the same exact string in the Tags template. Do not use spaces, special characters, only alphanumeric characters separated by hyphens
msgctxt "menu_add_a_product_link"
msgid "/add-a-product"
msgstr ""

msgctxt "menu_contribute"
msgid "Contribute"
msgstr ""

# Do not translate without having the same exact string in the Tags template. Do not use spaces, special characters, only alphanumeric characters separated by hyphens
msgctxt "menu_contribute_link"
msgid "/contribute"
msgstr ""

msgctxt "menu_discover"
msgid "Discover"
msgstr ""

# Do not translate without having the same exact string in the Tags template. Do not use spaces, special characters, only alphanumeric characters separated by hyphens
msgctxt "menu_discover_link"
msgid "/discover"
msgstr ""

msgctxt "mission_"
msgid "Mission: "
msgstr ""

msgctxt "mission_accomplished_by"
msgid "This mission has been completed by:"
msgstr ""

msgctxt "mission_accomplished_by_n"
msgid "Completed by %d persons."
msgstr ""

msgctxt "mission_accomplished_by_nobody"
msgid "Be the first to complete this mission!"
msgstr ""

msgctxt "mission_goal"
msgid "Goal:"
msgstr ""

msgctxt "missions"
msgid "Missions"
msgstr ""

msgctxt "moderate"
msgid "moderate"
msgstr ""

msgctxt "moderate_quantity"
msgid "moderate quantity"
msgstr ""

msgctxt "move_images_to_another_product"
msgid "Move the images to another product"
msgstr ""

msgctxt "n_products"
msgid "%s products"
msgstr ""

msgctxt "name"
msgid "Name"
msgstr ""

msgctxt "names"
msgid "Names"
msgstr ""

msgctxt "new_code"
msgid "If the barcode is not correct, please correct it here:"
msgstr ""

msgctxt "new_code_note"
msgid "For products without a barcode, an internal code is automatically set."
msgstr ""

msgctxt "newsletter_description"
msgid "Subscribe to the newsletter (2 emails per month maximum)"
msgstr ""

msgctxt "subscribe_to_our_newsletter"
msgid "Subscribe to our newsletter"
msgstr ""

msgctxt "next"
msgid "Next"
msgstr ""

msgctxt "no_barcode"
msgid "Product without barcode"
msgstr ""

msgctxt "no_nutrition_data"
msgid "Nutrition facts are not specified on the product."
msgstr ""

msgctxt "multiple_nutrition_data"
msgid "Multiple nutrition facts are specified on the product (e.g. with added water or milk)."
msgstr ""

msgctxt "multiple_nutrition_data_instructions"
msgid "Enter only the nutrition facts for the unprepared product, without added water or milk. If there are different products, enter nutrition facts for the first product listed."
msgstr ""

msgctxt "no_product_for_barcode"
msgid "No product listed for barcode %s."
msgstr ""

msgctxt "no_products"
msgid "No products."
msgstr ""

msgctxt "not_saved"
msgid "Error while saving, please retry."
msgstr ""

msgctxt "number_of_additives"
msgid "Number of additives"
msgstr ""

msgctxt "number_of_products"
msgid "Number of products"
msgstr ""

msgctxt "nutrient_in_quantity"
msgid "%s in %s"
msgstr ""

msgctxt "nutrient_levels_info"
msgid "Nutrient levels for 100 g"
msgstr ""

# Do not translate without having the same exact string in the Tags template. Do not use spaces, special characters, only alphanumeric characters separated by hyphens
msgctxt "nutrient_levels_link"
msgid "/nutrient-levels"
msgstr ""

msgctxt "nutrient_levels_p"
msgid "nutrient levels"
msgstr ""

msgctxt "nutrient_levels_s"
msgid "nutrient level"
msgstr ""

msgctxt "nutriments_p"
msgid "nutriments"
msgstr ""

msgctxt "nutriments_products"
msgid "Products that contain the nutriment %s"
msgstr ""

msgctxt "nutriments_s"
msgid "nutriment"
msgstr ""

msgctxt "nutriments_without_products"
msgid "Products that do not contain the nutriment %s"
msgstr ""

msgctxt "nutrition_alt"
msgid "Nutrition facts"
msgstr ""

msgctxt "nutrition_data"
msgid "Nutrition facts"
msgstr ""

msgctxt "nutrition_data_average"
msgid "Average nutrition facts for the %d products of the %s category for which nutrition facts are known (out of %d products)."
msgstr ""

msgctxt "nutrition_data_compare_percent"
msgid "% of difference"
msgstr ""

msgctxt "nutrition_data_compare_value"
msgid "value for 100 g / 100 ml"
msgstr ""

msgctxt "nutrition_data_comparison_with_categories"
msgid "Comparison to average values of products in the same category:"
msgstr ""

msgctxt "nutrition_data_comparison_with_categories_note"
msgid "Please note: for each nutriment, the average is computed for products for which the nutriment quantity is known, not on all products of the category."
msgstr ""

msgctxt "nutrition_data_note"
msgid "If the picture is sufficiently sharp and level, nutrition facts can be automatically extracted from the picture."
msgstr ""

msgctxt "nutrition_data_per_10"
msgid "10th centile"
msgstr ""

msgctxt "nutrition_data_per_100g"
msgid "for 100 g / 100 ml"
msgstr ""

msgctxt "nutrition_data_per_5"
msgid "5<sup>th</sup> centile"
msgstr ""

msgctxt "nutrition_data_per_50"
msgid "Median"
msgstr ""

msgctxt "nutrition_data_per_90"
msgid "90th centile"
msgstr ""

msgctxt "nutrition_data_per_95"
msgid "95<sup>th</sup> centile"
msgstr ""

msgctxt "nutrition_data_per_max"
msgid "Maximum"
msgstr ""

msgctxt "nutrition_data_per_mean"
msgid "Mean"
msgstr ""

msgctxt "nutrition_data_per_min"
msgid "Minimum"
msgstr ""

msgctxt "nutrition_data_per_serving"
msgid "per serving"
msgstr ""

msgctxt "nutrition_data_per_std"
msgid "Standard deviation"
msgstr ""

msgctxt "nutrition_data_table"
msgid "Nutrition facts"
msgstr ""

msgctxt "nutrition_data_table_note"
msgid "The table lists by default nutriments that are often specified. Leave the field blank if it's not on the label.<br/>You can add extra nutriments (vitamins, minerals, cholesterol etc.)\n"
"by typing the first letters of their name in the last row of the table."
msgstr ""

msgctxt "nutrition_data_table_asterisk"
msgid "Essential nutrients to calculate the Nutri-Score."
msgstr ""

msgctxt "nutrition_grades_p"
msgid "Nutrition grades"
msgstr ""

msgctxt "nutrition_grades_s"
msgid "Nutrition grade"
msgstr ""

# Make sure the translated link works (eg that the image already exists in your language)
msgctxt "og_image_url"
msgid "https://static.openfoodfacts.org/images/logos/logo-vertical-white-social-media-preview.png"
msgstr ""

# Do not change the lang code if the blog doesn't exist in your language
msgctxt "on_the_blog_content"
msgid "<p>To learn more about <<site_name>>, visit <a href=\"https://blog.openfoodfacts.org/en/\">our blog</a>!</p>\n"
"<p>Recent news:</p>\n"
msgstr ""

msgctxt "on_the_blog_title"
msgid "News"
msgstr ""

msgctxt "openfoodhunt_points"
msgid "It's <a href=\"/open-food-hunt-2015\">Open Food Hunt</a> on <<site_name>> from Saturday February 21st 2015 to Sunday March 1st 2015! Contributors are awarded\n"
"Explorer points for products they add and Ambassador points for new contributors they recruit. Points are updated every 30 minutes."
msgstr ""

msgctxt "or"
msgid "or:"
msgstr ""

msgctxt "origins"
msgid "Origin of ingredients"
msgstr ""

msgctxt "origins_example"
msgid "California, USA"
msgstr ""

msgctxt "origins_note_xxx"
msgid "Indicate the origin of ingredients"
msgstr ""

msgctxt "origins_p"
msgid "origins of ingredients"
msgstr ""

msgctxt "origins_products"
msgid "Products with ingredients originating from %s"
msgstr ""

msgctxt "origins_s"
msgid "origin of ingredients"
msgstr ""

msgctxt "origins_tagsinput"
msgid "add an origin"
msgstr ""

msgctxt "origins_without_products"
msgid "Products without ingredients originating from %s"
msgstr ""

msgctxt "packaging"
msgid "Packaging"
msgstr ""

msgctxt "packaging_example"
msgid "Fresh, Canned, Frozen, Bottle, Box, Glass, Plastic..."
msgstr ""

msgctxt "packaging_note"
msgid "Packaging type, format, material"
msgstr ""

msgctxt "packaging_p"
msgid "packaging"
msgstr ""

msgctxt "packaging_products"
msgid "Products with a %s packaging"
msgstr ""

msgctxt "packaging_s"
msgid "packaging"
msgstr ""

msgctxt "packaging_tagsinput"
msgid "add a type, shape or material"
msgstr ""

msgctxt "packaging_without_products"
msgid "Products without a %s packaging"
msgstr ""

msgctxt "page_x"
msgid "Page %d"
msgstr ""

msgctxt "page_x_out_of_y"
msgid "Page %d out of %d."
msgstr ""

msgctxt "pages"
msgid "Pages:"
msgstr ""

msgctxt "password"
msgid "Password"
msgstr ""

msgctxt "password_new"
msgid "New password"
msgstr ""

msgctxt "password_confirm"
msgid "Confirm password"
msgstr ""

msgctxt "periods_after_opening"
msgid "Period of time after opening"
msgstr ""

msgctxt "periods_after_opening_note"
msgid "Found in an open container logo with a number of months: e.g. 12 M"
msgstr ""

msgctxt "periods_after_opening_p"
msgid "Periods after opening"
msgstr ""

msgctxt "periods_after_opening_s"
msgid "Period after opening"
msgstr ""

msgctxt "photographers_p"
msgid "photographers"
msgstr ""

msgctxt "photographers_s"
msgid "photographer"
msgstr ""

msgctxt "pnns_groups_1"
msgid "PNNS groups 1"
msgstr ""

msgctxt "pnns_groups_1_p"
msgid "PNNS groups 1"
msgstr ""

msgctxt "pnns_groups_1_s"
msgid "PNNS group 1"
msgstr ""

msgctxt "pnns_groups_2"
msgid "PNNS groups 2"
msgstr ""

msgctxt "pnns_groups_2_p"
msgid "PNNS groups 2"
msgstr ""

msgctxt "pnns_groups_2_s"
msgid "PNNS group 2"
msgstr ""

msgctxt "points_all_countries"
msgid "There are %d Explorers and %d Ambassadors."
msgstr ""

msgctxt "points_all_users"
msgid "There are Explorers for %d countries and Ambassadors for %d countries."
msgstr ""

msgctxt "points_country"
msgid "%s has %d Explorers and %d Ambassadors."
msgstr ""

msgctxt "points_ranking"
msgid "Ranking"
msgstr ""

msgctxt "points_ranking_users_and_countries"
msgid "Ranking of contributors and countries"
msgstr ""

msgctxt "points_user"
msgid "%s is an Explorer for %d countries and an Ambassador for %d countries."
msgstr ""

msgctxt "previous"
msgid "Previous"
msgstr ""

msgctxt "product_add_nutrient"
msgid "Add a nutrient"
msgstr ""

msgctxt "product_added"
msgid "Product added on"
msgstr ""

msgctxt "product_changes_saved"
msgid "Changes saved."
msgstr ""

msgctxt "product_edit_you_contributed"
msgid "You just helped to improve the world largest open data database."
msgstr "You just helped to improve the world largest open data database."

msgctxt "product_edit_thank_you"
msgid "Thank you so much for joining us in our journey to data transparency!"
msgstr "Thank you so much for joining us in our journey to data transparency!"

msgctxt "product_characteristics"
msgid "Product characteristics"
msgstr ""

msgctxt "product_created"
msgid "Product created"
msgstr ""

msgctxt "product_description"
msgid "Ingredients, allergens, additives, nutrition facts, labels, origin of ingredients and information on product %s"
msgstr ""

msgctxt "product_image"
msgid "Product picture"
msgstr ""

msgctxt "product_image_with_barcode"
msgid "Picture with barcode:"
msgstr ""

msgctxt "product_js_current_image"
msgid "Current image:"
msgstr ""

msgctxt "product_js_deleting_images"
msgid "Deleting images"
msgstr ""

msgctxt "product_js_extract_ingredients"
msgid "Extract the ingredients from the picture"
msgstr ""

msgctxt "product_js_extracted_ingredients_nok"
msgid "Ingredients text could not be extracted. Try with a sharper image, with higher resolution or a better framing of the text."
msgstr ""

msgctxt "product_js_extracted_ingredients_ok"
msgid "Ingredients text has been extracted. Text recognition is not perfect, so please check the text below and correct errors if needed."
msgstr ""

msgctxt "product_js_extracting_ingredients"
msgid "Extracting ingredients"
msgstr ""

msgctxt "product_js_image_normalize"
msgid "Normalize colors"
msgstr ""

msgctxt "product_js_image_open_full_size_image"
msgid "Open the picture in original size in a new windows"
msgstr ""

msgctxt "product_js_image_received"
msgid "Image received"
msgstr ""

msgctxt "product_js_image_rotate_and_crop"
msgid "Rotate the image if necessary, then click and drag to select the interesting zone:"
msgstr ""

msgctxt "product_js_image_rotate_left"
msgid "Rotate left"
msgstr ""

msgctxt "product_js_image_rotate_right"
msgid "Rotate right"
msgstr ""

msgctxt "product_js_image_save"
msgid "Validate and/or resize image"
msgstr ""

msgctxt "product_js_image_saved"
msgid "Image saved"
msgstr ""

msgctxt "product_js_image_saving"
msgid "Saving image"
msgstr ""

msgctxt "product_js_image_upload_error"
msgid "Error while uploading image"
msgstr ""

msgctxt "product_js_image_white_magic"
msgid "Photo on white background: try to remove the background"
msgstr ""

msgctxt "product_js_images_delete_error"
msgid "Errors while deleting images"
msgstr ""

msgctxt "product_js_images_deleted"
msgid "Images deleted"
msgstr ""

msgctxt "product_js_images_move_error"
msgid "Errors while moving images"
msgstr ""

msgctxt "product_js_images_moved"
msgid "Images moved"
msgstr ""

msgctxt "product_js_moving_images"
msgid "Moving images"
msgstr ""

msgctxt "product_js_upload_image"
msgid "Add a picture"
msgstr ""

msgctxt "product_js_upload_image_note"
msgid "→ With Chrome, Firefox and Safari, you can select multiple pictures (product, ingredients, nutrition facts etc.) by clicking them while holding the Ctrl key pressed to add them all in one shot."
msgstr ""

msgctxt "product_js_uploading_image"
msgid "Uploading image"
msgstr ""

msgctxt "product_last_edited"
msgid "Last edit of product page on"
msgstr ""

msgctxt "product_name"
msgid "Product name"
msgstr ""

msgctxt "product_name_example"
msgid "Kinder Bueno White"
msgstr ""

msgctxt "products"
msgid "products"
msgstr ""

msgctxt "products_stats"
msgid "Evolution of the number of products on <<site_name>>"
msgstr ""

msgctxt "products_stats_completed_t"
msgid "Products with complete information"
msgstr ""

msgctxt "products_stats_created_t"
msgid "Products"
msgstr ""

msgctxt "products_with_nutriments"
msgid "with nutrition facts"
msgstr ""

msgctxt "products_you_edited"
msgid "Products you added or edited"
msgstr ""

msgctxt "purchase_places"
msgid "City, state and country where purchased"
msgstr ""

msgctxt "purchase_places_note"
msgid "Indicate where you bought or saw the product (at least the country)"
msgstr ""

msgctxt "purchase_places_p"
msgid "purchase places"
msgstr ""

msgctxt "purchase_places_products"
msgid "Products sold in %s"
msgstr ""

msgctxt "purchase_places_s"
msgid "purchase place"
msgstr ""

msgctxt "purchase_places_tagsinput"
msgid "add a place"
msgstr ""

msgctxt "purchase_places_without_products"
msgid "Products not sold in %s"
msgstr ""

msgctxt "quantity"
msgid "Quantity"
msgstr ""

msgctxt "quantity_example"
msgid "2 l, 250 g, 1 kg, 25 cl, 6 fl oz, 1 pound"
msgstr ""

msgctxt "remember_me"
msgid "Remember me"
msgstr ""

msgctxt "remember_purchase_places_and_stores"
msgid "Remember the place of purchase and store for the next product adds"
msgstr ""

msgctxt "reset_password"
msgid "Reset password"
msgstr ""

msgctxt "reset_password_email_body"
msgid "Hello <NAME>,\n\n"
"You asked for your password to be reset on https://openfoodfacts.org\n\n"
"for the username: <USERID>\n\n"
"To continue the password reset, click on the link below.\n"
"If you did not ask for the password reset, you can ignore this message.\n\n"
"<RESET_URL>\n\n"
"See you soon,\n\n"
"Stephane\n"
"https://openfoodfacts.org\n"
msgstr ""

msgctxt "reset_password_email_subject"
msgid "Reset of your password on <<site_name>>"
msgstr ""

msgctxt "reset_password_reset"
msgid "Your password has been changed. You can now log-in with this password."
msgstr ""

msgctxt "reset_password_reset_msg"
msgid "Enter a new password."
msgstr ""

msgctxt "reset_password_send_email"
msgid "An email with a link to reset your password has been sent to the e-mail address associated with your account."
msgstr ""

msgctxt "reset_password_send_email_msg"
msgid "If you have forgotten your password, fill-in your username or e-mail address to receive instructions for resetting your password."
msgstr ""

msgctxt "risk_level"
msgid "Risk"
msgstr ""

msgctxt "risk_level_0"
msgid "To be completed"
msgstr ""

msgctxt "risk_level_1"
msgid "Low risks"
msgstr ""

msgctxt "risk_level_2"
msgid "Moderate risks"
msgstr ""

msgctxt "risk_level_3"
msgid "High risks"
msgstr ""

msgctxt "salt_equivalent"
msgid "salt equivalent"
msgstr ""

msgctxt "save"
msgid "Save"
msgstr ""

msgctxt "saved"
msgid "Saved."
msgstr ""

msgctxt "saving"
msgid "Saving."
msgstr ""

msgctxt "search"
msgid "Search"
msgstr ""

msgctxt "search_a_product_placeholder"
msgid "Search a product"
msgstr ""

msgctxt "search_button"
msgid "Search"
msgstr ""

msgctxt "search_contains"
msgid "contains"
msgstr ""

msgctxt "search_criteria"
msgid "Select products with specific brands, categories, labels, origins of ingredients, manufacturing places etc."
msgstr ""

msgctxt "search_description_opensearch"
msgid "Product search"
msgstr ""

msgctxt "search_does_not_contain"
msgid "does not contain"
msgstr ""

msgctxt "search_download_button"
msgid "Download"
msgstr ""

msgctxt "search_download_choice"
msgid "Download results"
msgstr ""

msgctxt "search_download_results"
msgid "Download results in XLSX or CSV format. Please note that for performance reasons, you can download up to 10.000 results only."
msgstr ""

msgctxt "search_download_xlsx"
msgid "XLSX format"
msgstr ""

msgctxt "search_download_xlsx_description"
msgid "Excel or LibreOffice"
msgstr ""

msgctxt "search_download_csv"
msgid "CSV format"
msgstr ""

msgctxt "search_download_csv_description"
msgid "Character set: Unicode (UTF-8) - Separator: tabulation (tab)"
msgstr ""

msgctxt "search_edit"
msgid "Change search criteria"
msgstr ""

msgctxt "search_generate_graph"
msgid "Generate graph"
msgstr ""

msgctxt "search_generate_map"
msgid "Generate the map"
msgstr ""

msgctxt "search_graph"
msgid "Graph"
msgstr ""

msgctxt "search_graph_2_axis"
msgid "Scatter plot"
msgstr ""

msgctxt "search_graph_blog"
msgid "<p>→ learn more about <<site_name>> graphs: <a href=\"/graphs-in-3-clicks\">Graphs in 3 clicks</a> (blog).</p>"
msgstr ""

msgctxt "search_graph_choice"
msgid "Results on a graph"
msgstr ""

msgctxt "search_graph_instructions"
msgid "Select what you want to graph on the horizontal axis to obtain a histogram, or select two axis to\n"
"get a cloud of products (scatter plot)."
msgstr ""

msgctxt "search_graph_link"
msgid "Permanent link to this graph, shareable by e-mail and on social networks"
msgstr ""

msgctxt "search_graph_note"
msgid "The graph will show only products for which displayed values are known."
msgstr ""

msgctxt "search_graph_title"
msgid "Display results on a graph"
msgstr ""

msgctxt "search_graph_warning"
msgid "Note: this is a user generated graph. The title, represented products and axis of visualization have been chosen by the author of the graph."
msgstr ""

msgctxt "search_indifferent"
msgid "Indifferent"
msgstr ""

msgctxt "search_ingredients"
msgid "Ingredients"
msgstr ""

msgctxt "search_link"
msgid "Permanent link to these results, shareable by e-mail and on social networks"
msgstr ""

msgctxt "search_list_choice"
msgid "Results in a list of products"
msgstr ""

msgctxt "search_map"
msgid "Map"
msgstr ""

msgctxt "search_map_choice"
msgid "Results on a map"
msgstr ""

msgctxt "search_map_link"
msgid "Permanent link to this map, shareable by e-mail and on social networks"
msgstr ""

msgctxt "search_map_note"
msgid "The map will show only products for which the production place is known."
msgstr ""

msgctxt "search_map_title"
msgid "Display results on a map"
msgstr ""

msgctxt "search_nutriment"
msgid "choose a nutriment..."
msgstr ""

msgctxt "search_nutriments"
msgid "Nutriments"
msgstr ""

msgctxt "search_or"
msgid "or"
msgstr ""

msgctxt "search_page_size"
msgid "Results per page"
msgstr ""

msgctxt "search_products"
msgid "Products search"
msgstr ""

msgctxt "search_results"
msgid "Search results"
msgstr ""

msgctxt "search_series"
msgid "Use a different color for the following products:"
msgstr ""

msgctxt "search_series_default"
msgid "Other products"
msgstr ""

msgctxt "search_series_fairtrade"
msgid "Fair trade"
msgstr ""

msgctxt "search_series_fairtrade_label"
msgid "fair-trade"
msgstr ""

msgctxt "search_series_nutrition_grades"
msgid "Use nutrition grades colors"
msgstr ""

msgctxt "search_series_organic"
msgid "Organic"
msgstr ""

msgctxt "search_series_organic_label"
msgid "organic"
msgstr ""

msgctxt "search_series_with_sweeteners"
msgid "With sweeteners"
msgstr ""

msgctxt "search_tag"
msgid "choose a criterion..."
msgstr ""

msgctxt "search_tags"
msgid "Criteria"
msgstr ""

msgctxt "search_terms"
msgid "Search terms"
msgstr ""

msgctxt "search_terms_note"
msgid "Search for words present in the product name, generic name, brands, categories, origins and labels"
msgstr ""

msgctxt "search_title"
msgid "Search a product, brand, ingredient, nutriment etc."
msgstr ""

msgctxt "search_title_graph"
msgid "Results graph"
msgstr ""

msgctxt "search_title_map"
msgid "Results map"
msgstr ""

msgctxt "search_tools"
msgid "Search tools"
msgstr ""

msgctxt "search_value"
msgid "value"
msgstr ""

msgctxt "search_with"
msgid "With"
msgstr ""

msgctxt "search_without"
msgid "Without"
msgstr ""

msgctxt "see_product_page"
msgid "See the product page"
msgstr ""

msgctxt "re_edit_product_page"
msgid "Edit the product again"
msgstr "Edit the product again"

msgctxt "select_country"
msgid "Country"
msgstr ""

msgctxt "select_lang"
msgid "Language"
msgstr ""

msgctxt "send_image"
msgid "Send a picture..."
msgstr ""

msgctxt "send_image_error"
msgid "Upload error"
msgstr ""

msgctxt "sending_image"
msgid "Sending image"
msgstr ""

msgctxt "serving_size"
msgid "Serving size"
msgstr ""

msgctxt "serving_size_prepared"
msgid "Prepared serving size"
msgstr ""

msgctxt "serving_size_example"
msgid "60 g, 12 oz, 20cl, 2 fl oz"
msgstr ""

msgctxt "serving_size_note"
msgid "If the nutrition facts table contains values for the prepared product, indicate the total serving size of the prepared product (including added water or milk)."
msgstr ""

msgctxt "serving_too_small_for_nutrition_analysis"
msgid "Serving size is too small (5 g / 5 ml or less) to calculate 100 g / 100 ml values and perform any further nutritional analysis"
msgstr ""

msgctxt "session_title"
msgid "Sign-in"
msgstr ""

msgctxt "share"
msgid "Share"
msgstr ""

msgctxt "show_category_stats"
msgid "Show detailed stats"
msgstr ""

msgctxt "show_category_stats_details"
msgid "standard deviation, minimum, maximum, 10th and 90th percentiles"
msgstr ""

msgctxt "signin_before_submit"
msgid "If you already have an account on <SITE>, please sign-in before filling this form."
msgstr ""

msgctxt "signout"
msgid "Sign-out"
msgstr ""

msgctxt "sort_by"
msgid "Sort by"
msgstr ""

msgctxt "sort_completeness"
msgid "Completeness"
msgstr ""

msgctxt "sort_created_t"
msgid "Add date"
msgstr ""

msgctxt "sort_modified_t"
msgid "Edit date"
msgstr ""

msgctxt "sort_popularity"
msgid "Popularity"
msgstr ""

msgctxt "sort_product_name"
msgid "Product name"
msgstr ""

msgctxt "state"
msgid "State"
msgstr ""

msgctxt "states_p"
msgid "states"
msgstr ""

msgctxt "states_s"
msgid "state"
msgstr ""

msgctxt "stores"
msgid "Stores"
msgstr ""

msgctxt "stores_note"
msgid "Name of the shop or supermarket chain"
msgstr ""

msgctxt "stores_p"
msgid "stores"
msgstr ""

msgctxt "stores_products"
msgid "Products sold at %s"
msgstr ""

msgctxt "stores_s"
msgid "store"
msgstr ""

msgctxt "stores_tagsinput"
msgid "add a store"
msgstr ""

msgctxt "stores_without_products"
msgid "Products not bought at %s"
msgstr ""

msgctxt "subscribe"
msgid "Subscribe"
msgstr ""

msgctxt "tag_belongs_to"
msgid "Belongs to:"
msgstr ""

msgctxt "tag_contains"
msgid "Contains:"
msgstr ""

msgctxt "tag_weblinks"
msgid "Weblinks"
msgstr ""

msgctxt "tagstable_filtered"
msgid "out of _MAX_"
msgstr ""

msgctxt "tagstable_search"
msgid "Search:"
msgstr ""

# This is linked to a unit test
msgctxt "traces"
msgid "Traces"
msgstr ""

msgctxt "traces_example"
msgid "Milk, Gluten, Nuts"
msgstr ""

msgctxt "traces_note"
msgid "Indicate ingredients from mentions like \"May contain traces of\", \"Made in a factory that also uses\" etc."
msgstr ""

msgctxt "traces_p"
msgid "traces"
msgstr ""

msgctxt "traces_s"
msgid "trace"
msgstr ""

msgctxt "twitter"
msgid "Twitter username (optional)"
msgstr ""

msgctxt "unknown"
msgid "Unknown"
msgstr ""

msgctxt "unknown_nutrients_p"
msgid "unknown nutrients"
msgstr ""

msgctxt "unknown_nutrients_s"
msgid "unknown nutrient"
msgstr ""

msgctxt "unsubscribe"
msgid "Unsubscribe"
msgstr ""

msgctxt "unsubscribe_info"
msgid "You can unsubscribe from the lists at any time."
msgstr ""

msgctxt "userid_or_email"
msgid "Username or e-mail address: "
msgstr ""

msgctxt "username"
msgid "User name"
msgstr ""

msgctxt "username_info"
msgid "(non-accented letters, digits and/or dashes)"
msgstr ""

msgctxt "username_or_email"
msgid "Username or email address"
msgstr ""

msgctxt "users_add_products"
msgid "Products that were added by the user %s"
msgstr ""

msgctxt "users_add_without_products"
msgid "Products that were not added by the user %s"
msgstr ""

msgctxt "users_edit_products"
msgid "Products that were edited by the user %s"
msgstr ""

msgctxt "users_edit_without_products"
msgid "Products that were not edited by the user %s"
msgstr ""

msgctxt "users_p"
msgid "contributors"
msgstr ""

msgctxt "users_products"
msgid "Products added by %s"
msgstr ""

msgctxt "users_s"
msgid "contributor"
msgstr ""

msgctxt "users_without_products"
msgid "Products not added by %s"
msgstr ""

msgctxt "video_tutorials"
msgid "Video Tutorials"
msgstr ""

msgctxt "view"
msgid "view"
msgstr ""

msgctxt "view_this_revision"
msgid "View this revision"
msgstr ""

msgctxt "view_list_for_products_from_the_entire_world"
msgid "View the list for matching products from the entire world"
msgstr ""

msgctxt "view_products_from_the_entire_world"
msgid "View matching products from the entire world"
msgstr ""

msgctxt "view_results_from_the_entire_world"
msgid "View results from the entire world"
msgstr ""

msgctxt "warning_3rd_party_content"
msgid "Information and data must come from the product package and label (and not from other sites or the manufacturer's site), and you must have taken the pictures yourself.<br/>\n"
"→ <a href=\"https://support.openfoodfacts.org/help/en-gb/9/27\">Why it matters</a>"
msgstr ""

msgctxt "website"
msgid "Site or blog address"
msgstr ""

msgctxt "you_are_connected_as_x"
msgid "You are connected as %s."
msgstr ""

msgctxt "product_js_unselect_image"
msgid "Unselect image"
msgstr ""

msgctxt "product_js_unselecting_image"
msgid "Unselecting image."
msgstr ""

msgctxt "product_js_unselected_image_ok"
msgid "Unselected image."
msgstr ""

msgctxt "product_js_unselected_image_nok"
msgid "Error while unselecting image."
msgstr ""

msgctxt "product_js_zoom_on_wheel"
msgid "Enable zooming with the mouse wheel."
msgstr "Enable zooming with the mouse wheel."

msgctxt "product_js_use_low_res_images"
msgid "Load lower resolution images (for slow connections)"
msgstr "Load lower resolution images (for slow connections)"

msgctxt "protected_image_message"
msgid "An image has been sent by the manufacturer. If you think it is incorrect or not up-to-date, please contact us."
msgstr "An image has been sent by the manufacturer. If you think it is incorrect or not up-to-date, please contact us."

msgctxt "nutrition_grade_fr_nutriments_estimated_warning"
msgid "Warning: the nutrition facts are not specified. They have been estimated from the list of ingredients."
msgstr ""

msgctxt "nutrition_grade_fr_fiber_warning"
msgid "Warning: the amount of fiber is not specified, their possible positive contribution to the grade could not be taken into account."
msgstr ""

msgctxt "nutrition_grade_fr_fiber_and_fruits_vegetables_nuts_warning"
msgid "Warning: the amounts of fiber and of fruits, vegetables and nuts are not specified, their possible positive contribution to the grade could not be taken into account."
msgstr ""

msgctxt "nutrition_grade_fr_no_fruits_vegetables_nuts_warning"
msgid "Warning: the amount of fruits, vegetables and nuts is not specified, their possible positive contribution to the grade could not be taken into account."
msgstr ""

msgctxt "nutrition_grade_fr_fruits_vegetables_nuts_estimate_warning"
msgid "Warning: the amount of fruits, vegetables and nuts is not specified on the label, it was manually estimated from the list of ingredients: %d"
msgstr ""

msgctxt "nutrition_grade_fr_fruits_vegetables_nuts_from_category_warning"
msgid "Warning: the amount of fruits, vegetables and nuts is not specified on the label, it was estimated from the category (%s) of the product: %d"
msgstr ""

msgctxt "nutrition_grade_fr_fruits_vegetables_nuts_estimate_from_ingredients_warning"
msgid "Warning: the amount of fruits, vegetables and nuts is not specified on the label, it was estimated from the list of ingredients: %d"
msgstr ""

msgctxt "nutrition_grade_fr_title"
msgid "NutriScore color nutrition grade"
msgstr ""

msgctxt "nutrition_grade_fr_formula"
msgid "How the color nutrition grade is computed"
msgstr ""

msgctxt "nutrition_grade_fr_alt"
msgid "NutriScore nutrition grade"
msgstr ""

# duplicate
msgctxt "delete_product_page"
msgid "Delete the product page"
msgstr ""

msgctxt "deleting_product"
msgid "Deleting product"
msgstr ""

msgctxt "has_deleted_product"
msgid "has deleted product"
msgstr ""

msgctxt "delete_product_confirm"
msgid "Are you sure that you want to delete the page for this product?"
msgstr ""

msgctxt "sources_manufacturer"
msgid "Some of the data for this product has been provided directly by the manufacturer %s."
msgstr "Some of the data for this product has been provided directly by the manufacturer %s."

msgctxt "list_of_sources"
msgid "Some of the data and/or photos for this product come from those sources:"
msgstr "Some of the data and/or photos for this product come from those sources:"

msgctxt "warning_not_complete"
msgid "This product page is not complete. You can help to complete it by editing it and adding more data from the photos we have, or by taking more photos using the app for <a href=\"https://android.openfoodfacts.org\">Android</a> or <a href=\"https://ios.openfoodfacts.org\">iPhone/iPad</a>. Thank you!"
msgstr ""

msgctxt "recent_changes"
msgid "Recent Changes"
msgstr ""

msgctxt "translators_title"
msgid "Our Translators"
msgstr ""

msgctxt "translators_lead"
msgid "We would like to say THANK YOU to the awesome translators that make it possible to present Open Food Facts, Open Beauty Facts, and Open Pet Food Facts to you in all these different languages! <a href=\"https://translate.openfoodfacts.org/\">You can join us in this global effort: it doesn't require any technical knowledge.</a>"
msgstr ""

msgctxt "translators_renewal_notice"
msgid "Please note that this table is refreshed nightly and might be out of date."
msgstr ""

msgctxt "translators_column_name"
msgid "Name"
msgstr ""

msgctxt "translators_column_translated_words"
msgid "Translated (Words)"
msgstr ""

msgctxt "translators_column_target_words"
msgid "Target Words"
msgstr ""

msgctxt "translators_column_approved_words"
msgid "Approved (Words)"
msgstr ""

msgctxt "translators_column_votes_made"
msgid "Votes Made"
msgstr ""

msgctxt "minerals_p"
msgid "added minerals"
msgstr ""

msgctxt "minerals_s"
msgid "added mineral"
msgstr ""

msgctxt "vitamins_p"
msgid "added vitamins"
msgstr ""

msgctxt "vitamins_s"
msgid "added vitamin"
msgstr ""

msgctxt "amino_acids_p"
msgid "added amino acids"
msgstr ""

msgctxt "amino_acids_s"
msgid "added amino acid"
msgstr ""

msgctxt "nucleotides_p"
msgid "added nucleotides"
msgstr ""

msgctxt "nucleotides_s"
msgid "added nucleotide"
msgstr ""

msgctxt "other_nutritional_substances_p"
msgid "other nutritional substances added"
msgstr ""

msgctxt "other_nutritional_substances_s"
msgid "other nutritional substance added"
msgstr ""

msgctxt "product_as_sold"
msgid "As sold"
msgstr ""

msgctxt "prepared_product"
msgid "Prepared"
msgstr ""

msgctxt "unit"
msgid "Unit"
msgstr ""

msgctxt "nutrition_data_exists"
msgid "Nutrition facts are specified for the product as sold."
msgstr ""

msgctxt "nutrition_data_prepared_exists"
msgid "Nutrition facts are specified for the prepared product."
msgstr ""

msgctxt "nova_groups_s"
msgid "NOVA group"
msgstr ""

msgctxt "nova_groups_p"
msgid "NOVA groups"
msgstr ""

# Title for the link to the explanation of what a NOVA Group is
msgctxt "nova_groups_info"
msgid "NOVA groups for food processing"
msgstr ""

msgctxt "footer_partners"
msgid "Partners"
msgstr ""

# Do not translate without having the same exact string in the Tags template. Do not use spaces, special characters, only alphanumeric characters separated by hyphens
msgctxt "footer_partners_link"
msgid "/partners"
msgstr ""

msgctxt "adults"
msgid "Adults"
msgstr ""

msgctxt "adults_age"
msgid "18 to 64"
msgstr ""

msgctxt "adults_description"
msgid "From 18 years up to and including 64 years of age"
msgstr ""

msgctxt "elderly"
msgid "Elderly"
msgstr ""

msgctxt "elderly_age"
msgid "65+"
msgstr ""

msgctxt "elderly_description"
msgid "From 65 years of age and older"
msgstr ""

msgctxt "adolescents"
msgid "Adolescents"
msgstr ""

msgctxt "adolescents_age"
msgid "10 to 17"
msgstr ""

msgctxt "adolescents_description"
msgid "From 10 years up to and including 17 years of age"
msgstr ""

msgctxt "children"
msgid "Children"
msgstr ""

msgctxt "children_age"
msgid "3 to 9"
msgstr ""

msgctxt "children_description"
msgid "From 36 months up to and including 9 years of age"
msgstr ""

msgctxt "toddlers"
msgid "Toddlers"
msgstr ""

msgctxt "toddlers_age"
msgid "1 to 2"
msgstr ""

msgctxt "toddlers_description"
msgid "From 12 months up to and including 35 months of age"
msgstr ""

msgctxt "infants"
msgid "Infants"
msgstr ""

msgctxt "infants_age"
msgid "< 1"
msgstr ""

msgctxt "infants_description"
msgid "From more than 12 weeks up to and including 11 months of age"
msgstr ""

msgctxt "additives_efsa_evaluation"
msgid "EFSA evaluation"
msgstr ""

msgctxt "additives_efsa_evaluation_overexposure_risk_title"
msgid "Risk of overexposure"
msgstr ""

msgctxt "additives_efsa_evaluation_overexposure_risk_high"
msgid "The European Food Safety Authority (EFSA) has determined that some population groups have a high risk of reaching or exceeding the Acceptable Daily Intake (ADI) for <tag>."
msgstr "The European Food Safety Authority (EFSA) has determined that some population groups have a high risk of consuming too much <tag>."

msgctxt "additives_efsa_evaluation_overexposure_risk_moderate"
msgid "The European Food Safety Authority (EFSA) has determined that some population groups have a moderate risk of reaching or exceeding the Acceptable Daily Intake (ADI) for <tag>."
msgstr "The European Food Safety Authority (EFSA) has determined that some population groups have a moderate risk of reaching or exceeding the Acceptable Daily Intake (ADI) for <tag>."

msgctxt "additives_efsa_evaluation_overexposure_risk_description"
msgid "To evaluate your exposure to the <tag> food additive, you can browse our list of products that contain it. See the list of <nb_products> products with <tag> below."
msgstr ""

msgctxt "additives_efsa_evaluation_overexposure_risk_products_link"
msgid "%d products with %s"
msgstr ""

msgctxt "additives_efsa_evaluation_overexposure_risk_no"
msgid "The European Food Safety Authority (EFSA) has determined that no population groups has more than 5% of members at risk of consuming more than the acceptable daily intake of <tag>."
msgstr ""

msgctxt "additives_efsa_evaluation_overexposure_risk_icon_alt_high"
msgid "High risk of over exposure"
msgstr ""

msgctxt "additives_efsa_evaluation_overexposure_risk_icon_alt_moderate"
msgid "Moderate risk of over exposure"
msgstr ""

msgctxt "additives_efsa_evaluation_overexposure_risk_icon_alt_no"
msgid "No or very low risk of over exposure"
msgstr ""

msgctxt "additives_efsa_evaluation_exposure_greater_than_adi"
msgid "Risk of reaching or exceeding the acceptable daily intake (ADI)"
msgstr ""

msgctxt "additives_efsa_evaluation_exposure_greater_than_noael"
msgid "Risk of reaching exceeding the maximum dose without adverse effect (No observed adverse effect level - NOAEL)"
msgstr ""

msgctxt "additives_efsa_evaluation_exposure_mean_greater_than_adi"
msgid "Groups with more than 50% of members exceeding the acceptable daily intake (ADI)"
msgstr ""

msgctxt "additives_efsa_evaluation_exposure_95th_greater_than_adi"
msgid "Groups with more than 5% of members exceeding the acceptable daily intake (ADI)"
msgstr ""

msgctxt "additives_efsa_evaluation_exposure_mean_greater_than_noael"
msgid "Groups with more than 50% of members exceeding the maximum dose without adverse effect (No observed adverse effect level - NOAEL)"
msgstr ""

msgctxt "additives_efsa_evaluation_exposure_95th_greater_than_noael"
msgid "Groups with more than 5% of members exceeding the maximum dose without adverse effect (No observed adverse effect level - NOAEL)"
msgstr ""

msgctxt "exposure_title_95th"
msgid "Moderate risk"
msgstr "Moderate risk"

msgctxt "exposure_description_95th"
msgid "5% of people or more"
msgstr "5% of people or more"

msgctxt "exposure_title_mean"
msgid "High risk"
msgstr "High risk"

msgctxt "exposure_description_mean"
msgid "50% of people or more"
msgstr "50% of people or more"

msgctxt "wikipedia"
msgid "Wikipedia"
msgstr ""

msgctxt "additives_classes"
msgid "Functions"
msgstr ""

msgctxt "photos_and_data_check"
msgid "Photos and data check"
msgstr ""

msgctxt "photos_and_data_check_description"
msgid "Product pages can be marked as checked by experienced contributors who verify that the most recent photos are selected and cropped, and that all the product data that can be inferred from the product photos has been filled and is correct."
msgstr ""

msgctxt "photos_and_data_checked"
msgid "Photos and data checked"
msgstr ""

msgctxt "i_checked_the_photos_and_data"
msgid "I checked the photos and data."
msgstr ""

msgctxt "i_checked_the_photos_and_data_again"
msgid "I checked the photos and data again."
msgstr ""

msgctxt "last_check_dates_p"
msgid "Last check dates"
msgstr ""

msgctxt "last_check_dates_s"
msgid "Last check date"
msgstr ""

msgctxt "product_last_checked"
msgid "Last check of product page on"
msgstr ""

msgctxt "product_other_information"
msgid "Other information"
msgstr ""

msgctxt "producer_version_id"
msgid "Producer version identifier"
msgstr ""

msgctxt "producer_product_id"
msgid "Producer product identifier"
msgstr ""

msgctxt "net_weight"
msgid "Net weight"
msgstr ""

msgctxt "drained_weight"
msgid "Drained weight"
msgstr ""

msgctxt "volume"
msgid "Volume"
msgstr ""

msgctxt "other_information"
msgid "Other information"
msgstr ""

msgctxt "conservation_conditions"
msgid "Conservation conditions"
msgstr ""

msgctxt "warning"
msgid "Warning"
msgstr ""

msgctxt "preparation"
msgid "Preparation"
msgstr ""

msgctxt "recipe_idea"
msgid "Recipe idea"
msgstr ""

msgctxt "origin"
msgid "Origin of the product and/or its ingredients"
msgstr ""

msgctxt "origin_note"
msgid "Packaging mentions that indicate the manufacturing place and/or the origins of the ingredients"
msgstr ""

msgctxt "origin_example"
msgid "Made in France. Tomatoes from Italy. Origin of the rice: India, Thailand."
msgstr ""

msgctxt "customer_service"
msgid "Customer service"
msgstr ""

msgctxt "producer"
msgid "Producer"
msgstr ""

msgctxt "recycling_instructions_to_recycle"
msgid "Recycling instructions - To recycle"
msgstr ""

msgctxt "recycling_instructions_to_discard"
msgid "Recycling instructions - To discard"
msgstr ""

msgctxt "checkers_products"
msgid "Products checked by %s"
msgstr ""

msgctxt "checkers_without_products"
msgid "Products not checked by %s"
msgstr ""

msgctxt "correctors_products"
msgid "Products corrected by %s"
msgstr ""

msgctxt "correctors_without_products"
msgid "Products not corrected by %s"
msgstr ""

msgctxt "contributors_products"
msgid "Products added by %s"
msgstr ""

msgctxt "editors_products"
msgid "Products edited by %s"
msgstr ""

msgctxt "editors_without_products"
msgid "Products not edited by %s"
msgstr ""

msgctxt "informers_products"
msgid "Products completed by %s"
msgstr ""

msgctxt "informers_without_products"
msgid "Products not completed by %s"
msgstr ""

msgctxt "photographers_products"
msgid "Products photographed by %s"
msgstr ""

msgctxt "photographers_without_products"
msgid "Products not photographed by %s"
msgstr ""

msgctxt "user_s_page"
msgid "%s's page"
msgstr ""

msgctxt "obsolete"
msgid "Product taken off the market"
msgstr ""

msgctxt "obsolete_since_date"
msgid "Withdrawal date"
msgstr ""

msgctxt "obsolete_since_date_note"
msgid "Format: YYYY-MM-DD or YYYY-MM or YYYY"
msgstr ""

msgctxt "obsolete_since_date_example"
msgid "2019-09-30 or 2019-09 or 2019"
msgstr ""

msgctxt "obsolete_warning"
msgid "Important note: this product is no longer sold. The data is kept for reference only. This product does not appear in regular searches and is not taken into account for statistics."
msgstr ""

# This will be on a button and needs to be as short as possible
# So instead of something like "Install the mobile application"
# try to make it very short "Get the app" or "Install the app"
# Use infinitive instead of imperative
msgctxt "get_the_app"
msgid "Get the app"
msgstr ""

msgctxt "get_the_app_android"
msgid "Get the Android app"
msgstr ""

msgctxt "get_the_app_iphone"
msgid "Get the iPhone app"
msgstr ""

msgctxt "get_the_app_ipad"
msgid "Get the iPad app"
msgstr ""

msgctxt "warning_gs1_company_prefix"
msgid "<em>Ambiguous barcode</em>: This product has a Restricted Circulation Number barcode for products within a company. This means that different producers and stores can use the same barcode for different products."
msgstr ""

msgctxt "environment_infocard"
msgid "Environment infocard"
msgstr ""

msgctxt "environment_infocard_note"
msgid "HTML code for the environment infocard in the mobile application"
msgstr ""

msgctxt "environment_impact_level"
msgid "Environment impact level"
msgstr ""

msgctxt "environment_impact_level_example"
msgid "en:low, en:medium or en:high"
msgstr ""

msgctxt "carbon_impact_from_meat_or_fish"
msgid "Carbon impact from meat or fish"
msgstr ""

msgctxt "of_carbon_impact_from_meat_or_fish_for_whole_product"
msgid "of carbon emission from meat or fish for the whole product"
msgstr ""

msgctxt "of_sustainable_daily_emissions_of_1_person"
msgid "of sustainable daily emissions of 1 person"
msgstr ""

msgctxt "of_sustainable_weekly_emissions_of_1_person"
msgid "of sustainable weekly emissions of 1 person"
msgstr ""

msgctxt "for_one_serving"
msgid "for one serving"
msgstr ""

msgctxt "methodology"
msgid "Methodology"
msgstr ""

msgctxt "carbon_footprint_note_foodges_ademe"
msgid "Carbon emissions computations rely on the CO<sub>2</sub> per kg values from the FoodGES program by <a href=\"https://www.ademe.fr\">ADEME</a>."
msgstr ""

msgctxt "carbon_footprint_note_sustainable_annual_emissions"
msgid "Sustainable annual emissions: 2 tons of CO<sub>2</sub> equivalent per person to achieve the goals set in COP21."
msgstr ""

msgctxt "carbon_footprint_note_uncertainty"
msgid "Carbon footprint calculations have high uncertainty. Values should be looked at with caution and are more intended for relative comparison than as absolute values."
msgstr ""

msgctxt "error_too_many_products_to_export"
msgid "Too many products (%d products, the limit is %d) to export, please download the <a href=\"/data\">complete database export</a> instead."
msgstr ""

msgctxt "translate_taxonomy_to"
msgid "Help translate the %s to %s"
msgstr ""

msgctxt "translate_taxonomy_description"
msgid "You can suggest translations for the entries below that have not yet been translated to your language. The blue link and the black text (both in English) show respectively the non-localized product and the original entry incl. optional synonyms separated by commas. Enter the translation in the text field, incl. optional synonyms, and then click the Save button. Thank you!"
msgstr ""

msgctxt "translate_taxonomy_add"
msgid "Show only entries without pending translations."
msgstr ""

msgctxt "translate_taxonomy_edit"
msgid "Also show entries with pending translations from you or other users."
msgstr ""

msgctxt "translated"
msgid "translated"
msgstr ""

msgctxt "to_be_translated"
msgid "to be translated"
msgstr ""

msgctxt "current_translation"
msgid "Current translation"
msgstr ""

msgctxt "button_caption_yes"
msgid "Yes"
msgstr ""

msgctxt "button_caption_no"
msgid "No"
msgstr ""

msgctxt "button_caption_skip"
msgid "Skip"
msgstr ""

msgctxt "popularity_s"
msgid "popularity"
msgstr ""

msgctxt "popularity_p"
msgid "popularity"
msgstr ""

msgctxt "ingredients_analysis_p"
msgid "ingredients analysis"
msgstr ""

msgctxt "ingredients_analysis_s"
msgid "ingredients analysis"
msgstr ""

msgctxt "ingredients_analysis"
msgid "Ingredients analysis"
msgstr ""

msgctxt "ingredients_analysis_disclaimer"
msgid "The analysis is based solely on the ingredients listed and does not take into account processing methods."
msgstr ""

msgctxt "rev_warning"
msgid "You are viewing an old version of this product page!"
msgstr "You are viewing an old version of this product page!"

msgctxt "rev_number"
msgid "Revision number: "
msgstr "Revision number: "

msgctxt "rev_contributor"
msgid "Edited by: "
msgstr "Edited by: "

msgctxt "rev_previous"
msgid "Previous version"
msgstr "Previous version"

msgctxt "rev_next"
msgid "Next version"
msgstr "Next version"

msgctxt "rev_latest"
msgid "Latest version"
msgstr "Latest version"

# "product data" in this sentence means data for many products, not just one product
msgctxt "import_data_file_title"
msgid "Import a product data file"
msgstr "Import a product data file"

# "product data" in this sentence means data for many products, not just one product
msgctxt "import_data_file_description"
msgid "Upload a spreadsheet file (Excel file or a comma or tab separated UTF-8 encoded CSV file) with product data."
msgstr "Upload a spreadsheet file (Excel file or a comma or tab separated UTF-8 encoded CSV file) with product data."

# "product data" in this sentence means data for many products, not just one product
msgctxt "import_data_file_format"
msgid "You can upload a table with the columns Open Food Facts import format, or you can upload a table in any format and then select the columns to import."
msgstr "You can upload a table with the columns Open Food Facts import format, or you can upload a table in any format and then select the columns to import."

# "product data" in this sentence means data for many products, not just one product
msgctxt "upload_product_data_file"
msgid "Upload a file with product data"
msgstr "Upload a file with product data"

msgctxt "uploading_file"
msgid "File being uploaded."
msgstr "File being uploaded."

msgctxt "upload_error"
msgid "The file could not be uploaded."
msgstr "The file could not be uploaded."

msgctxt "import_data_file_select_format_title"
msgid "Select and import data"
msgstr "Select and import data"

msgctxt "import_data_file_select_format_description"
msgid "Use the form below to indicate which columns to import and what data they contain."
msgstr "Use the form below to indicate which columns to import and what data they contain."

msgctxt "import_data"
msgid "Import data"
msgstr "Import data"

msgctxt "import_file_rows_columns"
msgid "The uploaded file contains %s rows and %s columns."
msgstr "The uploaded file contains %s rows and %s columns."

msgctxt "import_file_selected_columns"
msgid "%s columns out of %s have been selected and will be imported."
msgstr "%s columns out of %s have been selected and will be imported."

msgctxt "fields_group_identification"
msgid "Product identification"
msgstr "Product identification"

msgctxt "fields_group_origins"
msgid "Origins"
msgstr "Origins"

msgctxt "fields_group_ingredients"
msgid "Ingredients"
msgstr "Ingredients"

msgctxt "fields_group_nutrition"
msgid "Nutrition facts"
msgstr "Nutrition facts"

msgctxt "fields_group_nutrition_other"
msgid "Optional nutrition facts"
msgstr "Optional nutrition facts"

msgctxt "fields_group_other"
msgid "Other information"
msgstr "Other information"

msgctxt "fields_group_images"
msgid "Product photos"
msgstr "Product photos"

msgctxt "fields_group_packaging"
msgid "Packaging"
msgstr "Packaging"

msgctxt "image_front_url"
msgid "Link to front product photo"
msgstr "Link to front product photo"

msgctxt "image_ingredients_url"
msgid "Link to ingredients list photo"
msgstr "Link to ingredients list photo"

msgctxt "image_nutrition_url"
msgid "Link to nutrition facts table photo"
msgstr "Link to nutrition facts table photo"

msgctxt "image_other_url"
msgid "Link to other product photo"
msgstr "Link to other product photo"

msgctxt "labels_specific"
msgid "Specific label"
msgstr "Specific label"

msgctxt "categories_specific"
msgid "Specific category"
msgstr "Specific category"

msgctxt "sources_fields_specific"
msgid "Source specific field"
msgstr "Source specific field"

msgctxt "select_a_field"
msgid "Select a field"
msgstr "Select a field"

msgctxt "specify"
msgid "Specify"
msgstr "Specify"

msgctxt "value_unit_dropdown"
msgid "In the dropdown menu on the right, specify if the column contains:"
msgstr "In the dropdown menu on the right, specify if the column contains:"

msgctxt "value_unit_dropdown_value_unit"
msgid "the value and the unit"
msgstr "the value and the unit"

msgctxt "value_unit_dropdown_value_specific_unit"
msgid "the value in a specific unit"
msgstr "the value in a specific unit"

msgctxt "value_unit_dropdown_value"
msgid "only the value, with the unit in another column"
msgstr "only the value, with the unit in another column"

msgctxt "value_unit_dropdown_unit"
msgid "only the unit, with the value in another column"
msgstr "only the unit, with the value in another column"

# Please do not translate Y, Yes and 1
msgctxt "labels_specific_tag"
msgid "Select this option if the column indicates the presence of a specific label (e.g. Organic, Fair-Trade) when the value is either Y, Yes or 1."
msgstr "Select this option if the column indicates the presence of a specific label (e.g. Organic, Fair-Trade) when the value is either Y, Yes or 1."

msgctxt "labels_specific_tag_value"
msgid "Type the name of the label in the text field on the right."
msgstr "Type the name of the label in the text field on the right."

# Please do not translate Y, Yes and 1
msgctxt "categories_specific_tag"
msgid "Select this option if the column indicates the presence of a specific category (e.g. Beverages) when the value is either Y, Yes or 1."
msgstr "Select this option if the column indicates the presence of a specific category (e.g. Beverages) when the value is either Y, Yes or 1."

msgctxt "categories_specific_tag_value"
msgid "Type the name of the category in the text field on the right."
msgstr "Type the name of the category in the text field on the right."

# Please do not translate Y, Yes and 1
msgctxt "sources_fields_specific_tag"
msgid "Select this option for fields that are specific to the source, and that we want to keep as source specific fields."
msgstr "Select this option for fields that are specific to the source, and that we want to keep as source specific fields."

msgctxt "sources_fields_specific_tag_value"
msgid "Type the name of the target field in the text field on the right, or leave blank to use the name of the source field."
msgstr "Type the name of the target field in the text field on the right, or leave blank to use the name of the source field."

msgctxt "value"
msgid "Value"
msgstr "Value"

msgctxt "value_unit"
msgid "Value + Unit"
msgstr "Value + Unit"

msgctxt "value_in_l"
msgid "Value in L"
msgstr "Value in L"

msgctxt "value_in_dl"
msgid "Value in dl"
msgstr "Value in dl"

msgctxt "value_in_cl"
msgid "Value in cl"
msgstr "Value in cl"

msgctxt "value_in_ml"
msgid "Value in ml"
msgstr "Value in ml"

msgctxt "value_in_kg"
msgid "Value in kg"
msgstr "Value in kg"

msgctxt "value_in_g"
msgid "Value in g"
msgstr "Value in g"

msgctxt "value_in_mg"
msgid "Value in mg"
msgstr "Value in mg"

msgctxt "value_in_mcg"
msgid "Value in μg"
msgstr "Value in μg"

msgctxt "value_in_iu"
msgid "Value in IU"
msgstr "Value in IU"

msgctxt "value_in_kcal"
msgid "Value in kcal"
msgstr "Value in kcal"

msgctxt "value_in_kj"
msgid "Value in kJ"
msgstr "Value in kJ"

msgctxt "value_in_percent"
msgid "Value in %"
msgstr "Value in %"

msgctxt "no_owner_defined"
msgid "Please log-in to use this feature."
msgstr "Please log-in to use this feature."

msgctxt "organization"
msgid "Organization"
msgstr "Organization"

msgctxt "column_in_file"
msgid "Column in file"
msgstr "Column in file"

msgctxt "field_on_site"
msgid "Field on %s"
msgstr "Field on %s"

msgctxt "producers_platform"
msgid "Platform for producers"
msgstr "Platform for producers"

# "product data and photos" in this sentence means data and photos for many products, not just one product
msgctxt "producers_platform_description"
msgid "The platform for producers allows manufacturers to easily manage their product photos and data on Open Food Facts."
msgstr "The platform for producers allows manufacturers to easily manage their product photos and data on Open Food Facts."

# "product data and photos" in this sentence means data and photos for many products, not just one product
msgctxt "producers_platform_private_database"
msgid "The product data and photos you send on the platform for producers are stored in a private database. You will be able to check that all the data is correct before making it available on the public Open Food Facts database."
msgstr "The product data and photos you send on the platform for producers are stored in a private database. You will be able to check that all the data is correct before making it available on the public Open Food Facts database."

# "product data and photos" in this sentence means data and photos for many products, not just one product
msgctxt "producers_platform_licence"
msgid "The product data and photos will become publicly available in the Open Food Facts database, under the <a href=\"https://opendatacommons.org/licenses/odbl/1.0/\">Open Database License</a>. Individual contents of the database are available under the <a href=\"https://opendatacommons.org/licenses/dbcl/1.0/\">Database Contents License</a> and products images are available under the <a href=\"https://creativecommons.org/licenses/by-sa/3.0/deed.en\">Creative Commons Attribution ShareAlike licence</a>."
msgstr "The product data and photos will become publicly available in the Open Food Facts database, under the <a href=\"https://opendatacommons.org/licenses/odbl/1.0/\">Open Database License</a>. Individual contents of the database are available under the <a href=\"https://opendatacommons.org/licenses/dbcl/1.0/\">Database Contents License</a> and products images are available under the <a href=\"https://creativecommons.org/licenses/by-sa/3.0/deed.en\">Creative Commons Attribution ShareAlike licence</a>."

# "product data" in this sentence means data for many products, not just one product
msgctxt "import_product_data"
msgid "Import product data"
msgstr "Import product data"

# "product photos" in this sentence means data for many products, not just one product
msgctxt "import_product_photos"
msgid "Import product photos"
msgstr "Import product photos"

# "product data and photos" in this sentence means data and photos for many products, not just one product
msgctxt "export_product_data_photos"
msgid "Export product data and photos to the public database"
msgstr "Export product data and photos to the public database"

msgctxt "export_product_data_photos_please_check"
msgid "Please check that the data on the platform for producers is correct before exporting it to the public database."
msgstr "Please check that the data on the platform for producers is correct before exporting it to the public database."

msgctxt "export_photos"
msgid "Export photos to the public database"
msgstr "Export photos to the public database"

msgctxt "replace_selected_photos"
msgid "Replace existing selected photos"
msgstr "Replace existing selected photos"

msgctxt "cancel"
msgid "Cancel"
msgstr "Cancel"

msgctxt "collapsed_changes"
msgid "Collapsed changes"
msgstr "Collapsed changes"

msgctxt "data_quality_p"
msgid "data quality"
msgstr "data quality"

msgctxt "data_quality_s"
msgid "data quality"
msgstr "data quality"

msgctxt "data_quality"
msgid "data quality"
msgstr "data quality"

msgctxt "data_quality_bugs_p"
msgid "data quality bugs"
msgstr "data quality bugs"

msgctxt "data_quality_bugs_s"
msgid "data quality bug"
msgstr "data quality bug"

msgctxt "data_quality_bugs"
msgid "data quality bugs"
msgstr "data quality bugs"

msgctxt "data_quality_info_p"
msgid "data quality info"
msgstr "data quality info"

msgctxt "data_quality_info_s"
msgid "data quality info"
msgstr "data quality info"

msgctxt "data_quality_info"
msgid "data quality info"
msgstr "data quality info"

msgctxt "data_quality_warnings_p"
msgid "data quality warnings"
msgstr "data quality warnings"

msgctxt "data_quality_warnings_s"
msgid "data quality warning"
msgstr "data quality warning"

msgctxt "data_quality_warnings"
msgid "data quality warnings"
msgstr "data quality warnings"

msgctxt "data_quality_errors_p"
msgid "data quality errors"
msgstr "data quality errors"

msgctxt "data_quality_errors_s"
msgid "data quality error"
msgstr "data quality error"

msgctxt "data_quality_errors"
msgid "data quality errors"
msgstr "data quality errors"

msgctxt "data_quality_warnings_producers_p"
msgid "data quality warnings"
msgstr "data quality warnings"

msgctxt "data_quality_warnings_producers_s"
msgid "data quality warning"
msgstr "data quality warning"

msgctxt "data_quality_warnings_producers"
msgid "data quality warnings"
msgstr "data quality warnings"

msgctxt "data_quality_errors_producers_p"
msgid "data quality errors"
msgstr "data quality errors"

msgctxt "data_quality_errors_producers_s"
msgid "data quality error"
msgstr "data quality error"

msgctxt "data_quality_errors_producers"
msgid "data quality errors"
msgstr "data quality errors"

# abbreviation for Minimum
msgctxt "min"
msgid "Min"
msgstr "Min"

# abbreviation for Maximum
msgctxt "max"
msgid "Max"
msgstr "Max"

msgctxt "improvements_p"
msgid "possible improvements"
msgstr "possible improvements"

msgctxt "improvements_s"
msgid "possible improvement"
msgstr "possible improvement"

msgctxt "improvements"
msgid "possible improvements"
msgstr "possible improvements"

# Do not translate
msgctxt "import_products_link"
msgid "/import-products"
msgstr "/import-products"

msgctxt "add_or_update_products"
msgid "Add or update products"
msgstr "Add or update products"

# Formal you
msgctxt "your_products"
msgid "Your products"
msgstr "Your products"

# Do not translate the e-mail address
msgctxt "account_without_org"
msgid "Your account is not associated with a company yet. Please e-mail <a href=\"mailto:producers@openfoodfacts.org\">producers@openfoodfacts.org</a> to activate the free access to the platform for producers."
msgstr "Your account is not associated with a company yet. Please e-mail <a href=\"mailto:producers@openfoodfacts.org\">producers@openfoodfacts.org</a> to activate the free access to the platform for producers."

msgctxt "import_products"
msgid "Import products"
msgstr "Import products"

msgctxt "empty_column"
msgid "Empty column"
msgstr "Empty column"

msgctxt "empty_column_description"
msgid "The file does not contain any value in this column."
msgstr "The file does not contain any value in this column."

msgctxt "import_file_status_title"
msgid "Data import in progress"
msgstr "Data import in progress"

# "product data" means data for many products
msgctxt "import_file_status_description"
msgid "The product data has been received and is going to be imported on the platform for producers."
msgstr "The product data has been received and is going to be imported on the platform for producers."

msgctxt "import_file_status"
msgid "Status"
msgstr "Status"

msgctxt "job_status_inactive"
msgid "Scheduled"
msgstr "Scheduled"

msgctxt "job_status_active"
msgid "In progress"
msgstr "In progress"

msgctxt "job_status_finished"
msgid "Finished"
msgstr "Finished"

msgctxt "job_status_failed"
msgid "Failed"
msgstr "Failed"

msgctxt "import_file_result"
msgid "Import result"
msgstr "Import result"

msgctxt "products_modified"
msgid "Products modified"
msgstr "Products modified"

msgctxt "import_file_result_no_change"
msgid "There were no product added or modified. The data has probably been already imported previously."
msgstr "There were no product added or modified. The data has probably been already imported previously."

msgctxt "import_file_result_products"
msgid "List of products added or modified"
msgstr "List of products added or modified"

msgctxt "imports_p"
msgid "imports"
msgstr "imports"

msgctxt "imports_s"
msgid "import"
msgstr "import"

msgctxt "imports"
msgid "imports"
msgstr "imports"

msgctxt "number_of_products_with_data_quality_errors_producers"
msgid "Number of products with data quality errors"
msgstr "Number of products with data quality errors"

msgctxt "number_of_products_with_data_quality_warnings_producers"
msgid "Number of products with data quality warnings"
msgstr "Number of products with data quality warnings"

msgctxt "number_of_products_with_improvements"
msgid "Number of products with improvement opportunities"
msgstr "Number of products with improvement opportunities"

msgctxt "improvements_facet_description_1"
msgid "This table lists possible opportunities to improve the nutritional quality, the Nutri-Score and the composition of food products."
msgstr "This table lists possible opportunities to improve the nutritional quality, the Nutri-Score and the composition of food products."

msgctxt "improvements_facet_description_2"
msgid "In order to get relevant results, please make sure the product data is complete (nutrition facts with values for fiber and fruits and vegetables to compute the Nutri-Score, and a precise category to compare each product to similar products)."
msgstr "In order to get relevant results, please make sure the product data is complete (nutrition facts with values for fiber and fruits and vegetables to compute the Nutri-Score, and a precise category to compare each product to similar products)."

# "product photos" in this sentence means photos for many products, not just one product
msgctxt "import_photos_title"
msgid "Import product photos"
msgstr "Import product photos"

msgctxt "import_photos_description"
msgid "You can use the form below to easily upload photos (front of product, ingredients list and nutrition facts table) for many products."
msgstr "You can use the form below to easily upload photos (front of product, ingredients list and nutrition facts table) for many products."

msgctxt "import_photos_format_1"
msgid "Each filename needs to contains the barcode of the product."
msgstr "Each filename needs to contains the barcode of the product."

msgctxt "import_photos_format_2"
msgid "And you can also specify the type of the photo in the filename:"
msgstr "And you can also specify the type of the photo in the filename:"

# Do not translate the file name
msgctxt "import_photos_format_barcode"
msgid "3001234567890.jpg: front of the product in the current language."
msgstr "3001234567890.jpg: front of the product in the current language."

# Do not translate the file name
msgctxt "import_photos_format_front"
msgid "3001234567890.front_nl.jpg: front of the product in Dutch."
msgstr "3001234567890.front_nl.jpg: front of the product in Dutch."

# Do not translate the file name
msgctxt "import_photos_format_ingredients"
msgid "3001234567890.ingredients_fr.jpg: ingredients list in French."
msgstr "3001234567890.ingredients_fr.jpg: ingredients list in French."

# Do not translate the file name
msgctxt "import_photos_format_nutrition"
msgid "3001234567890.nutrition_es.jpg: nutrition table in Spanish."
msgstr "3001234567890.nutrition_es.jpg: nutrition table in Spanish."

msgctxt "add_photos"
msgid "Add photos..."
msgstr "Add photos..."

msgctxt "start_upload"
msgid "Start upload"
msgstr "Start upload"

msgctxt "start"
msgid "Start"
msgstr "Start"

msgctxt "close"
msgid "Close"
msgstr "Close"

msgctxt "cancel_upload"
msgid "Cancel upload"
msgstr "Cancel upload"

msgctxt "info"
msgid "Info"
msgstr "Info"

msgctxt "file_received"
msgid "File received"
msgstr "File received"

msgctxt "nutriscore_calculation_details"
msgid "Details of the calculation of the Nutri-Score"
msgstr "Details of the calculation of the Nutri-Score"

msgctxt "nutriscore_is_beverage"
msgid "This product is considered a beverage for the calculation of the Nutri-Score."
msgstr "This product is considered a beverage for the calculation of the Nutri-Score."

msgctxt "nutriscore_is_not_beverage"
msgid "This product is not considered a beverage for the calculation of the Nutri-Score."
msgstr "This product is not considered a beverage for the calculation of the Nutri-Score."

msgctxt "nutriscore_positive_points"
msgid "Positive points"
msgstr "Positive points"

msgctxt "nutriscore_negative_points"
msgid "Negative points"
msgstr "Negative points"

msgctxt "nutriscore_proteins_negative_points_less_than_11"
msgid "The points for proteins are counted because the negative points are less than 11."
msgstr "The points for proteins are counted because the negative points are less than 11."

msgctxt "nutriscore_proteins_negative_points_greater_or_equal_to_11"
msgid "The points for proteins are not counted because the negative points are greater or equal to 11."
msgstr "The points for proteins are not counted because the negative points are greater or equal to 11."

msgctxt "nutriscore_proteins_maximum_fruits_points"
msgid "The points for proteins are counted because the points for the fruits, vegetables, nuts and colza/walnut/olive oils are at the maximum."
msgstr "The points for proteins are counted because the points for the fruits, vegetables, nuts and colza/walnut/olive oils are at the maximum."

msgctxt "nutriscore_proteins_is_cheese"
msgid "The points for proteins are counted because the product is in the cheeses category."
msgstr "The points for proteins are counted because the product is in the cheeses category."

msgctxt "nutriscore_proteins_is_added_fat"
msgid "The product is in the fats category, the points for saturated fat are replaced by the points for the saturated fat / fat ratio."
msgstr "The product is in the fats category, the points for saturated fat are replaced by the points for the saturated fat / fat ratio."

msgctxt "nutriscore_points_for_energy"
msgid "Energy"
msgstr "Energy"

msgctxt "nutriscore_points_for_sugars"
msgid "Sugars"
msgstr "Sugars"

msgctxt "nutriscore_points_for_saturated_fat"
msgid "Saturated fat"
msgstr "Saturated fat"

msgctxt "nutriscore_points_for_saturated_fat_ratio"
msgid "Saturated fat / fat ratio"
msgstr "Saturated fat / fat ratio"

msgctxt "nutriscore_points_for_sodium"
msgid "Sodium"
msgstr "Sodium"

msgctxt "nutriscore_points_for_fruits_vegetables_nuts_colza_walnut_olive_oils"
msgid "Fruits, vegetables, nuts, and colza/walnut/olive oils"
msgstr "Fruits, vegetables, nuts, and colza/walnut/olive oils"

msgctxt "nutriscore_points_for_fiber"
msgid "Fiber"
msgstr "Fiber"

msgctxt "nutriscore_points_for_proteins"
msgid "Proteins"
msgstr "Proteins"

msgctxt "nutriscore_source_value"
msgid "value"
msgstr "value"

msgctxt "nutriscore_rounded_value"
msgid "rounded value"
msgstr "rounded value"

msgctxt "nutriscore_score"
msgid "Nutritional score"
msgstr "Nutritional score"

# Do not translate
msgctxt "nutriscore_grade"
msgid "Nutri-Score"
msgstr "Nutri-Score"

# This is not the Nutri-Score grade with letters, but the Nutri-Score number score used to compute the grade. Translate score but not Nutri-Score.
msgctxt "nutriscore_score_producer"
msgid "Nutri-Score score"
msgstr "Nutri-Score score"

# Do not translate
msgctxt "nutriscore_grade_producer"
msgid "Nutri-Score"
msgstr "Nutri-Score"

# free as in not costing something
msgctxt "donate_free_and_independent"
msgid "Open Food Facts is 100% free and independent."
msgstr ""

# leave empty link
msgctxt "donate_help_and_donations"
msgid "<a href=\"\">We need your help and donations</a> to continue and to grow the project."
msgstr ""

msgctxt "thank_you"
msgid "Thank you!"
msgstr ""

msgctxt "thank_you_very_much"
msgid "Thank you very much!"
msgstr ""

msgctxt "value_for_the_product"
msgid "Value for the product"
msgstr "Value for the product"

# Do not translate %s, it will be replaced by the category name
msgctxt "value_for_the_category"
msgid "Mean value for the %s category"
msgstr "Mean value for the %s category"

# Keep the %s
msgctxt "better_nutriscore"
msgid "The Nutri-Score can be changed from %s to %s by changing the %s value from %s to %s (%s percent difference)."
msgstr "The Nutri-Score can be changed from %s to %s by changing the %s value from %s to %s (%s percent difference)."

msgctxt "export_products_to_public_database_email"
msgid "The platform for producers is still under development and we make manual checks before importing products to the public database. Please e-mail us at <a href=\"mailto:producers@openfoodfacts.org\">producers@openfoodfacts.org</a> to update the public database."
msgstr "The platform for producers is still under development and we make manual checks before importing products to the public database. Please e-mail us at <a href=\"mailto:producers@openfoodfacts.org\">producers@openfoodfacts.org</a> to update the public database."

msgctxt "crm_user_id"
msgid "Id of corresponding contact in CRM"
msgstr "Id of corresponding contact in CRM"

msgctxt "crm_org_id"
msgid "Id of corresponding organization in CRM"
msgstr "Id of corresponding organization in CRM"

msgctxt "user_groups"
msgid "Groups"
msgstr "Groups"

msgctxt "user_group_producer"
msgid "Producer"
msgstr "Producer"

msgctxt "user_group_producer_description"
msgid "Must be checked only for accounts of producers who edit their own products. Product ownership will be attributed to producers when they add or edit a product."
msgstr "Must be checked only for accounts of producers who edit their own products. Product ownership will be attributed to producers when they add or edit a product."

msgctxt "user_group_database"
msgid "Database"
msgstr "Database"

msgctxt "user_group_database_description"
msgid "For external sources of data. Product ownership of imported products will not change."
msgstr "For external sources of data. Product ownership of imported products will not change."

msgctxt "user_group_app"
msgid "App"
msgstr "App"

msgctxt "user_group_app_description"
msgid "For applications."
msgstr "For applications."

msgctxt "user_group_bot"
msgid "Bot"
msgstr "Bot"

msgctxt "user_group_bot_description"
msgid "For robots, scripts etc."
msgstr "For robots, scripts etc."

msgctxt "user_group_moderator"
msgid "Moderator"
msgstr "Moderator"

msgctxt "user_group_moderator_description"
msgid "Moderators have access to special features to edit and review products."
msgstr "Moderators have access to special features to edit and review products."

msgctxt "user_group_pro_moderator"
msgid "Moderator for the producers platform"
msgstr "Moderator for the producers platform"

msgctxt "user_group_pro_moderator_description"
msgid "Moderators of the producers platform can view and edit the private products of all users and organizations on the producers platform."
msgstr "Moderators of the producers platform can view and edit the private products of all users and organizations on the producers platform."

msgctxt "donation_banner_hide"
msgid "I have already donated or I'm not interested. Hide the banner."
msgstr "I have already donated or I'm not interested. Hide the banner."

msgctxt "donation_banner_independant"
msgid "An independant and citizen-led project for food transparency?"
msgstr "An independant and citizen-led project for food transparency?"

msgctxt "donation_banner_public_health"
msgid "Food product data for research that improves public health?"
msgstr "Food product data for research that improves public health?"

msgctxt "donation_banner_choices"
msgid "Easier and better food choices according to your own criteria?"
msgstr "Easier and better food choices according to your own criteria?"

msgctxt "donation_banner_cta"
msgid "We need your support!"
msgstr "We need your support!"

msgctxt "donation_banner_cta_button"
msgid "Please Donate"
msgstr "Please Donate"

msgctxt "producers_platform_moderation_title"
msgid "Producers platform moderation"
msgstr "Producers platform moderation"

# variable names between { } must not be translated
msgctxt "f_pro_moderator_owner_set"
msgid "You are currently viewing products from {organization}."
msgstr "You are currently viewing products from {organization}."

msgctxt "pro_moderator_owner_not_set"
msgid "You are currently viewing your own products."
msgstr "You are currently viewing your own products."

msgctxt "pro_moderator_edit_owner_description"
msgid "To see products from a specific user or organization, enter its id below. Leave field empty to unset."
msgstr "To see products from a specific user or organization, enter its id. Leave field empty to unset."

# Action verb "Change" to put on a form button
msgctxt "pro_moderator_edit_owner"
msgid "Switch to another organization"
msgstr "Switch to another organization"

msgctxt "pro_moderator_edit_owner_placeholder"
msgid "user-abc or org-xyz"
msgstr "user-abc or org-xyz"

# keep %s, it is a variable for the name of the user
msgctxt "error_user_does_not_exist"
msgid "User %s does not exist"
msgstr "User %s does not exist"

msgctxt "error_malformed_owner"
msgid "The id must be of the form user-abc or org-xyz"
msgstr "The id must be of the form user-abc or org-xyz"

msgctxt "import_products_categories_from_public_database"
msgid "Import product categories from the public database"
msgstr "Import product categories from the public database"

msgctxt "import_products_categories_from_public_database_description"
msgid "Add categories from the public database to the products on the platform for producers."
msgstr "Add categories from the public database to the products on the platform for producers."

msgctxt "import_products_categories"
msgid "Import the categories"
msgstr "Import the categories"

msgctxt "nutri_score_score_from_producer"
msgid "Nutri-Score score from producer"
msgstr "Nutri-Score score from producer"

msgctxt "nutri_score_score_calculated"
msgid "Calculated Nutri-Score score"
msgstr "Calculated Nutri-Score score"

msgctxt "nutri_score_grade_from_producer"
msgid "Nutri-Score grade from producer"
msgstr "Nutri-Score grade from producer"

msgctxt "nutri_score_grade_calculated"
msgid "Calculated Nutri-Score grade"
msgstr "Calculated Nutri-Score grade"

msgctxt "scanned_code"
msgid "Scanned code"
msgstr "Scanned code"

msgctxt "code_from_filename"
msgid "Code from file name"
msgstr "Code from file name"

msgctxt "using_previous_code"
msgid "Using previous code"
msgstr "Using previous code"

msgctxt "add_field_values"
msgid "You can specify field values that will be added to all products for which you will send images."
msgstr "You can specify field values that will be added to all products for which you will send images."

msgctxt "add_tag_field"
msgid "Add a field"
msgstr "Add a field"

msgctxt "remove_products"
msgid "Remove all the products"
msgstr "Remove all the products"

msgctxt "remove_user"
msgid "Remove user"
msgstr "Remove user"

msgctxt "remove_products_from_producers_platform"
msgid "Remove all your products from the platform for producers"
msgstr "Remove all your products from the platform for producers"

msgctxt "remove_products_from_producers_platform_description"
msgid "You can remove all your products from the platform for producers, for instance to start with a clean slate if there were some issues with an import. This will not affect your products in the public database."
msgstr "You can remove all your products from the platform for producers, for instance to start with a clean slate if there were some issues with an import. This will not affect your products in the public database."

msgctxt "this_action_cannot_be_undone"
msgid "Please note that this action cannot be undone."
msgstr "Please note that this action cannot be undone."

msgctxt "remove_products_confirm"
msgid "Warning: this action cannot be undone. Are you sure that you want to remove all your products from the platform for producers?"
msgstr "Warning: this action cannot be undone. Are you sure that you want to remove all your products from the platform for producers?"

msgctxt "function_not_available"
msgid "This function is not available."
msgstr "This function is not available."

msgctxt "remove_products_done"
msgid "Your products have been removed from the platform for producers."
msgstr "Your products have been removed from the platform for producers."

msgctxt "ingredients_analysis_details"
msgid "Details of the analysis of the ingredients"
msgstr "Details of the analysis of the ingredients"

msgctxt "some_unknown_ingredients"
msgid "Some ingredients could not be recognized."
msgstr "Some ingredients could not be recognized."

# variable names between { } must not be translated
msgctxt "f_move_data_and_photos_to_main_language"
msgid "Move all data and selected photos in {language} to the main language of the product: {main_language}"
msgstr "Move all data and selected photos in {language} to the main language of the product: {main_language}"

msgctxt "move_data_and_photos_to_main_language_replace"
msgid "Replace existing values and selected photos"
msgstr "Replace existing values and selected photos"

msgctxt "move_data_and_photos_to_main_language_ignore"
msgid "Keep existing values and selected photos"
msgstr "Keep existing values and selected photos"

msgctxt "done_status"
msgid "Done"
msgstr "Done"

msgctxt "to_do_status"
msgid "To do"
msgstr "To do"

msgctxt "teams"
msgid "Teams"
msgstr "Teams"

msgctxt "optional"
msgid "optional"
msgstr "optional"

msgctxt "teams_p"
msgid "teams"
msgstr "teams"

msgctxt "teams_s"
msgid "team"
msgstr "team"

msgctxt "teams_description"
msgid "You can join 1 to 3 teams. Products you add or edit will be credited to you and to your teams. Teams can be changed at any time."
msgstr "You can join 1 to 3 teams. Products you add or edit will be credited to you and to your teams. Teams can be changed at any time."

msgctxt "teams_names_warning"
msgid "Team names are public. Do not create teams with names containing personal data (e.g. family names), trademarks (unless you own them), or anything offensive."
msgstr "Team names are public. Do not create teams with names containing personal data (e.g. family names), trademarks (unless you own them), or anything offensive."

# keep %s, it can be a number "Team 1" or a name "Team XYZ"
msgctxt "team_s"
msgid "Team %s"
msgstr "Team %s"

msgctxt "contributor_settings"
msgid "Contributor"
msgstr "Contributor"

msgctxt "contributor_settings_description"
msgid "Those settings allow you to personalize some aspects of the website"
msgstr "Those settings allow you to personalize some aspects of the website"

msgctxt "display_barcode_in_search"
msgid "Display barcode in search results"
msgstr "Display barcode in search results"

msgctxt "edit_link_in_search"
msgid "Add an edit link in search results"
msgstr "Add an edit link in search results"

msgctxt "ciqual_food_name"
msgid "CIQUAL food name"
msgstr "CIQUAL food name"

msgctxt "ciqual_food_name_s"
msgid "CIQUAL food name"
msgstr "CIQUAL food name"

msgctxt "ciqual_food_name_p"
msgid "CIQUAL food names"
msgstr "CIQUAL food names"

msgctxt "we_need_your_help"
msgid "We need your help!"
msgstr "We need your help!"

msgctxt "you_can_help_improve_ingredients_analysis"
msgid "You can help us recognize more ingredients and better analyze the list of ingredients for this product and others by:"
msgstr "You can help us recognize more ingredients and better analyze the list of ingredients for this product and others:"

msgctxt "help_improve_ingredients_analysis_1"
msgid "Edit this product page to correct spelling mistakes in the ingredients list, and/or to remove ingredients in other languages and sentences that are not related to the ingredients."
msgstr "Edit this product page to correct spelling mistakes in the ingredients list, and/or to remove ingredients in other languages and sentences that are not related to the ingredients."

msgctxt "help_improve_ingredients_analysis_2"
msgid "Add new entries, synonyms or translations to our multilingual lists of ingredients, ingredient processing methods, and labels."
msgstr "Add new entries, synonyms or translations to our multilingual lists of ingredients, ingredient processing methods, and labels."

# Do not translate #ingredients
msgctxt "help_improve_ingredients_analysis_instructions"
msgid "Join the #ingredients channel on <a href=\"https://slack.openfoodfacts.org\">our Slack discussion space</a> and/or learn about <a href=\"https://wiki.openfoodfacts.org/Ingredients_Extraction_and_Analysis\">ingredients analysis on our wiki</a>, if you would like to help. Thank you!"
msgstr "If you would like to help, join the #ingredients channel on <a href=\"https://slack.openfoodfacts.org\">our Slack discussion space</a> and/or learn about <a href=\"https://wiki.openfoodfacts.org/Ingredients_Extraction_and_Analysis\">ingredients analysis on our wiki</a>. Thank you!"

msgctxt "footer_producers_link"
msgid "https://world.pro.openfoodfacts.org/"
msgstr "http://world.pro.openfoodfacts.org/"

msgctxt "footer_producers"
msgid "Producers"
msgstr "Producers"

# %s will be replaced by the language name
msgctxt "add_ingredients_in_language"
msgid "If this product has an ingredients list in %s, please add it."
msgstr "If this product has an ingredients list in %s, please add it."

msgctxt "missing_barcode"
msgid "Missing barcode"
msgstr "Missing barcode"

msgctxt "invalid_barcode"
msgid "Invalid barcode"
msgstr "Invalid barcode"

# Either 'ltr' for left to right languages like English or 'rtl' for right to left languages like Arabic
msgctxt "text_direction"
msgid "ltr"
msgstr "ltr"

msgctxt "separate_values_with_commas"
msgid "Separate multiple values with commas."
msgstr "Separate multiple values with commas."

msgctxt "lc_note"
msgid "If the product's packaging is in multiple languages, indicate the most visible language on the product."
msgstr "If the product's packaging is in multiple languages, indicate the most visible language on the product."

msgctxt "obsolete_import_note"
msgid "Enter Yes, Y or 1 if the product is no longer available in stores."
msgstr "Enter Yes, Y or 1 if the product is no longer available in stores."

msgctxt "specify_value_and_unit_or_use_default_unit"
msgid "Specify both the value and unit, or use the default unit: %s"
msgstr "Specify both the value and unit, or use the default unit: %s"

msgctxt "specify_value_and_unit"
msgid "Specify both the value and unit."
msgstr "Specify both the value and unit."

msgctxt "download_sample_import_file"
msgid "Download an XLSX template file for Excel or LibreOffice with the fields that can be imported."
msgstr "Download an XLSX template file for Excel or LibreOffice with the fields that can be imported."

msgctxt "code_import_note"
msgid "Barcode as it appears on the product."
msgstr "Barcode as it appears on the product."

msgctxt "producer_product_id_import_note"
msgid "Internal code used by the producer to identify the product, different from the product's barcode."
msgstr "Internal code used by the producer to identify the product, different from the product's barcode."

msgctxt "producer_version_id_import_note"
msgid "Internal code used by the producer to identify a specific version of a product when it changes."
msgstr "Internal code used by the producer to identify a specific version of a product when it changes."

msgctxt "categories_import_note"
msgid "Providing a category is very important to make the product easy to search for, and to compute the Nutri-Score"
msgstr "Providing a category is very important to make the product easy to search for, and to compute the Nutri-Score"

msgctxt "labels_import_note"
msgid "Some labels such as the organic label are used to filter and/or rank search results, so it is strongly recommended to specify them."
msgstr "Some labels such as the organic label are used to filter and/or rank search results, so it is strongly recommended to specify them."

msgctxt "origins_import_note"
msgid "This field must contain only a comma separated list of countries of origin of the ingredients"
msgstr "This field must contain only a comma separated list of countries of origin of the ingredients"

msgctxt "origin_import_note"
msgid "Text or sentences that indicate the origin of the product and/or its ingredients."
msgstr "Text or sentences that indicate the origin of the product and/or its ingredients."

msgctxt "nutriscore_grade_producer_note"
msgid "Nutri-Score grade from A to E displayed on the product label"
msgstr "Nutri-Score grade from A to E displayed on the product label"

msgctxt "nutriscore_grade_producer_import_note"
msgid "Open Food Facts computes the Nutri-Score grade based on the information provided (nutrition facts and category). If the grade we compute is different from the grade you provide, you will get a private notification on the producers platform so that the difference can be resolved."
msgstr "Open Food Facts computes the Nutri-Score grade based on the information provided (nutrition facts and category). If the grade we compute is different from the grade you provide, you will get a private notification on the producers platform so that the difference can be resolved."

msgctxt "nutriscore_score_producer_note"
msgid "Nutri-Score score (numeric value from which the A to E grade is derived)"
msgstr "Nutri-Score score (numeric value from which the A to E grade is derived)"

msgctxt "nutriscore_score_producer_import_note"
msgid "Open Food Facts computes the Nutri-Score score based on the information provided (nutrition facts and category). If the score we compute is different from the score you provide, you will get a private notification on the producers platform so that the difference can be resolved."
msgstr "Open Food Facts computes the Nutri-Score score based on the information provided (nutrition facts and category). If the score we compute is different from the score you provide, you will get a private notification on the producers platform so that the difference can be resolved."

msgctxt "mandatory_field"
msgid "Mandatory field"
msgstr "Mandatory field"

msgctxt "mandatory_field_note"
msgid "All products should have this information."
msgstr "All products should have this information."

msgctxt "recommended_field"
msgid "Recommended field"
msgstr "Recommended field"

msgctxt "recommended_field_note"
msgid "If this information exists and is relevant for the product, it is recommended to provide it to make the product easier to search for and the product data more useful."
msgstr "If this information exists and is relevant for the product, it is recommended to provide it to make the product easier to search for and the product data more useful."

msgctxt "optional_field"
msgid "Optional field"
msgstr "Optional field"

msgctxt "optional_field_note"
msgid "If available, this information will be displayed on the product page."
msgstr "If available, this information will be displayed on the product page."

# product photos here means photos of multiple products
msgctxt "images_can_be_provided_separately"
msgid "Product photos can also be provided separately through the Import product photos function of the platform for producers."
msgstr "Product photos can also be provided separately through the Import product photos function of the platform for producers."

# This is linked to a unit test
msgctxt "attribute_group_labels_name"
msgid "Labels"
msgstr "Labels"

msgctxt "attribute_labels_organic_name"
msgid "Organic farming"
msgstr "Organic farming"

msgctxt "attribute_labels_organic_yes_title"
msgid "Organic product"
msgstr "Organic product"

msgctxt "attribute_labels_organic_no_title"
msgid "Not an organic product"
msgstr "Not an organic product"

msgctxt "attribute_labels_organic_unknown_title"
msgid "Missing information: organic product?"
msgstr "Missing information: organic product?"

msgctxt "attribute_labels_organic_yes_description_short"
msgid "Promotes ecological sustainability and biodiversity."
msgstr "Promotes ecological sustainability and biodiversity."

msgctxt "attribute_labels_organic_description_short"
msgid "Organic products promote ecological sustainability and biodiversity."
msgstr "Organic products promote ecological sustainability and biodiversity."

msgctxt "attribute_labels_organic_description"
msgid "Organic farming aims to protect the environment and to conserve biodiversity by prohibiting or limiting the use of synthetic fertilizers, pesticides and food additives."
msgstr "Organic farming aims to protect the environment and to conserve biodiversity by prohibiting or limiting the use of synthetic fertilizers, pesticides and food additives."

msgctxt "attribute_labels_fair_trade_name"
msgid "Fair trade"
msgstr "Fair trade"

msgctxt "attribute_labels_fair_trade_yes_title"
msgid "Fair trade product"
msgstr "Fair trade product"

msgctxt "attribute_labels_fair_trade_no_title"
msgid "Not a fair trade product"
msgstr "Not a fair trade product"

msgctxt "attribute_labels_fair_trade_unknown_title"
msgid "Missing information: fair trade product?"
msgstr "Missing information: fair trade product?"

msgctxt "attribute_labels_fair_trade_yes_description_short"
msgid "Helps producers in developing countries."
msgstr "Helps producers in developing countries."

msgctxt "attribute_labels_fair_trade_description_short"
msgid "Fair trade products help producers in developing countries."
msgstr "Fair trade products help producers in developing countries."

msgctxt "attribute_labels_fair_trade_description"
msgid "When you buy fair trade products, producers in developing countries are paid an higher and fairer price, which helps them improve and sustain higher social and often environmental standards."
msgstr "When you buy fair trade products, producers in developing countries are paid an higher and fairer price, which helps them improve and sustain higher social and often environmental standards."

msgctxt "attribute_group_nutritional_quality_name"
msgid "Nutritional quality"
msgstr "Nutritional quality"

msgctxt "attribute_nutriscore_name"
msgid "Nutri-Score"
msgstr "Nutri-Score"

msgctxt "attribute_nutriscore_setting_name"
msgid "Good nutritional quality (Nutri-Score)"
msgstr "Good nutritional quality (Nutri-Score)"

msgctxt "attribute_nutriscore_setting_note"
msgid "The Nutri-Score is computed and can be taken into account for all products, even if is not displayed on the packaging."
msgstr "The Nutri-Score is computed and can be taken into account for all products, even if is not displayed on the packaging."

# keep %s, it will be replaced by the letter A, B, C, D or E
msgctxt "attribute_nutriscore_grade_title"
msgid "Nutri-Score %s"
msgstr "Nutri-Score %s"

msgctxt "attribute_nutriscore_unknown_title"
msgid "Nutri-Score unknown"
msgstr "Nutri-Score unknown"

msgctxt "attribute_nutriscore_unknown_description_short"
msgid "Missing data to compute the Nutri-Score"
msgstr "Missing data to compute the Nutri-Score"

msgctxt "attribute_nutriscore_not_applicable_title"
msgid "Nutri-Score not-applicable"
msgstr "Nutri-Score not-applicable"

msgctxt "attribute_nutriscore_not_applicable_description_short"
msgid "Not-applicable for the category"
msgstr "Not-applicable for the category"

# variable names between { } must not be translated
msgctxt "f_attribute_nutriscore_not_applicable_description"
msgid "Not-applicable for the category: {category}"
msgstr "Not-applicable for the category: {category}"

msgctxt "attribute_nutriscore_a_description_short"
msgid "Very good nutritional quality"
msgstr "Very good nutritional quality"

msgctxt "attribute_nutriscore_b_description_short"
msgid "Good nutritional quality"
msgstr "Good nutritional quality"

msgctxt "attribute_nutriscore_c_description_short"
msgid "Average nutritional quality"
msgstr "Average nutritional quality"

# lower: translate to "less good" in some languages (e.g. French: "Moins bonne qualité nutritionnelle")
msgctxt "attribute_nutriscore_d_description_short"
msgid "Lower nutritional quality"
msgstr "Lower nutritional quality"

# lower: translate to "less good" in some languages (e.g. French: "Moins bonne qualité nutritionnelle")
msgctxt "attribute_nutriscore_e_description_short"
msgid "Lower nutritional quality"
msgstr "Lower nutritional quality"

msgctxt "attribute_group_processing_name"
msgid "Food processing"
msgstr "Food processing"

msgctxt "attribute_nova_name"
msgid "NOVA group"
msgstr "NOVA group"

msgctxt "attribute_nova_unknown_title"
msgid "NOVA not computed"
msgstr "NOVA not computed"

msgctxt "attribute_nova_unknown_description_short"
msgid "Food processing level unknown"
msgstr "Food processing level unknown"

msgctxt "attribute_nova_setting_name"
msgid "No or little food processing (NOVA group)"
msgstr "No or little food processing (NOVA group)"

msgctxt "attribute_nova_setting_note"
msgid "To determine the level of processing of a product, we rely on the list of ingredients (markers, processing methods) and categories."
msgstr "To determine the level of processing of a product, we rely on the list of ingredients (markers, processing methods) and categories."

# keep %s, it will be replaced by the group 1, 2, 3 or 4
msgctxt "attribute_nova_group_title"
msgid "NOVA %s"
msgstr "NOVA %s"

msgctxt "attribute_nova_1_description_short"
msgid "Unprocessed or minimally processed foods"
msgstr "Unprocessed or minimally processed foods"

msgctxt "attribute_nova_2_description_short"
msgid "Processed culinary ingredients"
msgstr "Processed culinary ingredients"

msgctxt "attribute_nova_3_description_short"
msgid "Processed foods"
msgstr "Processed foods"

msgctxt "attribute_nova_4_description_short"
msgid "Ultra-processed foods"
msgstr "Ultra-processed foods"

msgctxt "attribute_nova_4_1_marker"
msgid "1 ultra-processing marker"
msgstr "1 ultra-processing marker"

# variable names between { } must not be translated
msgctxt "f_attribute_nova_4_markers"
msgid "{number} ultra-processing markers"
msgstr "{number} ultra-processing markers"

msgctxt "export_product_page"
msgid "Export product to public database"
msgstr "Export product to public database"

msgctxt "no_products_to_export"
msgid "No products to export."
msgstr "No products to export."

msgctxt "query_filter"
msgid "Query filter"
msgstr "Query filter"

msgctxt "nova_group_producer"
msgid "NOVA group"
msgstr "NOVA group"

msgctxt "error_unknown_org"
msgid "Unknown organization."
msgstr "Unknown organization."

msgctxt "error_unknown_user"
msgid "Unknown user."
msgstr "Unknown user."

msgctxt "attribute_low_salt_setting_note"
msgid "The salt level is taken into account by the Nutri-Score. Use this setting only if you are specifically on a low salt diet."
msgstr "The salt level is taken into account by the Nutri-Score. Use this setting only if you are specifically on a low salt diet."

msgctxt "attribute_low_sugars_setting_note"
msgid "The sugars level is taken into account by the Nutri-Score. Use this setting only if you are specifically on a low sugars diet."
msgstr "The sugars level is taken into account by the Nutri-Score. Use this setting only if you are specifically on a low sugars diet."

msgctxt "attribute_low_fat_setting_note"
msgid "The fat level is taken into account by the Nutri-Score. Use this setting only if you are specifically on a low fat diet."
msgstr "The fat level is taken into account by the Nutri-Score. Use this setting only if you are specifically on a low fat diet."

msgctxt "attribute_low_saturated_fat_setting_note"
msgid "The saturated fat level is taken into account by the Nutri-Score. Use this setting only if you are specifically on a low saturated fat diet."
msgstr "The saturated fat level is taken into account by the Nutri-Score. Use this setting only if you are specifically on a low saturated fat diet."

msgctxt "attribute_group_allergens_name"
msgid "Allergens"
msgstr "Allergens"

msgctxt "attribute_group_allergens_warning"
msgid "There is always a possibility that data about allergens may be missing, incomplete, incorrect or that the product's composition has changed. If you are allergic, always check the information on the actual product packaging."
msgstr "There is always a possibility that data about allergens may be missing, incomplete, incorrect or that the product's composition has changed. If you are allergic, always check the information on the actual product packaging."

msgctxt "attribute_additives_name"
msgid "Additives"
msgstr "Additives"

msgctxt "attribute_additives_setting_name"
msgid "No or few additives"
msgstr "No or few additives"

msgctxt "attribute_additives_setting_note"
msgid "Additives are markers of food processing, and excess consumption of some of them have undesirable health impacts."
msgstr ""

msgctxt "attribute_additives_unknown_title"
msgid "Additives not computed"
msgstr "Additives not computed"

msgctxt "preference_not_important"
msgid "Not important"
msgstr "Not important"

msgctxt "preference_important"
msgid "Important"
msgstr "Important"

msgctxt "preference_very_important"
msgid "Very important"
msgstr "Very important"

msgctxt "preference_mandatory"
msgid "Mandatory"
msgstr "Mandatory"

msgctxt "packaging_alt"
msgid "Recycling instructions and/or packaging information"
msgstr "Recycling instructions and/or packaging information"

msgctxt "image_packaging"
msgid "Recycling instructions and/or packaging information picture"
msgstr "Recycling instructions and/or packaging information picture"

msgctxt "image_packaging_url"
msgid "Link to recycling instructions and/or packaging information photo"
msgstr "Link to recycling instructions and/or packaging information photo"

# Do not translate the file name
msgctxt "import_photos_format_packaging"
msgid "3001234567890.packaging_es.jpg: recycling instructions in Spanish."
msgstr "3001234567890.packaging_es.jpg: recycling instructions in Spanish."

msgctxt "packaging_text"
msgid "Recycling instructions and/or packaging information"
msgstr "Recycling instructions and/or packaging information"

msgctxt "packaging_text_example"
msgid "1 plastic film to discard, 1 FSC carboard box to recycle, 6 1.5L transparent PET plastic bottles to recycle, 6 colored opaque plastic caps, 12 33cl aluminium cans"
msgstr "1 plastic film to discard, 1 FSC carboard box to recycle, 6 1.5L transparent PET plastic bottles to recycle, 6 colored opaque plastic caps, 12 33cl aluminium cans"

msgctxt "packaging_text_note"
msgid "List all packaging parts separated by a comma or line feed, with their amount (e.g. 1 or 6) type (e.g. bottle, box, can), material (e.g. plastic, metal, aluminium) and if available their size (e.g. 33cl) and recycling instructions."
msgstr "List all packaging parts separated by a comma or line feed, with their amount (e.g. 1 or 6) type (e.g. bottle, box, can), material (e.g. plastic, metal, aluminium) and if available their size (e.g. 33cl) and recycling instructions."

msgctxt "packaging_text_note_2"
msgid "Try to be as specific as possible. For plastic, please indicate if it is opaque or transparent, colored, PET or PEHD."
msgstr "Try to be as specific as possible. For plastic, please indicate if it is opaque or transparent, colored, PET or PEHD."

msgctxt "packaging_text_note_3"
msgid "Data from this field will be combined with any data provided for each packaging part. It is possible to provide one or the other, or both."
msgstr "Data from this field will be combined with any data provided for each packaging part. It is possible to provide one or the other, or both."

msgctxt "product_js_extract_packaging"
msgid "Extract the recycling instructions and/or packaging information from the picture"
msgstr "Extract the recycling instructions and/or packaging information from the picture"

msgctxt "product_js_extracted_packaging_nok"
msgid "Recycling instructions and/or packaging information text could not be extracted. Try with a sharper image, with higher resolution or a better framing of the text."
msgstr "Recycling instructions and/or packaging information text could not be extracted. Try with a sharper image, with higher resolution or a better framing of the text."

msgctxt "product_js_extracted_packaging_ok"
msgid "Recycling instructions and/or packaging information text has been extracted. Text recognition is not perfect, so please check the text below and correct errors if needed."
msgstr "Recycling instructions and/or packaging information text has been extracted. Text recognition is not perfect, so please check the text below and correct errors if needed."

msgctxt "product_js_extracting_packaging"
msgid "Extracting recycling instructions and/or packaging information"
msgstr "Extracting recycling instructions and/or packaging information"

msgctxt "attribute_group_environment_name"
msgid "Environment"
msgstr "Environment"

msgctxt "attribute_environmental_score_name"
msgid "Green-Score"
msgstr "Green-Score"

msgctxt "attribute_environmental_score_setting_name"
msgid "Low environmental impact (Green-Score)"
msgstr "Low environmental impact (Green-Score)"

msgctxt "attribute_environmental_score_setting_note"
msgid "The Green-Score is an environmental score from A to E which makes it easy to compare the impact of food products on the environment."
msgstr ""

# Note: the Eco-Score is renamed to Green-Score, but we keep the ecoscore identifier as it is stored in clients
msgctxt "attribute_ecoscore_name"
msgid "Green-Score"
msgstr "Green-Score"

msgctxt "attribute_ecoscore_setting_name"
msgid "Low environmental impact (Green-Score)"
msgstr "Low environmental impact (Green-Score)"

msgctxt "attribute_ecoscore_setting_note"
msgid "The Green-Score is an environmental score from A to E which makes it easy to compare the impact of food products on the environment."
msgstr "The Green-Score is an environmental score from A to E which makes it easy to compare the impact of food products on the environment."

# keep %s, it will be replaced by the letter A+, A, B, C, D, E or F
msgctxt "attribute_environmental_score_grade_title"
msgid "Green-Score %s"
msgstr "Green-Score %s"

msgctxt "attribute_environmental_score_a_plus_description_short"
msgid "Very low environmental impact"
msgstr "Very low environmental impact"

msgctxt "attribute_environmental_score_a_description_short"
msgid "Very low environmental impact"
msgstr "Very low environmental impact"

msgctxt "attribute_environmental_score_b_description_short"
msgid "Low environmental impact"
msgstr "Low environmental impact"

msgctxt "attribute_environmental_score_c_description_short"
msgid "Moderate environmental impact"
msgstr "Moderate environmental impact"

msgctxt "attribute_environmental_score_d_description_short"
msgid "High environmental impact"
msgstr "High environmental impact"

msgctxt "attribute_environmental_score_e_description_short"
msgid "Very high environmental impact"
msgstr "Very high environmental impact"

msgctxt "attribute_environmental_score_f_description_short"
msgid "Very high environmental impact"
msgstr "Very high environmental impact"

# keep the %s, it will be replaced by an allergen
msgctxt "contains_s"
msgid "Contains: %s"
msgstr "Contains: %s"

# keep the %s, it will be replaced by an allergen
msgctxt "may_contain_s"
msgid "May contain: %s"
msgstr "May contain: %s"

# keep the %s, it will be replaced by an allergen
msgctxt "does_not_contain_s"
msgid "Does not contain: %s"
msgstr "Does not contain: %s"

# keep the %s, it will be replaced by an allergen
msgctxt "without_s"
msgid "Without %s"
msgstr "Without %s"

msgctxt "owners_p"
msgid "owners"
msgstr "owners"

msgctxt "owners_s"
msgid "owner"
msgstr "owner"

msgctxt "org_profile_description"
msgid "You can provide information about your company that will be displayed in your organization profile."
msgstr "You can provide information about your company that will be displayed in your organization profile."

msgctxt "org_profile_description_2"
msgid "Some of the information like the customer service contact information may also be displayed directly on pages for your products."
msgstr "Some of the information like the customer service contact information may also be displayed directly on pages for your products."

msgctxt "org_name"
msgid "Name"
msgstr "Name"

msgctxt "org_link"
msgid "Link to the official web site"
msgstr "Link to the official web site"

msgctxt "org_customer_service"
msgid "Customer service"
msgstr "Customer service"

msgctxt "org_customer_service_description"
msgid "Customer service information is public and can be shown on the Open Food Facts web site and apps."
msgstr "Customer service information is public and can be shown on the Open Food Facts web site and apps."

msgctxt "org_customer_service_note"
msgid "All fields are optional."
msgstr "All fields are optional."

msgctxt "org_commercial_service"
msgid "Commercial service"
msgstr "Commercial service"

msgctxt "org_commercial_service_description"
msgid "Commercial service information is only shown in the organization profile."
msgstr "Commercial service information is only shown in the organization profile."

msgctxt "contact_name"
msgid "Name"
msgstr "Name"

msgctxt "contact_address"
msgid "Address"
msgstr "Address"

msgctxt "contact_phone"
msgid "Phone number"
msgstr "Phone number"

msgctxt "contact_email"
msgid "e-mail address"
msgstr "e-mail address"

msgctxt "contact_link"
msgid "Contact form link"
msgstr "Contact form link"

msgctxt "contact_info"
msgid "Other information"
msgstr "Other information"

msgctxt "contact_info_note"
msgid "e.g. opening times"
msgstr "e.g. opening times"

msgctxt "error_org_does_not_exist"
msgid "The organization was not found."
msgstr "The organization was not found."

msgctxt "error_missing_org_name"
msgid "The organization name is missing."
msgstr "The organization name is missing."

msgctxt "edit_org_title"
msgid "Organization profile"
msgstr "Organization profile"

msgctxt "edit_org_result"
msgid "The organization profile has been updated."
msgstr "The organization profile has been updated."

msgctxt "delete_org"
msgid "Delete the organization"
msgstr "Delete the organization"

msgctxt "official_site"
msgid "Official site"
msgstr "Official site"

msgctxt "organization_members"
msgid "Organization Members"
msgstr "Organization Members"

msgctxt "number_of_members"
msgid "Number of Members"
msgstr "Number of Members"

msgctxt "contact_form"
msgid "Contact form"
msgstr "Contact form"

msgctxt "edit_org_profile"
msgid "Edit your organization profile"
msgstr "Edit your organization profile"

msgctxt "edit_user_profile"
msgid "Edit your user profile"
msgstr "Edit your user profile"

msgctxt "attribute_group_ingredients_analysis_name"
msgid "Ingredients"
msgstr "Ingredients"

# keep the %s, it will be replaced by an allergen
msgctxt "presence_unknown_s"
msgid "Presence unknown: %s"
msgstr "Presence unknown: %s"

msgctxt "environmental_impact"
msgid "Environmental impact"
msgstr "Environmental impact"

# Numerical score for the Green-Score (do not translate Green-Score)
msgctxt "environmental_score_score"
msgid "Green-Score score"
msgstr "Green-Score score"

# Letter grade from A to E for the Green-Score (do not translate Green-Score)
msgctxt "environmental_score_grade"
msgid "Green-Score grade"
msgstr "Green-Score grade"

# do not translate Green-Score
msgctxt "environmental_score_calculation_details"
msgid "Details of the calculation of the Green-Score"
msgstr "Details of the calculation of the Green-Score"

# do not translate Green-Score
msgctxt "environmental_score_information"
msgid "Information about the Green-Score"
msgstr "Information about the Green-Score"

msgctxt "preferences_currently_selected_preferences"
msgid "Currently selected preferences"
msgstr "Currently selected preferences"

msgctxt "preferences_locally_saved"
msgid "Your preferences are kept in your browser and never sent to Open Food Facts or anyone else."
msgstr "Your preferences are kept in your browser and never sent to Open Food Facts or anyone else."

msgctxt "preferences_edit_your_preferences"
msgid "Edit your preferences"
msgstr "Edit your preferences"

msgctxt "preferences_your_preferences"
msgid "Your preferences"
msgstr "Your preferences"

# used in phrases like "salt in unknown quantity"
msgctxt "unknown_quantity"
msgid "unknown quantity"
msgstr "unknown quantity"

msgctxt "missing_ingredients_list"
msgid "Missing ingredients list"
msgstr "Missing ingredients list"

msgctxt "missing_nutrition_facts"
msgid "Missing nutrition facts"
msgstr "Missing nutrition facts"

msgctxt "ecoscore_p"
msgid "Green-Score"
msgstr "Green-Score"

msgctxt "ecoscore_s"
msgid "Green-Score"
msgstr "Green-Score"

msgctxt "environmental_score_p"
msgid "Green-Score"
msgstr "Green-Score"

msgctxt "environmental_score_s"
msgid "Green-Score"
msgstr "Green-Score"

msgctxt "misc_p"
msgid "Miscellaneous"
msgstr "Miscellaneous"

msgctxt "misc_s"
msgid "Miscellaneous"
msgstr "Miscellaneous"

msgctxt "packaging_parts"
msgid "Packaging parts"
msgstr "Packaging parts"

# A short name for a physical piece of packaging (e.g. in English, "packaging" instead of "packaging part"). Used with a number (e.g. "Packaging 1" to identify a packaging part)
msgctxt "packaging_part_short"
msgid "Packaging"
msgstr "Packaging"

# Number of packaging parts
msgctxt "packaging_number"
msgid "Number"
msgstr "Number"

msgctxt "packaging_shape"
msgid "Shape"
msgstr "Shape"

msgctxt "packaging_quantity"
msgid "Quantity contained"
msgstr "Quantity contained"

msgctxt "packaging_material"
msgid "Material"
msgstr "Material"

msgctxt "packaging_recycling"
msgid "Recycling"
msgstr "Recycling"

msgctxt "products_on_this_page_are_sorted_according_to_your_preferences"
msgid "Products on this page are sorted according to your preferences:"
msgstr "Products on this page are sorted according to your preferences:"

msgctxt "choose_which_information_you_prefer_to_see_first"
msgid "Choose which information you prefer to see first."
msgstr "Choose which information you prefer to see first."

msgctxt "see_your_preferences"
msgid "See your preferences"
msgstr "See your preferences"

msgctxt "delete_all_preferences"
msgid "Delete all preferences"
msgstr "Delete all preferences"

msgctxt "products_are_being_loaded_please_wait"
msgid "Products are being loaded, please wait."
msgstr "Products are being loaded, please wait."

msgctxt "products_match_all"
msgid "All products"
msgstr "All products"

msgctxt "products_match_yes"
msgid "Products that match your preferences"
msgstr "Products that match your preferences"

msgctxt "products_match_no"
msgid "Products that do not match your preferences"
msgstr "Products that do not match your preferences"

msgctxt "products_match_unknown"
msgid "Products for which we currently miss data to determine if they match your preferences"
msgstr "Products for which we currently miss data to determine if they match your preferences"

msgctxt "forest_footprint"
msgid "Forest footprint"
msgstr "Forest footprint"

msgctxt "ingredients_requiring_soy"
msgid "Ingredients requiring soy"
msgstr "Ingredients requiring soy"

msgctxt "type"
msgid "Type"
msgstr "Type"

msgctxt "processing_factor"
msgid "Processing factor"
msgstr "Processing factor"

msgctxt "soy_feed_factor"
msgid "Soy feed factor"
msgstr "Soy feed factor"

msgctxt "soy_yield"
msgid "Soy yield"
msgstr "Soy yield"

msgctxt "deforestation_risk"
msgid "Deforestation risk"
msgstr "Deforestation risk"

msgctxt "total_forest_footprint"
msgid "Total forest footprint"
msgstr "Total forest footprint"

msgctxt "square_meters_per_kg_of_food"
msgid "m² per kg of food"
msgstr "m² per kg of food"

msgctxt "percent_of_food_after_processing"
msgid "% of food after processing"
msgstr "% of food after processing"

msgctxt "kg_of_soy_per_kg_of_food"
msgid "kg of soy per kg of food"
msgstr "kg of soy per kg of food"

msgctxt "kg_of_soy_per_square_meter"
msgid "kg of soy per m²"
msgstr "kg of soy per m²"

msgctxt "percent_in_product"
msgid "% in product"
msgstr "% in product"

msgctxt "forest_footprint_calculation_details"
msgid "Details of the calculation of the forest footprint"
msgstr "Details of the calculation of the forest footprint"

msgctxt "you_are_on_the_public_database"
msgid "You are on the public database."
msgstr "You are on the public database."

msgctxt "manage_your_products_on_the_producers_platform"
msgid "Manage your products on the platform for producers"
msgstr "Manage your products on the platform for producers"

msgctxt "number_of_products_with_changes_since_last_export"
msgid "Number of products with changes since last export"
msgstr "Number of products with changes since last export"

msgctxt "number_of_products_withdrawn_from_the_market_since_last_export"
msgid "Number of products withdrawn from the market since last export"
msgstr "Number of products withdrawn from the market since last export"

msgctxt "only_export_products_with_changes"
msgid "Only export products with changes"
msgstr "Only export products with changes"

msgctxt "product_edits_by_producers"
msgid "Is this your product? If it is, please use our free platform for producers to update it."
msgstr "Is this your product? If it is, please use our free platform for producers to update it."

msgctxt "product_edits_by_producers_platform"
msgid "We encourage manufacturers to add or change data and photos for their products through our free platform for producers so that they can be marked as official and protected from changes by others."
msgstr "We encourage manufacturers to add or change data and photos for their products through our free platform for producers so that they can be marked as official and protected from changes by others."

msgctxt "product_edits_by_producers_import"
msgid "The platform makes it easy to import product data and photos with an Excel or CSV file in any format."
msgstr "The platform makes it easy to import product data and photos with an Excel or CSV file in any format."

msgctxt "product_edits_by_producers_analysis"
msgid "The platform also provides in-depth analysis of the products."
msgstr "The platform also provides in-depth analysis of the products."

# It = the platform
msgctxt "product_edits_by_producers_indicators"
msgid "It computes indicators such as the Nutri-Score, NOVA, and the Green-Score, and automatically identifies suggestions to improve them (for instance all products that would get a better Nutri-Score grade with a slight composition change)."
msgstr "It computes indicators such as the Nutri-Score, NOVA, and the Green-Score, and automatically identifies suggestions to improve them (for instance all products that would get a better Nutri-Score grade with a slight composition change)."

msgctxt "attribute_forest_footprint_name"
msgid "Forest footprint"
msgstr ""

msgctxt "attribute_forest_footprint_setting_name"
msgid "Low risk of deforestation (Forest footprint)"
msgstr ""

msgctxt "attribute_forest_footprint_setting_note"
msgid "The forest footprint corresponds to the risk of deforestation associated with its ingredients."
msgstr ""

msgctxt "attribute_forest_footprint_a_title"
msgid "Very small forest footprint"
msgstr ""

msgctxt "attribute_forest_footprint_b_title"
msgid "Small forest footprint"
msgstr ""

msgctxt "attribute_forest_footprint_c_title"
msgid "Medium forest footprint"
msgstr ""

msgctxt "attribute_forest_footprint_d_title"
msgid "Large forest footprint"
msgstr ""

msgctxt "attribute_forest_footprint_e_title"
msgid "Very large forest footprint"
msgstr ""

msgctxt "attribute_forest_footprint_not_computed_title"
msgid "Forest footprint not computed"
msgstr ""

msgctxt "attribute_forest_footprint_a_description_short"
msgid "Almost no risk of deforestation"
msgstr ""

msgctxt "attribute_forest_footprint_b_description_short"
msgid "Low risk of deforestation"
msgstr ""

msgctxt "attribute_forest_footprint_c_description_short"
msgid "Moderate risk of deforestation"
msgstr ""

msgctxt "attribute_forest_footprint_d_description_short"
msgid "High risk of deforestation"
msgstr ""

msgctxt "attribute_forest_footprint_e_description_short"
msgid "Very high risk of deforestation"
msgstr ""

msgctxt "attribute_forest_footprint_not_computed_description_short"
msgid "Currently only for products with chicken or eggs"
msgstr ""

msgctxt "classify_products_according_to_your_preferences"
msgid "Classify products according to your preferences"
msgstr ""

# %d will be replaced by the number of products
msgctxt "classify_the_d_products_below_according_to_your_preferences"
msgid "Classify the %d products below according to your preferences"
msgstr ""

msgctxt "sort_by_popularity"
msgid "Most scanned products"
msgstr ""

msgctxt "sort_by_nutriscore_score"
msgid "Products with the best Nutri-Score"
msgstr ""

msgctxt "sort_by_environmental_score_score"
msgid "Products with the best Green-Score"
msgstr ""

msgctxt "sort_by_created_t"
msgid "Recently added products"
msgstr ""

msgctxt "sort_by_last_modified_t"
msgid "Recently modified products"
msgstr ""

# %d will be replaced by the number of products
msgctxt "d_products_per_page"
msgid "%d products per page"
msgstr ""

msgctxt "not_applicable"
msgid "Not applicable"
msgstr ""

msgctxt "abbreviated_product_name"
msgid "Abbreviated product name"
msgstr "Abbreviated product name"

msgctxt "abbreviated_product_name_note"
msgid "Product name with abbreviations shown on receipts"
msgstr "Product name with abbreviations shown on receipts"

msgctxt "footer_vision"
msgid "Vision, Mission, Values and Programs"
msgstr "Vision, Mission, Values and Programs"

# Do not translate
msgctxt "footer_vision_link"
msgid "https://world.openfoodfacts.org/open-food-facts-vision-mission-values-and-programs"
msgstr "https://world.openfoodfacts.org/open-food-facts-vision-mission-values-and-programs"

msgctxt "forgotten_password"
msgid "Forgotten password?"
msgstr "Mot de passe oublié ?"

msgctxt "reset_password_error"
msgid "We could not reinitialize your password, please contact us for assistance."
msgstr "We could not reinitialize your password, please contact us for assistance."

msgctxt "remove_all_nutrient_values"
msgid "Remove all nutrient values"
msgstr "Remove all nutrient values"

msgctxt "delete_user_process"
msgid "User is being deleted. This may take a few minutes."
msgstr "User is being deleted. This may take a few minutes."

msgctxt "attribute_environmental_score_not_applicable_title"
msgid "Green-Score not applicable"
msgstr "Green-Score not applicable"

msgctxt "attribute_environmental_score_not_applicable_description_short"
msgid "Not applicable for the category"
msgstr "Not applicable for the category"

# variable names between { } must not be translated
msgctxt "f_attribute_environmental_score_not_applicable_description"
msgid "Not yet applicable for the category: {category}"
msgstr "Not yet applicable for the category: {category}"

msgctxt "environmental_score_not_applicable_coming_soon"
msgid "The Green-Score is not yet applicable for this category, but we are working on adding support for it."
msgstr "The Green-Score is not yet applicable for this category, but we are working on adding support for it."

msgctxt "attribute_environmental_score_unknown_title"
msgid "Green-Score not computed"
msgstr "Green-Score not computed"

msgctxt "attribute_environmental_score_unknown_description_short"
msgid "Unknown environmental impact"
msgstr "Unknown environmental impact"

msgctxt "environmental_score_unknown_call_to_help"
msgid "We could not compute the Green-Score of this product as it is missing some data, could you help complete it?"
msgstr "We could not compute the Green-Score of this product as it is missing some data, could you help complete it?"

msgctxt "org_list_of_gs1_gln_description"
msgid "GS1 data is automatically associated with an OFF organization identifier that corresponds to the GS1 partyName field. To change the OFF organization identifier, you can directly assign 1 or more GS1 GLN identifiers."
msgstr "GS1 data is automatically associated with an OFF organization identifier that corresponds to the GS1 partyName field. To change the OFF organization identifier, you can directly assign 1 or more GS1 GLN identifiers."

msgctxt "org_list_of_gs1_gln"
msgid "List of GS1 GLN identifiers to be associated with the organization"
msgstr "List of GS1 GLN identifiers to be associated with the organization"

msgctxt "org_list_of_gs1_gln_note"
msgid "A comma separated list of GS1 GLN identifiers to force the association with this organization."
msgstr "A comma separated list of GS1 GLN identifiers to force the association with this organization."

msgctxt "org_valid_org"
msgid "Validate organization as a real producer."
msgstr "Validate organization as a real producer."

msgctxt "org_valid_org_note"
msgid "The organization is verified as a real producer by a human, also creates entry in CRM."
msgstr "The organization is verified as a real producer by a human, also creates entry in CRM."

msgctxt "org_enable_manual_export_to_public_platform"
msgid "Enable organization members to manually export product data and photos to the public database."
msgstr "Enable organization members to manually export product data and photos to the public database."

msgctxt "org_enable_manual_export_to_public_platform_note"
msgid "Manual exports can be enabled once the imported data has been reviewed by an administrator."
msgstr "Manual exports can be enabled once the imported data has been reviewed by an administrator."

msgctxt "org_activate_automated_daily_export_to_public_platform"
msgid "Activate automated daily exports of product data and photos to the public database."
msgstr "Activate automated daily exports of product data and photos to the public database."

msgctxt "org_activate_automated_daily_export_to_public_platform_note"
msgid "Automated exports should be activated only for organizations that have automated imports (e.g. through Equadis)."
msgstr "Automated exports should be activated only for organizations that have automated imports (e.g. through Equadis)."

msgctxt "org_admin"
msgid "Administrator fields"
msgstr "Administrator fields"

msgctxt "minion_status_inactive"
msgid "Queued"
msgstr "Queued"

msgctxt "minion_status_active"
msgid "In progress"
msgstr "In progress"

msgctxt "minion_status_finished"
msgid "Finished"
msgstr "Finished"

msgctxt "minion_status_failed"
msgid "Failed"
msgstr "Failed"

# Export: use a noun and not a verb
msgctxt "export_job_export"
msgid "Export from the producers platform"
msgstr "Export from the producers platform"

# Import: use a noun and not a verb
msgctxt "export_job_import"
msgid "Import to the public database"
msgstr "Import to the public database"

# Update: use a noun and not a verb
msgctxt "export_job_status_update"
msgid "Update of the import status on the producers platform"
msgstr "Update of the import status on the producers platform"

msgctxt "export_in_progress"
msgid "The export has been scheduled. This page can be closed."
msgstr "The export has been scheduled. This page can be closed."

msgctxt "export_products_to_public_database_request_email"
msgid "Your export has been scheduled. You will receive an e-mail once it is finished."
msgstr "Your export has been scheduled. You will receive an e-mail once it is finished."

msgctxt "product_page_on_the_public_database"
msgid "Product page on the public database"
msgstr "Product page on the public database"

msgctxt "product_does_not_exist_on_the_public_database"
msgid "The product does not exist yet on the public database"
msgstr "The product does not exist yet on the public database"

# product updates = updates to multiple products
msgctxt "some_product_updates_have_not_been_published_on_the_public_database"
msgid "Some product updates have not been published on the public database."
msgstr "Some product updates have not been published on the public database."

msgctxt "org_do_not_import_codeonline"
msgid "Do not import CodeOnline data."
msgstr "Do not import CodeOnline data."

msgctxt "overwrite_owner"
msgid "Overwrite products that have a different owner on the public platform. Otherwise, products with a different owner will be skipped."
msgstr "Overwrite products that have a different owner on the public platform. Otherwise, products with a different owner will be skipped."

msgctxt "data_source_database"
msgid "Some of the data for the products of %s come from %s."
msgstr "Some of the data for the products of %s come from %s."

msgctxt "data_source_database_note_about_the_producers_platform"
msgid "Manufacturers can use the Open Food Facts <a href=\"<producers_platform_url>\">free plaform for producers</a> to access and complete this data, and to obtain reports, analysis and product improvements opportunities (e.g. better Nutri-Score)."
msgstr "Manufacturers can use the Open Food Facts <a href=\"<producers_platform_url>\">free plaform for producers</a> to access and complete this data, and to obtain reports, analysis and product improvements opportunities (e.g. better Nutri-Score)."

# variable names between { } must not be translated
msgctxt "f_data_source_database_provider"
msgid "The manufacturer {manufacturer} uses {provider} to automatically transmit data and photos for its products."
msgstr "The manufacturer {manufacturer} uses {provider} to automatically transmit data and photos for its products."

msgctxt "image_other_type"
msgid "Type of the product photo"
msgstr "Type of the product photo"

# do not translate "front, ingredients, nutrition, packaging"
msgctxt "image_other_type_description"
msgid "If you use the same column on multiple lines to provide images URLs for a single product, you can use this field to indicate the type of the image: front, ingredients, nutrition or packaging."
msgstr "If you use the same column on multiple lines to provide images URLs for a single product, you can use this field to indicate the type of the image: front, ingredients, nutrition or packaging."

msgctxt "forest_footprint_one_line_explanation"
msgid "The forest footprint is calculated by taking into account the ingredients whose production requires soybeans, the cultivation of which is linked to deforestation."
msgstr "The forest footprint is calculated by taking into account the ingredients whose production requires soybeans, the cultivation of which is linked to deforestation"

msgctxt "environmental_score_agribalyse_match_warning"
msgid "The Green-Score can only be calculated if the product has a sufficiently precise category."
msgstr "The Green-Score can only be calculated if the product has a sufficiently precise category."

msgctxt "environmental_score_add_more_precise_category"
msgid "You can modify the product page to add a more precise category."
msgstr "You can modify the product page to add a more precise category."

msgctxt "environmental_score_platform_promo"
msgid "If you are the manufacturer of this product, you can send us the information with our <a href=\"https://world.pro.openfoodfacts.org\">free platform for producers</a>."
msgstr "If you are the manufacturer of this product, you can send us the information with our <a href=\"https://world.pro.openfoodfacts.org\">free platform for producers</a>."

msgctxt "environmental_score_warning_missing_information"
msgid "Warning: some information necessary to calculate the Green-Score with precision is not provided (see the details of the calculation below)."
msgstr "Warning: some information necessary to calculate the Green-Score with precision is not provided (see the details of the calculation below)."

msgctxt "environmental_score_add_missing_information"
msgid "You can edit the product to add the missing information."
msgstr "You can edit the product to add the missing information."

msgctxt "environmental_score_product_category_reference_score"
msgid "Baseline score of the product category"
msgstr "Baseline score of the product category"

msgctxt "environmental_score_panel_lca"
msgid "Lifecyle Analysis (LCA)"
msgstr "Lifecyle Analysis (LCA)"

# do not translate Agribalyse
msgctxt "environmental_score_agribalyse_category"
msgid "Agribalyse category"
msgstr "Agribalyse category"

msgctxt "environmental_score_category_proxy_match"
msgid "Approximate match with the product category"
msgstr "Approximate match with the product category"

msgctxt "environmental_score_category_exact_match"
msgid "Exact match with the product category"
msgstr "Exact match with the product category"

msgctxt "environmental_score_pef_environmental_score"
msgid "PEF environmental score"
msgstr "PEF environmental score"

msgctxt "environmental_score_incl_climate_change_impact"
msgid "including impact on climate change"
msgstr "including impact on climate change"

msgctxt "environmental_score_impact_detail_by_stages"
msgid "Details of the impacts by stages of the life cycle"
msgstr "Details of the impacts by stages of the life cycle"

# stage meaning step
msgctxt "environmental_score_stage"
msgid "Stage"
msgstr "Stage"

msgctxt "environmental_score_impact"
msgid "Impact"
msgstr "Impact"

msgctxt "environmental_score_agriculture"
msgid "Agriculture"
msgstr "Agriculture"

msgctxt "environmental_score_processing"
msgid "Processing"
msgstr "Processing"

msgctxt "environmental_score_packaging"
msgid "Packaging"
msgstr "Packaging"

msgctxt "environmental_score_transportation"
msgid "Transportation"
msgstr "Transportation"

msgctxt "environmental_score_distribution"
msgid "Distribution"
msgstr "Distribution"

msgctxt "environmental_score_consumption"
msgid "Consumption"
msgstr "Consumption"

msgctxt "environmental_score_lca_score_out_of_100"
msgid "LCA score out of 100"
msgstr "LCA score out of 100"

msgctxt "environmental_score_no_agribalyse_category_match"
msgid "No match between product categories and Agribalyse categories."
msgstr "No match between product categories and Agribalyse categories."

msgctxt "environmental_score_edit_category_to_more_granular"
msgid "You can modify the product page to add a more granular category."
msgstr "You can modify the product page to add a more granular category."

msgctxt "environmental_score_additional_bonuses_and_maluses"
msgid "Additional bonuses and maluses"
msgstr "Additional bonuses and maluses"

msgctxt "environmental_score_production_system"
msgid "Production mode"
msgstr "Production mode"

msgctxt "environmental_score_no_labels_taken_into_account"
msgid "No labels taken into account for the production system."
msgstr "No labels taken into account for the production system."

msgctxt "environmental_score_please_add_the_labels"
msgid "If this product has a label characterizing the production system (organic, fair trade, Label Rouge, Bleu Blanc Coeur etc.), you can modify the product sheet to add it."
msgstr "If this product has a label characterizing the production system (organic, fair trade, Label Rouge, Bleu Blanc Coeur etc.), you can modify the product sheet to add it."

msgctxt "environmental_score_origins_of_ingredients"
msgid "Origins of ingredients"
msgstr "Origins of ingredients"

msgctxt "environmental_score_ingredients_not_indicated"
msgid "The origins of the ingredients of this product are not indicated."
msgstr "The origins of the ingredients of this product are not indicated."

msgctxt "environmental_score_please_add_the_ingredients"
msgid "If they are indicated on the packaging, you can modify the product sheet and add them."
msgstr "If they are indicated on the packaging, you can modify the product sheet and add them."

msgctxt "environmental_score_environmental_policy"
msgid "Environmental policy"
msgstr "Environmental policy"

msgctxt "environmental_score_threatened_species"
msgid "Threatened species"
msgstr "Threatened species"

msgctxt "environmental_score_ingredients_whose_cultivation_threatens_species"
msgid "Ingredients that threatens species"
msgstr "Ingredients that threatens species"

msgctxt "environmental_score_no_species_threatening_ingredients"
msgid "No ingredients that threaten species"
msgstr "No ingredients that threaten species"

msgctxt "environmental_score_ingredients_unknown"
msgid "The information on the ingredients of this product has not been given."
msgstr "The information on the ingredients of this product has not been given."

msgctxt "environmental_score_packaging_ratio"
msgid "ratio"
msgstr "ratio"

msgctxt "environmental_score_packaging_score"
msgid "score"
msgstr "score"

msgctxt "environmental_score_score_of_all_components"
msgid "Score of all components"
msgstr "Score of all components"

msgctxt "environmental_score_no_packaging_information"
msgid "The information about the packaging of this product is not filled in."
msgstr "The information about the packaging of this product is not filled in."

msgctxt "environmental_score_unprecise_packaging_information"
msgid "The information about the packaging of this product is not sufficiently precise (exact shapes and materials of all components of the packaging)."
msgstr "The information about the packaging of this product is not sufficiently precise (exact shapes and materials of all components of the packaging)."

# duplicate
msgctxt "environmental_score_edit_for_more_precise_environmental_score"
msgid "For a more precise calculation of the Green-Score, you can modify the product page and add them."
msgstr "For a more precise calculation of the Green-Score, you can modify the product page and add them."

# duplicate
msgctxt "environmental_score_edit_for_more_precise_environmental_score"
msgid "For a more precise calculation of the Green-Score, you can edit the product page and add them."
msgstr "For a more precise calculation of the Green-Score, you can edit the product page and add them."

msgctxt "environmental_score_final_score"
msgid "Final score"
msgstr "Final score"

msgctxt "environmental_score_lower_the_score_lower_the_impact"
msgid "(the lower the score, the lower the impact)"
msgstr "(the lower the score, the lower the impact)"

msgctxt "environmental_score_kg_co2_eq_kg_product"
msgid "kg CO2 eq/kg of product"
msgstr "kg CO2 eq/kg of product"

# do not translate the link
msgctxt "environmental_score_platform_prompt_environmental_score_modal"
msgid "If you are the manufacturer of this product, you can send us the information with our <a href=\"https://world.pro.openfoodfacts.org\">free platform for producers</a>."
msgstr "If you are the manufacturer of this product, you can send us the information with our <a href=\"https://world.pro.openfoodfacts.org\">free platform for producers</a>."

# do not translate Green-Score and the link
msgctxt "environmental_score_description"
msgid "The <a href=\"/green-score\">Green-Score</a> is an experimental score that summarizes the environmental impacts of food products."
msgstr "The <a href=\"/green-score\">Green-Score</a> is an experimental score that summarizes the environmental impacts of food products."

# do not translate Green-Score
msgctxt "environmental_score_warning_fr"
msgid "The Green-Score formula is subject to change as it is regularly improved to make it more precise."
msgstr "The Green-Score formula is subject to change as it is is regularly improved to make it more precise."

# do not translate Green-Score
msgctxt "environmental_score_warning_international"
msgid "The Green-Score was initially developped for France and it is being extended to other European countries. The Green-Score formula is subject to change as it is regularly improved to make it more precise and better suited to each country."
msgstr "The Green-Score was initially developped for France and it is being extended to other European countries. The Green-Score formula is subject to change as it is regularly improved to make it more precise and better suited to each country."

msgctxt "environmental_score_warning_transportation_world"
msgid "Select a country in order to include the full impact of transportation."
msgstr "Select a country in order to include the full impact of transportation."

msgctxt "environmental_score_warning_transportation"
msgid "The full impact of transportation to your country is currently unknown."
msgstr "The full impact of transportation to your country is currently unknown."

msgctxt "app_banner_text"
msgid "Scan barcodes to get the Nutri-Score, the Green-Score and more!"
msgstr "Scan barcodes to get the Nutri-Score, the Green-Score and more!"

msgctxt "org_gs1_product_name_is_abbreviated"
msgid "GS1 product names for this manufacturer are abbreviated."
msgstr "GS1 product names for this manufacturer are abbreviated."

msgctxt "org_gs1_nutrients_are_unprepared"
msgid "GS1 prepared nutrients for this manufacturer are in fact for the product as sold."
msgstr "GS1 prepared nutrients for this manufacturer are in fact for the product as sold."

msgctxt "org_gs1_nutrients_are_unprepared_note"
msgid "Check that the manufacturer does not make products that really have nutrients for the prepared product."
msgstr "Check that the manufacturer does not make products that really have nutrients for the prepared product."

msgctxt "org_gs1_product_name_is_abbreviated_description"
msgid "Some manufacturers have incorrect values for some fields in GS1. The features below can be used to fix some of them."
msgstr "Some manufacturers have incorrect values for some fields in GS1. The features below can be used to fix some of them."

# do not remove %s, it will be replaced with the source name
msgctxt "import_source_string"
msgid "Import data from %s"
msgstr "Import data from %s"

msgctxt "org_protect_data"
msgid "Protect the data that is provided by the organization."
msgstr "Protect the data that is provided by the organization."

msgctxt "org_protect_data_note"
msgid "Removing or changing the provided data will be possible only by experimented contributors on the web site."
msgstr "Removing or changing the provided data will be possible only by experimented contributors on the web site."

msgctxt "environmental_score_packaging_impact_high"
msgid "Packaging with a high impact"
msgstr "Packaging with a high impact"

msgctxt "environmental_score_packaging_impact_medium"
msgid "Packaging with a medium impact"
msgstr "Packaging with a medium impact"

msgctxt "environmental_score_packaging_impact_low"
msgid "Packaging with a low impact"
msgstr "Packaging with a low impact"

msgctxt "environmental_score_packaging_missing_information"
msgid "Missing packaging information for this product"
msgstr "Missing packaging information for this product"

msgctxt "environmental_score_origins_of_ingredients_impact_high"
msgid "Origins of ingredients with a high impact"
msgstr "Origins of ingredients with a high impact"

msgctxt "environmental_score_origins_of_ingredients_impact_medium"
msgid "Origins of ingredients with a medium impact"
msgstr "Origins of ingredients with a medium impact"

msgctxt "environmental_score_origins_of_ingredients_impact_low"
msgid "Origins of ingredients with a low impact"
msgstr "Origins of ingredients with a low impact"

msgctxt "environmental_score_origins_of_ingredients_missing_information"
msgid "Missing origins of ingredients information"
msgstr "Missing origins of ingredients information"

msgctxt "percent_of_ingredients"
msgid "% of ingredients"
msgstr "% of ingredients"

# medium as in "medium impact"
msgctxt "medium"
msgid "medium"
msgstr "medium"

msgctxt "nutrition_grade_fr_tea_bags_note"
msgid "Note: the Nutri-Score of teas and herbal teas corresponds to the product prepared with water only, without sugar or milk."
msgstr "Note: the Nutri-Score of teas and herbal teas corresponds to the product prepared with water only, without sugar or milk."

msgctxt "g_per_100g"
msgid "%s g / 100 g"
msgstr "%s g / 100 g"

msgctxt "donation_title"
msgid "Important: we need your support!"
msgstr ""

msgctxt "donation_text_2023_main"
msgid "Help us make food transparency the norm!"
msgstr ""

msgctxt "donation_text_2023_secondary"
msgid "As a non-profit organization, we depend on your donations to continue informing consumers around the world about what they eat."
msgstr ""

msgctxt "donation_text_2023_tertiary"
msgid "The food revolution starts with you!"
msgstr ""

msgctxt "donation_hook_2024"
msgid "Help us inform millions of consumers around the world about what they eat"
msgstr "Help us inform millions of consumers around the world about what they eat"

msgctxt "donation_title_2024"
msgid "Please give to our 2024 Fundraiser"
msgstr "Please give to our 2024 Fundraiser"

# Don't translate {year}, it will be replaced by the 4 digits year
msgctxt "f_donation_title_year"
msgid "Please give to our {year} Fundraiser"
msgstr "Please give to our {year} Fundraiser"

msgctxt "donation_list_2024_main"
msgid "Your donations fund the day-to-day operations of our non-profit association:"
msgstr "Your donations fund the day-to-day operations of our non-profit association:"

msgctxt "donation_list_2024_first"
msgid "keeping our database open & available to all,"
msgstr "keeping our database open & available to all,"

msgctxt "donation_list_2024_first_sub"
msgid "technical infrastructure (website/mobile app) & a small permanent team"
msgstr "technical infrastructure (website/mobile app) & a small permanent team"

msgctxt "donation_list_2024_second"
msgid "remain independent of the food industry,"
msgstr "remain independent of the food industry,"

msgctxt "donation_list_2024_third"
msgid "engage a community of committed citizens,"
msgstr "engage a community of committed citizens,"

msgctxt "donation_list_2024_fourth"
msgid "support the advancement of public health research."
msgstr "support the advancement of public health research."

msgctxt "donation_financial_2024_text"
msgid "Each donation counts! We appreciate your support in bringing further food transparency in the world."
msgstr "Each donation counts! We appreciate your support in bringing further food transparency in the world."

msgctxt "donation_button_2024_text"
msgid "I SUPPORT"
msgstr "I SUPPORT"

msgctxt "donation_cta"
msgid "Donate"
msgstr ""

msgctxt "environmental_score_production_system_no_labels_with_environmental_benefits"
msgid "No labels with environmental benefits"
msgstr "No labels with environmental benefits"

msgctxt "environmental_score_production_system_labels_with_environmental_benefits"
msgid "Labels with environmental benefits"
msgstr "Labels with environmental benefits"

msgctxt "environmental_score_production_system_labels_with_environmental_benefits_high"
msgid "Labels with high environmental benefits"
msgstr "Labels with high environmental benefits"

msgctxt "environmental_score_production_system_labels_with_environmental_benefits_very_high"
msgid "Labels with very high environmental benefits"
msgstr "Labels with very high environmental benefits"

msgctxt "other"
msgid "Other"
msgstr "Other"

# statistical mean
msgctxt "mean"
msgid "Mean"
msgstr "Mean"

msgctxt "recipes_ingredients_statistics"
msgid "Ingredients statistics for all products"
msgstr "Ingredients statistics for all products"

msgctxt "recipes_ingredients_for_each_product"
msgid "Ingredients for each product"
msgstr "Ingredients for each product"

msgctxt "product_deleted"
msgid "Product deleted."
msgstr "Product deleted."

msgctxt "carbon_footprint"
msgid "Carbon footprint"
msgstr "Carbon footprint"

# variable names between { } must not be translated
msgctxt "f_carbon_footprint_per_100g_of_product"
msgid "{grams} g CO₂e per 100g of product"
msgstr "{grams} g CO₂e per 100g of product"

# variable names between { } must not be translated
msgctxt "f_carbon_footprint_per_unit"
msgid "{kilograms} kg CO₂e per unit"
msgstr "{kilograms} kg CO₂e per unit"

msgctxt "average_for_the_category"
msgid "average for the category"
msgstr "average for the category"

msgctxt "data_source_and_detailed_carbon_impact"
msgid "Data source and detailed carbon impact"
msgstr "Data source and detailed carbon impact"

# variable names between { } must not be translated
msgctxt "f_equal_to_driving_km_in_a_petrol_car"
msgid "Equal to driving {kilometers} km in a petrol car"
msgstr "Equal to driving {kilometers} km in a petrol car"

msgctxt "source_ademe_agribalyse"
msgid "Source: ADEME Agribalyse Database"
msgstr "Source: ADEME Agribalyse Database"

msgctxt "source_ademe_agribalyse_for_category"
msgid "The carbon emission figure comes from ADEME's Agribalyse database, for the category:"
msgstr "The carbon emission figure comes from ADEME's Agribalyse database, for the category:"

msgctxt "environment_card_title"
msgid "Environment"
msgstr "Environment"

msgctxt "health_card_title"
msgid "Nutrition and health"
msgstr "Nutrition and health"

msgctxt "contains_palm_oil"
msgid "Contains palm oil"
msgstr "Contains palm oil"

msgctxt "contains_palm_oil_subtitle"
msgid "Drives deforestation and threatens species such as the orangutan"
msgstr "Drives deforestation and threatens species such as the orangutan"

msgctxt "contains_palm_oil_description"
msgid "Tropical forests in Asia, Africa and Latin America are destroyed to create and expand oil palm tree plantations. The deforestation contributes to climate change, and it endangers species such as the orangutan, the pigmy elephant and the Sumatran rhino."
msgstr "Tropical forests in Asia, Africa and Latin America are destroyed to create and expand oil palm tree plantations. The deforestation contributes to climate change, and it endangers species such as the orangutan, the pigmy elephant and the Sumatran rhino."

msgctxt "bonus"
msgid "Bonus"
msgstr "Bonus"

msgctxt "malus"
msgid "Malus"
msgstr "Malus"

msgctxt "life_cycle_analysis"
msgid "Life cycle analysis"
msgstr "Life cycle analysis"

msgctxt "environmental_score_bonuses_and_maluses"
msgid "Bonuses and maluses"
msgstr "Bonuses and maluses"

msgctxt "environmental_score_for_this_product"
msgid "Green-Score for this product"
msgstr "Green-Score for this product"

msgctxt "average_impact_of_the_category"
msgid "Average impact of products of the same category"
msgstr "Average impact of products of the same category"

msgctxt "environmental_score_sum_of_bonuses_and_maluses"
msgid "Sum of bonuses and maluses"
msgstr "Sum of bonuses and maluses"

msgctxt "environmental_score_sum_of_bonuses_and_maluses_is_capped"
msgid "The sum of bonuses and maluses is capped at +25."
msgstr "The sum of bonuses and maluses is capped at +25."

msgctxt "environmental_score_lca_score"
msgid "Life cycle analysis score"
msgstr "Life cycle analysis score"

msgctxt "impact_for_this_product"
msgid "Impact for this product"
msgstr "Impact for this product"

msgctxt "environmental_score_downgraded_non_recyclable_and_non_biodegradable_materials"
msgid "The score of products with non-recyclable and non-biodegradable packaging materials is capped at 79 (grade B)."
msgstr "The score of products with non-recyclable and non-biodegradable packaging materials is capped at 79 (grade B)."

msgctxt "nutriscore_not_applicable"
msgid "Nutri-Score not applicable for this product category."
msgstr "Nutri-Score not applicable for this product category."

msgctxt "nutriscore_missing_category"
msgid "The category of the product must be specified in order to compute the Nutri-Score."
msgstr "The category of the product must be specified in order to compute the Nutri-Score."

msgctxt "nutriscore_missing_nutrition_data"
msgid "The nutrition facts of the product must be specified in order to compute the Nutri-Score."
msgstr "The nutrition facts of the product must be specified in order to compute the Nutri-Score."

msgctxt "nutriscore_missing_nutrition_data_details"
msgid "Missing nutrition facts:"
msgstr "Missing nutrition facts:"

msgctxt "nutriscore_missing_category_and_nutrition_data"
msgid "The category and the nutrition facts of the product must be specified in order to compute the Nutri-Score."
msgstr "The category and the nutrition facts of the product must be specified in order to compute the Nutri-Score."

msgctxt "health"
msgid "Health"
msgstr "Health"

msgctxt "contribution_panel_title"
msgid "Contribution"
msgstr "Contribution"

msgctxt "contribution_navigation"
msgid "Contribution"
msgstr "Contribution"

msgctxt "data_quality_errors_panel_title"
msgid "Detected Errors"
msgstr "Detected Errors"

msgctxt "data_quality_errors_panel_subtitle"
msgid "Help us improve quality of our data by contributing fixes"
msgstr "Help us improve quality of our data by contributing fixes"

msgctxt "data_quality_warnings_panel_title"
msgid "Potential issues"
msgstr "Potential issues"

msgctxt "data_quality_warnings_panel_subtitle"
msgid "We have detected some potential issues or potential improvements, could you check if some apply ?"
msgstr "We have detected some potential issues or potential improvement, could you check if some apply ?"

msgctxt "data_quality_info_panel_title"
msgid "Data Quality infos"
msgstr "Data Quality infos"

msgctxt "data_quality_info_panel_subtitle"
msgid "Some infos about data quality on this product"
msgstr "Some infos about data quality on this product"

# will be followed by : and a value. e.g. "Compared to: bananas"
msgctxt "compared_to"
msgid "Compared to"
msgstr "Compared to"

# name of an activity / a sport
msgctxt "activity_walking"
msgid "Walking"
msgstr "Walking"

# name of an activity / a sport
msgctxt "activity_swimming"
msgid "Swimming"
msgstr "Swimming"

# name of an activity / a sport
msgctxt "activity_bicycling"
msgid "Bicycling"
msgstr "Bicycling"

# name of an activity / a sport
msgctxt "activity_running"
msgid "Running"
msgstr "Running"

# Don't translate {kj}, it will be replaced by a number
msgctxt "f_energy_per_100g"
msgid "{kj} kJ per 100g"
msgstr "{kj} kJ per 100g"

# Don't translate {kj}, it will be replaced by a number
msgctxt "f_equal_to_walking_minutes_or_steps"
msgid "Equal to walking {minutes} minutes or {steps} steps"
msgstr "Equal to walking {minutes} minutes or {steps} steps"

# Don't translate {kg} and {lb}, it will be replaced by a number
msgctxt "f_energy_expenditure_for_weight_in_kg_lb"
msgid "Energy expenditure for a person weighting {kg} kg / {lb} lb"
msgstr "Energy expenditure for a person weighting {kg} kg / {lb} lb"

msgctxt "nutriscore_missing_category_short"
msgid "Missing category"
msgstr "Missing category"

msgctxt "nutriscore_missing_nutrition_data_short"
msgid "Missing nutrition facts"
msgstr "Missing nutrition facts"

msgctxt "nutriscore_missing_category_and_nutrition_data_short"
msgid "Missing category and nutrition facts"
msgstr "Missing category and nutrition facts"

msgctxt "recommendation_who_reduce_or_stop_drinking_alcohol_title"
msgid "Reduce or stop drinking alcohol"
msgstr "Reduce or stop drinking alcohol"

msgctxt "recommendation_who_reduce_or_stop_drinking_alcohol_subtitle"
msgid "Less is better"
msgstr "Less is better"

msgctxt "recommendation_who_reduce_or_stop_drinking_alcohol_text"
msgid "This might not be the answer people want to hear, but there is no safe level for drinking alcohol. Of course there is lower-risk drinking, but WHO does not set particular limits, because the evidence shows that the ideal situation for health is to not drink at all. Alcohol is closely related to around 60 different diagnoses and for almost all there is a close dose–response relationship, so the more you drink, the higher your risk of disease. Less is better."
msgstr "This might not be the answer people want to hear, but there is no safe level for drinking alcohol. Of course there is lower-risk drinking, but WHO does not set particular limits, because the evidence shows that the ideal situation for health is to not drink at all. Alcohol is closely related to around 60 different diagnoses and for almost all there is a close dose–response relationship, so the more you drink, the higher your risk of disease. Less is better."

# "source" as in "source of the information"
msgctxt "source"
msgid "Source"
msgstr "Source"

# variable names between { } must not be translated
msgctxt "f_app_user"
msgid "A user of the {app_name} app"
msgstr "A user of the {app_name} app"

msgctxt "food_groups_p"
msgid "food groups"
msgstr "food groups"

msgctxt "food_groups_s"
msgid "food group"
msgstr "food group"

msgctxt "non_vegan_ingredients"
msgid "Non-vegan ingredients"
msgstr "Non-vegan ingredients"

msgctxt "vegan_ingredients"
msgid "No non-vegan ingredients detected"
msgstr "No non-vegan ingredients"

msgctxt "maybe_vegan_ingredients"
msgid "Ingredients that may not be vegan"
msgstr "Ingredients that may not be vegan"

msgctxt "attribute_vegan_setting_note"
msgid "To determine whether a product is vegan, we only rely on the list of ingredients."
msgstr ""

msgctxt "non_vegetarian_ingredients"
msgid "Non-vegetarian ingredients"
msgstr "Non-vegetarian ingredients"

msgctxt "vegetarian_ingredients"
msgid "No non-vegetarian ingredients detected"
msgstr "No non-vegetarian ingredients detected"

msgctxt "maybe_vegetarian_ingredients"
msgid "Ingredients that may not be vegetarian"
msgstr "Ingredients that may not be vegetarian"

msgctxt "attribute_vegetarian_setting_note"
msgid "To determine whether a product is vegetarian, we only rely on the list of ingredients."
msgstr ""

msgctxt "palm_oil_ingredients"
msgid "Ingredients that contain palm oil"
msgstr "Ingredients that contain palm oil"

msgctxt "may_contain_palm_oil_ingredients"
msgid "Ingredients that may contain palm oil"
msgstr "Ingredients that may contain palm oil"

msgctxt "palm_oil_free_ingredients"
msgid "No ingredients containing palm oil detected"
msgstr "No ingredients containing palm oil detected"

msgctxt "attribute_palm_oil_setting_note"
msgid "To determine whether a product contains palm oil, we only rely on the list of ingredients."
msgstr "To determine whether a product contains palm oil, we only rely on the list of ingredients."

msgctxt "attribute_without_palm_oil_setting_note"
msgid "To determine whether a product contains palm oil, we only rely on the list of ingredients."
msgstr "To determine whether a product contains palm oil, we only rely on the list of ingredients."

msgctxt "unrecognized_ingredients"
msgid "Unrecognized ingredients"
msgstr "Unrecognized ingredients"

msgctxt "nova_1_unprocessed_ingredients"
msgid "The product contains only unprocessed or minimally processed ingredients."
msgstr "The product contains only unprocessed or minimally processed ingredients."

# variable names between { } must not be translated
msgctxt "f_nova_markers_for_nova_group"
msgid "Elements that indicate the product is in the {nova_group} group"
msgstr "Elements that indicate the product is in the {nova_group} group"

msgctxt "nova_classification_description"
msgid "Food products are classified into 4 groups according to their degree of processing:"
msgstr "Food products are classified into 4 groups according to their degree of processing:"

msgctxt "nova_classification_how"
msgid "The determination of the group is based on the category of the product and on the ingredients it contains."
msgstr "The determination of the group is based on the category of the product and on the ingredients it contains."

msgctxt "nova_classification_learn_more"
msgid "Learn more about the NOVA classification"
msgstr "Learn more about the NOVA classification"

msgctxt "nova_group_missing_category"
msgid "The category of the product must be specified in order to determine the NOVA group."
msgstr "The category of the product must be specified in order to determine the NOVA group."

msgctxt "nova_group_missing_ingredients"
msgid "The ingredients of the product must be specified in order to determine the NOVA group."
msgstr "The ingredients of the product must be specified in order to determine the NOVA group."

msgctxt "nova_group_too_many_unknown_ingredient"
msgid "We could not recognize some of the ingredients and determine the NOVA group."
msgstr "We could not recognize some of the ingredients and determine the NOVA group."

msgctxt "unselect_image"
msgid "Unselect Image"
msgstr ""

msgctxt "nutriscore_learn_more"
msgid "Learn more about the Nutri-Score"
msgstr "Learn more about the Nutri-Score"

msgctxt "environmental_score_learn_more"
msgid "Learn more about the Green-Score"
msgstr "Learn more about the Green-Score"

# The translation needs to be short as it is displayed at the top of small product cards
msgctxt "products_match_very_good_match"
msgid "Very good match"
msgstr "Very good match"

# The translation needs to be short as it is displayed at the top of small product cards
msgctxt "products_match_good_match"
msgid "Good match"
msgstr "Good match"

# The translation needs to be short as it is displayed at the top of small product cards
msgctxt "products_match_poor_match"
msgid "Poor match"
msgstr "Poor match"

# The translation needs to be short as it is displayed at the top of small product cards
msgctxt "products_match_unknown_match"
msgid "Unknown match"
msgstr "Unknown match"

# The translation needs to be short as it is displayed at the top of small product cards
msgctxt "products_match_may_not_match"
msgid "May not match"
msgstr "May not match"

# The translation needs to be short as it is displayed at the top of small product cards
msgctxt "products_match_does_not_match"
msgid "Does not match"
msgstr "Does not match"

msgctxt "reset_preferences"
msgid "Use default preferences"
msgstr "Use default preferences"

msgctxt "reset_preferences_details"
msgid "Nutri-Score, Green-Score and food processing level (NOVA)"
msgstr "Nutri-Score, Green-Score and food processing level (NOVA)"

msgctxt "actions_add_ingredients"
msgid "Could you add the ingredients list?"
msgstr "Could you add the ingredients list?"

msgctxt "actions_to_compute_nutriscore"
msgid "Could you add the information needed to compute the Nutri-Score?"
msgstr "Could you add the information needed to compute the Nutri-Score?"

msgctxt "actions_to_compute_environmental_score"
msgid "Could you add a precise product category so that we can compute the Green-Score?"
msgstr "Could you add a precise product category so that we can compute the Green-Score?"

msgctxt "action_add_ingredients_text"
msgid "Add the ingredients"
msgstr "Add the ingredients"

msgctxt "action_add_categories"
msgid "Add a category"
msgstr "Add a category"

msgctxt "action_add_nutrition_facts"
msgid "Add nutrition facts"
msgstr "Add nutrition facts"

msgctxt "action_add_origins"
msgid "Add the origins of ingredients for this product"
msgstr "Add the origins of ingredients for this product"

msgctxt "action_add_packaging_image"
msgid "Take a photo of the recycling information"
msgstr "Take a photo of the recycling information"

msgctxt "action_add_packaging_components"
msgid "Add packaging components"
msgstr "Take a photo of the recycling information"

msgctxt "action_add_quantity"
msgid "Add quantity of the product"
msgstr "Add quantity of the product"

# this is not used yet
msgctxt "action_add_basic_details"
msgid "Add basic details"
msgstr "Add basic details"

# this is not used yet
msgctxt "action_add_portion_size"
msgid "Add portion size"
msgstr "Add portion size"

# this is not used yet
msgctxt "action_add_ingredients_image"
msgid "Take a photo of the ingredients"
msgstr "Take a photo of the ingredients"

# this is not used yet
msgctxt "action_add_nutrition_image"
msgid "Take a photo of the nutrition facts"
msgstr "Take a photo of the nutrition facts"

# this is not used yet
msgctxt "action_refresh_ingredients_image"
msgid "Refresh the photo of the ingredients"
msgstr "Refresh the photo of the ingredients"

# this is not used yet
msgctxt "action_refresh_nutrition_image"
msgid "Refresh the photo of the nutrition facts"
msgstr "Refresh the photo of the nutrition facts"

# this is not used yet
msgctxt "action_add_packaging_text"
msgid "Extract and check the recycling information"
msgstr "Extract and check the recycling information"

# this is not used yet
msgctxt "action_add_stores"
msgid "Add the store where you found this product"
msgstr "Add the store where you found this product"

# this is not used yet
msgctxt "action_labels"
msgid "Add any label present on this product"
msgstr "Add any label present on this product"

# this is not used yet
msgctxt "action_countries"
msgid "Add the country where you found this product"
msgstr "Add the country where you found this product"

# this is not used yet
msgctxt "action_packager_codes_image"
msgid "Take a photo of traceability codes"
msgstr "Take a photo of traceability codes"

msgctxt "action_report_product_to_nutripatrol"
msgid "Report this product to our moderators"
msgstr "Report this product to our moderators"

# Used as a header for key facts
msgctxt "knowledge_panels_facts"
msgid "What you need to know"
msgstr "What you need to know"

msgctxt "knowledge_panels_recommendation"
msgid "Recommendation"
msgstr "Recommendation"

msgctxt "nutrient_info_salt_risk"
msgid "A high consumption of salt (or sodium) can cause raised blood pressure, which can increase the risk of heart disease and stroke."
msgstr "A high consumption of salt (or sodium) can cause raised blood pressure, which can increase the risk of heart disease and stroke."

msgctxt "nutrient_info_salt_high_blood_pressure"
msgid "Many people who have high blood pressure do not know it, as there are often no symptoms."
msgstr "Many people who have high blood pressure do not know it, as there are often no symptoms."

msgctxt "nutrient_info_salt_high_consumption"
msgid "Most people consume too much salt (on average 9 to 12 grams per day), around twice the recommended maximum level of intake."
msgstr "Most people consume too much salt (on average 9 to 12 grams per day), around twice the recommended maximum level of intake."

msgctxt "nutrient_recommendation_salt_title"
msgid "Limit the consumption of salt and salted food"
msgstr "Limit the consumption of salt and salted food"

msgctxt "nutrient_recommendation_salt_cooking_and_table"
msgid "Reduce the quantity of salt used when cooking, and don't salt again at the table."
msgstr "Reduce the quantity of salt used when cooking, and don't salt again at the table."

msgctxt "nutrient_recommendation_salt_limit_salty_snacks"
msgid "Limit the consumption of salty snacks and choose products with lower salt content."
msgstr "Limit the consumption of salty snacks and choose products with lower salt content."

msgctxt "nutrient_info_sugars_risk"
msgid "A high consumption of sugar can cause weight gain and tooth decay. It also augments the risk of type 2 diabetes and cardio-vascular diseases."
msgstr "A high consumption of sugar can cause weight gain and tooth decay. It also augments the risk of type 2 diabetes and cardio-vascular diseases."

msgctxt "nutrient_recommendation_sugars_title"
msgid "Limit the consumption of sugar and sugary drinks"
msgstr "Limit the consumption of sugar and sugary drinks"

msgctxt "nutrient_recommendation_sugars_drinks"
msgid "Sugary drinks (such as sodas, fruit beverages, and fruit juices and nectars) should be limited as much as possible (no more than 1 glass a day)."
msgstr "Sugary drinks (such as sodas, fruit beverages, and fruit juices and nectars) should be limited as much as possible (no more than 1 glass a day)."

msgctxt "nutrient_recommendation_sugars_food"
msgid "Choose products with lower sugar content and reduce the consumption of products with added sugars."
msgstr "Choose products with lower sugar content and reduce the consumption of products with added sugars."

msgctxt "nutrient_info_fat_and_saturated_fat_risk"
msgid "A high consumption of fat, especially saturated fats, can raise cholesterol, which increases the risk of heart diseases."
msgstr "A high consumption of fat, especially saturated fats, can raise cholesterol, which increases the risk of heart diseases."

msgctxt "nutrient_recommendation_fat_and_saturated_fat_title"
msgid "Reduce the consumption of fat and saturated fat"
msgstr "Limit the consumption of fat and saturated fat"

msgctxt "nutrient_recommendation_fat_and_saturated_fat"
msgid "Choose products with lower fat and saturated fat content."
msgstr "Choose products with lower fat and saturated fat content."

msgctxt "sign_in"
msgid "Sign in"
msgstr "Sign in"

msgctxt "sign_out"
msgid "Sign out"
msgstr "Sign out"

msgctxt "your_contributions"
msgid "Your contributions"
msgstr "Your contributions"

msgctxt "products_added"
msgid "Products added"
msgstr "Products added"

msgctxt "products_edited"
msgid "Products edited"
msgstr "Products edited"

msgctxt "products_photographed"
msgid "Products photographed"
msgstr "Products photographed"

# result of the matching with the user preferences: should ne a noun, not a verb
msgctxt "matching_with_your_preferences"
msgid "Matching with your preferences"
msgstr "Matching with your preferences"

# HTML tags and variable names between { } must not be translated
msgctxt "f_join_us_on_slack"
msgid "Join us on <a href=\"{url}\">Slack</a>"
msgstr "Join us on <a href=\"{url}\">Slack</a>"

# HTML tags and variable names between { } must not be translated
msgctxt "f_discover_our_code_of_conduct"
msgid "Discover our <a href=\"{url}\">Code of conduct</a>"
msgstr "Discover our <a href=\"{url}\">Code of conduct</a>"

# {links} must not be translated, it will be replaced by icons and/or text links
msgctxt "f_footer_follow_us_links"
msgid "Follow us: {links}"
msgstr "Follow us: {links}"

# Should be as small as possible, e.g. use "app" instead of "application", don't specify "mobile"
msgctxt "footer_install_the_app_exclamation_mark"
msgid "Install the app!"
msgstr "Install the app!"

# HTML tags must not be translated, keep <span id=\"everyday\"> and <span id=\"foods\"> and put them around the corresponding words in the translation
# e.g. in French: Scannez les <span id=\"foods\">aliments</span> de votre <span id=\"everyday\">quotidien</span>
msgctxt "footer_scan_your_everyday_foods"
msgid "Scan your <span id=\"everyday\">everyday</span> <span id=\"foods\">foods</span>"
msgstr "Scan your <span id=\"everyday\">everyday</span> <span id=\"foods\">foods</span>"

msgctxt "nutrition"
msgid "Nutrition"
msgstr "Nutrition"

# Note: "criteria" is plural here. So in French for instance: "Vos critères"
msgctxt "your_criteria"
msgid "Your criteria"
msgstr "Your criteria"

msgctxt "product"
msgid "Product"
msgstr "Product"

msgctxt "environment"
msgid "Environment"
msgstr "Environment"

msgctxt "api_result_failure"
msgid "Failure"
msgstr "Failure"

msgctxt "api_result_product_found"
msgid "Product found"
msgstr "Product found"

msgctxt "api_result_product_not_found"
msgid "Product not found"
msgstr "Product not found"

msgctxt "api_result_product_found_with_a_different_product_type"
msgid "Product found with a different product type"
msgstr "Product found with a different product type"

msgctxt "api_result_product_updated"
msgid "Product updated"
msgstr "Product updated"

msgctxt "api_message_invalid_api_action"
msgid "Invalid API action"
msgstr "Invalid API action"

msgctxt "api_message_invalid_api_method"
msgid "Invalid API method"
msgstr "Invalid API method"

msgctxt "api_message_empty_request_body"
msgid "Empty request body"
msgstr "Empty request body"

msgctxt "api_message_invalid_json_in_request_body"
msgid "Invalid JSON in request body"
msgstr "Invalid JSON in request body"

msgctxt "api_message_invalid_code"
msgid "Invalid code"
msgstr "Invalid code"

msgctxt "api_message_invalid_product_type"
msgid "Invalid product type"
msgstr "Invalid product type"

msgctxt "api_message_invalid_type_must_be_object"
msgid "Invalid type: must be an object"
msgstr "Invalid type: must be an object"

msgctxt "api_message_invalid_type_must_be_array"
msgid "Invalid type: must be an array"
msgstr "Invalid type: must be an array"

msgctxt "api_message_invalid_type_must_be_integer"
msgid "Invalid type: must be an integer"
msgstr "Invalid type: must be an integer"

msgctxt "api_message_invalid_type_must_be_number"
msgid "Invalid type: must be a number"
msgstr "Invalid type: must be a number"

msgctxt "api_message_missing_field"
msgid "Missing field"
msgstr "Missing field"

msgctxt "api_message_unrecognized_field"
msgid "Unrecognized field"
msgstr "Unrecognized field"

msgctxt "api_message_unrecognized_value"
msgid "Unrecognized value"
msgstr "Unrecognized value"

msgctxt "api_impact_none"
msgid "None"
msgstr "None"

msgctxt "api_impact_warning"
msgid "Warning"
msgstr "Warning"

msgctxt "api_impact_failure"
msgid "Failure"
msgstr "Failure"

msgctxt "api_impact_field_ignored"
msgid "Field ignored"
msgstr "Field ignored"

msgctxt "api_impact_value_converted"
msgid "Value converted"
msgstr "Value converted"

# Unit = element, not unit of measure
msgctxt "packaging_number_of_units"
msgid "Number of units"
msgstr "Number of units"

# Unit = element, not unit of measure
msgctxt "packaging_weight"
msgid "Weight of one empty unit"
msgstr "Weight of one empty unit"

# Unit = element, not unit of measure
msgctxt "packaging_quantity_per_unit"
msgid "Quantity of product contained per unit"
msgstr "Quantity of product contained per unit"

# variable names between { } must not be translated
msgctxt "f_help_categorize_on_hunger_games"
msgid "Help categorize more {title} on Hunger Games"
msgstr "Help categorize more {title} on Hunger Games"

msgctxt "packagings_complete"
msgid "All the packaging parts of the product are listed."
msgstr "All the packaging parts of the product are listed."

msgctxt "api_message_invalid_user_id_and_password"
msgid "Invalid user id and password"
msgstr "Invalid user id and password"

msgctxt "api_message_invalid_value_must_be_0_or_1"
msgid "Invalid value: must be 0 or 1"
msgstr "Invalid value: must be 0 or 1"

# Unit = element, not unit of measure
msgctxt "packaging_number_of_units_description"
msgid "Enter the number of packaging units of the same shape and material contained in the product."
msgstr "Enter the number of packaging units of the same shape and material contained in the product."

msgctxt "packaging_shape_description"
msgid "Enter the shape name listed in the recycling instructions if they are available, or select a shape."
msgstr "Enter the shape name listed in the recycling instructions if they are available, or select a shape."

msgctxt "packaging_material_description"
msgid "Enter the specific material if it can be determined (a material code inside a triangle can often be found on packaging parts), or a generic material (for instance plastic or metal) if you are unsure."
msgstr "Enter the specific material if it can be determined (a material code inside a triangle can often be found on packaging parts), or a generic material (for instance plastic or metal) if you are unsure."

msgctxt "packaging_recycling_description"
msgid "Enter recycling instructions only if they are listed on the product."
msgstr "Enter recycling instructions only if they are listed on the product."

# Unit = element, not unit of measure
msgctxt "packaging_weight_description"
msgid "Remove any remaining food and wash and dry the packaging part before weighting. If possible, use a scale with 0.1g or 0.01g precision."
msgstr "Remove any remaining food and wash and dry the packaging part before weighting. If possible, use a scale with 0.1g or 0.01g precision."

# Unit = element, not unit of measure
msgctxt "packaging_quantity_per_unit_description"
msgid "Enter the net weight or net volume and indicate the unit (for example g or ml)."
msgstr "Enter the net weight or net volume and indicate the unit (for example g or ml)."

msgctxt "import_and_export_products"
msgid "Import and export products"
msgstr "Import and export products"

msgctxt "add_products"
msgid "Add products"
msgstr "Add products"

# Needs to be short (displayed in a menu)
msgctxt "install_the_app_to_add_products"
msgid "Install the app to add products"
msgstr "Install the app to add products"

msgctxt "search_and_analyze_products"
msgid "Search and analyze products"
msgstr "Search and analyze products"

msgctxt "resources"
msgid "Resources"
msgstr "Resources"

msgctxt "pro_platform_user_guide"
msgid "Pro platform user guide"
msgstr "Pro platform user guide"

msgctxt "faq_for_producers"
msgid "FAQ for producers"
msgstr "FAQ for producers"

# variable names between { } must not be translated
msgctxt "product_js_enter_value_between_0_and_max"
msgid "Please enter a value between 0 and {max}."
msgstr "Please enter a value between 0 and {max}."

msgctxt "please_ask_users_create_account_first"
msgid "Please ask the following users to create an Open Food Facts account first:"
msgstr "Please ask the following users to create an Open Food Facts account first:"

msgctxt "users_added_successfully"
msgid "Users added to the organization successfully:"
msgstr "Users added to the organization successfully:"

msgctxt "product_js_sugars_warning"
msgid "Sugars should not be higher than carbohydrates."
msgstr "Sugars should not be higher than carbohydrates."

msgctxt "product_js_saturated_fat_warning"
msgid "Saturated fat should not be higher than fat."
msgstr "Saturated fat should not be higher than fat."

msgctxt "packaging_materials"
msgid "Packaging materials"
msgstr "Packaging materials"

msgctxt "packaging_weight_total"
msgid "Packaging weight"
msgstr "Packaging weight"

msgctxt "packaging_weight_100g"
msgid "Packaging weight per 100 g of product"
msgstr "Packaging weight per 100 g of product"

msgctxt "packaging_weight_100g_mean"
msgid "Mean packaging weight per 100 g of product"
msgstr "Mean packaging weight per 100 g of product"

msgctxt "total"
msgid "Total"
msgstr "Total"

msgctxt "packaging_material_products_percent"
msgid "% of products containing the material"
msgstr "% of products containing the material"

msgctxt "packaging_material_products_percent_main"
msgid "% of products containing mostly the material"
msgstr "% of products containing mostly the material"

msgctxt "relative_to_products_containing_the_material"
msgid "for products that contain the material"
msgstr "for products that contain the material"

msgctxt "relative_to_products_containing_mostly_the_material"
msgid "for products that contain mostly the material"
msgstr "for products that contain mostly the material"

msgctxt "relative_to_all_products"
msgid "relative to all products"
msgstr "relative to all products"

msgctxt "preferred_language"
msgid "Preferred Language"
msgstr "Preferred Language"

msgctxt "packagings_n_p"
msgid "Numbers of packaging components"
msgstr "Numbers of packaging components"

msgctxt "packagings_n_s"
msgid "Number of packaging components"
msgstr "Number of packaging components"

msgctxt "packagings_materials_all"
msgid "All materials"
msgstr "All materials"

msgctxt "weight"
msgid "Weight"
msgstr "Weight"

msgctxt "weight_100g"
msgid "Weight per 100g of product"
msgstr "Weight per 100g of product"

msgctxt "weight_percent"
msgid "Weight percent"
msgstr "Weight percent"

msgctxt "nutriscore_component_energy"
msgid "Energy"
msgstr ""

msgctxt "nutriscore_component_energy_from_saturated_fat"
msgid "Energy from saturated fat"
msgstr ""

msgctxt "nutriscore_component_sugars"
msgid "Sugars"
msgstr ""

msgctxt "nutriscore_component_saturated_fat"
msgid "Saturated fat"
msgstr ""

msgctxt "nutriscore_component_saturated_fat_ratio"
msgid "Saturated fat / fat"
msgstr ""

msgctxt "nutriscore_component_salt"
msgid "Salt"
msgstr ""

msgctxt "nutriscore_component_non_nutritive_sweeteners"
msgid "Non-nutritive sweeteners"
msgstr ""

msgctxt "nutriscore_component_fruits_vegetables_legumes"
msgid "Fruits, vegetables and legumes"
msgstr ""

msgctxt "nutriscore_component_fiber"
msgid "Fiber"
msgstr ""

msgctxt "nutriscore_component_proteins"
msgid "Proteins"
msgstr ""

msgctxt "presence"
msgid "Presence"
msgstr ""

msgctxt "absence"
msgid "Absence"
msgstr ""

msgctxt "nutriscore_is_water"
msgid "This product is considered to be water for the calculation of the Nutri-Score."
msgstr ""

msgctxt "nutriscore_is_fat_oil_nuts_seeds"
msgid "This product is considered to be fat, oil, nuts or seeds for the calculation of the Nutri-Score."
msgstr ""

msgctxt "nutriscore_is_cheese"
msgid "This product is considered to be cheese for the calculation of the Nutri-Score."
msgstr ""

msgctxt "nutriscore_is_red_meat_product"
msgid "This product is considered to be a red meat product for the calculation of the Nutri-Score."
msgstr ""

msgctxt "nutriscore_count_proteins_reason_beverage"
msgid "Points for proteins are counted because the product is considered to be a beverage."
msgstr ""

msgctxt "nutriscore_count_proteins_reason_cheese"
msgid "Points for proteins are counted because the product is considered to be cheese."
msgstr ""

msgctxt "nutriscore_count_proteins_reason_negative_points_less_than_7"
msgid "Points for proteins are counted because the negative points are less than 7."
msgstr ""

msgctxt "nutriscore_count_proteins_reason_negative_points_less_than_11"
msgid "Points for proteins are counted because the negative points are less than 11."
msgstr ""

msgctxt "nutriscore_count_proteins_reason_negative_points_greater_than_or_equal_to_7"
msgid "Points for proteins are not counted because the negative points greater than or equal to 7."
msgstr ""

msgctxt "nutriscore_count_proteins_reason_negative_points_greater_than_or_equal_to_11"
msgid "Points for proteins are not counted because the negative points greater than or equal to 11."
msgstr ""

msgctxt "nutriscore_new_computation_title"
msgid "Discover the new Nutri-Score!"
msgstr "Discover the new Nutri-Score!"

msgctxt "nutriscore_new_computation_description"
msgid "<p>The computation of the Nutri-Score is evolving to provide better recommendations based on the latest scientific evidence.</p>"
"<p>Main improvements:</p>"
"<ul>"
"<li>Better score for some fatty fish and oils rich in good fats</li>"
"<li>Better score for whole products rich in fiber</li>"
"<li>Worse score for products containing a lot of salt or sugar</li>"
"<li>Worse score for red meat (compared to poultry)</li>"
"</ul>"
msgstr "<p>The computation of the Nutri-Score is evolving to provide better recommendations based on the latest scientific evidence.</p>"
"<p>Main improvements:</p>"
"<ul>"
"<li>Better score for some fatty fish and oils rich in good fats</li>"
"<li>Better score for whole products rich in fiber</li>"
"<li>Worse score for products containing a lot of salt or sugar</li>"
"<li>Worse score for red meat (compared to poultry)</li>"
"</ul>"

msgctxt "nutriscore_new_computation_link_text"
msgid "Discover all the improvements of the new Nutri-Score"
msgstr "Discover all the improvements of the new Nutri-Score"

msgctxt "nutriscore_explanation_what_it_is"
msgid "The Nutri-Score is a logo on the overall nutritional quality of products."
msgstr "The Nutri-Score is a logo on the overall nutritional quality of products."

msgctxt "nutriscore_explanation_what_it_takes_into_account"
msgid "The score from A to E is calculated based on nutrients and foods to favor (proteins, fiber, fruits, vegetables and legumes ...) and nutrients to limit (calories, saturated fat, sugars, salt)."
msgstr "The score from A to E is calculated based on nutrients and foods to favor (proteins, fiber, fruits, vegetables and legumes ...) and nutrients to limit (calories, saturated fat, sugars, salt)."

msgctxt "nutriscore_explanation_where_the_data_comes_from"
msgid "The score is calculated from the data of the nutrition facts table and the composition data (fruits, vegetables and legumes)."
msgstr "The score is calculated from the data of the nutrition facts table and the composition data (fruits, vegetables and legumes)."

msgctxt "nutriscore_explanation_recommended_by_public_health_authorities"
msgid "The display of this logo is recommended by public health authorities without obligation for companies."
msgstr "The display of this logo is recommended by public health authorities without obligation for companies."

msgctxt "nutriscore_explanation_title"
msgid "What is the Nutri-Score?"
msgstr ""

# For benefits and risks of Nutri-Score components, see the "rationale" sections in the different Nutri-Score algorithms documents

msgctxt "nutrient_info_energy_risk"
msgid "Energy intakes above energy requirements are associated with increased risks of weight gain, overweight, obesity, and consequently risk of diet-related chronic diseases."
msgstr "Energy intakes above energy requirements are associated with increased risks of weight gain, overweight, obesity, and consequently risk of diet-related chronic diseases."

msgctxt "nutrient_info_saturated_fat_risk"
msgid "A high consumption of fat, especially saturated fats, can raise cholesterol, which increases the risk of heart diseases."
msgstr "A high consumption of fat, especially saturated fats, can raise cholesterol, which increases the risk of heart diseases."

msgctxt "nutrient_info_saturated_fat_ratio_risk"
msgid "A high consumption of fat, especially saturated fats, can raise cholesterol, which increases the risk of heart diseases."
msgstr "A high consumption of fat, especially saturated fats, can raise cholesterol, which increases the risk of heart diseases."

msgctxt "nutrient_info_energy_from_saturated_fat_risk"
msgid "A high consumption of fat, especially saturated fats, can raise cholesterol, which increases the risk of heart diseases."
msgstr "A high consumption of fat, especially saturated fats, can raise cholesterol, which increases the risk of heart diseases."

# https://www.who.int/news/item/15-05-2023-who-advises-not-to-use-non-sugar-sweeteners-for-weight-control-in-newly-released-guideline

msgctxt "nutrient_info_non_nutritive_sweeteners_risk"
msgid "Non-nutritive sweeteners may not confer any long-term benefit in reducing body fat in adults or children. There may be potential undesirable effects from long-term use of non-nutritive sweeteners, such as an increased risk of type 2 diabetes and cardiovascular diseases in adults."
msgstr "Non-nutritive sweeteners may not confer any long-term benefit in reducing body fat in adults or children. There may be potential undesirable effects from long-term use of non-nutritive sweeteners, such as an increased risk of type 2 diabetes and cardiovascular diseases in adults."

msgctxt "nutrient_info_fiber_benefit"
msgid "Consuming foods rich in fiber (especially whole grain foods) reduces the risks of aerodigestive cancers, cardiovascular diseases, obesity and diabetes."
msgstr "Consuming foods rich in fiber (especially whole grain foods) reduces the risks of aerodigestive cancers, cardiovascular diseases, obesity and diabetes."

msgctxt "nutrient_info_fruits_vegetables_legumes_benefit"
msgid "Consuming foods rich in fruits, vegetables and legumes reduces the risks of aerodigestive cancers, cardiovascular diseases, obesity and diabetes."
msgstr "Consuming foods rich in fruits, vegetables and legumes reduces the risks of aerodigestive cancers, cardiovascular diseases, obesity and diabetes."

# Proteins are included in the Nutri-Score because they are a proxy for calcium and iron (there is no added benefit from consuming more proteins)

msgctxt "nutrient_info_proteins_benefit"
msgid "Foods that are rich in proteins are usually rich in calcium or iron which are essential minerals with numerous health benefits."
msgstr "Foods that are rich in proteins are usually rich in calcium or iron which are essential minerals with numerous health benefits."

msgctxt "revert"
msgid "Revert to this revision"
msgstr "Revert to this revision"

msgctxt "product_js_product_revert_confirm"
msgid "Revert to this product revision?"
msgstr "Revert to this product revision?"

msgctxt "api_status_success"
msgid "Success"
msgstr "Success"

msgctxt "api_status_failure"
msgid "Failure"
msgstr "Failure"

msgctxt "api_result_product_reverted"
msgid "Product reverted to the specified revision"
msgstr "Product reverted to the specified revision"

msgctxt "api_result_product_not_reverted"
msgid "Product not reverted to the specified revision"
msgstr "Product not reverted to the specified revision"

# sweeteners (additives), plural
msgctxt "sweeteners"
msgid "sweeteners"
msgstr ""

# sweetener (additive), singular
msgctxt "sweetener"
msgid "sweetener"
msgstr ""

msgctxt "action_edit_product"
msgid "Complete or correct product information"
msgstr "Complete or correct product information"

msgctxt "report_problem_panel_title"
msgid "Report a problem"
msgstr "Report a problem"

# duplicate with "report_problem_panel_title"
msgctxt "report_problem_navigation"
msgid "Report a problem"
msgstr "Report a problem"

msgctxt "report_problem_navigation"
msgid "Report a problem."
msgstr "Report a problem."

msgctxt "incomplete_or_incorrect_data_title"
msgid "Incomplete or incorrect information?"
msgstr "Incomplete or incorrect information?"

msgctxt "incomplete_or_incorrect_data_subtitle_off"
msgid "Category, labels, ingredients, allergens, nutritional information, photos etc."
msgstr "Category, labels, ingredients, allergens, nutritional information, photos etc."

msgctxt "incomplete_or_incorrect_data_content_correct"
msgid "If the information does not match the information on the packaging, you can complete or correct it. Thank you!"
msgstr "If the information does not match the information on the packaging, you can complete or correct it. Thank you!"

msgctxt "incomplete_or_incorrect_data_content_correct_off"
msgid "Open Food Facts is a collaborative database, and every contribution is useful for all."
msgstr "Open Food Facts is a collaborative database, and every contribution is useful for all."

msgctxt "report_to_nutripatrol_explain"
msgid "If you want to report vandalism, inappropriate content or erroneous data you can't fix yourself, report it to our moderators team."
msgstr "If you want to report vandalism, inappropriate content or erroneous data you can't fix yourself, report it to our moderators team."

msgctxt "description"
msgid "Description"
msgstr "Description"

msgctxt "enter_main_contact_username"
msgid "Enter main contact's username :"
msgstr "Enter main contact's username :"

msgctxt "change_main_contact"
msgid "Change main contact"
msgstr "Change main contact"

msgctxt "main_contact_updated"
msgid "Main contact updated"
msgstr "Main contact updated"

msgctxt "error_unknown_member"
msgid "This user is not a member of the organization."
msgstr "This user is not a member of the organization."

msgctxt "skip_to_content"
msgid "Skip to Content"
msgstr "Skip to Content"

msgctxt "cant_delete_main_contact"
msgid "You cannot remove the main contact. Change it first."
msgstr "You cannot remove the main contact. Change it first."

msgctxt "open_in_crm"
msgid "Open in CRM"
msgstr "Open in CRM"

msgctxt "information_provided_by_the_manufacturer"
msgid "Information provided by the manufacturer"
msgstr "Information provided by the manufacturer"

msgctxt "information_provided_by_the_manufacturer_edit_form"
msgid "Information identified by a factory icon has been provided by the manufacturer. It can be changed only by the manufacturer and moderators. If it is out of date or incorrect, please let us know."
msgstr "Information identified by a factory icon has been provided by the manufacturer. It can be changed only by the manufacturer and moderators. If it is out of date or incorrect, please let us know."

msgctxt "knowledge_panels_did_you_know"
msgid "Did you know?"
msgstr "Did you know?"

msgctxt "knowledge_panels_why_it_matters"
msgid "Why it matters"
msgstr "Why it matters"

msgctxt "knowledge_panels_what_you_can_do"
msgid "What you can do"
msgstr "What you can do"

msgctxt "knowledge_panels_ingredients_rare_crops_title"
msgid "Good for agricultural biodiversity"
msgstr "Good for agricultural biodiversity"

msgctxt "knowledge_panels_ingredients_rare_crops_subtitle"
msgid "Contains neglected or underutilized crops:"
msgstr "Contains neglected or underutilized crops:"

msgctxt "knowledge_panels_ingredients_rare_crops_did_you_know"
msgid "Since 1900, 75% of plant diversity has been lost as farmers around the world have abandoned local varieties for high-yielding varieties adapted to mass industrial processing. As a result, 60 % of human energy intake in the world comes from only 3 species: wheat, rice and corn."
msgstr "Since 1900, 75% of plant diversity has been lost as farmers around the world have abandoned local varieties for high-yielding varieties adapted to mass industrial processing. As a result, 60 % of human energy intake in the world comes from only 3 species: wheat, rice and corn."

msgctxt "knowledge_panels_ingredients_rare_crops_why_it_matters"
msgid "The lack of variety of crops makes our food supply more vulnerable to pests, diseases and climate change."
msgstr "The lack of variety of crops makes our food supply more vulnerable to pests, diseases and climate change."

msgctxt "knowledge_panels_ingredients_rare_crops_what_you_can_do"
msgid "Consuming diverse cereals, legumes, vegetables and fruits contributes to:"
msgstr "Consuming diverse cereals, legumes, vegetables and fruits contributes to:"

msgctxt "knowledge_panels_ingredients_rare_crops_what_you_can_do_list_1"
msgid "preserving neglected and underutilized species"
msgstr "preserving neglected and underutilized species"

msgctxt "knowledge_panels_ingredients_rare_crops_what_you_can_do_list_2"
msgid "rural development and support of local farmers and companies"
msgstr "rural development and support of local farmers and companies"

msgctxt "knowledge_panels_ingredients_rare_crops_what_you_can_do_list_3"
msgid "preserving of diversified landscapes"
msgstr "preserving of diversified landscapes"

msgctxt "knowledge_panels_ingredients_rare_crops_what_you_can_do_list_4"
msgid "food security"
msgstr "food security"

msgctxt "knowledge_panels_ingredients_rare_crops_what_you_can_do_list_5"
msgid "and your health!"
msgstr "and your health!"

#msgctxt "brands_example_beauty"
#msgid "Nivea, Nivea Men"
#msgstr "Nivea, Nivea Men"

#msgctxt "categories_example_beauty"
#msgid "Anti-dandruff shampoo, Whitening toothpaste"
#msgstr "Anti-dandruff shampoo, Whitening toothpaste"

#msgctxt "emb_codes_example_beauty"
#msgid "EMB 53062"
#msgstr "EMB 53062"

#msgctxt "generic_name_example_beauty"
#msgid "Anti-dandruff shampoo"
#msgstr "Anti-dandruff shampoo"

#msgctxt "product_name_example_beauty"
#msgid "Anti-Perspirant Stress Protect"
#msgstr "Anti-Perspirant Stress Protect"

#msgctxt "ingredients_text_example_beauty"
#msgid "AQUA/WATER, SODIUM LAURETH SULFATE, DISODIUM COCOAMPHODIACETATE, GLYCOL DISTEARATE, COCAMIDE MEA"
#msgstr "AQUA/WATER, SODIUM LAURETH SULFATE, DISODIUM COCOAMPHODIACETATE, GLYCOL DISTEARATE, COCAMIDE MEA"

msgctxt "created_by"
msgid "Created by"
msgstr "Created by"

msgctxt "org_id"
msgid "Org id"
msgstr "Org id"

msgctxt "verified_status"
msgid "Verified status"
msgstr "Verified status"

msgctxt "creation_date"
msgid "Creation date"
msgstr "Creation date"

msgctxt "knowledge_panels_ingredients_rare_crops_divinfood"
msgid "Open Food Facts participates in the European project <a href=\"https://divinfood.eu/\">DIVINFOOD</a> (funded from European Union’s Horizon 2020 research and innovation programme). DIVINFOOD aims to develop food chains that value under-utilised agrobiodiversity in order to act against the decline of biodiversity and to meet the growing expectations of consumers for healthy, local products that contribute to sustainable food systems."
msgstr "Open Food Facts participates in the European project <a href=\"https://divinfood.eu/\">DIVINFOOD</a> (funded from European Union’s Horizon 2020 research and innovation programme). DIVINFOOD aims to develop food chains that value under-utilised agrobiodiversity in order to act against the decline of biodiversity and to meet the growing expectations of consumers for healthy, local products that contribute to sustainable food systems."

msgctxt "deny"
msgid "Deny"
msgstr "Deny"

msgctxt "users_requested_to_join_org"
msgid "These users have requested to join the organization:"
msgstr "These users have requested to join the organization :"

msgctxt "last_login"
msgid "Last login date"
msgstr "Last login date"

msgctxt "last_import"
msgid "Last import date"
msgstr "Last import date"

msgctxt "drop_a_file"
msgid "Drop"
msgstr "Drop"

msgctxt "select_product_data_file"
msgid "Select a file with product data"
msgstr "Select a file with product data"

msgctxt "number_of_products_without_nutriscore"
msgid "Number of products without Nutri-Score"
msgstr "Number of products without Nutri-Score"

msgctxt "percent_of_products_with_nutriscore"
msgid "% of products where Nutri-Score is computed"
msgstr "% of products where Nutri-Score is computed"

msgctxt "products_to_be_exported"
msgid "Products to be exported"
msgstr "Products to be exported"

msgctxt "products_exported"
msgid "Products exported"
msgstr "Products exported"

msgctxt "opportunities_to_improve_nutriscore"
msgid "Opp. for Nutri-Score improvements"
msgstr "Opp. for Nutri-Score improvements"

msgctxt "date_of_last_update"
msgid "Date of last update"
msgstr "Date of last update"

msgctxt "number_of_products_on_public_platform"
msgid "Number of products on public platform"
msgstr "Number of products on public platform"

msgctxt "number_of_products_on_producer_platform"
msgid "Number of products on producer platform"
msgstr "Number of products on producer platform"

msgctxt "automated_daily_export_to_public_platform"
msgid "Automatic daily export to public platform"
msgstr "Automatic daily export to public platform"

msgctxt "improvements_navigation"
msgid "Improvements"
msgstr "Improvements"

msgctxt "products_with_changes_since_last_export"
msgid "Products with changes since last export"
msgstr "Products with changes since last export"

msgctxt "organization_list"
msgid "Organization list"
msgstr "Organization list"

msgctxt "open_org"
msgid "Open org"
msgstr "Open org"

msgctxt "secondhand"
msgid "Secondhand"
msgstr "Secondhand"

msgctxt "donated_products_title"
msgid "Donations"
msgstr "Donations"

msgctxt "donated_products_subtitle"
msgid "Give this product, or search for a similar donated product"
msgstr "Give this product, or search for a similar donated product"

msgctxt "used_products_title"
msgid "Used products"
msgstr "Used products"

msgctxt "used_products_subtitle"
msgid "Buy this product used, or search for a similar used product"
msgstr "Buy this product used, or search for a similar used product"

msgctxt "attribute_repairability_index_france_name"
msgid "Repairability index"
msgstr "Repairability index"

msgctxt "attribute_repairability_index_france_setting_name"
msgid "Good repairability"
msgstr "Good repairability"

msgctxt "attribute_repairability_index_france_setting_note"
msgid "Mandatory rating in France for certain products since 2021"
msgstr "Mandatory rating in France for certain products since 2021"

# keep %s, it will be replaced by the letter A, B, C, D or E
msgctxt "attribute_repairability_index_france_grade_title"
msgid "Repairability index %s"
msgstr "Repairability index %s"

msgctxt "attribute_repairability_index_france_unknown_title"
msgid "Repairability index unknown"
msgstr "Repairability index unknown"

msgctxt "attribute_repairability_index_france_not_applicable_title"
msgid "Repairability index not-applicable"
msgstr "Repairability index not-applicable"

msgctxt "attribute_repairability_index_france_not_applicable_description_short"
msgid "Not-applicable for the category"
msgstr "Not-applicable for the category"

# variable names between { } must not be translated
msgctxt "f_attribute_repairability_index_france_not_applicable_description"
msgid "Applicable only for categories: {categories}"
msgstr "Applicable only for categories: {categories}"

msgctxt "attribute_repairability_index_france_very_good_description_short"
msgid "Very good repairability"
msgstr "Very good repairability"

msgctxt "attribute_repairability_index_france_good_description_short"
msgid "Good repairability"
msgstr "Good repairability"

msgctxt "attribute_repairability_index_france_average_description_short"
msgid "Average repairability"
msgstr "Average repairability"

msgctxt "attribute_repairability_index_france_poor_description_short"
msgid "Poor repairability"
msgstr "Poor repairability"

msgctxt "attribute_repairability_index_france_bad_description_short"
msgid "Bad repairability"
msgstr "Bad repairability"

msgctxt "estimate"
msgid "estimate"
msgstr "estimate"

# information on several ingredients, in plural in languages like French
msgctxt "ingredient_information"
msgid "Ingredient information"
msgstr "Ingredient information"

msgctxt "product_type"
msgid "Product type"
msgstr "Product type"

# Food product type
msgctxt "product_type_food"
msgid "Food"
msgstr "Food"

# Pet food product type
msgctxt "product_type_petfood"
msgid "Pet food"
msgstr "Pet food"

# Beauty product type
msgctxt "product_type_beauty"
msgid "Beauty"
msgstr "Beauty"

# General product product type
msgctxt "product_type_product"
msgid "Product"
msgstr "Product"

msgctxt "recommendation_limit_ultra_processed_foods_title"
msgid "Limit ultra-processed foods"
msgstr "Limit ultra-processed foods"

msgctxt "recommendation_limit_ultra_processed_foods_subtitle"
msgid "Limiting ultra-processed foods reduces the risk of noncommunicable chronic diseases"
msgstr "Limiting ultra-processed foods reduces the risk of noncommunicable chronic diseases"

msgctxt "recommendation_limit_ultra_processed_foods_text"
msgid "Several studies have found that a lower consumption of ultra-processed foods is associated with a reduced risk of noncommunicable chronic diseases, such as obesity, hypertension and diabetes."
msgstr "Several studies have found that a lower consumption of ultra-processed foods is associated with a reduced risk of noncommunicable chronic diseases, such as obesity, hypertension and diabetes."

msgctxt "discover_the_evolution_of_the_nutriscore_grades_of_your_products"
msgid "Discover the evolution of the Nutri-Score grades of your products"
msgstr "Discover the evolution of the Nutri-Score grades of your products"

msgctxt "add_products_to_discover_the_evolution_of_their_nutriscore_grades"
msgid "Add products with a category, ingredients list and nutrition facts to discover the evolution of their Nutri-Score grades."
msgstr "Add products with a category, ingredients list and nutrition facts to discover the evolution of their Nutri-Score grades."

msgctxt "in_contact_with_food"
msgid "In contact with food"
msgstr "In contact with food"

msgctxt "contact_us_producers"
msgid "Contact Us"
msgstr "Contact Us"

msgctxt "delete"
msgid "Delete"
msgstr "Delete"

msgctxt "f_add_product_to_our_database"
msgid "Is {barcode} the barcode of a product you have? If so, please add it to the database. It only takes a few minutes."
msgstr "Is {barcode} the barcode of a product you have? If so, please add it to the database. It only takes a few minutes."

# Please change get-it-on-en.svg to get-it-on-XX.svg. check the url https://static.openfoodfacts.org/images/misc/f-droid/svg/get-it-on-XX.svg
msgctxt "f_droid_app_icon_url"
msgid "/images/misc/f-droid/svg/get-it-on-en.svg"
msgstr "/images/misc/f-droid/svg/get-it-on-en.svg"

msgctxt "f_droid_app_icon_alt_text"
msgid "Available on F-Droid"
msgstr "Available on F-Droid"

msgctxt "update_nutrients_data"
msgid "Update nutrients data"
msgstr "Update nutrients data"

msgctxt "update_nutrition_facts"
msgid "Extract nutrition facts"
msgstr "Extract nutrition facts"

msgctxt "scan_a_product"
msgid "Scan a product"
msgstr "Scan a product"

msgctxt "or_enter_barcode_manually"
msgid "Or enter barcode manually"
msgstr "Or enter barcode manually"

msgctxt "scan"
msgid "Scan"
msgstr "Scan"

msgctxt "reset_preferences_details_beauty"
msgid "Organic farming and fair trade"
msgstr "Organic farming and fair trade"

msgctxt "reset_preferences_details_food"
msgid "Nutri-Score, Green-Score and food processing level (NOVA)"
msgstr "Nutri-Score, Green-Score and food processing level (NOVA)"

msgctxt "reset_preferences_details_product"
msgid "Good repairability"
msgstr "Good repairability"

msgctxt "reset_preferences_details_pet_food"
msgid "Organic farming and fair trade"
msgstr "Organic farming and fair trade"

msgctxt "action_report_image_to_nutripatrol"
msgid "Report this image to our moderators"
msgstr "Report this image to our moderators"

<<<<<<< HEAD
msgctxt "missing_value_and_or_unit"
msgid "We are missing the serving size value and or unit to calculate the NutriScore"
msgstr "We are missing the serving size value and or unit to calculate the NutriScore"
=======
msgctxt "robots_not_served_here"
msgid "Due to heavy abuse from robots, we are unable to serve this page to unidentified users. Please create a free Open Food Facts account to access all of Open Food Facts."
msgstr ""
>>>>>>> 54d6f3c1
<|MERGE_RESOLUTION|>--- conflicted
+++ resolved
@@ -7491,12 +7491,10 @@
 msgid "Report this image to our moderators"
 msgstr "Report this image to our moderators"
 
-<<<<<<< HEAD
 msgctxt "missing_value_and_or_unit"
 msgid "We are missing the serving size value and or unit to calculate the NutriScore"
 msgstr "We are missing the serving size value and or unit to calculate the NutriScore"
-=======
+
 msgctxt "robots_not_served_here"
 msgid "Due to heavy abuse from robots, we are unable to serve this page to unidentified users. Please create a free Open Food Facts account to access all of Open Food Facts."
 msgstr ""
->>>>>>> 54d6f3c1
