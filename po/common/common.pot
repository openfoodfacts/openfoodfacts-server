msgid ""
msgstr ""
"MIME-Version: 1.0\n"
"Content-Type: text/plain; charset=UTF-8\n"
"Content-Transfer-Encoding: 8bit\n"
"Language: en\n"
"Project-Id-Version: \n"
"PO-Revision-Date: \n"
"Language-Team: \n"
"Last-Translator: \n"
"POT-Creation-Date: \n"
"X-Generator: Poedit 2.1\n"

msgctxt "1_product"
msgid "1 product"
msgstr ""

msgctxt "about"
msgid "About me"
msgstr ""

msgctxt "add"
msgid "Add"
msgstr ""

msgctxt "add_language"
msgid "Add language"
msgstr ""

msgctxt "add_product"
msgid "Add a product"
msgstr ""

msgctxt "add_user"
msgid "Register"
msgstr ""

msgctxt "add_user_display"
msgid "Register"
msgstr "Register"

msgctxt "add_user_process"
msgid "Welcome!"
msgstr "Welcome!"

msgctxt "add_user_result"
msgid "Thank you for joining us!"
msgstr "Thank you for joining us!"

msgctxt "add_user_you_can_edit"
msgid "You can now add and edit products on the web or with our free <a href=\"%s\">mobile app</a>."
msgstr "You can now add and edit products on the web or with our free <a href=\"%s\">mobile app</a>."

msgctxt "join_us_on_slack"
msgid "Join us on Slack"
msgstr "Join us on Slack"

msgctxt "add_user_join_the_project"
msgid "%s is a collaborative project to which you can bring much more than new products: your energy, enthusiasm and ideas!"
msgstr "%s is a collaborative project to which you can bring much more than new products: your energy, enthusiasm and ideas!"

msgctxt "add_user_join_us_on_slack"
msgid "We use a discussion system called Slack where all project participants can exchange and collaborate. Please join! We would be happy to know you!"
msgstr "We use a discussion system called Slack where all project participants can exchange and collaborate. Please join! We would be happy to know you!"

msgctxt "add_user_you_can_edit_pro"
msgid "You can now easily import your product data and photos."
msgstr "You can now easily import your product data and photos."

msgctxt "add_user_you_can_edit_pro_promo"
msgid "You can now add and edit your products and import their data and photos on our free <a href=\"%s\">platform for producers</a>."
msgstr "You can now add and edit your products and import their data and photos on our free <a href=\"%s\">platform for producers</a>."

msgctxt "add_user_existing_org"
msgid "There is already an existing organization with the name %s."
msgstr "There is already an existing organization with the name %s."

msgctxt "add_user_existing_org_pending"
msgid "Your request to join the organization is pending approval of the organization administrator."
msgstr "Your request to join the organization is pending approval of the organization administrator."

msgctxt "admin_status_updated"
msgid "Admin Status Updated"
msgstr "Admin Status Updated"

msgctxt "admin_status"
msgid "Admin Status"
msgstr "Admin Status"

msgctxt "grant_remove_admin_status"
msgid "Grant/Remove Admin status"
msgstr "Grant/Remove Admin status"

msgctxt "please_email_producers"
msgid "Please e-mail <a href=\"mailto:producers@openfoodfacts.org\">producers@openfoodfacts.org</a> if you have any question."
msgstr "Please e-mail <a href=\"mailto:producers@openfoodfacts.org\">producers@openfoodfacts.org</a> if you have any question."

msgctxt "if_you_work_for_a_producer"
msgid "If you work for a producer or brand and will add or complete data for your own products only, you can get access to our completely free Platform for Producers."
msgstr "If you work for a producer or brand and will add or complete data for your own products only, you can get access to our completely free Platform for Producers."

msgctxt "producers_platform_description_long"
msgid "The platform for producers allows manufacturers to easily import data and photos for all their products, to mark them as official, and to get free analysis of improvement opportunities for their products."
msgstr "The platform for producers allows manufacturers to easily import data and photos for all their products, to mark them as official, and to get free analysis of improvement opportunities for their products."

msgctxt "pro_account"
msgid "Professional account"
msgstr "Professional account"

msgctxt "this_is_a_pro_account"
msgid "This is a producer or brand account."
msgstr "This is a producer or brand account."

msgctxt "producer_or_brand"
msgid "Name of producer or name of brand"
msgstr "Name of producer or name of brand"

msgctxt "error_missing_org"
msgid "Professional accounts must have an associated organization (company name or brand)."
msgstr "Professional accounts must have an associated organization (company name or brand)."

msgctxt "enter_name_of_org"
msgid "Please enter the name of your organization (company name or brand)."
msgstr "Please enter the name of your organization (company name or brand)."

msgctxt "enter_email_addresses_of_users"
msgid "Enter email addresses of users to invite (comma-separated):"
msgstr "Enter email addresses of users to invite (comma-separated):"

msgctxt "f_this_is_a_pro_account_for_org"
msgid "This account is a professional account associated with the producer or brand {org}. You have access to the Platform for Producers."
msgstr "This account is a professional account associated with the producer or brand {org}. You have access to the Platform for Producers."

# please check that site_name and the brackets stays intact
msgctxt "add_user_email_subject"
msgid "Thanks for joining <<site_name>>"
msgstr ""

msgctxt "additives_1"
msgid "Potentially hazardous food additive. Limit usage."
msgstr ""

msgctxt "additives_2"
msgid "Hazardous food additive. Avoid."
msgstr ""

msgctxt "additives_3"
msgid "Food additive banned in Europe. Avoid at all cost."
msgstr ""

msgctxt "additives_p"
msgid "additives"
msgstr ""

msgctxt "additives_s"
msgid "additive"
msgstr ""

msgctxt "advanced_search"
msgid "Advanced search"
msgstr ""

msgctxt "advanced_search_old"
msgid "Advanced search and graphs"
msgstr ""

msgctxt "alcohol_warning"
msgid "Excess drinking is harmful for health."
msgstr ""

msgctxt "email_warning"
msgid "Please note that your Pro account will only be valid if you use your professional e-mail address. Our moderation team checks that the domain name is consistent with the organisation you wish to join."
msgstr ""

msgctxt "all_missions"
msgid "All missions"
msgstr ""

msgctxt "allergens"
msgid "Substances or products causing allergies or intolerances"
msgstr ""

msgctxt "allergens_p"
msgid "allergens"
msgstr ""

msgctxt "allergens_s"
msgid "allergen"
msgstr ""

msgctxt "also_edited_by"
msgid "Product page also edited by"
msgstr ""

msgctxt "android_apk_app_icon_url"
msgid "/images/misc/android-apk.svg"
msgstr ""

msgctxt "android_apk_app_icon_alt_text"
msgid "Android APK"
msgstr ""

# Please change en_get.svg to fr_get.svg. check the url https://static.openfoodfacts.org/images/misc/playstore/img/XX_get.svg
msgctxt "android_app_icon_url"
msgid "/images/misc/playstore/img/en_get.svg"
msgstr ""

msgctxt "android_app_icon_alt_text"
msgid "Get It On Google Play"
msgstr ""

msgctxt "app_please_take_pictures"
msgid "<p>This product is not yet in the <<site_name>> database. Could you please take some pictures of the product, barcode, ingredients list and nutrition facts to add it on <a href=\"https://world.openfoodfacts.org\" target=\"_blank\"><<site_name>></a>?</p>\n"
"<p>Thanks in advance!</p>\n"
msgstr ""

msgctxt "app_take_a_picture"
msgid "Take a picture"
msgstr ""

msgctxt "app_take_a_picture_note"
msgid "Note: the pictures you send are published under the free licence Creative Commons Attribution and ShareAlike."
msgstr ""

msgctxt "app_you_can_add_pictures"
msgid "You can add pictures:"
msgstr ""

msgctxt "axis_x"
msgid "Horizontal axis"
msgstr ""

msgctxt "axis_y"
msgid "Vertical axis"
msgstr ""

msgctxt "barcode"
msgid "Barcode"
msgstr ""

msgctxt "barcode_number"
msgid "Barcode number:"
msgstr ""

msgctxt "you_can_also_help_us"
msgid "You can also help to fund the Open Food Facts project"
msgstr ""

msgctxt "producers_administration_manual"
msgid "Producers Admin manual"
msgstr "Producers Admin manual"

msgctxt "bottom_content"
msgid "<a href=\"https://world.openfoodfacts.org/donate-to-open-food-facts?utm_source=login-open-food-facts\"><img src=\"https://static.openfoodfacts.org/images/svg/donate-icon.svg\" alt=\"Donate to Open Food Facts\" /></a><p><<site_name>> is made by a non-profit association, independent from the industry. It is made for all, by all, and it is funded by all. You can support our work by <a href=\"https://world.openfoodfacts.org/donate-to-open-food-facts?utm_source=login-open-food-facts\">donating to Open Food Facts</a> and also by <a href=\"https://www.lilo.org/fr/open-food-facts/?utm_source=open-food-facts\">using the Lilo search engine</a>.<br/><b>Thank you!</b></p>"
msgstr "<a href=\"https://world.openfoodfacts.org/donate-to-open-food-facts?utm_source=login-open-food-facts\"><img src=\"https://static.openfoodfacts.org/images/svg/donate-icon.svg\" alt=\"Donate to Open Food Facts\" /></a><p><<site_name>> is made by a non-profit association, independent from the industry. It is made for all, by all, and it is funded by all. You can support our work by <a href=\"https://world.openfoodfacts.org/donate-to-open-food-facts?utm_source=login-open-food-facts\">donating to Open Food Facts</a> and also by <a href=\"https://www.lilo.org/fr/open-food-facts/?utm_source=open-food-facts\">using the Lilo search engine</a>.<br/><b>Thank you!</b></p>"

msgctxt "bottom_title"
msgid "Donate to support our work"
msgstr ""

msgctxt "brands"
msgid "Brands"
msgstr ""

msgctxt "brands_example"
msgid "Kinder Bueno White, Kinder Bueno, Kinder, Ferrero"
msgstr ""

msgctxt "brands_p"
msgid "brands"
msgstr ""

msgctxt "brands_products"
msgid "Products from the %s brand"
msgstr ""

msgctxt "brands_s"
msgid "brand"
msgstr ""

msgctxt "brands_tagsinput"
msgid "add a brand"
msgstr ""

msgctxt "brands_without_products"
msgid "Products not from the %s brand"
msgstr ""

msgctxt "brand_owner"
msgid "Brand owner"
msgstr ""

msgctxt "brand_owner_example"
msgid "The Coca Cola Company"
msgstr ""

msgctxt "by"
msgid "by"
msgstr ""

msgctxt "categories"
msgid "Categories"
msgstr ""

msgctxt "categories_example"
msgid "Sardines in olive oil, Orange juice from concentrate"
msgstr ""

msgctxt "categories_note"
msgid "Indicate only the most specific category. \"Parents\" categories will be automatically added."
msgstr ""

msgctxt "categories_p"
msgid "categories"
msgstr ""

msgctxt "categories_products"
msgid "Products from the %s category"
msgstr ""

msgctxt "categories_s"
msgid "category"
msgstr ""

msgctxt "categories_tagsinput"
msgid "add a category"
msgstr ""

msgctxt "categories_without_products"
msgid "Products not from the %s category"
msgstr ""

msgctxt "change_fields"
msgid "Data"
msgstr ""

msgctxt "change_nutriments"
msgid "Nutriments"
msgstr ""

msgctxt "change_selected_images"
msgid "Selected images"
msgstr ""

msgctxt "change_uploaded_images"
msgid "Uploaded images"
msgstr ""

msgctxt "checkers_p"
msgid "checkers"
msgstr ""

msgctxt "checkers_s"
msgid "checker"
msgstr ""

msgctxt "cities_p"
msgid "packaging cities"
msgstr ""

msgctxt "cities_products"
msgid "Products packaged in the city of %s"
msgstr ""

msgctxt "cities_s"
msgid "packaging city"
msgstr ""

msgctxt "cities_without_products"
msgid "Products not packaged in the city of %s"
msgstr ""

msgctxt "codes_p"
msgid "Codes"
msgstr ""

msgctxt "codes_s"
msgid "Code"
msgstr ""

msgctxt "completed_n_missions"
msgid "completed %d missions:"
msgstr ""

msgctxt "connected_with_facebook"
msgid "You are connected with your Facebook account."
msgstr ""

msgctxt "contributor_since"
msgid "Contributor since"
msgstr ""

msgctxt "copy_data"
msgid "Copy data from current product to new product"
msgstr ""

msgctxt "correct_the_following_errors"
msgid "Please correct the following errors:"
msgstr ""

msgctxt "correctors_p"
msgid "correctors"
msgstr ""

msgctxt "correctors_s"
msgid "corrector"
msgstr ""

msgctxt "countries"
msgid "Countries where sold"
msgstr ""

msgctxt "countries_note"
msgid "Countries where the product is widely available (not including stores specialising in foreign products)"
msgstr ""

msgctxt "countries_p"
msgid "countries"
msgstr ""

msgctxt "countries_products"
msgid "Products sold in %s"
msgstr ""

msgctxt "countries_s"
msgid "country"
msgstr ""

msgctxt "countries_without_products"
msgid "Products not sold in %s"
msgstr ""

msgctxt "data_source"
msgid "Data source"
msgstr ""

msgctxt "data_sources_p"
msgid "data sources"
msgstr ""

msgctxt "data_sources_s"
msgid "data source"
msgstr ""

msgctxt "debug_p"
msgid "debug"
msgstr ""

msgctxt "debug_s"
msgid "debug"
msgstr ""

msgctxt "delete_comment"
msgid "Reason for removal"
msgstr ""

msgctxt "delete_product"
msgid "Delete a product"
msgstr ""

msgctxt "delete_product_page"
msgid "Delete the page"
msgstr ""

msgctxt "delete_the_images"
msgid "Delete the images"
msgstr ""

msgctxt "delete_user"
msgid "Delete a user"
msgstr ""

msgctxt "delete_confirmation"
msgid "This will delete your user details and anonymise all of your contributions. Please re-enter your user name to confirm."
msgstr ""

msgctxt "danger_zone"
msgid "Danger Zone"
msgstr ""

msgctxt "diff_add"
msgid "Added:"
msgstr ""

msgctxt "diff_change"
msgid "Changed:"
msgstr ""

msgctxt "diff_delete"
msgid "Deleted:"
msgstr ""

msgctxt "donate"
msgid "Donate to Open Food Facts"
msgstr ""

msgctxt "donate_link"
msgid "https://world.openfoodfacts.org/donate-to-open-food-facts"
msgstr ""

msgctxt "ecological_data_table"
msgid "Ecological footprint"
msgstr ""

msgctxt "ecological_data_table_note"
msgid "If the carbon footprint is specified on the label (rarely at this time), indicate it for the same quantity than the nutritional composition."
msgstr ""

msgctxt "edit"
msgid "edit"
msgstr ""

msgctxt "edit_comment"
msgid "Changes summary"
msgstr ""

msgctxt "edit_product"
msgid "Edit a product"
msgstr ""

msgctxt "edit_product_page"
msgid "Edit the page"
msgstr ""

msgctxt "edit_profile"
msgid "Edit your public profile"
msgstr ""

msgctxt "edit_profile_confirm"
msgid "Changes to your public profile have been saved."
msgstr ""

msgctxt "edit_profile_msg"
msgid "Information below is visible in your public profile."
msgstr ""

msgctxt "edit_settings"
msgid "Change your account parameters"
msgstr ""

msgctxt "edit_user"
msgid "Account parameters"
msgstr "Account parameters"

msgctxt "edit_user_display"
msgid "Account parameters"
msgstr "Account parameters"

msgctxt "edit_user_process"
msgid "Account parameters"
msgstr "Account parameters"

msgctxt "edit_user_result"
msgid "Your account parameters have been changed."
msgstr "Your account parameters have been changed."

msgctxt "editors_p"
msgid "editors"
msgstr ""

msgctxt "editors_s"
msgid "editor"
msgstr ""

msgctxt "email"
msgid "E-mail address"
msgstr ""

msgctxt "emb_code_products"
msgid "Products packaged by the company with traceability code %s"
msgstr ""

msgctxt "emb_code_p"
msgid "Traceability codes"
msgstr ""

msgctxt "emb_code_s"
msgid "Traceability code"
msgstr ""

msgctxt "emb_codes"
msgid "Traceability code"
msgstr ""

msgctxt "emb_codes_p"
msgid "traceability codes"
msgstr ""

msgctxt "emb_codes_products"
msgid "Products with the traceability code %s"
msgstr ""

msgctxt "emb_codes_s"
msgid "traceability code"
msgstr ""

msgctxt "emb_codes_without_products"
msgid "Products without the traceability code %s"
msgstr ""

# Those are country specific codes. For European countries, you can change FR 62.448.034 CE to DE BY 718 EG (for instance)
msgctxt "emb_codes_example"
msgid "EMB 53062, FR 62.448.034 CE, 84 R 20, 33 RECOLTANT 522"
msgstr ""

msgctxt "emb_codes_note"
msgid "In Europe, the code is in an ellipse with the 2 country initials followed by a number and CE."
msgstr ""

msgctxt "entry_dates_p"
msgid "Entry dates"
msgstr ""

msgctxt "entry_dates_s"
msgid "Entry date"
msgstr ""

msgctxt "error"
msgid "Error"
msgstr ""

msgctxt "error_bad_login_password"
msgid "Incorrect user name or password. <a href=\"/cgi/reset_password.pl\">Forgotten password?</a>"
msgstr ""

msgctxt "error_database"
msgid "An error occurred while reading the data, try to refresh the page."
msgstr ""

msgctxt "error_different_passwords"
msgid "The password and confirmation password are different."
msgstr ""

msgctxt "error_email_already_in_use"
msgid "The e-mail address is already used by another user. Maybe you already have an account? You can <a href=\"/cgi/reset_password.pl\">reset the password</a> of your other account."
msgstr ""

msgctxt "error_invalid_address"
msgid "Invalid address."
msgstr ""

msgctxt "error_invalid_email"
msgid "Invalid e-mail address"
msgstr ""

msgctxt "error_invalid_password"
msgid "The password needs to be at least 6 characters long."
msgstr ""

msgctxt "error_invalid_user"
msgid "Invalid user."
msgstr ""

msgctxt "error_invalid_username"
msgid "The user name must contain only unaccented letters, digits and dashes."
msgstr ""

msgctxt "error_username_too_long"
msgid "The user name is too long (maximum 40 characters)."
msgstr ""

msgctxt "error_name_too_long"
msgid "The name is too long (maximum 60 characters)."
msgstr ""

msgctxt "error_new_code_already_exists"
msgid "A product already exists with the new code"
msgstr ""

msgctxt "error_no_name"
msgid "You need to enter a name or nickname."
msgstr ""

msgctxt "error_no_permission"
msgid "Permission denied."
msgstr ""

msgctxt "error_no_username"
msgid "You need to enter a user name"
msgstr ""

msgctxt "error_reset_already_connected"
msgid "You are already signed in."
msgstr ""

msgctxt "error_reset_invalid_token"
msgid "The reset password link is invalid or has expired."
msgstr ""

msgctxt "error_reset_unknown_email"
msgid "There is no account with this email"
msgstr ""

msgctxt "error_reset_unknown_id"
msgid "This username does not exist."
msgstr ""

msgctxt "error_username_not_available"
msgid "This username already exists, please choose another."
msgstr ""

msgctxt "example"
msgid "Example:"
msgstr ""

msgctxt "examples"
msgid "Examples:"
msgstr ""

msgctxt "expiration_date"
msgid "Best before date"
msgstr ""

msgctxt "expiration_date_note"
msgid "The expiration date is a way to track product changes over time and to identify the most recent version."
msgstr ""

msgctxt "explore_products_by"
msgid "Explore products by..."
msgstr ""

msgctxt "facebook_locale"
msgid "en_US"
msgstr ""

msgctxt "fixme_product"
msgid "If the data is incomplete or incorrect, you can complete or correct it by editing this page."
msgstr ""

msgctxt "footer_and_the_facebook_group"
msgid "and the <a href=\"https://www.facebook.com/groups/openfoodfacts/\">Facebook group for contributors</a>"
msgstr ""

msgctxt "footer_blog"
msgid "<<site_name>> blog"
msgstr ""

# Do not translate
msgctxt "footer_blog_link"
msgid "https://blog.openfoodfacts.org/en/"
msgstr ""

msgctxt "footer_code_of_conduct"
msgid "Code of conduct"
msgstr ""

# Do not translate without having the same exact string in the Tags template. Do not use spaces, special characters, only alphanumeric characters separated by hyphens
msgctxt "footer_code_of_conduct_link"
msgid "/code-of-conduct"
msgstr ""

msgctxt "footer_data"
msgid "Data, API and SDKs"
msgstr ""

# Do not translate without having the same exact string in the Tags template. Do not use spaces, special characters, only alphanumeric characters separated by hyphens
msgctxt "footer_data_link"
msgid "/data"
msgstr ""

msgctxt "footer_discover_the_project"
msgid "Discover the project"
msgstr ""

msgctxt "footer_faq"
msgid "Frequently asked questions"
msgstr ""

# Do not translate without having the same exact string in the Tags template. Do not use spaces, special characters, only alphanumeric characters separated by hyphens
msgctxt "footer_faq_link"
msgid "https://support.openfoodfacts.org/help/en-gb"
msgstr ""

msgctxt "footer_translators"
msgid "Translators"
msgstr ""

# Do not translate
msgctxt "footer_translators_link"
msgid "/cgi/top_translators.pl"
msgstr ""

msgctxt "footer_follow_us"
msgid "Follow us on <a href=\"https://twitter.com/openfoodfacts\">Twitter</a>,\n"
"<a href=\"https://www.facebook.com/OpenFoodFacts\">Facebook</a> and\n"
"<a href=\"https://www.instagram.com/open.food.facts/\">Instagram</a>\n"
msgstr ""

msgctxt "footer_install_the_app"
msgid "Install the app"
msgstr ""

msgctxt "footer_join_the_community"
msgid "Join the community"
msgstr ""

msgctxt "footer_join_us_on"
msgid "Join us on %s:"
msgstr ""

msgctxt "footer_legal"
msgid "Legal"
msgstr ""

# Do not translate without having the same exact string in the Tags template. Do not use spaces, special characters, only alphanumeric characters separated by hyphens
msgctxt "footer_legal_link"
msgid "/legal"
msgstr ""

msgctxt "footer_privacy"
msgid "Privacy"
msgstr ""

# Do not translate without having the same exact string in the Tags template. Do not use spaces, special characters, only alphanumeric characters separated by hyphens
msgctxt "footer_privacy_link"
msgid "/privacy"
msgstr ""

msgctxt "footer_press"
msgid "Press"
msgstr ""

# Do not translate without having the same exact string in the Tags template. Do not use spaces, special characters, only alphanumeric characters separated by hyphens
msgctxt "footer_press_link"
msgid "/press"
msgstr ""

msgctxt "footer_terms"
msgid "Terms of use"
msgstr ""

# Do not translate without having the same exact string in the Tags template. Do not use spaces, special characters, only alphanumeric characters separated by hyphens
msgctxt "footer_terms_link"
msgid "/terms-of-use"
msgstr ""

msgctxt "footer_who_we_are"
msgid "Who we are"
msgstr ""

# Do not translate without having the same exact string in the Tags template. Do not use spaces, special characters, only alphanumeric characters separated by hyphens
msgctxt "footer_who_we_are_link"
msgid "/who-we-are"
msgstr ""

msgctxt "footer_wiki"
msgid "<<site_name>> wiki (en)"
msgstr ""

# Do not translate
msgctxt "footer_wiki_link"
msgid "https://wiki.openfoodfacts.org"
msgstr ""

# Do not translate Open Beauty Facts but do translate Cosmetics
msgctxt "footer_obf"
msgid "Open Beauty Facts - Cosmetics"
msgstr ""

msgctxt "footer_obf_link"
msgid "https://world.openbeautyfacts.org"
msgstr ""

msgctxt "footer_pro"
msgid "Open Food Facts for Producers"
msgstr ""

msgctxt "for"
msgid "for"
msgstr ""

msgctxt "front_alt"
msgid "Product"
msgstr ""

msgctxt "generic_name"
msgid "Common name"
msgstr ""

msgctxt "generic_name_example"
msgid "Chocolate bar with milk and hazelnuts"
msgstr ""

msgctxt "goodbye"
msgid "See you soon!"
msgstr ""

msgctxt "graph_count"
msgid "%d products match the search criteria, of which %i products have defined values for the graph's axis."
msgstr ""

msgctxt "graph_title"
msgid "Graph title"
msgstr ""

msgctxt "graphs_and_maps"
msgid "Graphs and maps"
msgstr ""

msgctxt "hello"
msgid "Hello"
msgstr ""

msgctxt "high"
msgid "high"
msgstr ""

msgctxt "high_quantity"
msgid "high quantity"
msgstr ""

msgctxt "history"
msgid "Changes history"
msgstr ""

msgctxt "image_front"
msgid "Front picture"
msgstr ""

msgctxt "image_ingredients"
msgid "Ingredients picture"
msgstr ""

msgctxt "image_ingredients_note"
msgid "If the picture is neat enough, the ingredients can be extracted automatically"
msgstr ""

msgctxt "image_nutrition"
msgid "Nutrition facts picture"
msgstr ""

msgctxt "image_upload_error_image_already_exists"
msgid "This picture has already been sent."
msgstr ""

msgctxt "image_upload_error_image_too_small"
msgid "The picture is too small. Please do not upload pictures found on the Internet and only send photos you have taken yourself."
msgstr ""

msgctxt "image_upload_error_no_barcode_found_in_image_long"
msgid "The barcode in the image could not be read, or the image contained no barcode.\n"
"You can try with another image, or directly enter the barcode."
msgstr ""

msgctxt "image_upload_error_no_barcode_found_in_image_short"
msgid "No barcode found in the image."
msgstr ""

msgctxt "image_upload_error_no_barcode_specified_or_found"
msgid "No barcode specified or found in the image or filename."
msgstr "No barcode specified or found in the image or filename."

msgctxt "image_upload_error_could_not_read_image"
msgid "The image could not be read."
msgstr "The image could not be read."

msgctxt "image_upload_error_no_barcode_found_in_text"
msgid "You must enter the characters of the barcode or send a product image when the barcode is visible."
msgstr ""

msgctxt "image_full_size"
msgid "Full size"
msgstr ""

msgctxt "image_attribution_creativecommons"
msgid "This file was uploaded to product %s and is licensed under the %s license."
msgstr ""

msgctxt "image_attribution_photographer"
msgid "Attribution: Photo by %s per %s"
msgstr ""

msgctxt "image_attribution_photographer_editor"
msgid "Attribution: Photo by %s with additional modifications by %s per %s"
msgstr ""

msgctxt "image_original_link_text"
msgid "(Original Image)"
msgstr ""

msgctxt "image_attribution_link_title"
msgid "Photo detail and attribution information"
msgstr ""

msgctxt "invite_user"
msgid "Invite Users"
msgstr "Invite Users"

msgctxt "incomplete_products_you_added"
msgid "Products you added that need to be completed"
msgstr ""

msgctxt "informers_p"
msgid "informers"
msgstr ""

msgctxt "informers_s"
msgid "informers"
msgstr ""

msgctxt "ingredients"
msgid "Ingredients"
msgstr ""

msgctxt "no_ingredient"
msgid "Ingredients are missing"
msgstr "Ingredients are missing"

msgctxt "one_ingredient"
msgid "1 ingredient"
msgstr "1 ingredient"

msgctxt "f_ingredients_with_number"
msgid "{number} ingredients"
msgstr "{number} ingredients"

msgctxt "ingredients_alt"
msgid "Ingredients"
msgstr ""

msgctxt "ingredients_analysis_note"
msgid "Note: ingredients can be listed with many different names, please let us know if you think the analysis above is incorrect."
msgstr ""

msgctxt "ingredients_from_or_that_may_be_from_palm_oil_p"
msgid "ingredients from or that may be from palm oil"
msgstr ""

msgctxt "ingredients_from_or_that_may_be_from_palm_oil_s"
msgid "ingredient from or that may be from palm oil"
msgstr ""

msgctxt "ingredients_from_palm_oil_p"
msgid "ingredients from palm oil"
msgstr ""

msgctxt "ingredients_from_palm_oil_s"
msgid "ingredient from palm oil"
msgstr ""

msgctxt "ingredients_n_p"
msgid "Numbers of ingredients"
msgstr ""

msgctxt "ingredients_n_s"
msgid "Number of ingredients"
msgstr ""

msgctxt "known_ingredients_n_s"
msgid "Number of recognized ingredients"
msgstr "Number of recognized ingredients"

msgctxt "unknown_ingredients_n_s"
msgid "Number of unrecognized ingredients"
msgstr "Number of unrecognized ingredients"

msgctxt "ingredients_p"
msgid "ingredients"
msgstr ""

msgctxt "ingredients_products"
msgid "Products that contain the ingredient %s"
msgstr ""

msgctxt "ingredients_s"
msgid "ingredient"
msgstr ""

msgctxt "ingredients_text"
msgid "Ingredients list"
msgstr ""

msgctxt "ingredients_text_display_note"
msgid "Ingredients are listed in order of importance (quantity)."
msgstr ""

msgctxt "ingredients_text_example"
msgid "Cereals 85.5% (_wheat_ flour, whole-_wheat_ flour 11%), malt extract, cocoa 4,8%, ascorbic acid"
msgstr ""

msgctxt "ingredients_text_note"
msgid "Keep the order, indicate the % when specified, separate with a comma or - , use ( ) for ingredients of an ingredient, surround allergens with _ e.g. _milk_"
msgstr ""

msgctxt "ingredients_that_may_be_from_palm_oil_p"
msgid "ingredients that may be from palm oil"
msgstr ""

msgctxt "ingredients_that_may_be_from_palm_oil_s"
msgid "ingredient that may be from palm oil"
msgstr ""

msgctxt "ingredients_without_products"
msgid "Products that do not contain the ingredient %s"
msgstr ""

# Please change appstore_US.svg to appstore_XX.svg. check the url https://static.openfoodfacts.org/images/misc/appstore/black/appstore_XX.svg
msgctxt "ios_app_icon_url"
msgid "/images/misc/appstore/black/appstore_US.svg"
msgstr ""

msgctxt "ios_app_icon_alt_text"
msgid "Download on the App Store"
msgstr ""

msgctxt "known_nutrients_p"
msgid "known nutrients"
msgstr ""

msgctxt "known_nutrients_s"
msgid "known nutrient"
msgstr ""

msgctxt "labels"
msgid "Labels, certifications, awards"
msgstr ""

msgctxt "labels_example"
msgid "Organic"
msgstr ""

msgctxt "labels_note"
msgid "Indicate only the most specific labels. \"Parents\" labels will be added automatically."
msgstr ""

msgctxt "labels_p"
msgid "labels"
msgstr ""

msgctxt "labels_products"
msgid "Products that have the label %s"
msgstr ""

msgctxt "labels_s"
msgid "label"
msgstr ""

msgctxt "labels_tagsinput"
msgid "add a label"
msgstr ""

msgctxt "labels_without_products"
msgid "Products that do not have the label %s"
msgstr ""

msgctxt "lang"
msgid "Main language"
msgstr ""

msgctxt "lang_note"
msgid "Language most present and most highlighted on the product"
msgstr ""

msgctxt "language"
msgid "en-US"
msgstr ""

msgctxt "languages_p"
msgid "languages"
msgstr ""

msgctxt "languages_s"
msgid "language"
msgstr ""

msgctxt "last_edit_dates_p"
msgid "Last edit dates"
msgstr ""

msgctxt "last_edit_dates_s"
msgid "Last edit date"
msgstr ""

msgctxt "last_image_dates_p"
msgid "Last picture dates"
msgstr ""

msgctxt "last_image_dates_s"
msgid "Last picture date"
msgstr ""

msgctxt "licence_accept"
msgid "By adding information, data and/or images, you accept to place irrevocably your contribution under the <a href=\"https://opendatacommons.org/licenses/dbcl/1.0/\">Database Contents Licence 1.0</a> licence\n"
"for information and data, and under the <a href=\"https://creativecommons.org/licenses/by-sa/3.0/deed.en\">Creative Commons Attribution - ShareAlike 3.0</a> licence for images.\n"
"You accept to be credited by re-users by a link to the product your are contributing to."
msgstr ""

msgctxt "link"
msgid "Link to the product page on the official site of the producer"
msgstr ""

msgctxt "list_of_x"
msgid "List of %s"
msgstr ""

msgctxt "loadmore"
msgid "Load more results"
msgstr ""

msgctxt "login_and_add_product"
msgid "Sign-in and add the product"
msgstr ""

msgctxt "login_and_edit_product"
msgid "Sign-in and edit the product"
msgstr ""

msgctxt "login_create_your_account"
msgid "Create your account."
msgstr ""

msgctxt "login_not_registered_yet"
msgid "Not registered yet?"
msgstr ""

msgctxt "login_register_title"
msgid "Sign-in"
msgstr ""

msgctxt "login_to_add_and_edit_products"
msgid "Sign-in to add or edit products."
msgstr ""

msgctxt "login_to_add_products"
msgid "<p>Please sign-in to add or edit a product.</p>\n\n"
"<p>If you do not yet have an account on <<site_name>>, you can <a href=\"/cgi/user.pl\">register in 30 seconds</a>.</p>\n"
msgstr ""

msgctxt "login_username_email"
msgid "Username or e-mail address:"
msgstr ""

msgctxt "low"
msgid "low"
msgstr ""

msgctxt "low_quantity"
msgid "low quantity"
msgstr ""

msgctxt "manage_images"
msgid "Manage images"
msgstr ""

msgctxt "manage_images_info"
msgid "You can select one or more images and then:"
msgstr ""

msgctxt "manufacturing_places"
msgid "Manufacturing or processing places"
msgstr ""

msgctxt "manufacturing_places_example"
msgid "Montana, USA"
msgstr ""

msgctxt "manufacturing_places_p"
msgid "manufacturing or processing places"
msgstr ""

msgctxt "manufacturing_places_products"
msgid "Products manufactured or processed in %s"
msgstr ""

msgctxt "manufacturing_places_s"
msgid "manufacturing or processing place"
msgstr ""

msgctxt "manufacturing_places_tagsinput"
msgid "add a place"
msgstr ""

msgctxt "manufacturing_places_without_products"
msgid "Products not manufactured or processed in %s"
msgstr ""

msgctxt "map_count"
msgid "%d products match the search criteria, of which %i products have a known production place."
msgstr ""

msgctxt "map_title"
msgid "Map title"
msgstr ""

msgctxt "menu"
msgid "Menu"
msgstr ""

msgctxt "menu_add_a_product"
msgid "Add a product"
msgstr ""

# Do not translate without having the same exact string in the Tags template. Do not use spaces, special characters, only alphanumeric characters separated by hyphens
msgctxt "menu_add_a_product_link"
msgid "/add-a-product"
msgstr ""

msgctxt "menu_contribute"
msgid "Contribute"
msgstr ""

# Do not translate without having the same exact string in the Tags template. Do not use spaces, special characters, only alphanumeric characters separated by hyphens
msgctxt "menu_contribute_link"
msgid "/contribute"
msgstr ""

msgctxt "menu_discover"
msgid "Discover"
msgstr ""

# Do not translate without having the same exact string in the Tags template. Do not use spaces, special characters, only alphanumeric characters separated by hyphens
msgctxt "menu_discover_link"
msgid "/discover"
msgstr ""

msgctxt "mission_"
msgid "Mission: "
msgstr ""

msgctxt "mission_accomplished_by"
msgid "This mission has been completed by:"
msgstr ""

msgctxt "mission_accomplished_by_n"
msgid "Completed by %d persons."
msgstr ""

msgctxt "mission_accomplished_by_nobody"
msgid "Be the first to complete this mission!"
msgstr ""

msgctxt "mission_goal"
msgid "Goal:"
msgstr ""

msgctxt "missions"
msgid "Missions"
msgstr ""

msgctxt "moderate"
msgid "moderate"
msgstr ""

msgctxt "moderate_quantity"
msgid "moderate quantity"
msgstr ""

msgctxt "move_images_to_another_product"
msgid "Move the images to another product"
msgstr ""

msgctxt "n_products"
msgid "%s products"
msgstr ""

msgctxt "name"
msgid "Name"
msgstr ""

msgctxt "names"
msgid "Names"
msgstr ""

msgctxt "new_code"
msgid "If the barcode is not correct, please correct it here:"
msgstr ""

msgctxt "new_code_note"
msgid "For products without a barcode, an internal code is automatically set."
msgstr ""

msgctxt "newsletter_description"
msgid "Subscribe to the newsletter (2 emails per month maximum)"
msgstr ""

msgctxt "subscribe_to_our_newsletter"
msgid "Subscribe to our newsletter"
msgstr ""

msgctxt "next"
msgid "Next"
msgstr ""

msgctxt "no_barcode"
msgid "Product without barcode"
msgstr ""

msgctxt "no_nutrition_data"
msgid "Nutrition facts are not specified on the product."
msgstr ""

msgctxt "multiple_nutrition_data"
msgid "Multiple nutrition facts are specified on the product (e.g. with added water or milk)."
msgstr ""

msgctxt "multiple_nutrition_data_instructions"
msgid "Enter only the nutrition facts for the unprepared product, without added water or milk. If there are different products, enter nutrition facts for the first product listed."
msgstr ""

msgctxt "no_product_for_barcode"
msgid "No product listed for barcode %s."
msgstr ""

msgctxt "no_products"
msgid "No products."
msgstr ""

msgctxt "not_saved"
msgid "Error while saving, please retry."
msgstr ""

msgctxt "number_of_additives"
msgid "Number of additives"
msgstr ""

msgctxt "number_of_products"
msgid "Number of products"
msgstr ""

msgctxt "nutrient_in_quantity"
msgid "%s in %s"
msgstr ""

msgctxt "nutrient_levels_info"
msgid "Nutrient levels for 100 g"
msgstr ""

# Do not translate without having the same exact string in the Tags template. Do not use spaces, special characters, only alphanumeric characters separated by hyphens
msgctxt "nutrient_levels_link"
msgid "/nutrient-levels"
msgstr ""

msgctxt "nutrient_levels_p"
msgid "nutrient levels"
msgstr ""

msgctxt "nutrient_levels_s"
msgid "nutrient level"
msgstr ""

msgctxt "nutriments_p"
msgid "nutriments"
msgstr ""

msgctxt "nutriments_products"
msgid "Products that contain the nutriment %s"
msgstr ""

msgctxt "nutriments_s"
msgid "nutriment"
msgstr ""

msgctxt "nutriments_without_products"
msgid "Products that do not contain the nutriment %s"
msgstr ""

msgctxt "nutrition_alt"
msgid "Nutrition facts"
msgstr ""

msgctxt "nutrition_data"
msgid "Nutrition facts"
msgstr ""

msgctxt "nutrition_data_average"
msgid "Average nutrition facts for the %d products of the %s category for which nutrition facts are known (out of %d products)."
msgstr ""

msgctxt "nutrition_data_compare_percent"
msgid "% of difference"
msgstr ""

msgctxt "nutrition_data_compare_value"
msgid "value for 100 g / 100 ml"
msgstr ""

msgctxt "nutrition_data_comparison_with_categories"
msgid "Comparison to average values of products in the same category:"
msgstr ""

msgctxt "nutrition_data_comparison_with_categories_note"
msgid "Please note: for each nutriment, the average is computed for products for which the nutriment quantity is known, not on all products of the category."
msgstr ""

msgctxt "nutrition_data_note"
msgid "If the picture is sufficiently sharp and level, nutrition facts can be automatically extracted from the picture."
msgstr ""

msgctxt "nutrition_data_per_10"
msgid "10th centile"
msgstr ""

msgctxt "nutrition_data_per_100g"
msgid "for 100 g / 100 ml"
msgstr ""

msgctxt "nutrition_data_per_5"
msgid "5<sup>th</sup> centile"
msgstr ""

msgctxt "nutrition_data_per_50"
msgid "Median"
msgstr ""

msgctxt "nutrition_data_per_90"
msgid "90th centile"
msgstr ""

msgctxt "nutrition_data_per_95"
msgid "95<sup>th</sup> centile"
msgstr ""

msgctxt "nutrition_data_per_max"
msgid "Maximum"
msgstr ""

msgctxt "nutrition_data_per_mean"
msgid "Mean"
msgstr ""

msgctxt "nutrition_data_per_min"
msgid "Minimum"
msgstr ""

msgctxt "nutrition_data_per_serving"
msgid "per serving"
msgstr ""

msgctxt "nutrition_data_per_std"
msgid "Standard deviation"
msgstr ""

msgctxt "nutrition_data_table"
msgid "Nutrition facts"
msgstr ""

msgctxt "nutrition_data_table_note"
msgid "The table lists by default nutriments that are often specified. Leave the field blank if it's not on the label.<br/>You can add extra nutriments (vitamins, minerals, cholesterol etc.)\n"
"by typing the first letters of their name in the last row of the table."
msgstr ""

msgctxt "nutrition_data_table_asterisk"
msgid "Essential nutrients to calculate the Nutri-Score."
msgstr ""

msgctxt "nutrition_grades_p"
msgid "Nutrition grades"
msgstr ""

msgctxt "nutrition_grades_s"
msgid "Nutrition grade"
msgstr ""

# Make sure the translated link works (eg that the image already exists in your language)
msgctxt "og_image_url"
msgid "https://static.openfoodfacts.org/images/logos/logo-vertical-white-social-media-preview.png"
msgstr ""

# Do not change the lang code if the blog doesn't exist in your language
msgctxt "on_the_blog_content"
msgid "<p>To learn more about <<site_name>>, visit <a href=\"https://blog.openfoodfacts.org/en/\">our blog</a>!</p>\n"
"<p>Recent news:</p>\n"
msgstr ""

msgctxt "on_the_blog_title"
msgid "News"
msgstr ""

msgctxt "openfoodhunt_points"
msgid "It's <a href=\"/open-food-hunt-2015\">Open Food Hunt</a> on <<site_name>> from Saturday February 21st 2015 to Sunday March 1st 2015! Contributors are awarded\n"
"Explorer points for products they add and Ambassador points for new contributors they recruit. Points are updated every 30 minutes."
msgstr ""

msgctxt "or"
msgid "or:"
msgstr ""

msgctxt "origins"
msgid "Origin of ingredients"
msgstr ""

msgctxt "origins_example"
msgid "California, USA"
msgstr ""

msgctxt "origins_note_xxx"
msgid "Indicate the origin of ingredients"
msgstr ""

msgctxt "origins_p"
msgid "origins of ingredients"
msgstr ""

msgctxt "origins_products"
msgid "Products with ingredients originating from %s"
msgstr ""

msgctxt "origins_s"
msgid "origin of ingredients"
msgstr ""

msgctxt "origins_tagsinput"
msgid "add an origin"
msgstr ""

msgctxt "origins_without_products"
msgid "Products without ingredients originating from %s"
msgstr ""

msgctxt "packaging"
msgid "Packaging"
msgstr ""

msgctxt "packaging_example"
msgid "Fresh, Canned, Frozen, Bottle, Box, Glass, Plastic..."
msgstr ""

msgctxt "packaging_note"
msgid "Packaging type, format, material"
msgstr ""

msgctxt "packaging_p"
msgid "packaging"
msgstr ""

msgctxt "packaging_products"
msgid "Products with a %s packaging"
msgstr ""

msgctxt "packaging_s"
msgid "packaging"
msgstr ""

msgctxt "packaging_tagsinput"
msgid "add a type, shape or material"
msgstr ""

msgctxt "packaging_without_products"
msgid "Products without a %s packaging"
msgstr ""

msgctxt "page_x"
msgid "Page %d"
msgstr ""

msgctxt "page_x_out_of_y"
msgid "Page %d out of %d."
msgstr ""

msgctxt "pages"
msgid "Pages:"
msgstr ""

msgctxt "password"
msgid "Password"
msgstr ""

msgctxt "password_new"
msgid "New password"
msgstr ""

msgctxt "password_confirm"
msgid "Confirm password"
msgstr ""

msgctxt "periods_after_opening"
msgid "Period of time after opening"
msgstr ""

msgctxt "periods_after_opening_note"
msgid "Found in an open container logo with a number of months: e.g. 12 M"
msgstr ""

msgctxt "periods_after_opening_p"
msgid "Periods after opening"
msgstr ""

msgctxt "periods_after_opening_s"
msgid "Period after opening"
msgstr ""

msgctxt "photographers_p"
msgid "photographers"
msgstr ""

msgctxt "photographers_s"
msgid "photographer"
msgstr ""

msgctxt "pnns_groups_1"
msgid "PNNS groups 1"
msgstr ""

msgctxt "pnns_groups_1_p"
msgid "PNNS groups 1"
msgstr ""

msgctxt "pnns_groups_1_s"
msgid "PNNS group 1"
msgstr ""

msgctxt "pnns_groups_2"
msgid "PNNS groups 2"
msgstr ""

msgctxt "pnns_groups_2_p"
msgid "PNNS groups 2"
msgstr ""

msgctxt "pnns_groups_2_s"
msgid "PNNS group 2"
msgstr ""

msgctxt "points_all_countries"
msgid "There are %d Explorers and %d Ambassadors."
msgstr ""

msgctxt "points_all_users"
msgid "There are Explorers for %d countries and Ambassadors for %d countries."
msgstr ""

msgctxt "points_country"
msgid "%s has %d Explorers and %d Ambassadors."
msgstr ""

msgctxt "points_ranking"
msgid "Ranking"
msgstr ""

msgctxt "points_ranking_users_and_countries"
msgid "Ranking of contributors and countries"
msgstr ""

msgctxt "points_user"
msgid "%s is an Explorer for %d countries and an Ambassador for %d countries."
msgstr ""

msgctxt "previous"
msgid "Previous"
msgstr ""

msgctxt "product_add_nutrient"
msgid "Add a nutrient"
msgstr ""

msgctxt "product_added"
msgid "Product added on"
msgstr ""

msgctxt "product_changes_saved"
msgid "Changes saved."
msgstr ""

msgctxt "product_edit_you_contributed"
msgid "You just helped to improve the world largest open data database."
msgstr "You just helped to improve the world largest open data database."

msgctxt "product_edit_thank_you"
msgid "Thank you so much for joining us in our journey to data transparency!"
msgstr "Thank you so much for joining us in our journey to data transparency!"

msgctxt "product_characteristics"
msgid "Product characteristics"
msgstr ""

msgctxt "product_created"
msgid "Product created"
msgstr ""

msgctxt "product_description"
msgid "Ingredients, allergens, additives, nutrition facts, labels, origin of ingredients and information on product %s"
msgstr ""

msgctxt "product_image"
msgid "Product picture"
msgstr ""

msgctxt "product_image_with_barcode"
msgid "Picture with barcode:"
msgstr ""

msgctxt "product_js_current_image"
msgid "Current image:"
msgstr ""

msgctxt "product_js_deleting_images"
msgid "Deleting images"
msgstr ""

msgctxt "product_js_extract_ingredients"
msgid "Extract the ingredients from the picture"
msgstr ""

msgctxt "product_js_extracted_ingredients_nok"
msgid "Ingredients text could not be extracted. Try with a sharper image, with higher resolution or a better framing of the text."
msgstr ""

msgctxt "product_js_extracted_ingredients_ok"
msgid "Ingredients text has been extracted. Text recognition is not perfect, so please check the text below and correct errors if needed."
msgstr ""

msgctxt "product_js_extracting_ingredients"
msgid "Extracting ingredients"
msgstr ""

msgctxt "product_js_image_normalize"
msgid "Normalize colors"
msgstr ""

msgctxt "product_js_image_open_full_size_image"
msgid "Open the picture in original size in a new windows"
msgstr ""

msgctxt "product_js_image_received"
msgid "Image received"
msgstr ""

msgctxt "product_js_image_rotate_and_crop"
msgid "Rotate the image if necessary, then click and drag to select the interesting zone:"
msgstr ""

msgctxt "product_js_image_rotate_left"
msgid "Rotate left"
msgstr ""

msgctxt "product_js_image_rotate_right"
msgid "Rotate right"
msgstr ""

msgctxt "product_js_image_save"
msgid "Validate and/or resize image"
msgstr ""

msgctxt "product_js_image_saved"
msgid "Image saved"
msgstr ""

msgctxt "product_js_image_saving"
msgid "Saving image"
msgstr ""

msgctxt "product_js_image_upload_error"
msgid "Error while uploading image"
msgstr ""

msgctxt "product_js_image_white_magic"
msgid "Photo on white background: try to remove the background"
msgstr ""

msgctxt "product_js_images_delete_error"
msgid "Errors while deleting images"
msgstr ""

msgctxt "product_js_images_deleted"
msgid "Images deleted"
msgstr ""

msgctxt "product_js_images_move_error"
msgid "Errors while moving images"
msgstr ""

msgctxt "product_js_images_moved"
msgid "Images moved"
msgstr ""

msgctxt "product_js_moving_images"
msgid "Moving images"
msgstr ""

msgctxt "product_js_upload_image"
msgid "Add a picture"
msgstr ""

msgctxt "product_js_upload_image_note"
msgid "→ With Chrome, Firefox and Safari, you can select multiple pictures (product, ingredients, nutrition facts etc.) by clicking them while holding the Ctrl key pressed to add them all in one shot."
msgstr ""

msgctxt "product_js_uploading_image"
msgid "Uploading image"
msgstr ""

msgctxt "product_last_edited"
msgid "Last edit of product page on"
msgstr ""

msgctxt "product_name"
msgid "Product name"
msgstr ""

msgctxt "product_name_example"
msgid "Kinder Bueno White"
msgstr ""

msgctxt "products"
msgid "products"
msgstr ""

msgctxt "products_stats"
msgid "Evolution of the number of products on <<site_name>>"
msgstr ""

msgctxt "products_stats_completed_t"
msgid "Products with complete information"
msgstr ""

msgctxt "products_stats_created_t"
msgid "Products"
msgstr ""

msgctxt "products_with_nutriments"
msgid "with nutrition facts"
msgstr ""

msgctxt "products_you_edited"
msgid "Products you added or edited"
msgstr ""

msgctxt "purchase_places"
msgid "City, state and country where purchased"
msgstr ""

msgctxt "purchase_places_note"
msgid "Indicate where you bought or saw the product (at least the country)"
msgstr ""

msgctxt "purchase_places_p"
msgid "purchase places"
msgstr ""

msgctxt "purchase_places_products"
msgid "Products sold in %s"
msgstr ""

msgctxt "purchase_places_s"
msgid "purchase place"
msgstr ""

msgctxt "purchase_places_tagsinput"
msgid "add a place"
msgstr ""

msgctxt "purchase_places_without_products"
msgid "Products not sold in %s"
msgstr ""

msgctxt "quantity"
msgid "Quantity"
msgstr ""

msgctxt "quantity_example"
msgid "2 l, 250 g, 1 kg, 25 cl, 6 fl oz, 1 pound"
msgstr ""

msgctxt "remember_me"
msgid "Remember me"
msgstr ""

msgctxt "remember_purchase_places_and_stores"
msgid "Remember the place of purchase and store for the next product adds"
msgstr ""

msgctxt "reset_password"
msgid "Reset password"
msgstr ""

msgctxt "reset_password_email_body"
msgid "Hello <NAME>,\n\n"
"You asked for your password to be reset on https://openfoodfacts.org\n\n"
"for the username: <USERID>\n\n"
"To continue the password reset, click on the link below.\n"
"If you did not ask for the password reset, you can ignore this message.\n\n"
"<RESET_URL>\n\n"
"See you soon,\n\n"
"Stephane\n"
"https://openfoodfacts.org\n"
msgstr ""

msgctxt "reset_password_email_subject"
msgid "Reset of your password on <<site_name>>"
msgstr ""

msgctxt "reset_password_reset"
msgid "Your password has been changed. You can now log-in with this password."
msgstr ""

msgctxt "reset_password_reset_msg"
msgid "Enter a new password."
msgstr ""

msgctxt "reset_password_send_email"
msgid "An email with a link to reset your password has been sent to the e-mail address associated with your account."
msgstr ""

msgctxt "reset_password_send_email_msg"
msgid "If you have forgotten your password, fill-in your username or e-mail address to receive instructions for resetting your password."
msgstr ""

msgctxt "risk_level"
msgid "Risk"
msgstr ""

msgctxt "risk_level_0"
msgid "To be completed"
msgstr ""

msgctxt "risk_level_1"
msgid "Low risks"
msgstr ""

msgctxt "risk_level_2"
msgid "Moderate risks"
msgstr ""

msgctxt "risk_level_3"
msgid "High risks"
msgstr ""

msgctxt "salt_equivalent"
msgid "salt equivalent"
msgstr ""

msgctxt "save"
msgid "Save"
msgstr ""

msgctxt "saved"
msgid "Saved."
msgstr ""

msgctxt "saving"
msgid "Saving."
msgstr ""

msgctxt "search"
msgid "Search"
msgstr ""

msgctxt "search_a_product_placeholder"
msgid "Search a product"
msgstr ""

msgctxt "search_button"
msgid "Search"
msgstr ""

msgctxt "search_contains"
msgid "contains"
msgstr ""

msgctxt "search_criteria"
msgid "Select products with specific brands, categories, labels, origins of ingredients, manufacturing places etc."
msgstr ""

msgctxt "search_description_opensearch"
msgid "Product search"
msgstr ""

msgctxt "search_does_not_contain"
msgid "does not contain"
msgstr ""

msgctxt "search_download_button"
msgid "Download"
msgstr ""

msgctxt "search_download_choice"
msgid "Download results"
msgstr ""

msgctxt "search_download_results"
msgid "Download results in XLSX or CSV format. Please note that for performance reasons, you can download up to 10.000 results only."
msgstr ""

msgctxt "search_download_xlsx"
msgid "XLSX format"
msgstr ""

msgctxt "search_download_xlsx_description"
msgid "Excel or LibreOffice"
msgstr ""

msgctxt "search_download_csv"
msgid "CSV format"
msgstr ""

msgctxt "search_download_csv_description"
msgid "Character set: Unicode (UTF-8) - Separator: tabulation (tab)"
msgstr ""

msgctxt "search_edit"
msgid "Change search criteria"
msgstr ""

msgctxt "search_generate_graph"
msgid "Generate graph"
msgstr ""

msgctxt "search_generate_map"
msgid "Generate the map"
msgstr ""

msgctxt "search_graph"
msgid "Graph"
msgstr ""

msgctxt "search_graph_2_axis"
msgid "Scatter plot"
msgstr ""

msgctxt "search_graph_blog"
msgid "<p>→ learn more about <<site_name>> graphs: <a href=\"/graphs-in-3-clicks\">Graphs in 3 clicks</a> (blog).</p>"
msgstr ""

msgctxt "search_graph_choice"
msgid "Results on a graph"
msgstr ""

msgctxt "search_graph_instructions"
msgid "Select what you want to graph on the horizontal axis to obtain a histogram, or select two axis to\n"
"get a cloud of products (scatter plot)."
msgstr ""

msgctxt "search_graph_link"
msgid "Permanent link to this graph, shareable by e-mail and on social networks"
msgstr ""

msgctxt "search_graph_note"
msgid "The graph will show only products for which displayed values are known."
msgstr ""

msgctxt "search_graph_title"
msgid "Display results on a graph"
msgstr ""

msgctxt "search_graph_warning"
msgid "Note: this is a user generated graph. The title, represented products and axis of visualization have been chosen by the author of the graph."
msgstr ""

msgctxt "search_indifferent"
msgid "Indifferent"
msgstr ""

msgctxt "search_ingredients"
msgid "Ingredients"
msgstr ""

msgctxt "search_link"
msgid "Permanent link to these results, shareable by e-mail and on social networks"
msgstr ""

msgctxt "search_list_choice"
msgid "Results in a list of products"
msgstr ""

msgctxt "search_map"
msgid "Map"
msgstr ""

msgctxt "search_map_choice"
msgid "Results on a map"
msgstr ""

msgctxt "search_map_link"
msgid "Permanent link to this map, shareable by e-mail and on social networks"
msgstr ""

msgctxt "search_map_note"
msgid "The map will show only products for which the production place is known."
msgstr ""

msgctxt "search_map_title"
msgid "Display results on a map"
msgstr ""

msgctxt "search_nutriment"
msgid "choose a nutriment..."
msgstr ""

msgctxt "search_nutriments"
msgid "Nutriments"
msgstr ""

msgctxt "search_or"
msgid "or"
msgstr ""

msgctxt "search_page_size"
msgid "Results per page"
msgstr ""

msgctxt "search_products"
msgid "Products search"
msgstr ""

msgctxt "search_results"
msgid "Search results"
msgstr ""

msgctxt "search_series"
msgid "Use a different color for the following products:"
msgstr ""

msgctxt "search_series_default"
msgid "Other products"
msgstr ""

msgctxt "search_series_fairtrade"
msgid "Fair trade"
msgstr ""

msgctxt "search_series_fairtrade_label"
msgid "fair-trade"
msgstr ""

msgctxt "search_series_nutrition_grades"
msgid "Use nutrition grades colors"
msgstr ""

msgctxt "search_series_organic"
msgid "Organic"
msgstr ""

msgctxt "search_series_organic_label"
msgid "organic"
msgstr ""

msgctxt "search_series_with_sweeteners"
msgid "With sweeteners"
msgstr ""

msgctxt "search_tag"
msgid "choose a criterion..."
msgstr ""

msgctxt "search_tags"
msgid "Criteria"
msgstr ""

msgctxt "search_terms"
msgid "Search terms"
msgstr ""

msgctxt "search_terms_note"
msgid "Search for words present in the product name, generic name, brands, categories, origins and labels"
msgstr ""

msgctxt "search_title"
msgid "Search a product, brand, ingredient, nutriment etc."
msgstr ""

msgctxt "search_title_graph"
msgid "Results graph"
msgstr ""

msgctxt "search_title_map"
msgid "Results map"
msgstr ""

msgctxt "search_tools"
msgid "Search tools"
msgstr ""

msgctxt "search_value"
msgid "value"
msgstr ""

msgctxt "search_with"
msgid "With"
msgstr ""

msgctxt "search_without"
msgid "Without"
msgstr ""

msgctxt "see_product_page"
msgid "See the product page"
msgstr ""

msgctxt "re_edit_product_page"
msgid "Edit the product again"
msgstr "Edit the product again"

msgctxt "select_country"
msgid "Country"
msgstr ""

msgctxt "select_lang"
msgid "Language"
msgstr ""

msgctxt "send_image"
msgid "Send a picture..."
msgstr ""

msgctxt "send_image_error"
msgid "Upload error"
msgstr ""

msgctxt "sending_image"
msgid "Sending image"
msgstr ""

msgctxt "serving_size"
msgid "Serving size"
msgstr ""

msgctxt "serving_size_prepared"
msgid "Prepared serving size"
msgstr ""

msgctxt "serving_size_example"
msgid "60 g, 12 oz, 20cl, 2 fl oz"
msgstr ""

msgctxt "serving_size_note"
msgid "If the nutrition facts table contains values for the prepared product, indicate the total serving size of the prepared product (including added water or milk)."
msgstr ""

msgctxt "serving_too_small_for_nutrition_analysis"
msgid "Serving size is too small (5 g / 5 ml or less) to calculate 100 g / 100 ml values and perform any further nutritional analysis"
msgstr ""

msgctxt "session_title"
msgid "Sign-in"
msgstr ""

msgctxt "share"
msgid "Share"
msgstr ""

msgctxt "show_category_stats"
msgid "Show detailed stats"
msgstr ""

msgctxt "show_category_stats_details"
msgid "standard deviation, minimum, maximum, 10th and 90th percentiles"
msgstr ""

msgctxt "signin_before_submit"
msgid "If you already have an account on <SITE>, please sign-in before filling this form."
msgstr ""

msgctxt "signout"
msgid "Sign-out"
msgstr ""

msgctxt "sort_by"
msgid "Sort by"
msgstr ""

msgctxt "sort_completeness"
msgid "Completeness"
msgstr ""

msgctxt "sort_created_t"
msgid "Add date"
msgstr ""

msgctxt "sort_modified_t"
msgid "Edit date"
msgstr ""

msgctxt "sort_popularity"
msgid "Popularity"
msgstr ""

msgctxt "sort_product_name"
msgid "Product name"
msgstr ""

msgctxt "state"
msgid "State"
msgstr ""

msgctxt "states_p"
msgid "states"
msgstr ""

msgctxt "states_s"
msgid "state"
msgstr ""

msgctxt "stores"
msgid "Stores"
msgstr ""

msgctxt "stores_note"
msgid "Name of the shop or supermarket chain"
msgstr ""

msgctxt "stores_p"
msgid "stores"
msgstr ""

msgctxt "stores_products"
msgid "Products sold at %s"
msgstr ""

msgctxt "stores_s"
msgid "store"
msgstr ""

msgctxt "stores_tagsinput"
msgid "add a store"
msgstr ""

msgctxt "stores_without_products"
msgid "Products not bought at %s"
msgstr ""

msgctxt "subscribe"
msgid "Subscribe"
msgstr ""

msgctxt "tag_belongs_to"
msgid "Belongs to:"
msgstr ""

msgctxt "tag_contains"
msgid "Contains:"
msgstr ""

msgctxt "tag_weblinks"
msgid "Weblinks"
msgstr ""

msgctxt "tagstable_filtered"
msgid "out of _MAX_"
msgstr ""

msgctxt "tagstable_search"
msgid "Search:"
msgstr ""

# This is linked to a unit test
msgctxt "traces"
msgid "Traces"
msgstr ""

msgctxt "traces_example"
msgid "Milk, Gluten, Nuts"
msgstr ""

msgctxt "traces_note"
msgid "Indicate ingredients from mentions like \"May contain traces of\", \"Made in a factory that also uses\" etc."
msgstr ""

msgctxt "traces_p"
msgid "traces"
msgstr ""

msgctxt "traces_s"
msgid "trace"
msgstr ""

msgctxt "twitter"
msgid "Twitter username (optional)"
msgstr ""

msgctxt "unknown"
msgid "Unknown"
msgstr ""

msgctxt "unknown_nutrients_p"
msgid "unknown nutrients"
msgstr ""

msgctxt "unknown_nutrients_s"
msgid "unknown nutrient"
msgstr ""

msgctxt "unsubscribe"
msgid "Unsubscribe"
msgstr ""

msgctxt "unsubscribe_info"
msgid "You can unsubscribe from the lists at any time."
msgstr ""

msgctxt "userid_or_email"
msgid "Username or e-mail address: "
msgstr ""

msgctxt "username"
msgid "User name"
msgstr ""

msgctxt "username_info"
msgid "(non-accented letters, digits and/or dashes)"
msgstr ""

msgctxt "username_or_email"
msgid "Username or email address"
msgstr ""

msgctxt "users_add_products"
msgid "Products that were added by the user %s"
msgstr ""

msgctxt "users_add_without_products"
msgid "Products that were not added by the user %s"
msgstr ""

msgctxt "users_edit_products"
msgid "Products that were edited by the user %s"
msgstr ""

msgctxt "users_edit_without_products"
msgid "Products that were not edited by the user %s"
msgstr ""

msgctxt "users_p"
msgid "contributors"
msgstr ""

msgctxt "users_products"
msgid "Products added by %s"
msgstr ""

msgctxt "users_s"
msgid "contributor"
msgstr ""

msgctxt "users_without_products"
msgid "Products not added by %s"
msgstr ""

msgctxt "video_tutorials"
msgid "Video Tutorials"
msgstr ""

msgctxt "view"
msgid "view"
msgstr ""

msgctxt "view_this_revision"
msgid "View this revision"
msgstr ""

msgctxt "view_list_for_products_from_the_entire_world"
msgid "View the list for matching products from the entire world"
msgstr ""

msgctxt "view_products_from_the_entire_world"
msgid "View matching products from the entire world"
msgstr ""

msgctxt "view_results_from_the_entire_world"
msgid "View results from the entire world"
msgstr ""

msgctxt "warning_3rd_party_content"
msgid "Information and data must come from the product package and label (and not from other sites or the manufacturer's site), and you must have taken the pictures yourself.<br/>\n"
"→ <a href=\"https://support.openfoodfacts.org/help/en-gb/9/27\">Why it matters</a>"
msgstr ""

msgctxt "website"
msgid "Site or blog address"
msgstr ""

msgctxt "you_are_connected_as_x"
msgid "You are connected as %s."
msgstr ""

msgctxt "product_js_unselect_image"
msgid "Unselect image"
msgstr ""

msgctxt "product_js_unselecting_image"
msgid "Unselecting image."
msgstr ""

msgctxt "product_js_unselected_image_ok"
msgid "Unselected image."
msgstr ""

msgctxt "product_js_unselected_image_nok"
msgid "Error while unselecting image."
msgstr ""

msgctxt "product_js_zoom_on_wheel"
msgid "Enable zooming with the mouse wheel."
msgstr "Enable zooming with the mouse wheel."

msgctxt "product_js_use_low_res_images"
msgid "Load lower resolution images (for slow connections)"
msgstr "Load lower resolution images (for slow connections)"

msgctxt "protected_image_message"
msgid "An image has been sent by the manufacturer. If you think it is incorrect or not up-to-date, please contact us."
msgstr "An image has been sent by the manufacturer. If you think it is incorrect or not up-to-date, please contact us."

msgctxt "nutrition_grade_fr_nutriments_estimated_warning"
msgid "Warning: the nutrition facts are not specified. They have been estimated from the list of ingredients."
msgstr ""

msgctxt "nutrition_grade_fr_fiber_warning"
msgid "Warning: the amount of fiber is not specified, their possible positive contribution to the grade could not be taken into account."
msgstr ""

msgctxt "nutrition_grade_fr_fiber_and_fruits_vegetables_nuts_warning"
msgid "Warning: the amounts of fiber and of fruits, vegetables and nuts are not specified, their possible positive contribution to the grade could not be taken into account."
msgstr ""

msgctxt "nutrition_grade_fr_no_fruits_vegetables_nuts_warning"
msgid "Warning: the amount of fruits, vegetables and nuts is not specified, their possible positive contribution to the grade could not be taken into account."
msgstr ""

msgctxt "nutrition_grade_fr_fruits_vegetables_nuts_estimate_warning"
msgid "Warning: the amount of fruits, vegetables and nuts is not specified on the label, it was manually estimated from the list of ingredients: %d"
msgstr ""

msgctxt "nutrition_grade_fr_fruits_vegetables_nuts_from_category_warning"
msgid "Warning: the amount of fruits, vegetables and nuts is not specified on the label, it was estimated from the category (%s) of the product: %d"
msgstr ""

msgctxt "nutrition_grade_fr_fruits_vegetables_nuts_estimate_from_ingredients_warning"
msgid "Warning: the amount of fruits, vegetables and nuts is not specified on the label, it was estimated from the list of ingredients: %d"
msgstr ""

msgctxt "nutrition_grade_fr_title"
msgid "NutriScore color nutrition grade"
msgstr ""

msgctxt "nutrition_grade_fr_formula"
msgid "How the color nutrition grade is computed"
msgstr ""

msgctxt "nutrition_grade_fr_alt"
msgid "NutriScore nutrition grade"
msgstr ""

msgctxt "delete_product_page"
msgid "Delete the product page"
msgstr ""

msgctxt "deleting_product"
msgid "Deleting product"
msgstr ""

msgctxt "has_deleted_product"
msgid "has deleted product"
msgstr ""

msgctxt "delete_product_confirm"
msgid "Are you sure that you want to delete the page for this product?"
msgstr ""

msgctxt "delete_user"
msgid "Delete the user"
msgstr ""

msgctxt "sources_manufacturer"
msgid "Some of the data for this product has been provided directly by the manufacturer %s."
msgstr "Some of the data for this product has been provided directly by the manufacturer %s."

msgctxt "list_of_sources"
msgid "Some of the data and/or photos for this product come from those sources:"
msgstr "Some of the data and/or photos for this product come from those sources:"

msgctxt "warning_not_complete"
msgid "This product page is not complete. You can help to complete it by editing it and adding more data from the photos we have, or by taking more photos using the app for <a href=\"https://android.openfoodfacts.org\">Android</a> or <a href=\"https://ios.openfoodfacts.org\">iPhone/iPad</a>. Thank you!"
msgstr ""

msgctxt "title_separator"
msgid " - "
msgstr ""

msgctxt "recent_changes"
msgid "Recent Changes"
msgstr ""

msgctxt "translators_title"
msgid "Our Translators"
msgstr ""

msgctxt "translators_lead"
msgid "We would like to say THANK YOU to the awesome translators that make it possible to present Open Food Facts, Open Beauty Facts, and Open Pet Food Facts to you in all these different languages! <a href=\"https://translate.openfoodfacts.org/\">You can join us in this global effort: it doesn't require any technical knowledge.</a>"
msgstr ""

msgctxt "translators_renewal_notice"
msgid "Please note that this table is refreshed nightly and might be out of date."
msgstr ""

msgctxt "translators_column_name"
msgid "Name"
msgstr ""

msgctxt "translators_column_translated_words"
msgid "Translated (Words)"
msgstr ""

msgctxt "translators_column_target_words"
msgid "Target Words"
msgstr ""

msgctxt "translators_column_approved_words"
msgid "Approved (Words)"
msgstr ""

msgctxt "translators_column_votes_made"
msgid "Votes Made"
msgstr ""

msgctxt "minerals_p"
msgid "added minerals"
msgstr ""

msgctxt "minerals_s"
msgid "added mineral"
msgstr ""

msgctxt "vitamins_p"
msgid "added vitamins"
msgstr ""

msgctxt "vitamins_s"
msgid "added vitamin"
msgstr ""

msgctxt "amino_acids_p"
msgid "added amino acids"
msgstr ""

msgctxt "amino_acids_s"
msgid "added amino acid"
msgstr ""

msgctxt "nucleotides_p"
msgid "added nucleotides"
msgstr ""

msgctxt "nucleotides_s"
msgid "added nucleotide"
msgstr ""

msgctxt "other_nutritional_substances_p"
msgid "other nutritional substances added"
msgstr ""

msgctxt "other_nutritional_substances_s"
msgid "other nutritional substance added"
msgstr ""

msgctxt "product_as_sold"
msgid "As sold"
msgstr ""

msgctxt "prepared_product"
msgid "Prepared"
msgstr ""

msgctxt "unit"
msgid "Unit"
msgstr ""

msgctxt "nutrition_data_exists"
msgid "Nutrition facts are specified for the product as sold."
msgstr ""

msgctxt "nutrition_data_prepared_exists"
msgid "Nutrition facts are specified for the prepared product."
msgstr ""

msgctxt "nova_groups_s"
msgid "NOVA group"
msgstr ""

msgctxt "nova_groups_p"
msgid "NOVA groups"
msgstr ""

# Title for the link to the explanation of what a NOVA Group is
msgctxt "nova_groups_info"
msgid "NOVA groups for food processing"
msgstr ""

msgctxt "footer_partners"
msgid "Partners"
msgstr ""

# Do not translate without having the same exact string in the Tags template. Do not use spaces, special characters, only alphanumeric characters separated by hyphens
msgctxt "footer_partners_link"
msgid "/partners"
msgstr ""

msgctxt "adults"
msgid "Adults"
msgstr ""

msgctxt "adults_age"
msgid "18 to 64"
msgstr ""

msgctxt "adults_description"
msgid "From 18 years up to and including 64 years of age"
msgstr ""

msgctxt "elderly"
msgid "Elderly"
msgstr ""

msgctxt "elderly_age"
msgid "65+"
msgstr ""

msgctxt "elderly_description"
msgid "From 65 years of age and older"
msgstr ""

msgctxt "adolescents"
msgid "Adolescents"
msgstr ""

msgctxt "adolescents_age"
msgid "10 to 17"
msgstr ""

msgctxt "adolescents_description"
msgid "From 10 years up to and including 17 years of age"
msgstr ""

msgctxt "children"
msgid "Children"
msgstr ""

msgctxt "children_age"
msgid "3 to 9"
msgstr ""

msgctxt "children_description"
msgid "From 36 months up to and including 9 years of age"
msgstr ""

msgctxt "toddlers"
msgid "Toddlers"
msgstr ""

msgctxt "toddlers_age"
msgid "1 to 2"
msgstr ""

msgctxt "toddlers_description"
msgid "From 12 months up to and including 35 months of age"
msgstr ""

msgctxt "infants"
msgid "Infants"
msgstr ""

msgctxt "infants_age"
msgid "< 1"
msgstr ""

msgctxt "infants_description"
msgid "From more than 12 weeks up to and including 11 months of age"
msgstr ""

msgctxt "additives_efsa_evaluation"
msgid "EFSA evaluation"
msgstr ""

msgctxt "additives_efsa_evaluation_overexposure_risk_title"
msgid "Risk of overexposure"
msgstr ""

msgctxt "additives_efsa_evaluation_overexposure_risk_high"
msgid "The European Food Safety Authority (EFSA) has determined that some population groups have a high risk of reaching or exceeding the Acceptable Daily Intake (ADI) for <tag>."
msgstr "The European Food Safety Authority (EFSA) has determined that some population groups have a high risk of consuming too much <tag>."

msgctxt "additives_efsa_evaluation_overexposure_risk_moderate"
msgid "The European Food Safety Authority (EFSA) has determined that some population groups have a moderate risk of reaching or exceeding the Acceptable Daily Intake (ADI) for <tag>."
msgstr "The European Food Safety Authority (EFSA) has determined that some population groups have a moderate risk of reaching or exceeding the Acceptable Daily Intake (ADI) for <tag>."

msgctxt "additives_efsa_evaluation_overexposure_risk_description"
msgid "To evaluate your exposure to the <tag> food additive, you can browse our list of products that contain it. See the list of <nb_products> products with <tag> below."
msgstr ""

msgctxt "additives_efsa_evaluation_overexposure_risk_products_link"
msgid "%d products with %s"
msgstr ""

msgctxt "additives_efsa_evaluation_overexposure_risk_no"
msgid "The European Food Safety Authority (EFSA) has determined that no population groups has more than 5% of members at risk of consuming more than the acceptable daily intake of <tag>."
msgstr ""

msgctxt "additives_efsa_evaluation_overexposure_risk_icon_alt_high"
msgid "High risk of over exposure"
msgstr ""

msgctxt "additives_efsa_evaluation_overexposure_risk_icon_alt_moderate"
msgid "Moderate risk of over exposure"
msgstr ""

msgctxt "additives_efsa_evaluation_overexposure_risk_icon_alt_no"
msgid "No or very low risk of over exposure"
msgstr ""

msgctxt "additives_efsa_evaluation_exposure_greater_than_adi"
msgid "Risk of reaching or exceeding the acceptable daily intake (ADI)"
msgstr ""

msgctxt "additives_efsa_evaluation_exposure_greater_than_noael"
msgid "Risk of reaching exceeding the maximum dose without adverse effect (No observed adverse effect level - NOAEL)"
msgstr ""

msgctxt "additives_efsa_evaluation_exposure_mean_greater_than_adi"
msgid "Groups with more than 50% of members exceeding the acceptable daily intake (ADI)"
msgstr ""

msgctxt "additives_efsa_evaluation_exposure_95th_greater_than_adi"
msgid "Groups with more than 5% of members exceeding the acceptable daily intake (ADI)"
msgstr ""

msgctxt "additives_efsa_evaluation_exposure_mean_greater_than_noael"
msgid "Groups with more than 50% of members exceeding the maximum dose without adverse effect (No observed adverse effect level - NOAEL)"
msgstr ""

msgctxt "additives_efsa_evaluation_exposure_95th_greater_than_noael"
msgid "Groups with more than 5% of members exceeding the maximum dose without adverse effect (No observed adverse effect level - NOAEL)"
msgstr ""

msgctxt "exposure_title_95th"
msgid "Moderate risk"
msgstr "Moderate risk"

msgctxt "exposure_description_95th"
msgid "5% of people or more"
msgstr "5% of people or more"

msgctxt "exposure_title_mean"
msgid "High risk"
msgstr "High risk"

msgctxt "exposure_description_mean"
msgid "50% of people or more"
msgstr "50% of people or more"

msgctxt "wikipedia"
msgid "Wikipedia"
msgstr ""

msgctxt "additives_classes"
msgid "Functions"
msgstr ""

msgctxt "photos_and_data_check"
msgid "Photos and data check"
msgstr ""

msgctxt "photos_and_data_check_description"
msgid "Product pages can be marked as checked by experienced contributors who verify that the most recent photos are selected and cropped, and that all the product data that can be inferred from the product photos has been filled and is correct."
msgstr ""

msgctxt "photos_and_data_checked"
msgid "Photos and data checked"
msgstr ""

msgctxt "i_checked_the_photos_and_data"
msgid "I checked the photos and data."
msgstr ""

msgctxt "i_checked_the_photos_and_data_again"
msgid "I checked the photos and data again."
msgstr ""

msgctxt "last_check_dates_p"
msgid "Last check dates"
msgstr ""

msgctxt "last_check_dates_s"
msgid "Last check date"
msgstr ""

msgctxt "product_last_checked"
msgid "Last check of product page on"
msgstr ""

msgctxt "product_other_information"
msgid "Other information"
msgstr ""

msgctxt "producer_version_id"
msgid "Producer version identifier"
msgstr ""

msgctxt "producer_product_id"
msgid "Producer product identifier"
msgstr ""

msgctxt "net_weight"
msgid "Net weight"
msgstr ""

msgctxt "drained_weight"
msgid "Drained weight"
msgstr ""

msgctxt "volume"
msgid "Volume"
msgstr ""

msgctxt "other_information"
msgid "Other information"
msgstr ""

msgctxt "conservation_conditions"
msgid "Conservation conditions"
msgstr ""

msgctxt "warning"
msgid "Warning"
msgstr ""

msgctxt "preparation"
msgid "Preparation"
msgstr ""

msgctxt "recipe_idea"
msgid "Recipe idea"
msgstr ""

msgctxt "origin"
msgid "Origin of the product and/or its ingredients"
msgstr ""

msgctxt "origin_note"
msgid "Packaging mentions that indicate the manufacturing place and/or the origins of the ingredients"
msgstr ""

msgctxt "origin_example"
msgid "Made in France. Tomatoes from Italy. Origin of the rice: India, Thailand."
msgstr ""

msgctxt "customer_service"
msgid "Customer service"
msgstr ""

msgctxt "producer"
msgid "Producer"
msgstr ""

msgctxt "recycling_instructions_to_recycle"
msgid "Recycling instructions - To recycle"
msgstr ""

msgctxt "recycling_instructions_to_discard"
msgid "Recycling instructions - To discard"
msgstr ""

msgctxt "checkers_products"
msgid "Products checked by %s"
msgstr ""

msgctxt "checkers_without_products"
msgid "Products not checked by %s"
msgstr ""

msgctxt "correctors_products"
msgid "Products corrected by %s"
msgstr ""

msgctxt "correctors_without_products"
msgid "Products not corrected by %s"
msgstr ""

msgctxt "contributors_products"
msgid "Products added by %s"
msgstr ""

msgctxt "editors_products"
msgid "Products edited by %s"
msgstr ""

msgctxt "editors_without_products"
msgid "Products not edited by %s"
msgstr ""

msgctxt "informers_products"
msgid "Products completed by %s"
msgstr ""

msgctxt "informers_without_products"
msgid "Products not completed by %s"
msgstr ""

msgctxt "photographers_products"
msgid "Products photographed by %s"
msgstr ""

msgctxt "photographers_without_products"
msgid "Products not photographed by %s"
msgstr ""

msgctxt "user_s_page"
msgid "%s's page"
msgstr ""

msgctxt "obsolete"
msgid "Product taken off the market"
msgstr ""

msgctxt "obsolete_since_date"
msgid "Withdrawal date"
msgstr ""

msgctxt "obsolete_since_date_note"
msgid "Format: YYYY-MM-DD or YYYY-MM or YYYY"
msgstr ""

msgctxt "obsolete_since_date_example"
msgid "2019-09-30 or 2019-09 or 2019"
msgstr ""

msgctxt "obsolete_warning"
msgid "Important note: this product is no longer sold. The data is kept for reference only. This product does not appear in regular searches and is not taken into account for statistics."
msgstr ""

# This will be on a button and needs to be as short as possible
# So instead of something like "Install the mobile application"
# try to make it very short "Get the app" or "Install the app"
# Use infinitive instead of imperative
msgctxt "get_the_app"
msgid "Get the app"
msgstr ""

msgctxt "get_the_app_android"
msgid "Get the Android app"
msgstr ""

msgctxt "get_the_app_iphone"
msgid "Get the iPhone app"
msgstr ""

msgctxt "get_the_app_ipad"
msgid "Get the iPad app"
msgstr ""

msgctxt "warning_gs1_company_prefix"
msgid "<em>Ambiguous barcode</em>: This product has a Restricted Circulation Number barcode for products within a company. This means that different producers and stores can use the same barcode for different products."
msgstr ""

msgctxt "environment_infocard"
msgid "Environment infocard"
msgstr ""

msgctxt "environment_infocard_note"
msgid "HTML code for the environment infocard in the mobile application"
msgstr ""

msgctxt "environment_impact_level"
msgid "Environment impact level"
msgstr ""

msgctxt "environment_impact_level_example"
msgid "en:low, en:medium or en:high"
msgstr ""

msgctxt "carbon_impact_from_meat_or_fish"
msgid "Carbon impact from meat or fish"
msgstr ""

msgctxt "of_carbon_impact_from_meat_or_fish_for_whole_product"
msgid "of carbon emission from meat or fish for the whole product"
msgstr ""

msgctxt "of_sustainable_daily_emissions_of_1_person"
msgid "of sustainable daily emissions of 1 person"
msgstr ""

msgctxt "of_sustainable_weekly_emissions_of_1_person"
msgid "of sustainable weekly emissions of 1 person"
msgstr ""

msgctxt "for_one_serving"
msgid "for one serving"
msgstr ""

msgctxt "methodology"
msgid "Methodology"
msgstr ""

msgctxt "carbon_footprint_note_foodges_ademe"
msgid "Carbon emissions computations rely on the CO<sub>2</sub> per kg values from the FoodGES program by <a href=\"https://www.ademe.fr\">ADEME</a>."
msgstr ""

msgctxt "carbon_footprint_note_sustainable_annual_emissions"
msgid "Sustainable annual emissions: 2 tons of CO<sub>2</sub> equivalent per person to achieve the goals set in COP21."
msgstr ""

msgctxt "carbon_footprint_note_uncertainty"
msgid "Carbon footprint calculations have high uncertainty. Values should be looked at with caution and are more intended for relative comparison than as absolute values."
msgstr ""

msgctxt "error_too_many_products_to_export"
msgid "Too many products (%d products, the limit is %d) to export, please download the <a href=\"/data\">complete database export</a> instead."
msgstr ""

msgctxt "translate_taxonomy_to"
msgid "Help translate the %s to %s"
msgstr ""

msgctxt "translate_taxonomy_description"
msgid "You can suggest translations for the entries below that have not yet been translated to your language. The blue link and the black text (both in English) show respectively the non-localized product and the original entry incl. optional synonyms separated by commas. Enter the translation in the text field, incl. optional synonyms, and then click the Save button. Thank you!"
msgstr ""

msgctxt "translate_taxonomy_add"
msgid "Show only entries without pending translations."
msgstr ""

msgctxt "translate_taxonomy_edit"
msgid "Also show entries with pending translations from you or other users."
msgstr ""

msgctxt "translated"
msgid "translated"
msgstr ""

msgctxt "to_be_translated"
msgid "to be translated"
msgstr ""

msgctxt "current_translation"
msgid "Current translation"
msgstr ""

msgctxt "button_caption_yes"
msgid "Yes"
msgstr ""

msgctxt "button_caption_no"
msgid "No"
msgstr ""

msgctxt "button_caption_skip"
msgid "Skip"
msgstr ""

msgctxt "popularity_s"
msgid "popularity"
msgstr ""

msgctxt "popularity_p"
msgid "popularity"
msgstr ""

msgctxt "ingredients_analysis_p"
msgid "ingredients analysis"
msgstr ""

msgctxt "ingredients_analysis_s"
msgid "ingredients analysis"
msgstr ""

msgctxt "ingredients_analysis"
msgid "Ingredients analysis"
msgstr ""

msgctxt "ingredients_analysis_disclaimer"
msgid "The analysis is based solely on the ingredients listed and does not take into account processing methods."
msgstr ""

msgctxt "rev_warning"
msgid "You are viewing an old version of this product page!"
msgstr "You are viewing an old version of this product page!"

msgctxt "rev_number"
msgid "Revision number: "
msgstr "Revision number: "

msgctxt "rev_contributor"
msgid "Edited by: "
msgstr "Edited by: "

msgctxt "rev_previous"
msgid "Previous version"
msgstr "Previous version"

msgctxt "rev_next"
msgid "Next version"
msgstr "Next version"

msgctxt "rev_latest"
msgid "Latest version"
msgstr "Latest version"

# "product data" in this sentence means data for many products, not just one product
msgctxt "import_data_file_title"
msgid "Import a product data file"
msgstr "Import a product data file"

# "product data" in this sentence means data for many products, not just one product
msgctxt "import_data_file_description"
msgid "Upload a spreadsheet file (Excel file or a comma or tab separated UTF-8 encoded CSV file) with product data."
msgstr "Upload a spreadsheet file (Excel file or a comma or tab separated UTF-8 encoded CSV file) with product data."

# "product data" in this sentence means data for many products, not just one product
msgctxt "import_data_file_format"
msgid "You can upload a table with the columns Open Food Facts import format, or you can upload a table in any format and then select the columns to import."
msgstr "You can upload a table with the columns Open Food Facts import format, or you can upload a table in any format and then select the columns to import."

# "product data" in this sentence means data for many products, not just one product
msgctxt "upload_product_data_file"
msgid "Upload a file with product data"
msgstr "Upload a file with product data"

msgctxt "uploading_file"
msgid "File being uploaded."
msgstr "File being uploaded."

msgctxt "upload_error"
msgid "The file could not be uploaded."
msgstr "The file could not be uploaded."

msgctxt "import_data_file_select_format_title"
msgid "Select and import data"
msgstr "Select and import data"

msgctxt "import_data_file_select_format_description"
msgid "Use the form below to indicate which columns to import and what data they contain."
msgstr "Use the form below to indicate which columns to import and what data they contain."

msgctxt "import_data"
msgid "Import data"
msgstr "Import data"

msgctxt "import_file_rows_columns"
msgid "The uploaded file contains %s rows and %s columns."
msgstr "The uploaded file contains %s rows and %s columns."

msgctxt "import_file_selected_columns"
msgid "%s columns out of %s have been selected and will be imported."
msgstr "%s columns out of %s have been selected and will be imported."

msgctxt "fields_group_identification"
msgid "Product identification"
msgstr "Product identification"

msgctxt "fields_group_origins"
msgid "Origins"
msgstr "Origins"

msgctxt "fields_group_ingredients"
msgid "Ingredients"
msgstr "Ingredients"

msgctxt "fields_group_nutrition"
msgid "Nutrition facts"
msgstr "Nutrition facts"

msgctxt "fields_group_nutrition_other"
msgid "Optional nutrition facts"
msgstr "Optional nutrition facts"

msgctxt "fields_group_other"
msgid "Other information"
msgstr "Other information"

msgctxt "fields_group_images"
msgid "Product photos"
msgstr "Product photos"

msgctxt "fields_group_packaging"
msgid "Packaging"
msgstr "Packaging"

msgctxt "image_front_url"
msgid "Link to front product photo"
msgstr "Link to front product photo"

msgctxt "image_ingredients_url"
msgid "Link to ingredients list photo"
msgstr "Link to ingredients list photo"

msgctxt "image_nutrition_url"
msgid "Link to nutrition facts table photo"
msgstr "Link to nutrition facts table photo"

msgctxt "image_other_url"
msgid "Link to other product photo"
msgstr "Link to other product photo"

msgctxt "labels_specific"
msgid "Specific label"
msgstr "Specific label"

msgctxt "categories_specific"
msgid "Specific category"
msgstr "Specific category"

msgctxt "sources_fields_specific"
msgid "Source specific field"
msgstr "Source specific field"

msgctxt "select_a_field"
msgid "Select a field"
msgstr "Select a field"

msgctxt "specify"
msgid "Specify"
msgstr "Specify"

msgctxt "value_unit_dropdown"
msgid "In the dropdown menu on the right, specify if the column contains:"
msgstr "In the dropdown menu on the right, specify if the column contains:"

msgctxt "value_unit_dropdown_value_unit"
msgid "the value and the unit"
msgstr "the value and the unit"

msgctxt "value_unit_dropdown_value_specific_unit"
msgid "the value in a specific unit"
msgstr "the value in a specific unit"

msgctxt "value_unit_dropdown_value"
msgid "only the value, with the unit in another column"
msgstr "only the value, with the unit in another column"

msgctxt "value_unit_dropdown_unit"
msgid "only the unit, with the value in another column"
msgstr "only the unit, with the value in another column"

# Please do not translate Y, Yes and 1
msgctxt "labels_specific_tag"
msgid "Select this option if the column indicates the presence of a specific label (e.g. Organic, Fair-Trade) when the value is either Y, Yes or 1."
msgstr "Select this option if the column indicates the presence of a specific label (e.g. Organic, Fair-Trade) when the value is either Y, Yes or 1."

msgctxt "labels_specific_tag_value"
msgid "Type the name of the label in the text field on the right."
msgstr "Type the name of the label in the text field on the right."

# Please do not translate Y, Yes and 1
msgctxt "categories_specific_tag"
msgid "Select this option if the column indicates the presence of a specific category (e.g. Beverages) when the value is either Y, Yes or 1."
msgstr "Select this option if the column indicates the presence of a specific category (e.g. Beverages) when the value is either Y, Yes or 1."

msgctxt "categories_specific_tag_value"
msgid "Type the name of the category in the text field on the right."
msgstr "Type the name of the category in the text field on the right."

# Please do not translate Y, Yes and 1
msgctxt "sources_fields_specific_tag"
msgid "Select this option for fields that are specific to the source, and that we want to keep as source specific fields."
msgstr "Select this option for fields that are specific to the source, and that we want to keep as source specific fields."

msgctxt "sources_fields_specific_tag_value"
msgid "Type the name of the target field in the text field on the right, or leave blank to use the name of the source field."
msgstr "Type the name of the target field in the text field on the right, or leave blank to use the name of the source field."

msgctxt "value"
msgid "Value"
msgstr "Value"

msgctxt "value_unit"
msgid "Value + Unit"
msgstr "Value + Unit"

msgctxt "value_in_l"
msgid "Value in L"
msgstr "Value in L"

msgctxt "value_in_dl"
msgid "Value in dl"
msgstr "Value in dl"

msgctxt "value_in_cl"
msgid "Value in cl"
msgstr "Value in cl"

msgctxt "value_in_ml"
msgid "Value in ml"
msgstr "Value in ml"

msgctxt "value_in_kg"
msgid "Value in kg"
msgstr "Value in kg"

msgctxt "value_in_g"
msgid "Value in g"
msgstr "Value in g"

msgctxt "value_in_mg"
msgid "Value in mg"
msgstr "Value in mg"

msgctxt "value_in_mcg"
msgid "Value in μg"
msgstr "Value in μg"

msgctxt "value_in_iu"
msgid "Value in IU"
msgstr "Value in IU"

msgctxt "value_in_kcal"
msgid "Value in kcal"
msgstr "Value in kcal"

msgctxt "value_in_kj"
msgid "Value in kJ"
msgstr "Value in kJ"

msgctxt "value_in_percent"
msgid "Value in %"
msgstr "Value in %"

msgctxt "no_owner_defined"
msgid "Please log-in to use this feature."
msgstr "Please log-in to use this feature."

msgctxt "organization"
msgid "Organization"
msgstr "Organization"

msgctxt "column_in_file"
msgid "Column in file"
msgstr "Column in file"

msgctxt "field_on_site"
msgid "Field on %s"
msgstr "Field on %s"

msgctxt "producers_platform"
msgid "Platform for producers"
msgstr "Platform for producers"

# "product data and photos" in this sentence means data and photos for many products, not just one product
msgctxt "producers_platform_description"
msgid "The platform for producers allows manufacturers to easily manage their product photos and data on Open Food Facts."
msgstr "The platform for producers allows manufacturers to easily manage their product photos and data on Open Food Facts."

# "product data and photos" in this sentence means data and photos for many products, not just one product
msgctxt "producers_platform_private_database"
msgid "The product data and photos you send on the platform for producers are stored in a private database. You will be able to check that all the data is correct before making it available on the public Open Food Facts database."
msgstr "The product data and photos you send on the platform for producers are stored in a private database. You will be able to check that all the data is correct before making it available on the public Open Food Facts database."

# "product data and photos" in this sentence means data and photos for many products, not just one product
msgctxt "producers_platform_licence"
msgid "The product data and photos will become publicly available in the Open Food Facts database, under the <a href=\"https://opendatacommons.org/licenses/odbl/1.0/\">Open Database License</a>. Individual contents of the database are available under the <a href=\"https://opendatacommons.org/licenses/dbcl/1.0/\">Database Contents License</a> and products images are available under the <a href=\"https://creativecommons.org/licenses/by-sa/3.0/deed.en\">Creative Commons Attribution ShareAlike licence</a>."
msgstr "The product data and photos will become publicly available in the Open Food Facts database, under the <a href=\"https://opendatacommons.org/licenses/odbl/1.0/\">Open Database License</a>. Individual contents of the database are available under the <a href=\"https://opendatacommons.org/licenses/dbcl/1.0/\">Database Contents License</a> and products images are available under the <a href=\"https://creativecommons.org/licenses/by-sa/3.0/deed.en\">Creative Commons Attribution ShareAlike licence</a>."

# "product data" in this sentence means data for many products, not just one product
msgctxt "import_product_data"
msgid "Import product data"
msgstr "Import product data"

# "product photos" in this sentence means data for many products, not just one product
msgctxt "import_product_photos"
msgid "Import product photos"
msgstr "Import product photos"

# "product data and photos" in this sentence means data and photos for many products, not just one product
msgctxt "export_product_data_photos"
msgid "Export product data and photos to the public database"
msgstr "Export product data and photos to the public database"

msgctxt "export_product_data_photos_please_check"
msgid "Please check that the data on the platform for producers is correct before exporting it to the public database."
msgstr "Please check that the data on the platform for producers is correct before exporting it to the public database."

msgctxt "export_photos"
msgid "Export photos to the public database"
msgstr "Export photos to the public database"

msgctxt "replace_selected_photos"
msgid "Replace existing selected photos"
msgstr "Replace existing selected photos"

msgctxt "cancel"
msgid "Cancel"
msgstr "Cancel"

msgctxt "collapsed_changes"
msgid "Collapsed changes"
msgstr "Collapsed changes"

msgctxt "data_quality_p"
msgid "data quality"
msgstr "data quality"

msgctxt "data_quality_s"
msgid "data quality"
msgstr "data quality"

msgctxt "data_quality"
msgid "data quality"
msgstr "data quality"

msgctxt "data_quality_bugs_p"
msgid "data quality bugs"
msgstr "data quality bugs"

msgctxt "data_quality_bugs_s"
msgid "data quality bug"
msgstr "data quality bug"

msgctxt "data_quality_bugs"
msgid "data quality bugs"
msgstr "data quality bugs"

msgctxt "data_quality_info_p"
msgid "data quality info"
msgstr "data quality info"

msgctxt "data_quality_info_s"
msgid "data quality info"
msgstr "data quality info"

msgctxt "data_quality_info"
msgid "data quality info"
msgstr "data quality info"

msgctxt "data_quality_warnings_p"
msgid "data quality warnings"
msgstr "data quality warnings"

msgctxt "data_quality_warnings_s"
msgid "data quality warning"
msgstr "data quality warning"

msgctxt "data_quality_warnings"
msgid "data quality warnings"
msgstr "data quality warnings"

msgctxt "data_quality_errors_p"
msgid "data quality errors"
msgstr "data quality errors"

msgctxt "data_quality_errors_s"
msgid "data quality error"
msgstr "data quality error"

msgctxt "data_quality_errors"
msgid "data quality errors"
msgstr "data quality errors"

msgctxt "data_quality_warnings_producers_p"
msgid "data quality warnings"
msgstr "data quality warnings"

msgctxt "data_quality_warnings_producers_s"
msgid "data quality warning"
msgstr "data quality warning"

msgctxt "data_quality_warnings_producers"
msgid "data quality warnings"
msgstr "data quality warnings"

msgctxt "data_quality_errors_producers_p"
msgid "data quality errors"
msgstr "data quality errors"

msgctxt "data_quality_errors_producers_s"
msgid "data quality error"
msgstr "data quality error"

msgctxt "data_quality_errors_producers"
msgid "data quality errors"
msgstr "data quality errors"

# abbreviation for Minimum
msgctxt "min"
msgid "Min"
msgstr "Min"

# abbreviation for Maximum
msgctxt "max"
msgid "Max"
msgstr "Max"

msgctxt "improvements_p"
msgid "possible improvements"
msgstr "possible improvements"

msgctxt "improvements_s"
msgid "possible improvement"
msgstr "possible improvement"

msgctxt "improvements"
msgid "possible improvements"
msgstr "possible improvements"

# Do not translate
msgctxt "import_products_link"
msgid "/import-products"
msgstr "/import-products"

msgctxt "add_or_update_products"
msgid "Add or update products"
msgstr "Add or update products"

# Formal you
msgctxt "your_products"
msgid "Your products"
msgstr "Your products"

# Do not translate the e-mail address
msgctxt "account_without_org"
msgid "Your account is not associated with a company yet. Please e-mail <a href=\"mailto:producers@openfoodfacts.org\">producers@openfoodfacts.org</a> to activate the free access to the platform for producers."
msgstr "Your account is not associated with a company yet. Please e-mail <a href=\"mailto:producers@openfoodfacts.org\">producers@openfoodfacts.org</a> to activate the free access to the platform for producers."

msgctxt "import_products"
msgid "Import products"
msgstr "Import products"

msgctxt "empty_column"
msgid "Empty column"
msgstr "Empty column"

msgctxt "empty_column_description"
msgid "The file does not contain any value in this column."
msgstr "The file does not contain any value in this column."

msgctxt "import_file_status_title"
msgid "Data import in progress"
msgstr "Data import in progress"

# "product data" means data for many products
msgctxt "import_file_status_description"
msgid "The product data has been received and is going to be imported on the platform for producers."
msgstr "The product data has been received and is going to be imported on the platform for producers."

msgctxt "import_file_status"
msgid "Status"
msgstr "Status"

msgctxt "job_status_inactive"
msgid "Scheduled"
msgstr "Scheduled"

msgctxt "job_status_active"
msgid "In progress"
msgstr "In progress"

msgctxt "job_status_finished"
msgid "Finished"
msgstr "Finished"

msgctxt "job_status_failed"
msgid "Failed"
msgstr "Failed"

msgctxt "import_file_result"
msgid "Import result"
msgstr "Import result"

msgctxt "products_modified"
msgid "Products modified"
msgstr "Products modified"

msgctxt "import_file_result_no_change"
msgid "There were no product added or modified. The data has probably been already imported previously."
msgstr "There were no product added or modified. The data has probably been already imported previously."

msgctxt "import_file_result_products"
msgid "List of products added or modified"
msgstr "List of products added or modified"

msgctxt "imports_p"
msgid "imports"
msgstr "imports"

msgctxt "imports_s"
msgid "import"
msgstr "import"

msgctxt "imports"
msgid "imports"
msgstr "imports"

msgctxt "number_of_products_with_data_quality_errors_producers"
msgid "Number of products with data quality errors"
msgstr "Number of products with data quality errors"

msgctxt "number_of_products_with_data_quality_warnings_producers"
msgid "Number of products with data quality warnings"
msgstr "Number of products with data quality warnings"

msgctxt "number_of_products_with_improvements"
msgid "Number of products with improvement opportunities"
msgstr "Number of products with improvement opportunities"

msgctxt "improvements_facet_description_1"
msgid "This table lists possible opportunities to improve the nutritional quality, the Nutri-Score and the composition of food products."
msgstr "This table lists possible opportunities to improve the nutritional quality, the Nutri-Score and the composition of food products."

msgctxt "improvements_facet_description_2"
msgid "In order to get relevant results, please make sure the product data is complete (nutrition facts with values for fiber and fruits and vegetables to compute the Nutri-Score, and a precise category to compare each product to similar products)."
msgstr "In order to get relevant results, please make sure the product data is complete (nutrition facts with values for fiber and fruits and vegetables to compute the Nutri-Score, and a precise category to compare each product to similar products)."

# "product photos" in this sentence means photos for many products, not just one product
msgctxt "import_photos_title"
msgid "Import product photos"
msgstr "Import product photos"

msgctxt "import_photos_description"
msgid "You can use the form below to easily upload photos (front of product, ingredients list and nutrition facts table) for many products."
msgstr "You can use the form below to easily upload photos (front of product, ingredients list and nutrition facts table) for many products."

msgctxt "import_photos_format_1"
msgid "Each filename needs to contains the barcode of the product."
msgstr "Each filename needs to contains the barcode of the product."

msgctxt "import_photos_format_2"
msgid "And you can also specify the type of the photo in the filename:"
msgstr "And you can also specify the type of the photo in the filename:"

# Do not translate the file name
msgctxt "import_photos_format_barcode"
msgid "3001234567890.jpg: front of the product in the current language."
msgstr "3001234567890.jpg: front of the product in the current language."

# Do not translate the file name
msgctxt "import_photos_format_front"
msgid "3001234567890.front_nl.jpg: front of the product in Dutch."
msgstr "3001234567890.front_nl.jpg: front of the product in Dutch."

# Do not translate the file name
msgctxt "import_photos_format_ingredients"
msgid "3001234567890.ingredients_fr.jpg: ingredients list in French."
msgstr "3001234567890.ingredients_fr.jpg: ingredients list in French."

# Do not translate the file name
msgctxt "import_photos_format_nutrition"
msgid "3001234567890.nutrition_es.jpg: nutrition table in Spanish."
msgstr "3001234567890.nutrition_es.jpg: nutrition table in Spanish."

msgctxt "add_photos"
msgid "Add photos..."
msgstr "Add photos..."

msgctxt "start_upload"
msgid "Start upload"
msgstr "Start upload"

msgctxt "start"
msgid "Start"
msgstr "Start"

msgctxt "close"
msgid "Close"
msgstr "Close"

msgctxt "cancel_upload"
msgid "Cancel upload"
msgstr "Cancel upload"

msgctxt "info"
msgid "Info"
msgstr "Info"

msgctxt "file_received"
msgid "File received"
msgstr "File received"

msgctxt "nutriscore_calculation_details"
msgid "Details of the calculation of the Nutri-Score"
msgstr "Details of the calculation of the Nutri-Score"

msgctxt "nutriscore_is_beverage"
msgid "This product is considered a beverage for the calculation of the Nutri-Score."
msgstr "This product is considered a beverage for the calculation of the Nutri-Score."

msgctxt "nutriscore_is_not_beverage"
msgid "This product is not considered a beverage for the calculation of the Nutri-Score."
msgstr "This product is not considered a beverage for the calculation of the Nutri-Score."

msgctxt "nutriscore_positive_points"
msgid "Positive points"
msgstr "Positive points"

msgctxt "nutriscore_negative_points"
msgid "Negative points"
msgstr "Negative points"

msgctxt "nutriscore_proteins_negative_points_less_than_11"
msgid "The points for proteins are counted because the negative points are less than 11."
msgstr "The points for proteins are counted because the negative points are less than 11."

msgctxt "nutriscore_proteins_negative_points_greater_or_equal_to_11"
msgid "The points for proteins are not counted because the negative points are greater or equal to 11."
msgstr "The points for proteins are not counted because the negative points are greater or equal to 11."

msgctxt "nutriscore_proteins_maximum_fruits_points"
msgid "The points for proteins are counted because the points for the fruits, vegetables, nuts and colza/walnut/olive oils are at the maximum."
msgstr "The points for proteins are counted because the points for the fruits, vegetables, nuts and colza/walnut/olive oils are at the maximum."

msgctxt "nutriscore_proteins_is_cheese"
msgid "The points for proteins are counted because the product is in the cheeses category."
msgstr "The points for proteins are counted because the product is in the cheeses category."

msgctxt "nutriscore_proteins_is_added_fat"
msgid "The product is in the fats category, the points for saturated fat are replaced by the points for the saturated fat / fat ratio."
msgstr "The product is in the fats category, the points for saturated fat are replaced by the points for the saturated fat / fat ratio."

msgctxt "nutriscore_points_for_energy"
msgid "Energy"
msgstr "Energy"

msgctxt "nutriscore_points_for_sugars"
msgid "Sugars"
msgstr "Sugars"

msgctxt "nutriscore_points_for_saturated_fat"
msgid "Saturated fat"
msgstr "Saturated fat"

msgctxt "nutriscore_points_for_saturated_fat_ratio"
msgid "Saturated fat / fat ratio"
msgstr "Saturated fat / fat ratio"

msgctxt "nutriscore_points_for_sodium"
msgid "Sodium"
msgstr "Sodium"

msgctxt "nutriscore_points_for_fruits_vegetables_nuts_colza_walnut_olive_oils"
msgid "Fruits, vegetables, nuts, and colza/walnut/olive oils"
msgstr "Fruits, vegetables, nuts, and colza/walnut/olive oils"

msgctxt "nutriscore_points_for_fiber"
msgid "Fiber"
msgstr "Fiber"

msgctxt "nutriscore_points_for_proteins"
msgid "Proteins"
msgstr "Proteins"

msgctxt "nutriscore_source_value"
msgid "value"
msgstr "value"

msgctxt "nutriscore_rounded_value"
msgid "rounded value"
msgstr "rounded value"

msgctxt "nutriscore_score"
msgid "Nutritional score"
msgstr "Nutritional score"

# Do not translate
msgctxt "nutriscore_grade"
msgid "Nutri-Score"
msgstr "Nutri-Score"

# This is not the Nutri-Score grade with letters, but the Nutri-Score number score used to compute the grade. Translate score but not Nutri-Score.
msgctxt "nutriscore_score_producer"
msgid "Nutri-Score score"
msgstr "Nutri-Score score"

# Do not translate
msgctxt "nutriscore_grade_producer"
msgid "Nutri-Score"
msgstr "Nutri-Score"

# free as in not costing something
msgctxt "donate_free_and_independent"
msgid "Open Food Facts is 100% free and independent."
msgstr ""

# leave empty link
msgctxt "donate_help_and_donations"
msgid "<a href=\"\">We need your help and donations</a> to continue and to grow the project."
msgstr ""

msgctxt "thank_you"
msgid "Thank you!"
msgstr ""

msgctxt "thank_you_very_much"
msgid "Thank you very much!"
msgstr ""

msgctxt "value_for_the_product"
msgid "Value for the product"
msgstr "Value for the product"

# Do not translate %s, it will be replaced by the category name
msgctxt "value_for_the_category"
msgid "Mean value for the %s category"
msgstr "Mean value for the %s category"

# Keep the %s
msgctxt "better_nutriscore"
msgid "The Nutri-Score can be changed from %s to %s by changing the %s value from %s to %s (%s percent difference)."
msgstr "The Nutri-Score can be changed from %s to %s by changing the %s value from %s to %s (%s percent difference)."

msgctxt "export_products_to_public_database_email"
msgid "The platform for producers is still under development and we make manual checks before importing products to the public database. Please e-mail us at <a href=\"mailto:producers@openfoodfacts.org\">producers@openfoodfacts.org</a> to update the public database."
msgstr "The platform for producers is still under development and we make manual checks before importing products to the public database. Please e-mail us at <a href=\"mailto:producers@openfoodfacts.org\">producers@openfoodfacts.org</a> to update the public database."

msgctxt "crm_user_id"
msgid "Id of corresponding contact in CRM"
msgstr "Id of corresponding contact in CRM"

msgctxt "crm_org_id"
msgid "Id of corresponding organization in CRM"
msgstr "Id of corresponding organization in CRM"

msgctxt "user_groups"
msgid "Groups"
msgstr "Groups"

msgctxt "user_group_producer"
msgid "Producer"
msgstr "Producer"

msgctxt "user_group_producer_description"
msgid "Must be checked only for accounts of producers who edit their own products. Product ownership will be attributed to producers when they add or edit a product."
msgstr "Must be checked only for accounts of producers who edit their own products. Product ownership will be attributed to producers when they add or edit a product."

msgctxt "user_group_database"
msgid "Database"
msgstr "Database"

msgctxt "user_group_database_description"
msgid "For external sources of data. Product ownership of imported products will not change."
msgstr "For external sources of data. Product ownership of imported products will not change."

msgctxt "user_group_app"
msgid "App"
msgstr "App"

msgctxt "user_group_app_description"
msgid "For applications."
msgstr "For applications."

msgctxt "user_group_bot"
msgid "Bot"
msgstr "Bot"

msgctxt "user_group_bot_description"
msgid "For robots, scripts etc."
msgstr "For robots, scripts etc."

msgctxt "user_group_moderator"
msgid "Moderator"
msgstr "Moderator"

msgctxt "user_group_moderator_description"
msgid "Moderators have access to special features to edit and review products."
msgstr "Moderators have access to special features to edit and review products."

msgctxt "user_group_pro_moderator"
msgid "Moderator for the producers platform"
msgstr "Moderator for the producers platform"

msgctxt "user_group_pro_moderator_description"
msgid "Moderators of the producers platform can view and edit the private products of all users and organizations on the producers platform."
msgstr "Moderators of the producers platform can view and edit the private products of all users and organizations on the producers platform."

msgctxt "donation_banner_hide"
msgid "I have already donated or I'm not interested. Hide the banner."
msgstr "I have already donated or I'm not interested. Hide the banner."

msgctxt "donation_banner_independant"
msgid "An independant and citizen-led project for food transparency?"
msgstr "An independant and citizen-led project for food transparency?"

msgctxt "donation_banner_public_health"
msgid "Food product data for research that improves public health?"
msgstr "Food product data for research that improves public health?"

msgctxt "donation_banner_choices"
msgid "Easier and better food choices according to your own criteria?"
msgstr "Easier and better food choices according to your own criteria?"

msgctxt "donation_banner_cta"
msgid "We need your support!"
msgstr "We need your support!"

msgctxt "donation_banner_cta_button"
msgid "Please Donate"
msgstr "Please Donate"

msgctxt "alcohol_warning"
msgid "Excessive consumption of alcohol is harmful to health, to be consumed with moderation."
msgstr "Excessive consumption of alcohol is harmful to health, to be consumed with moderation."

msgctxt "producers_platform_moderation_title"
msgid "Producers platform moderation"
msgstr "Producers platform moderation"

# variable names between { } must not be translated
msgctxt "f_pro_moderator_owner_set"
msgid "You are currently viewing products from {organization}."
msgstr "You are currently viewing products from {organization}."

msgctxt "pro_moderator_owner_not_set"
msgid "You are currently viewing your own products."
msgstr "You are currently viewing your own products."

msgctxt "pro_moderator_edit_owner_description"
msgid "To see products from a specific user or organization, enter its id below. Leave field empty to unset."
msgstr "To see products from a specific user or organization, enter its id. Leave field empty to unset."

# Action verb "Change" to put on a form button
msgctxt "pro_moderator_edit_owner"
msgid "Switch to another organization"
msgstr "Switch to another organization"

msgctxt "pro_moderator_edit_owner_placeholder"
msgid "user-abc or org-xyz"
msgstr "user-abc or org-xyz"

# keep %s, it is a variable for the name of the user
msgctxt "error_user_does_not_exist"
msgid "User %s does not exist"
msgstr "User %s does not exist"

msgctxt "error_malformed_owner"
msgid "The id must be of the form user-abc or org-xyz"
msgstr "The id must be of the form user-abc or org-xyz"

msgctxt "import_products_categories_from_public_database"
msgid "Import product categories from the public database"
msgstr "Import product categories from the public database"

msgctxt "import_products_categories_from_public_database_description"
msgid "Add categories from the public database to the products on the platform for producers."
msgstr "Add categories from the public database to the products on the platform for producers."

msgctxt "import_products_categories"
msgid "Import the categories"
msgstr "Import the categories"

msgctxt "nutri_score_score_from_producer"
msgid "Nutri-Score score from producer"
msgstr "Nutri-Score score from producer"

msgctxt "nutri_score_score_calculated"
msgid "Calculated Nutri-Score score"
msgstr "Calculated Nutri-Score score"

msgctxt "nutri_score_grade_from_producer"
msgid "Nutri-Score grade from producer"
msgstr "Nutri-Score grade from producer"

msgctxt "nutri_score_grade_calculated"
msgid "Calculated Nutri-Score grade"
msgstr "Calculated Nutri-Score grade"

msgctxt "scanned_code"
msgid "Scanned code"
msgstr "Scanned code"

msgctxt "code_from_filename"
msgid "Code from file name"
msgstr "Code from file name"

msgctxt "using_previous_code"
msgid "Using previous code"
msgstr "Using previous code"

msgctxt "add_field_values"
msgid "You can specify field values that will be added to all products for which you will send images."
msgstr "You can specify field values that will be added to all products for which you will send images."

msgctxt "add_tag_field"
msgid "Add a field"
msgstr "Add a field"

msgctxt "remove_products"
msgid "Remove all the products"
msgstr "Remove all the products"

msgctxt "remove_user"
msgid "Remove user"
msgstr "Remove user"

msgctxt "remove_products_from_producers_platform"
msgid "Remove all your products from the platform for producers"
msgstr "Remove all your products from the platform for producers"

msgctxt "remove_products_from_producers_platform_description"
msgid "You can remove all your products from the platform for producers, for instance to start with a clean slate if there were some issues with an import. This will not affect your products in the public database."
msgstr "You can remove all your products from the platform for producers, for instance to start with a clean slate if there were some issues with an import. This will not affect your products in the public database."

msgctxt "this_action_cannot_be_undone"
msgid "Please note that this action cannot be undone."
msgstr "Please note that this action cannot be undone."

msgctxt "remove_products_confirm"
msgid "Warning: this action cannot be undone. Are you sure that you want to remove all your products from the platform for producers?"
msgstr "Warning: this action cannot be undone. Are you sure that you want to remove all your products from the platform for producers?"

msgctxt "function_not_available"
msgid "This function is not available."
msgstr "This function is not available."

msgctxt "remove_products_done"
msgid "Your products have been removed from the platform for producers."
msgstr "Your products have been removed from the platform for producers."

msgctxt "ingredients_analysis_details"
msgid "Details of the analysis of the ingredients"
msgstr "Details of the analysis of the ingredients"

msgctxt "some_unknown_ingredients"
msgid "Some ingredients could not be recognized."
msgstr "Some ingredients could not be recognized."

# variable names between { } must not be translated
msgctxt "f_move_data_and_photos_to_main_language"
msgid "Move all data and selected photos in {language} to the main language of the product: {main_language}"
msgstr "Move all data and selected photos in {language} to the main language of the product: {main_language}"

msgctxt "move_data_and_photos_to_main_language_replace"
msgid "Replace existing values and selected photos"
msgstr "Replace existing values and selected photos"

msgctxt "move_data_and_photos_to_main_language_ignore"
msgid "Keep existing values and selected photos"
msgstr "Keep existing values and selected photos"

msgctxt "done_status"
msgid "Done"
msgstr "Done"

msgctxt "to_do_status"
msgid "To do"
msgstr "To do"

msgctxt "teams"
msgid "Teams"
msgstr "Teams"

msgctxt "optional"
msgid "optional"
msgstr "optional"

msgctxt "teams_p"
msgid "teams"
msgstr "teams"

msgctxt "teams_s"
msgid "team"
msgstr "team"

msgctxt "teams_description"
msgid "You can join 1 to 3 teams. Products you add or edit will be credited to you and to your teams. Teams can be changed at any time."
msgstr "You can join 1 to 3 teams. Products you add or edit will be credited to you and to your teams. Teams can be changed at any time."

msgctxt "teams_names_warning"
msgid "Team names are public. Do not create teams with names containing personal data (e.g. family names), trademarks (unless you own them), or anything offensive."
msgstr "Team names are public. Do not create teams with names containing personal data (e.g. family names), trademarks (unless you own them), or anything offensive."

# keep %s, it can be a number "Team 1" or a name "Team XYZ"
msgctxt "team_s"
msgid "Team %s"
msgstr "Team %s"

msgctxt "contributor_settings"
msgid "Contributor"
msgstr "Contributor"

msgctxt "contributor_settings_description"
msgid "Those settings allow you to personalize some aspects of the website"
msgstr "Those settings allow you to personalize some aspects of the website"

msgctxt "display_barcode_in_search"
msgid "Display barcode in search results"
msgstr "Display barcode in search results"

msgctxt "edit_link_in_search"
msgid "Add an edit link in search results"
msgstr "Add an edit link in search results"

msgctxt "ciqual_food_name"
msgid "CIQUAL food name"
msgstr "CIQUAL food name"

msgctxt "ciqual_food_name_s"
msgid "CIQUAL food name"
msgstr "CIQUAL food name"

msgctxt "ciqual_food_name_p"
msgid "CIQUAL food names"
msgstr "CIQUAL food names"

msgctxt "we_need_your_help"
msgid "We need your help!"
msgstr "We need your help!"

msgctxt "you_can_help_improve_ingredients_analysis"
msgid "You can help us recognize more ingredients and better analyze the list of ingredients for this product and others by:"
msgstr "You can help us recognize more ingredients and better analyze the list of ingredients for this product and others:"

msgctxt "help_improve_ingredients_analysis_1"
msgid "Edit this product page to correct spelling mistakes in the ingredients list, and/or to remove ingredients in other languages and sentences that are not related to the ingredients."
msgstr "Edit this product page to correct spelling mistakes in the ingredients list, and/or to remove ingredients in other languages and sentences that are not related to the ingredients."

msgctxt "help_improve_ingredients_analysis_2"
msgid "Add new entries, synonyms or translations to our multilingual lists of ingredients, ingredient processing methods, and labels."
msgstr "Add new entries, synonyms or translations to our multilingual lists of ingredients, ingredient processing methods, and labels."

# Do not translate #ingredients
msgctxt "help_improve_ingredients_analysis_instructions"
msgid "Join the #ingredients channel on <a href=\"https://slack.openfoodfacts.org\">our Slack discussion space</a> and/or learn about <a href=\"https://wiki.openfoodfacts.org/Ingredients_Extraction_and_Analysis\">ingredients analysis on our wiki</a>, if you would like to help. Thank you!"
msgstr "If you would like to help, join the #ingredients channel on <a href=\"https://slack.openfoodfacts.org\">our Slack discussion space</a> and/or learn about <a href=\"https://wiki.openfoodfacts.org/Ingredients_Extraction_and_Analysis\">ingredients analysis on our wiki</a>. Thank you!"

msgctxt "footer_producers_link"
msgid "https://world.pro.openfoodfacts.org/"
msgstr "http://world.pro.openfoodfacts.org/"

msgctxt "footer_producers"
msgid "Producers"
msgstr "Producers"

# %s will be replaced by the language name
msgctxt "add_ingredients_in_language"
msgid "If this product has an ingredients list in %s, please add it."
msgstr "If this product has an ingredients list in %s, please add it."

msgctxt "missing_barcode"
msgid "Missing barcode"
msgstr "Missing barcode"

msgctxt "invalid_barcode"
msgid "Invalid barcode"
msgstr "Invalid barcode"

# Either 'ltr' for left to right languages like English or 'rtl' for right to left languages like Arabic
msgctxt "text_direction"
msgid "ltr"
msgstr "ltr"

msgctxt "separate_values_with_commas"
msgid "Separate multiple values with commas."
msgstr "Separate multiple values with commas."

msgctxt "lc_note"
msgid "If the product's packaging is in multiple languages, indicate the most visible language on the product."
msgstr "If the product's packaging is in multiple languages, indicate the most visible language on the product."

msgctxt "obsolete_import_note"
msgid "Enter Yes, Y or 1 if the product is no longer available in stores."
msgstr "Enter Yes, Y or 1 if the product is no longer available in stores."

msgctxt "specify_value_and_unit_or_use_default_unit"
msgid "Specify both the value and unit, or use the default unit: %s"
msgstr "Specify both the value and unit, or use the default unit: %s"

msgctxt "specify_value_and_unit"
msgid "Specify both the value and unit."
msgstr "Specify both the value and unit."

msgctxt "download_sample_import_file"
msgid "Download an XLSX template file for Excel or LibreOffice with the fields that can be imported."
msgstr "Download an XLSX template file for Excel or LibreOffice with the fields that can be imported."

msgctxt "code_import_note"
msgid "Barcode as it appears on the product."
msgstr "Barcode as it appears on the product."

msgctxt "producer_product_id_import_note"
msgid "Internal code used by the producer to identify the product, different from the product's barcode."
msgstr "Internal code used by the producer to identify the product, different from the product's barcode."

msgctxt "producer_version_id_import_note"
msgid "Internal code used by the producer to identify a specific version of a product when it changes."
msgstr "Internal code used by the producer to identify a specific version of a product when it changes."

msgctxt "categories_import_note"
msgid "Providing a category is very important to make the product easy to search for, and to compute the Nutri-Score"
msgstr "Providing a category is very important to make the product easy to search for, and to compute the Nutri-Score"

msgctxt "labels_import_note"
msgid "Some labels such as the organic label are used to filter and/or rank search results, so it is strongly recommended to specify them."
msgstr "Some labels such as the organic label are used to filter and/or rank search results, so it is strongly recommended to specify them."

msgctxt "origins_import_note"
msgid "This field must contain only a comma separated list of countries of origin of the ingredients"
msgstr "This field must contain only a comma separated list of countries of origin of the ingredients"

msgctxt "origin_import_note"
msgid "Text or sentences that indicate the origin of the product and/or its ingredients."
msgstr "Text or sentences that indicate the origin of the product and/or its ingredients."

msgctxt "nutriscore_grade_producer_note"
msgid "Nutri-Score grade from A to E displayed on the product label"
msgstr "Nutri-Score grade from A to E displayed on the product label"

msgctxt "nutriscore_grade_producer_import_note"
msgid "Open Food Facts computes the Nutri-Score grade based on the information provided (nutrition facts and category). If the grade we compute is different from the grade you provide, you will get a private notification on the producers platform so that the difference can be resolved."
msgstr "Open Food Facts computes the Nutri-Score grade based on the information provided (nutrition facts and category). If the grade we compute is different from the grade you provide, you will get a private notification on the producers platform so that the difference can be resolved."

msgctxt "nutriscore_score_producer_note"
msgid "Nutri-Score score (numeric value from which the A to E grade is derived)"
msgstr "Nutri-Score score (numeric value from which the A to E grade is derived)"

msgctxt "nutriscore_score_producer_import_note"
msgid "Open Food Facts computes the Nutri-Score score based on the information provided (nutrition facts and category). If the score we compute is different from the score you provide, you will get a private notification on the producers platform so that the difference can be resolved."
msgstr "Open Food Facts computes the Nutri-Score score based on the information provided (nutrition facts and category). If the score we compute is different from the score you provide, you will get a private notification on the producers platform so that the difference can be resolved."

msgctxt "mandatory_field"
msgid "Mandatory field"
msgstr "Mandatory field"

msgctxt "mandatory_field_note"
msgid "All products should have this information."
msgstr "All products should have this information."

msgctxt "recommended_field"
msgid "Recommended field"
msgstr "Recommended field"

msgctxt "recommended_field_note"
msgid "If this information exists and is relevant for the product, it is recommended to provide it to make the product easier to search for and the product data more useful."
msgstr "If this information exists and is relevant for the product, it is recommended to provide it to make the product easier to search for and the product data more useful."

msgctxt "optional_field"
msgid "Optional field"
msgstr "Optional field"

msgctxt "optional_field_note"
msgid "If available, this information will be displayed on the product page."
msgstr "If available, this information will be displayed on the product page."

# product photos here means photos of multiple products
msgctxt "images_can_be_provided_separately"
msgid "Product photos can also be provided separately through the Import product photos function of the platform for producers."
msgstr "Product photos can also be provided separately through the Import product photos function of the platform for producers."

# This is linked to a unit test
msgctxt "attribute_group_labels_name"
msgid "Labels"
msgstr "Labels"

msgctxt "attribute_labels_organic_name"
msgid "Organic farming"
msgstr "Organic farming"

msgctxt "attribute_labels_organic_yes_title"
msgid "Organic product"
msgstr "Organic product"

msgctxt "attribute_labels_organic_no_title"
msgid "Not an organic product"
msgstr "Not an organic product"

msgctxt "attribute_labels_organic_unknown_title"
msgid "Missing information: organic product?"
msgstr "Missing information: organic product?"

msgctxt "attribute_labels_organic_yes_description_short"
msgid "Promotes ecological sustainability and biodiversity."
msgstr "Promotes ecological sustainability and biodiversity."

msgctxt "attribute_labels_organic_description_short"
msgid "Organic products promote ecological sustainability and biodiversity."
msgstr "Organic products promote ecological sustainability and biodiversity."

msgctxt "attribute_labels_organic_description"
msgid "Organic farming aims to protect the environment and to conserve biodiversity by prohibiting or limiting the use of synthetic fertilizers, pesticides and food additives."
msgstr "Organic farming aims to protect the environment and to conserve biodiversity by prohibiting or limiting the use of synthetic fertilizers, pesticides and food additives."

msgctxt "attribute_labels_fair_trade_name"
msgid "Fair trade"
msgstr "Fair trade"

msgctxt "attribute_labels_fair_trade_yes_title"
msgid "Fair trade product"
msgstr "Fair trade product"

msgctxt "attribute_labels_fair_trade_no_title"
msgid "Not a fair trade product"
msgstr "Not a fair trade product"

msgctxt "attribute_labels_fair_trade_unknown_title"
msgid "Missing information: fair trade product?"
msgstr "Missing information: fair trade product?"

msgctxt "attribute_labels_fair_trade_yes_description_short"
msgid "Helps producers in developing countries."
msgstr "Helps producers in developing countries."

msgctxt "attribute_labels_fair_trade_description_short"
msgid "Fair trade products help producers in developing countries."
msgstr "Fair trade products help producers in developing countries."

msgctxt "attribute_labels_fair_trade_description"
msgid "When you buy fair trade products, producers in developing countries are paid an higher and fairer price, which helps them improve and sustain higher social and often environmental standards."
msgstr "When you buy fair trade products, producers in developing countries are paid an higher and fairer price, which helps them improve and sustain higher social and often environmental standards."

msgctxt "attribute_group_nutritional_quality_name"
msgid "Nutritional quality"
msgstr "Nutritional quality"

msgctxt "attribute_nutriscore_name"
msgid "Nutri-Score"
msgstr "Nutri-Score"

msgctxt "attribute_nutriscore_setting_name"
msgid "Good nutritional quality (Nutri-Score)"
msgstr "Good nutritional quality (Nutri-Score)"

msgctxt "attribute_nutriscore_setting_note"
msgid "The Nutri-Score is computed and can be taken into account for all products, even if is not displayed on the packaging."
msgstr "The Nutri-Score is computed and can be taken into account for all products, even if is not displayed on the packaging."

# keep %s, it will be replaced by the letter A, B, C, D or E
msgctxt "attribute_nutriscore_grade_title"
msgid "Nutri-Score %s"
msgstr "Nutri-Score %s"

msgctxt "attribute_nutriscore_unknown_title"
msgid "Nutri-Score unknown"
msgstr "Nutri-Score unknown"

msgctxt "attribute_nutriscore_unknown_description_short"
msgid "Missing data to compute the Nutri-Score"
msgstr "Missing data to compute the Nutri-Score"

msgctxt "attribute_nutriscore_not_applicable_title"
msgid "Nutri-Score not-applicable"
msgstr "Nutri-Score not-applicable"

msgctxt "attribute_nutriscore_not_applicable_description_short"
msgid "Not-applicable for the category"
msgstr "Not-applicable for the category"

# variable names between { } must not be translated
msgctxt "f_attribute_nutriscore_not_applicable_description"
msgid "Not-applicable for the category: {category}"
msgstr "Not-applicable for the category: {category}"

msgctxt "attribute_nutriscore_a_description_short"
msgid "Very good nutritional quality"
msgstr "Very good nutritional quality"

msgctxt "attribute_nutriscore_b_description_short"
msgid "Good nutritional quality"
msgstr "Good nutritional quality"

msgctxt "attribute_nutriscore_c_description_short"
msgid "Average nutritional quality"
msgstr "Average nutritional quality"

msgctxt "attribute_nutriscore_d_description_short"
msgid "Poor nutritional quality"
msgstr "Poor nutritional quality"

msgctxt "attribute_nutriscore_e_description_short"
msgid "Bad nutritional quality"
msgstr "Bad nutritional quality"

msgctxt "attribute_group_processing_name"
msgid "Food processing"
msgstr "Food processing"

msgctxt "attribute_nova_name"
msgid "NOVA group"
msgstr "NOVA group"

msgctxt "attribute_nova_unknown_title"
msgid "NOVA not computed"
msgstr "NOVA not computed"

msgctxt "attribute_nova_unknown_description_short"
msgid "Food processing level unknown"
msgstr "Food processing level unknown"

msgctxt "attribute_nova_setting_name"
msgid "No or little food processing (NOVA group)"
msgstr "No or little food processing (NOVA group)"

# keep %s, it will be replaced by the group 1, 2, 3 or 4
msgctxt "attribute_nova_group_title"
msgid "NOVA %s"
msgstr "NOVA %s"

msgctxt "attribute_nova_1_description_short"
msgid "Unprocessed or minimally processed foods"
msgstr "Unprocessed or minimally processed foods"

msgctxt "attribute_nova_2_description_short"
msgid "Processed culinary ingredients"
msgstr "Processed culinary ingredients"

msgctxt "attribute_nova_3_description_short"
msgid "Processed foods"
msgstr "Processed foods"

msgctxt "attribute_nova_4_description_short"
msgid "Ultra processed foods"
msgstr "Ultra processed foods"

msgctxt "export_product_page"
msgid "Export product to public database"
msgstr "Export product to public database"

msgctxt "no_products_to_export"
msgid "No products to export."
msgstr "No products to export."

msgctxt "query_filter"
msgid "Query filter"
msgstr "Query filter"

msgctxt "nova_group_producer"
msgid "NOVA group"
msgstr "NOVA group"

msgctxt "error_unknown_org"
msgid "Unknown organization."
msgstr "Unknown organization."

msgctxt "error_unknown_user"
msgid "Unknown user."
msgstr "Unknown user."

msgctxt "attribute_low_salt_setting_note"
msgid "The salt level is taken into account by the Nutri-Score. Use this setting only if you are specifically on a low salt diet."
msgstr "The salt level is taken into account by the Nutri-Score. Use this setting only if you are specifically on a low salt diet."

msgctxt "attribute_low_sugars_setting_note"
msgid "The sugars level is taken into account by the Nutri-Score. Use this setting only if you are specifically on a low sugars diet."
msgstr "The sugars level is taken into account by the Nutri-Score. Use this setting only if you are specifically on a low sugars diet."

msgctxt "attribute_low_fat_setting_note"
msgid "The fat level is taken into account by the Nutri-Score. Use this setting only if you are specifically on a low fat diet."
msgstr "The fat level is taken into account by the Nutri-Score. Use this setting only if you are specifically on a low fat diet."

msgctxt "attribute_low_saturated_fat_setting_note"
msgid "The saturated fat level is taken into account by the Nutri-Score. Use this setting only if you are specifically on a low saturated fat diet."
msgstr "The saturated fat level is taken into account by the Nutri-Score. Use this setting only if you are specifically on a low saturated fat diet."

msgctxt "attribute_group_allergens_name"
msgid "Allergens"
msgstr "Allergens"

msgctxt "attribute_group_allergens_warning"
msgid "There is always a possibility that data about allergens may be missing, incomplete, incorrect or that the product's composition has changed. If you are allergic, always check the information on the actual product packaging."
msgstr "There is always a possibility that data about allergens may be missing, incomplete, incorrect or that the product's composition has changed. If you are allergic, always check the information on the actual product packaging."

msgctxt "attribute_additives_name"
msgid "Additives"
msgstr "Additives"

msgctxt "attribute_additives_setting_name"
msgid "No or few additives"
msgstr "No or few additives"

msgctxt "attribute_additives_setting_note"
msgid "Additives are markers of food processing, and excess consumption of some of them have undesirable health impacts."
msgstr ""

msgctxt "attribute_additives_unknown_title"
msgid "Additives not computed"
msgstr "Additives not computed"

msgctxt "preference_not_important"
msgid "Not important"
msgstr "Not important"

msgctxt "preference_important"
msgid "Important"
msgstr "Important"

msgctxt "preference_very_important"
msgid "Very important"
msgstr "Very important"

msgctxt "preference_mandatory"
msgid "Mandatory"
msgstr "Mandatory"

msgctxt "packaging_alt"
msgid "Recycling instructions and/or packaging information"
msgstr "Recycling instructions and/or packaging information"

msgctxt "image_packaging"
msgid "Recycling instructions and/or packaging information picture"
msgstr "Recycling instructions and/or packaging information picture"

msgctxt "image_packaging_url"
msgid "Link to recycling instructions and/or packaging information photo"
msgstr "Link to recycling instructions and/or packaging information photo"

# Do not translate the file name
msgctxt "import_photos_format_packaging"
msgid "3001234567890.packaging_es.jpg: recycling instructions in Spanish."
msgstr "3001234567890.packaging_es.jpg: recycling instructions in Spanish."

msgctxt "packaging_text"
msgid "Recycling instructions and/or packaging information"
msgstr "Recycling instructions and/or packaging information"

msgctxt "packaging_text_example"
msgid "1 plastic film to discard, 1 FSC carboard box to recycle, 6 1.5L transparent PET plastic bottles to recycle, 6 colored opaque plastic caps, 12 33cl aluminium cans"
msgstr "1 plastic film to discard, 1 FSC carboard box to recycle, 6 1.5L transparent PET plastic bottles to recycle, 6 colored opaque plastic caps, 12 33cl aluminium cans"

msgctxt "packaging_text_note"
msgid "List all packaging parts separated by a comma or line feed, with their amount (e.g. 1 or 6) type (e.g. bottle, box, can), material (e.g. plastic, metal, aluminium) and if available their size (e.g. 33cl) and recycling instructions."
msgstr "List all packaging parts separated by a comma or line feed, with their amount (e.g. 1 or 6) type (e.g. bottle, box, can), material (e.g. plastic, metal, aluminium) and if available their size (e.g. 33cl) and recycling instructions."

msgctxt "packaging_text_note_2"
msgid "Try to be as specific as possible. For plastic, please indicate if it is opaque or transparent, colored, PET or PEHD."
msgstr "Try to be as specific as possible. For plastic, please indicate if it is opaque or transparent, colored, PET or PEHD."

msgctxt "packaging_text_note_3"
msgid "Data from this field will be combined with any data provided for each packaging part. It is possible to provide one or the other, or both."
msgstr "Data from this field will be combined with any data provided for each packaging part. It is possible to provide one or the other, or both."

msgctxt "product_js_extract_packaging"
msgid "Extract the recycling instructions and/or packaging information from the picture"
msgstr "Extract the recycling instructions and/or packaging information from the picture"

msgctxt "product_js_extracted_packaging_nok"
msgid "Recycling instructions and/or packaging information text could not be extracted. Try with a sharper image, with higher resolution or a better framing of the text."
msgstr "Recycling instructions and/or packaging information text could not be extracted. Try with a sharper image, with higher resolution or a better framing of the text."

msgctxt "product_js_extracted_packaging_ok"
msgid "Recycling instructions and/or packaging information text has been extracted. Text recognition is not perfect, so please check the text below and correct errors if needed."
msgstr "Recycling instructions and/or packaging information text has been extracted. Text recognition is not perfect, so please check the text below and correct errors if needed."

msgctxt "product_js_extracting_packaging"
msgid "Extracting recycling instructions and/or packaging information"
msgstr "Extracting recycling instructions and/or packaging information"

msgctxt "attribute_group_environment_name"
msgid "Environment"
msgstr "Environment"

msgctxt "attribute_ecoscore_name"
msgid "Eco-Score"
msgstr "Eco-Score"

msgctxt "attribute_ecoscore_setting_name"
msgid "Low environmental impact (Eco-Score)"
msgstr "Low environmental impact (Eco-Score)"

msgctxt "attribute_ecoscore_setting_note"
msgid "The Eco-Score is an environmental score (ecoscore) from A to E which makes it easy to compare the impact of food products on the environment."
msgstr ""

# keep %s, it will be replaced by the letter A, B, C, D or E
msgctxt "attribute_ecoscore_grade_title"
msgid "Eco-Score %s"
msgstr "Eco-Score %s"

msgctxt "attribute_ecoscore_a_description_short"
msgid "Very low environmental impact"
msgstr "Very low environmental impact"

msgctxt "attribute_ecoscore_b_description_short"
msgid "Low environmental impact"
msgstr "Low environmental impact"

msgctxt "attribute_ecoscore_c_description_short"
msgid "Moderate environmental impact"
msgstr "Moderate environmental impact"

msgctxt "attribute_ecoscore_d_description_short"
msgid "High environmental impact"
msgstr "High environmental impact"

msgctxt "attribute_ecoscore_e_description_short"
msgid "Very high environmental impact"
msgstr "Very high environmental impact"

# keep the %s, it will be replaced by an allergen
msgctxt "contains_s"
msgid "Contains: %s"
msgstr "Contains: %s"

# keep the %s, it will be replaced by an allergen
msgctxt "may_contain_s"
msgid "May contain: %s"
msgstr "May contain: %s"

# keep the %s, it will be replaced by an allergen
msgctxt "does_not_contain_s"
msgid "Does not contain: %s"
msgstr "Does not contain: %s"

# keep the %s, it will be replaced by an allergen
msgctxt "without_s"
msgid "Without %s"
msgstr "Without %s"

msgctxt "owners_p"
msgid "owners"
msgstr "owners"

msgctxt "owners_s"
msgid "owner"
msgstr "owner"

msgctxt "org_profile_description"
msgid "You can provide information about your company that will be displayed in your organization profile."
msgstr "You can provide information about your company that will be displayed in your organization profile."

msgctxt "org_profile_description_2"
msgid "Some of the information like the customer service contact information may also be displayed directly on pages for your products."
msgstr "Some of the information like the customer service contact information may also be displayed directly on pages for your products."

msgctxt "org_name"
msgid "Name"
msgstr "Name"

msgctxt "org_link"
msgid "Link to the official web site"
msgstr "Link to the official web site"

msgctxt "org_customer_service"
msgid "Customer service"
msgstr "Customer service"

msgctxt "org_customer_service_description"
msgid "Customer service information is public and can be shown on the Open Food Facts web site and apps."
msgstr "Customer service information is public and can be shown on the Open Food Facts web site and apps."

msgctxt "org_customer_service_note"
msgid "All fields are optional."
msgstr "All fields are optional."

msgctxt "org_commercial_service"
msgid "Commercial service"
msgstr "Commercial service"

msgctxt "org_commercial_service_description"
msgid "Commercial service information is only shown in the organization profile."
msgstr "Commercial service information is only shown in the organization profile."

msgctxt "contact_name"
msgid "Name"
msgstr "Name"

msgctxt "contact_address"
msgid "Address"
msgstr "Address"

msgctxt "contact_phone"
msgid "Phone number"
msgstr "Phone number"

msgctxt "contact_email"
msgid "e-mail address"
msgstr "e-mail address"

msgctxt "contact_link"
msgid "Contact form link"
msgstr "Contact form link"

msgctxt "contact_info"
msgid "Other information"
msgstr "Other information"

msgctxt "contact_info_note"
msgid "e.g. opening times"
msgstr "e.g. opening times"

msgctxt "error_org_does_not_exist"
msgid "The organization was not found."
msgstr "The organization was not found."

msgctxt "error_missing_org_name"
msgid "The organization name is missing."
msgstr "The organization name is missing."

msgctxt "edit_org_title"
msgid "Organization profile"
msgstr "Organization profile"

msgctxt "edit_org_result"
msgid "The organization profile has been updated."
msgstr "The organization profile has been updated."

msgctxt "delete_org"
msgid "Delete the organization"
msgstr "Delete the organization"

msgctxt "official_site"
msgid "Official site"
msgstr "Official site"

msgctxt "organization_members"
msgid "Organization Members"
msgstr "Organization Members"

msgctxt "number_of_members"
msgid "Number of Members"
msgstr "Number of Members"

msgctxt "serial_no"
msgid "S.No"
msgstr "S.No"

msgctxt "contact_form"
msgid "Contact form"
msgstr "Contact form"

msgctxt "edit_org_profile"
msgid "Edit your organization profile"
msgstr "Edit your organization profile"

msgctxt "edit_user_profile"
msgid "Edit your user profile"
msgstr "Edit your user profile"

msgctxt "attribute_group_ingredients_analysis_name"
msgid "Ingredients"
msgstr "Ingredients"

# keep the %s, it will be replaced by an allergen
msgctxt "presence_unknown_s"
msgid "Presence unknown: %s"
msgstr "Presence unknown: %s"

msgctxt "environmental_impact"
msgid "Environmental impact"
msgstr "Environmental impact"

# Numerical score for the Eco-score (do not translate Eco-score)
msgctxt "ecoscore_score"
msgid "Eco-score score"
msgstr "Eco-score score"

# Letter grade from A to E for the Eco-score (do not translate Eco-score)
msgctxt "ecoscore_grade"
msgid "Eco-score grade"
msgstr "Eco-score grade"

# do not translate Eco-score
msgctxt "ecoscore_calculation_details"
msgid "Details of the calculation of the Eco-score"
msgstr "Details of the calculation of the Eco-score"

# do not translate Eco-score
msgctxt "ecoscore_information"
msgid "Information about the Eco-score"
msgstr "Information about the Eco-score"

msgctxt "preferences_edit_your_food_preferences"
msgid "Edit your food preferences"
msgstr "Edit your food preferences"

msgctxt "preferences_your_preferences"
msgid "Your food preferences"
msgstr "Your food preferences"

msgctxt "preferences_currently_selected_preferences"
msgid "Currently selected preferences"
msgstr "Currently selected preferences"

msgctxt "preferences_locally_saved"
msgid "Your food preferences are kept in your browser and never sent to Open Food Facts or anyone else."
msgstr "Your food preferences are kept in your browser and never sent to Open Food Facts or anyone else."

# used in phrases like "salt in unknown quantity"
msgctxt "unknown_quantity"
msgid "unknown quantity"
msgstr "unknown quantity"

msgctxt "missing_ingredients_list"
msgid "Missing ingredients list"
msgstr "Missing ingredients list"

msgctxt "missing_nutrition_facts"
msgid "Missing nutrition facts"
msgstr "Missing nutrition facts"

msgctxt "ecoscore_p"
msgid "Eco-Score"
msgstr "Eco-Score"

msgctxt "ecoscore_s"
msgid "Eco-Score"
msgstr "Eco-Score"

msgctxt "packaging_parts"
msgid "Packaging parts"
msgstr "Packaging parts"

# A short name for a physical piece of packaging (e.g. in English, "packaging" instead of "packaging part"). Used with a number (e.g. "Packaging 1" to identify a packaging part)
msgctxt "packaging_part_short"
msgid "Packaging"
msgstr "Packaging"

# Number of packaging parts
msgctxt "packaging_number"
msgid "Number"
msgstr "Number"

msgctxt "packaging_shape"
msgid "Shape"
msgstr "Shape"

msgctxt "packaging_quantity"
msgid "Quantity contained"
msgstr "Quantity contained"

msgctxt "packaging_material"
msgid "Material"
msgstr "Material"

msgctxt "packaging_recycling"
msgid "Recycling"
msgstr "Recycling"

msgctxt "products_on_this_page_are_sorted_according_to_your_preferences"
msgid "Products on this page are sorted according to your preferences:"
msgstr "Products on this page are sorted according to your preferences:"

msgctxt "choose_which_information_you_prefer_to_see_first"
msgid "Choose which information you prefer to see first."
msgstr "Choose which information you prefer to see first."

msgctxt "see_your_preferences"
msgid "See your preferences"
msgstr "See your preferences"

msgctxt "delete_all_preferences"
msgid "Delete all preferences"
msgstr "Delete all preferences"

msgctxt "products_are_being_loaded_please_wait"
msgid "Products are being loaded, please wait."
msgstr "Products are being loaded, please wait."

msgctxt "products_match_all"
msgid "All products"
msgstr "All products"

msgctxt "products_match_yes"
msgid "Products that match your preferences"
msgstr "Products that match your preferences"

msgctxt "products_match_no"
msgid "Products that do not match your preferences"
msgstr "Products that do not match your preferences"

msgctxt "products_match_unknown"
msgid "Products for which we currently miss data to determine if they match your preferences"
msgstr "Products for which we currently miss data to determine if they match your preferences"

msgctxt "forest_footprint"
msgid "Forest footprint"
msgstr "Forest footprint"

msgctxt "ingredients_requiring_soy"
msgid "Ingredients requiring soy"
msgstr "Ingredients requiring soy"

msgctxt "type"
msgid "Type"
msgstr "Type"

msgctxt "processing_factor"
msgid "Processing factor"
msgstr "Processing factor"

msgctxt "soy_feed_factor"
msgid "Soy feed factor"
msgstr "Soy feed factor"

msgctxt "soy_yield"
msgid "Soy yield"
msgstr "Soy yield"

msgctxt "deforestation_risk"
msgid "Deforestation risk"
msgstr "Deforestation risk"

msgctxt "total_forest_footprint"
msgid "Total forest footprint"
msgstr "Total forest footprint"

msgctxt "square_meters_per_kg_of_food"
msgid "m² per kg of food"
msgstr "m² per kg of food"

msgctxt "percent_of_food_after_processing"
msgid "% of food after processing"
msgstr "% of food after processing"

msgctxt "kg_of_soy_per_kg_of_food"
msgid "kg of soy per kg of food"
msgstr "kg of soy per kg of food"

msgctxt "kg_of_soy_per_square_meter"
msgid "kg of soy per m²"
msgstr "kg of soy per m²"

msgctxt "percent_in_product"
msgid "% in product"
msgstr "% in product"

msgctxt "forest_footprint_calculation_details"
msgid "Details of the calculation of the forest footprint"
msgstr "Details of the calculation of the forest footprint"

msgctxt "you_are_on_the_public_database"
msgid "You are on the public database."
msgstr "You are on the public database."

msgctxt "manage_your_products_on_the_producers_platform"
msgid "Manage your products on the platform for producers"
msgstr "Manage your products on the platform for producers"

msgctxt "number_of_products_with_changes_since_last_export"
msgid "Number of products with changes since last export"
msgstr "Number of products with changes since last export"

msgctxt "number_of_products_withdrawn_from_the_market_since_last_export"
msgid "Number of products withdrawn from the market since last export"
msgstr "Number of products withdrawn from the market since last export"

msgctxt "only_export_products_with_changes"
msgid "Only export products with changes"
msgstr "Only export products with changes"

msgctxt "product_edits_by_producers"
msgid "Is this your product? If it is, please use our free platform for producers to update it."
msgstr "Is this your product? If it is, please use our free platform for producers to update it."

msgctxt "product_edits_by_producers_platform"
msgid "We encourage manufacturers to add or change data and photos for their products through our free platform for producers so that they can be marked as official and protected from changes by others."
msgstr "We encourage manufacturers to add or change data and photos for their products through our free platform for producers so that they can be marked as official and protected from changes by others."

msgctxt "product_edits_by_producers_import"
msgid "The platform makes it easy to import product data and photos with an Excel or CSV file in any format."
msgstr "The platform makes it easy to import product data and photos with an Excel or CSV file in any format."

msgctxt "product_edits_by_producers_analysis"
msgid "The platform also provides in-depth analysis of the products."
msgstr "The platform also provides in-depth analysis of the products."

# It = the platform
msgctxt "product_edits_by_producers_indicators"
msgid "It computes indicators such as the Nutri-Score, NOVA, and the Eco-score, and automatically identifies suggestions to improve them (for instance all products that would get a better Nutri-Score grade with a slight composition change)."
msgstr "It computes indicators such as the Nutri-Score, NOVA, and the Eco-score, and automatically identifies suggestions to improve them (for instance all products that would get a better Nutri-Score grade with a slight composition change)."

msgctxt "attribute_forest_footprint_name"
msgid "Forest footprint"
msgstr ""

msgctxt "attribute_forest_footprint_setting_name"
msgid "Low risk of deforestation (Forest footprint)"
msgstr ""

msgctxt "attribute_forest_footprint_setting_note"
msgid "The forest footprint corresponds to the risk of deforestation associated with its ingredients."
msgstr ""

msgctxt "attribute_forest_footprint_a_title"
msgid "Very small forest footprint"
msgstr ""

msgctxt "attribute_forest_footprint_b_title"
msgid "Small forest footprint"
msgstr ""

msgctxt "attribute_forest_footprint_c_title"
msgid "Medium forest footprint"
msgstr ""

msgctxt "attribute_forest_footprint_d_title"
msgid "Large forest footprint"
msgstr ""

msgctxt "attribute_forest_footprint_e_title"
msgid "Very large forest footprint"
msgstr ""

msgctxt "attribute_forest_footprint_not_computed_title"
msgid "Forest footprint not computed"
msgstr ""

msgctxt "attribute_forest_footprint_a_description_short"
msgid "Almost no risk of deforestation"
msgstr ""

msgctxt "attribute_forest_footprint_b_description_short"
msgid "Low risk of deforestation"
msgstr ""

msgctxt "attribute_forest_footprint_c_description_short"
msgid "Moderate risk of deforestation"
msgstr ""

msgctxt "attribute_forest_footprint_d_description_short"
msgid "High risk of deforestation"
msgstr ""

msgctxt "attribute_forest_footprint_e_description_short"
msgid "Very high risk of deforestation"
msgstr ""

msgctxt "attribute_forest_footprint_not_computed_description_short"
msgid "Currently only for products with chicken or eggs"
msgstr ""

msgctxt "classify_products_according_to_your_preferences"
msgid "Classify products according to your preferences"
msgstr ""

# %d will be replaced by the number of products
msgctxt "classify_the_d_products_below_according_to_your_preferences"
msgid "Classify the %d products below according to your preferences"
msgstr ""

msgctxt "sort_by_popularity"
msgid "Most scanned products"
msgstr ""

msgctxt "sort_by_nutriscore_score"
msgid "Products with the best Nutri-Score"
msgstr ""

msgctxt "sort_by_ecoscore_score"
msgid "Products with the best Eco-Score"
msgstr ""

msgctxt "sort_by_created_t"
msgid "Recently added products"
msgstr ""

msgctxt "sort_by_last_modified_t"
msgid "Recently modified products"
msgstr ""

# %d will be replaced by the number of products
msgctxt "d_products_per_page"
msgid "%d products per page"
msgstr ""

msgctxt "not_applicable"
msgid "Not applicable"
msgstr ""

msgctxt "abbreviated_product_name"
msgid "Abbreviated product name"
msgstr "Abbreviated product name"

msgctxt "abbreviated_product_name_note"
msgid "Product name with abbreviations shown on receipts"
msgstr "Product name with abbreviations shown on receipts"

msgctxt "footer_vision"
msgid "Vision, Mission, Values and Programs"
msgstr "Vision, Mission, Values and Programs"

# Do not translate
msgctxt "footer_vision_link"
msgid "https://world.openfoodfacts.org/open-food-facts-vision-mission-values-and-programs"
msgstr "https://world.openfoodfacts.org/open-food-facts-vision-mission-values-and-programs"

msgctxt "forgotten_password"
msgid "Forgotten password?"
msgstr "Mot de passe oublié ?"

msgctxt "reset_password_error"
msgid "We could not reinitialize your password, please contact us for assistance."
msgstr "We could not reinitialize your password, please contact us for assistance."

msgctxt "remove_all_nutrient_values"
msgid "Remove all nutrient values"
msgstr "Remove all nutrient values"

msgctxt "delete_user_process"
msgid "User is being deleted. This may take a few minutes."
msgstr "User is being deleted. This may take a few minutes."

msgctxt "attribute_ecoscore_not_applicable_title"
msgid "Eco-Score not yet applicable"
msgstr "Eco-Score not yet applicable"

msgctxt "attribute_ecoscore_not_applicable_description_short"
msgid "Not yet applicable for the category"
msgstr "Not yet applicable for the category"

# variable names between { } must not be translated
msgctxt "f_attribute_ecoscore_not_applicable_description"
msgid "Not yet applicable for the category: {category}"
msgstr "Not yet applicable for the category: {category}"

msgctxt "ecoscore_not_applicable_coming_soon"
msgid "The Eco-Score is not yet applicable for this category, but we are working on adding support for it."
msgstr "The Eco-Score is not yet applicable for this category, but we are working on adding support for it."

msgctxt "attribute_ecoscore_unknown_title"
msgid "Eco-Score not computed"
msgstr "Eco-Score not computed"

msgctxt "attribute_ecoscore_unknown_description_short"
msgid "Unknown environmental impact"
msgstr "Unknown environmental impact"

msgctxt "ecoscore_unknown_call_to_help"
msgid "We could not compute the Eco-Score of this product as it is missing some data, could you help complete it?"
msgstr "We could not compute the Eco-Score of this product as it is missing some data, could you help complete it?"

msgctxt "org_list_of_gs1_gln_description"
msgid "GS1 data is automatically associated with an OFF organization identifier that corresponds to the GS1 partyName field. To change the OFF organization identifier, you can directly assign 1 or more GS1 GLN identifiers."
msgstr "GS1 data is automatically associated with an OFF organization identifier that corresponds to the GS1 partyName field. To change the OFF organization identifier, you can directly assign 1 or more GS1 GLN identifiers."

msgctxt "org_list_of_gs1_gln"
msgid "List of GS1 GLN identifiers to be associated with the organization"
msgstr "List of GS1 GLN identifiers to be associated with the organization"

msgctxt "org_list_of_gs1_gln_note"
msgid "A comma separated list of GS1 GLN identifiers to force the association with this organization."
msgstr "A comma separated list of GS1 GLN identifiers to force the association with this organization."

msgctxt "org_valid_org"
msgid "Validate organization as a real producer."
msgstr "Validate organization as a real producer."

msgctxt "org_valid_org_note"
msgid "The organization is verified as a real producer by a human, also creates entry in CRM."
msgstr "The organization is verified as a real producer by a human, also creates entry in CRM."

msgctxt "org_enable_manual_export_to_public_platform"
msgid "Enable organization members to manually export product data and photos to the public database."
msgstr "Enable organization members to manually export product data and photos to the public database."

msgctxt "org_enable_manual_export_to_public_platform_note"
msgid "Manual exports can be enabled once the imported data has been reviewed by an administrator."
msgstr "Manual exports can be enabled once the imported data has been reviewed by an administrator."

msgctxt "org_activate_automated_daily_export_to_public_platform"
msgid "Activate automated daily exports of product data and photos to the public database."
msgstr "Activate automated daily exports of product data and photos to the public database."

msgctxt "org_activate_automated_daily_export_to_public_platform_note"
msgid "Automated exports should be activated only for organizations that have automated imports (e.g. through Equadis)."
msgstr "Automated exports should be activated only for organizations that have automated imports (e.g. through Equadis)."

msgctxt "org_admin"
msgid "Administrator fields"
msgstr "Administrator fields"

msgctxt "minion_status_inactive"
msgid "Queued"
msgstr "Queued"

msgctxt "minion_status_active"
msgid "In progress"
msgstr "In progress"

msgctxt "minion_status_finished"
msgid "Finished"
msgstr "Finished"

msgctxt "minion_status_failed"
msgid "Failed"
msgstr "Failed"

# Export: use a noun and not a verb
msgctxt "export_job_export"
msgid "Export from the producers platform"
msgstr "Export from the producers platform"

# Import: use a noun and not a verb
msgctxt "export_job_import"
msgid "Import to the public database"
msgstr "Import to the public database"

# Update: use a noun and not a verb
msgctxt "export_job_status_update"
msgid "Update of the import status on the producers platform"
msgstr "Update of the import status on the producers platform"

msgctxt "export_in_progress"
msgid "The export has been scheduled. This page can be closed."
msgstr "The export has been scheduled. This page can be closed."

msgctxt "export_products_to_public_database_request_email"
msgid "Your export has been scheduled. You will receive an e-mail once it is finished."
msgstr "Your export has been scheduled. You will receive an e-mail once it is finished."

msgctxt "product_page_on_the_public_database"
msgid "Product page on the public database"
msgstr "Product page on the public database"

msgctxt "product_does_not_exist_on_the_public_database"
msgid "The product does not exist yet on the public database"
msgstr "The product does not exist yet on the public database"

# product updates = updates to multiple products
msgctxt "some_product_updates_have_not_been_published_on_the_public_database"
msgid "Some product updates have not been published on the public database."
msgstr "Some product updates have not been published on the public database."

msgctxt "org_do_not_import_codeonline"
msgid "Do not import CodeOnline data."
msgstr "Do not import CodeOnline data."

msgctxt "overwrite_owner"
msgid "Overwrite products that have a different owner on the public platform. Otherwise, products with a different owner will be skipped."
msgstr "Overwrite products that have a different owner on the public platform. Otherwise, products with a different owner will be skipped."

msgctxt "data_source_database"
msgid "Some of the data for the products of %s come from %s."
msgstr "Some of the data for the products of %s come from %s."

msgctxt "data_source_database_note_about_the_producers_platform"
msgid "Manufacturers can use the Open Food Facts <a href=\"<producers_platform_url>\">free plaform for producers</a> to access and complete this data, and to obtain reports, analysis and product improvements opportunities (e.g. better Nutri-Score)."
msgstr "Manufacturers can use the Open Food Facts <a href=\"<producers_platform_url>\">free plaform for producers</a> to access and complete this data, and to obtain reports, analysis and product improvements opportunities (e.g. better Nutri-Score)."

# variable names between { } must not be translated
msgctxt "f_data_source_database_provider"
msgid "The manufacturer {manufacturer} uses {provider} to automatically transmit data and photos for its products."
msgstr "The manufacturer {manufacturer} uses {provider} to automatically transmit data and photos for its products."

msgctxt "image_other_type"
msgid "Type of the product photo"
msgstr "Type of the product photo"

# do not translate "front, ingredients, nutrition, packaging"
msgctxt "image_other_type_description"
msgid "If you use the same column on multiple lines to provide images URLs for a single product, you can use this field to indicate the type of the image: front, ingredients, nutrition or packaging."
msgstr "If you use the same column on multiple lines to provide images URLs for a single product, you can use this field to indicate the type of the image: front, ingredients, nutrition or packaging."

msgctxt "forest_footprint_one_line_explanation"
msgid "The forest footprint is calculated by taking into account the ingredients whose production requires soybeans, the cultivation of which is linked to deforestation."
msgstr "The forest footprint is calculated by taking into account the ingredients whose production requires soybeans, the cultivation of which is linked to deforestation"

msgctxt "ecoscore_agribalyse_match_warning"
msgid "The Eco-Score can only be calculated if the product has a sufficiently precise category."
msgstr "The Eco-Score can only be calculated if the product has a sufficiently precise category."

msgctxt "ecoscore_add_more_precise_category"
msgid "You can modify the product page to add a more precise category."
msgstr "You can modify the product page to add a more precise category."

msgctxt "ecoscore_platform_promo"
msgid "If you are the manufacturer of this product, you can send us the information with our <a href=\"https://world.pro.openfoodfacts.org\">free platform for producers</a>."
msgstr "If you are the manufacturer of this product, you can send us the information with our <a href=\"https://world.pro.openfoodfacts.org\">free platform for producers</a>."

msgctxt "ecoscore_warning_missing_information"
msgid "Warning: some information necessary to calculate the Eco-Score with precision is not provided (see the details of the calculation below)."
msgstr "Warning: some information necessary to calculate the Eco-Score with precision is not provided (see the details of the calculation below)."

msgctxt "ecoscore_add_missing_information"
msgid "You can edit the product to add the missing information."
msgstr "You can edit the product to add the missing information."

msgctxt "ecoscore_product_category_reference_score"
msgid "Baseline score of the product category"
msgstr "Baseline score of the product category"

msgctxt "ecoscore_panel_lca"
msgid "Lifecyle Analysis (LCA)"
msgstr "Lifecyle Analysis (LCA)"

# do not translate Agribalyse
msgctxt "ecoscore_agribalyse_category"
msgid "Agribalyse category"
msgstr "Agribalyse category"

msgctxt "ecoscore_category_proxy_match"
msgid "Approximate match with the product category"
msgstr "Approximate match with the product category"

msgctxt "ecoscore_category_exact_match"
msgid "Exact match with the product category"
msgstr "Exact match with the product category"

msgctxt "ecoscore_pef_environmental_score"
msgid "PEF environmental score"
msgstr "PEF environmental score"

msgctxt "ecoscore_incl_climate_change_impact"
msgid "including impact on climate change"
msgstr "including impact on climate change"

msgctxt "ecoscore_impact_detail_by_stages"
msgid "Details of the impacts by stages of the life cycle"
msgstr "Details of the impacts by stages of the life cycle"

# stage meaning step
msgctxt "ecoscore_stage"
msgid "Stage"
msgstr "Stage"

msgctxt "ecoscore_impact"
msgid "Impact"
msgstr "Impact"

msgctxt "ecoscore_agriculture"
msgid "Agriculture"
msgstr "Agriculture"

msgctxt "ecoscore_processing"
msgid "Processing"
msgstr "Processing"

msgctxt "ecoscore_packaging"
msgid "Packaging"
msgstr "Packaging"

msgctxt "ecoscore_transportation"
msgid "Transportation"
msgstr "Transportation"

msgctxt "ecoscore_distribution"
msgid "Distribution"
msgstr "Distribution"

msgctxt "ecoscore_consumption"
msgid "Consumption"
msgstr "Consumption"

msgctxt "ecoscore_lca_score_out_of_100"
msgid "LCA score out of 100"
msgstr "LCA score out of 100"

msgctxt "ecoscore_no_agribalyse_category_match"
msgid "No match between product categories and Agribalyse categories."
msgstr "No match between product categories and Agribalyse categories."

msgctxt "ecoscore_edit_category_to_more_granular"
msgid "You can modify the product page to add a more granular category."
msgstr "You can modify the product page to add a more granular category."

msgctxt "ecoscore_additional_bonuses_and_maluses"
msgid "Additional bonuses and maluses"
msgstr "Additional bonuses and maluses"

msgctxt "ecoscore_production_system"
msgid "Production mode"
msgstr "Production mode"

msgctxt "ecoscore_no_labels_taken_into_account"
msgid "No labels taken into account for the production system."
msgstr "No labels taken into account for the production system."

msgctxt "ecoscore_please_add_the_labels"
msgid "If this product has a label characterizing the production system (organic, fair trade, Label Rouge, Bleu Blanc Coeur etc.), you can modify the product sheet to add it."
msgstr "If this product has a label characterizing the production system (organic, fair trade, Label Rouge, Bleu Blanc Coeur etc.), you can modify the product sheet to add it."

msgctxt "ecoscore_origins_of_ingredients"
msgid "Origins of ingredients"
msgstr "Origins of ingredients"

msgctxt "ecoscore_ingredients_not_indicated"
msgid "The origins of the ingredients of this product are not indicated."
msgstr "The origins of the ingredients of this product are not indicated."

msgctxt "ecoscore_please_add_the_ingredients"
msgid "If they are indicated on the packaging, you can modify the product sheet and add them."
msgstr "If they are indicated on the packaging, you can modify the product sheet and add them."

msgctxt "ecoscore_environmental_policy"
msgid "Environmental policy"
msgstr "Environmental policy"

msgctxt "ecoscore_threatened_species"
msgid "Threatened species"
msgstr "Threatened species"

msgctxt "ecoscore_ingredients_whose_cultivation_threatens_species"
msgid "Ingredients that threatens species"
msgstr "Ingredients that threatens species"

msgctxt "ecoscore_no_species_threatening_ingredients"
msgid "No ingredients that threaten species"
msgstr "No ingredients that threaten species"

msgctxt "ecoscore_ingredients_unknown"
msgid "The information on the ingredients of this product has not been given."
msgstr "The information on the ingredients of this product has not been given."

msgctxt "ecoscore_edit_for_more_precise_ecoscore"
msgid "For a more precise calculation of the Eco-Score, you can edit the product page and add them."
msgstr "For a more precise calculation of the Eco-Score, you can edit the product page and add them."

msgctxt "ecoscore_packaging_ratio"
msgid "ratio"
msgstr "ratio"

msgctxt "ecoscore_packaging_score"
msgid "score"
msgstr "score"

msgctxt "ecoscore_score_of_all_components"
msgid "Score of all components"
msgstr "Score of all components"

msgctxt "ecoscore_no_packaging_information"
msgid "The information about the packaging of this product is not filled in."
msgstr "The information about the packaging of this product is not filled in."

msgctxt "ecoscore_unprecise_packaging_information"
msgid "The information about the packaging of this product is not sufficiently precise (exact shapes and materials of all components of the packaging)."
msgstr "The information about the packaging of this product is not sufficiently precise (exact shapes and materials of all components of the packaging)."

msgctxt "ecoscore_edit_for_more_precise_ecoscore"
msgid "For a more precise calculation of the Eco-Score, you can modify the product page and add them."
msgstr "For a more precise calculation of the Eco-Score, you can modify the product page and add them."

msgctxt "ecoscore_final_score"
msgid "Final score"
msgstr "Final score"

msgctxt "ecoscore_lower_the_score_lower_the_impact"
msgid "(the lower the score, the lower the impact)"
msgstr "(the lower the score, the lower the impact)"

msgctxt "ecoscore_kg_co2_eq_kg_product"
msgid "kg CO2 eq/kg of product"
msgstr "kg CO2 eq/kg of product"

# do not translate the link
msgctxt "ecoscore_platform_prompt_ecoscore_modal"
msgid "If you are the manufacturer of this product, you can send us the information with our <a href=\"https://world.pro.openfoodfacts.org\">free platform for producers</a>."
msgstr "If you are the manufacturer of this product, you can send us the information with our <a href=\"https://world.pro.openfoodfacts.org\">free platform for producers</a>."

# do not translate Eco-Score and the link
msgctxt "ecoscore_description"
msgid "The <a href=\"/ecoscore\">Eco-Score</a> is an experimental score that summarizes the environmental impacts of food products."
msgstr "The <a href=\"/ecoscore\">Eco-Score</a> is an experimental score that summarizes the environmental impacts of food products."

# do not translate Eco-Score
msgctxt "ecoscore_warning_fr"
msgid "The Eco-Score formula is subject to change as it is regularly improved to make it more precise."
msgstr "The Eco-Score formula is subject to change as it is is regularly improved to make it more precise."

# do not translate Eco-Score
msgctxt "ecoscore_warning_international"
msgid "The Eco-Score was initially developped for France and it is being extended to other European countries. The Eco-Score formula is subject to change as it is regularly improved to make it more precise and better suited to each country."
msgstr "The Eco-Score was initially developped for France and it is being extended to other European countries. The Eco-Score formula is subject to change as it is regularly improved to make it more precise and better suited to each country."

msgctxt "ecoscore_warning_transportation_world"
msgid "Select a country in order to include the full impact of transportation."
msgstr "Select a country in order to include the full impact of transportation."

msgctxt "ecoscore_warning_transportation"
msgid "The full impact of transportation to your country is currently unknown."
msgstr "The full impact of transportation to your country is currently unknown."

msgctxt "app_banner_text"
msgid "Scan barcodes to get the Nutri-Score, the Eco-Score and more!"
msgstr "Scan barcodes to get the Nutri-Score, the Eco-Score and more!"

msgctxt "org_gs1_product_name_is_abbreviated"
msgid "GS1 product names for this manufacturer are abbreviated."
msgstr "GS1 product names for this manufacturer are abbreviated."

msgctxt "org_gs1_nutrients_are_unprepared"
msgid "GS1 prepared nutrients for this manufacturer are in fact for the product as sold."
msgstr "GS1 prepared nutrients for this manufacturer are in fact for the product as sold."

msgctxt "org_gs1_nutrients_are_unprepared_note"
msgid "Check that the manufacturer does not make products that really have nutrients for the prepared product."
msgstr "Check that the manufacturer does not make products that really have nutrients for the prepared product."

msgctxt "org_gs1_product_name_is_abbreviated_description"
msgid "Some manufacturers have incorrect values for some fields in GS1. The features below can be used to fix some of them."
msgstr "Some manufacturers have incorrect values for some fields in GS1. The features below can be used to fix some of them."

# do not remove %s, it will be replaced with the source name
msgctxt "import_source_string"
msgid "Import data from %s"
msgstr "Import data from %s"

msgctxt "org_protect_data"
msgid "Protect the data that is provided by the organization."
msgstr "Protect the data that is provided by the organization."

msgctxt "org_protect_data_note"
msgid "Removing or changing the provided data will be possible only by experimented contributors on the web site."
msgstr "Removing or changing the provided data will be possible only by experimented contributors on the web site."

msgctxt "ecoscore_packaging_impact_high"
msgid "Packaging with a high impact"
msgstr "Packaging with a high impact"

msgctxt "ecoscore_packaging_impact_medium"
msgid "Packaging with a medium impact"
msgstr "Packaging with a medium impact"

msgctxt "ecoscore_packaging_impact_low"
msgid "Packaging with a low impact"
msgstr "Packaging with a low impact"

msgctxt "ecoscore_packaging_missing_information"
msgid "Missing packaging information for this product"
msgstr "Missing packaging information for this product"

msgctxt "ecoscore_origins_of_ingredients_impact_high"
msgid "Origins of ingredients with a high impact"
msgstr "Origins of ingredients with a high impact"

msgctxt "ecoscore_origins_of_ingredients_impact_medium"
msgid "Origins of ingredients with a medium impact"
msgstr "Origins of ingredients with a medium impact"

msgctxt "ecoscore_origins_of_ingredients_impact_low"
msgid "Origins of ingredients with a low impact"
msgstr "Origins of ingredients with a low impact"

msgctxt "ecoscore_origins_of_ingredients_missing_information"
msgid "Missing origins of ingredients information"
msgstr "Missing origins of ingredients information"

msgctxt "percent_of_ingredients"
msgid "% of ingredients"
msgstr "% of ingredients"

# medium as in "medium impact"
msgctxt "medium"
msgid "medium"
msgstr "medium"

msgctxt "nutrition_grade_fr_tea_bags_note"
msgid "Note: the Nutri-Score of teas and herbal teas corresponds to the product prepared with water only, without sugar or milk."
msgstr "Note: the Nutri-Score of teas and herbal teas corresponds to the product prepared with water only, without sugar or milk."

msgctxt "g_per_100g"
msgid "%s g / 100 g"
msgstr "%s g / 100 g"

msgctxt "donation_title"
msgid "Important: we need your support!"
msgstr ""

msgctxt "donation_text_2023_main"
msgid "Help us make food transparency the norm!"
msgstr ""

msgctxt "donation_text_2023_secondary"
msgid "As a non-profit organization, we depend on your donations to continue informing consumers around the world about what they eat."
msgstr ""

msgctxt "donation_text_2023_tertiary"
msgid "The food revolution starts with you!"
msgstr ""

msgctxt "donation_cta"
msgid "Donate"
msgstr ""

msgctxt "ecoscore_production_system_no_labels_with_environmental_benefits"
msgid "No labels with environmental benefits"
msgstr "No labels with environmental benefits"

msgctxt "ecoscore_production_system_labels_with_environmental_benefits"
msgid "Labels with environmental benefits"
msgstr "Labels with environmental benefits"

msgctxt "ecoscore_production_system_labels_with_environmental_benefits_high"
msgid "Labels with high environmental benefits"
msgstr "Labels with high environmental benefits"

msgctxt "ecoscore_production_system_labels_with_environmental_benefits_very_high"
msgid "Labels with very high environmental benefits"
msgstr "Labels with very high environmental benefits"

msgctxt "other"
msgid "Other"
msgstr "Other"

# statistical mean
msgctxt "mean"
msgid "Mean"
msgstr "Mean"

msgctxt "recipes_ingredients_statistics"
msgid "Ingredients statistics for all products"
msgstr "Ingredients statistics for all products"

msgctxt "recipes_ingredients_for_each_product"
msgid "Ingredients for each product"
msgstr "Ingredients for each product"

msgctxt "product_deleted"
msgid "Product deleted."
msgstr "Product deleted."

msgctxt "carbon_footprint"
msgid "Carbon footprint"
msgstr "Carbon footprint"

# variable names between { } must not be translated
msgctxt "f_carbon_footprint_per_100g_of_product"
msgid "{grams} g CO² per 100g of product"
msgstr "{grams} g CO² per 100g of product"

# variable names between { } must not be translated
msgctxt "f_equal_to_driving_km_in_a_petrol_car"
msgid "Equal to driving {kilometers} km in a petrol car"
msgstr "Equal to driving {kilometers} km in a petrol car"

msgctxt "source_ademe_agribalyse"
msgid "Source: ADEME Agribalyse Database"
msgstr "Source: ADEME Agribalyse Database"

msgctxt "source_ademe_agribalyse_for_category"
msgid "The carbon emission figure comes from ADEME's Agribalyse database, for the category:"
msgstr "The carbon emission figure comes from ADEME's Agribalyse database, for the category:"

msgctxt "environment_card_title"
msgid "Environment"
msgstr "Environment"

msgctxt "health_card_title"
msgid "Nutrition and health"
msgstr "Nutrition and health"

msgctxt "contains_palm_oil"
msgid "Contains palm oil"
msgstr "Contains palm oil"

msgctxt "contains_palm_oil_subtitle"
msgid "Drives deforestation and threatens species such as the orangutan"
msgstr "Drives deforestation and threatens species such as the orangutan"

msgctxt "contains_palm_oil_description"
msgid "Tropical forests in Asia, Africa and Latin America are destroyed to create and expand oil palm tree plantations. The deforestation contributes to climate change, and it endangers species such as the orangutan, the pigmy elephant and the Sumatran rhino."
msgstr "Tropical forests in Asia, Africa and Latin America are destroyed to create and expand oil palm tree plantations. The deforestation contributes to climate change, and it endangers species such as the orangutan, the pigmy elephant and the Sumatran rhino."

msgctxt "bonus"
msgid "Bonus"
msgstr "Bonus"

msgctxt "malus"
msgid "Malus"
msgstr "Malus"

msgctxt "life_cycle_analysis"
msgid "Life cycle analysis"
msgstr "Life cycle analysis"

msgctxt "ecoscore_bonuses_and_maluses"
msgid "Bonuses and maluses"
msgstr "Bonuses and maluses"

msgctxt "ecoscore_for_this_product"
msgid "Eco-Score for this product"
msgstr "Eco-Score for this product"

msgctxt "average_impact_of_the_category"
msgid "Average impact of products of the same category"
msgstr "Average impact of products of the same category"

msgctxt "ecoscore_sum_of_bonuses_and_maluses"
msgid "Sum of bonuses and maluses"
msgstr "Sum of bonuses and maluses"

msgctxt "ecoscore_sum_of_bonuses_and_maluses_is_capped"
msgid "The sum of bonuses and maluses is capped at +25."
msgstr "The sum of bonuses and maluses is capped at +25."

msgctxt "ecoscore_lca_score"
msgid "Life cycle analysis score"
msgstr "Life cycle analysis score"

msgctxt "impact_for_this_product"
msgid "Impact for this product"
msgstr "Impact for this product"

msgctxt "ecoscore_downgraded_non_recyclable_and_non_biodegradable_materials"
msgid "The score of products with non-recyclable and non-biodegradable packaging materials is capped at 79 (grade B)."
msgstr "The score of products with non-recyclable and non-biodegradable packaging materials is capped at 79 (grade B)."

msgctxt "nutriscore_not_applicable"
msgid "Nutri-Score not applicable for this product category."
msgstr "Nutri-Score not applicable for this product category."

msgctxt "nutriscore_missing_category"
msgid "The category of the product must be specified in order to compute the Nutri-Score."
msgstr "The category of the product must be specified in order to compute the Nutri-Score."

msgctxt "nutriscore_missing_nutrition_data"
msgid "The nutrition facts of the product must be specified in order to compute the Nutri-Score."
msgstr "The nutrition facts of the product must be specified in order to compute the Nutri-Score."

msgctxt "nutriscore_missing_category_and_nutrition_data"
msgid "The category and the nutrition facts of the product must be specified in order to compute the Nutri-Score."
msgstr "The category and the nutrition facts of the product must be specified in order to compute the Nutri-Score."

msgctxt "health"
msgid "Health"
msgstr "Health"

msgctxt "contribution_panel_title"
msgid "Contribution"
msgstr "Contribution"

msgctxt "contribution_navigation"
msgid "Contribution"
msgstr "Contribution"

msgctxt "data_quality_errors_panel_title"
msgid "Detected Errors"
msgstr "Detected Errors"

msgctxt "data_quality_errors_panel_subtitle"
msgid "Help us improve quality of our data by contributing fixes"
msgstr "Help us improve quality of our data by contributing fixes"

msgctxt "data_quality_warnings_panel_title"
msgid "Potential issues"
msgstr "Potential issues"

msgctxt "data_quality_warnings_panel_subtitle"
msgid "We have detected some potential issues or potential improvements, could you check if some apply ?"
msgstr "We have detected some potential issues or potential improvement, could you check if some apply ?"

msgctxt "data_quality_info_panel_title"
msgid "Data Quality infos"
msgstr "Data Quality infos"

msgctxt "data_quality_info_panel_subtitle"
msgid "Some infos about data quality on this product"
msgstr "Some infos about data quality on this product"

# will be followed by : and a value. e.g. "Compared to: bananas"
msgctxt "compared_to"
msgid "Compared to"
msgstr "Compared to"

# name of an activity / a sport
msgctxt "activity_walking"
msgid "Walking"
msgstr "Walking"

# name of an activity / a sport
msgctxt "activity_swimming"
msgid "Swimming"
msgstr "Swimming"

# name of an activity / a sport
msgctxt "activity_bicycling"
msgid "Bicycling"
msgstr "Bicycling"

# name of an activity / a sport
msgctxt "activity_running"
msgid "Running"
msgstr "Running"

# Don't translate {kj}, it will be replaced by a number
msgctxt "f_energy_per_100g"
msgid "{kj} kJ per 100g"
msgstr "{kj} kJ per 100g"

# Don't translate {kj}, it will be replaced by a number
msgctxt "f_equal_to_walking_minutes_or_steps"
msgid "Equal to walking {minutes} minutes or {steps} steps"
msgstr "Equal to walking {minutes} minutes or {steps} steps"

# Don't translate {kg} and {lb}, it will be replaced by a number
msgctxt "f_energy_expenditure_for_weight_in_kg_lb"
msgid "Energy expenditure for a person weighting {kg} kg / {lb} lb"
msgstr "Energy expenditure for a person weighting {kg} kg / {lb} lb"

msgctxt "nutriscore_missing_category_short"
msgid "Missing category"
msgstr "Missing category"

msgctxt "nutriscore_missing_nutrition_data_short"
msgid "Missing nutrition facts"
msgstr "Missing nutrition facts"

msgctxt "nutriscore_missing_category_and_nutrition_data_short"
msgid "Missing category and nutrition facts"
msgstr "Missing category and nutrition facts"

msgctxt "recommendation_who_reduce_or_stop_drinking_alcohol_title"
msgid "Reduce or stop drinking alcohol"
msgstr "Reduce or stop drinking alcohol"

msgctxt "recommendation_who_reduce_or_stop_drinking_alcohol_subtitle"
msgid "Less is better"
msgstr "Less is better"

msgctxt "recommendation_who_reduce_or_stop_drinking_alcohol_text"
msgid "This might not be the answer people want to hear, but there is no safe level for drinking alcohol. Of course there is lower-risk drinking, but WHO does not set particular limits, because the evidence shows that the ideal situation for health is to not drink at all. Alcohol is closely related to around 60 different diagnoses and for almost all there is a close dose–response relationship, so the more you drink, the higher your risk of disease. Less is better."
msgstr "This might not be the answer people want to hear, but there is no safe level for drinking alcohol. Of course there is lower-risk drinking, but WHO does not set particular limits, because the evidence shows that the ideal situation for health is to not drink at all. Alcohol is closely related to around 60 different diagnoses and for almost all there is a close dose–response relationship, so the more you drink, the higher your risk of disease. Less is better."

# "source" as in "source of the information"
msgctxt "source"
msgid "Source"
msgstr "Source"

# variable names between { } must not be translated
msgctxt "f_app_user"
msgid "A user of the {app_name} app"
msgstr "A user of the {app_name} app"

msgctxt "food_groups_p"
msgid "food groups"
msgstr "food groups"

msgctxt "food_groups_s"
msgid "food group"
msgstr "food group"

msgctxt "non_vegan_ingredients"
msgid "Non-vegan ingredients"
msgstr "Non-vegan ingredients"

msgctxt "vegan_ingredients"
msgid "No non-vegan ingredients detected"
msgstr "No non-vegan ingredients"

msgctxt "maybe_vegan_ingredients"
msgid "Ingredients that may not be vegan"
msgstr "Ingredients that may not be vegan"

msgctxt "attribute_vegan_setting_note"
msgid "To determine whether a product is vegan, we only rely on the list of ingredients."
msgstr ""

msgctxt "non_vegetarian_ingredients"
msgid "Non-vegetarian ingredients"
msgstr "Non-vegetarian ingredients"

msgctxt "vegetarian_ingredients"
msgid "No non-vegetarian ingredients detected"
msgstr "No non-vegetarian ingredients detected"

msgctxt "maybe_vegetarian_ingredients"
msgid "Ingredients that may not be vegetarian"
msgstr "Ingredients that may not be vegetarian"

msgctxt "attribute_vegetarian_setting_note"
msgid "To determine whether a product is vegetarian, we only rely on the list of ingredients."
msgstr ""

msgctxt "palm_oil_ingredients"
msgid "Ingredients that contain palm oil"
msgstr "Ingredients that contain palm oil"

msgctxt "may_contain_palm_oil_ingredients"
msgid "Ingredients that may contain palm oil"
msgstr "Ingredients that may contain palm oil"

msgctxt "palm_oil_free_ingredients"
msgid "No ingredients containing palm oil detected"
msgstr "No ingredients containing palm oil detected"

msgctxt "attribute_palm_oil_setting_note"
msgid "To determine whether a product contains palm oil, we only rely on the list of ingredients."
msgstr ""

msgctxt "unrecognized_ingredients"
msgid "Unrecognized ingredients"
msgstr "Unrecognized ingredients"

msgctxt "nova_1_unprocessed_ingredients"
msgid "The product contains only unprocessed or minimally processed ingredients."
msgstr "The product contains only unprocessed or minimally processed ingredients."

# variable names between { } must not be translated
msgctxt "f_nova_markers_for_nova_group"
msgid "Elements that indicate the product is in the {nova_group} group"
msgstr "Elements that indicate the product is in the {nova_group} group"

msgctxt "nova_classification_description"
msgid "Food products are classified into 4 groups according to their degree of processing:"
msgstr "Food products are classified into 4 groups according to their degree of processing:"

msgctxt "nova_classification_how"
msgid "The determination of the group is based on the category of the product and on the ingredients it contains."
msgstr "The determination of the group is based on the category of the product and on the ingredients it contains."

msgctxt "nova_classification_learn_more"
msgid "Learn more about the NOVA classification"
msgstr "Learn more about the NOVA classification"

msgctxt "nova_group_missing_category"
msgid "The category of the product must be specified in order to determine the NOVA group."
msgstr "The category of the product must be specified in order to determine the NOVA group."

msgctxt "nova_group_missing_ingredients"
msgid "The ingredients of the product must be specified in order to determine the NOVA group."
msgstr "The ingredients of the product must be specified in order to determine the NOVA group."

msgctxt "nova_group_too_many_unknown_ingredient"
msgid "We could not recognize some of the ingredients and determine the NOVA group."
msgstr "We could not recognize some of the ingredients and determine the NOVA group."

msgctxt "unselect_image"
msgid "Unselect Image"
msgstr ""

msgctxt "nutriscore_learn_more"
msgid "Learn more about the Nutri-Score"
msgstr "Learn more about the Nutri-Score"

msgctxt "ecoscore_learn_more"
msgid "Learn more about the Eco-Score"
msgstr "Learn more about the Eco-Score"

# The translation needs to be short as it is displayed at the top of small product cards
msgctxt "products_match_very_good_match"
msgid "Very good match"
msgstr "Very good match"

# The translation needs to be short as it is displayed at the top of small product cards
msgctxt "products_match_good_match"
msgid "Good match"
msgstr "Good match"

# The translation needs to be short as it is displayed at the top of small product cards
msgctxt "products_match_poor_match"
msgid "Poor match"
msgstr "Poor match"

# The translation needs to be short as it is displayed at the top of small product cards
msgctxt "products_match_unknown_match"
msgid "Unknown match"
msgstr "Unknown match"

# The translation needs to be short as it is displayed at the top of small product cards
msgctxt "products_match_may_not_match"
msgid "May not match"
msgstr "May not match"

# The translation needs to be short as it is displayed at the top of small product cards
msgctxt "products_match_does_not_match"
msgid "Does not match"
msgstr "Does not match"

msgctxt "reset_preferences"
msgid "Use default preferences"
msgstr "Use default preferences"

msgctxt "reset_preferences_details"
msgid "Nutri-Score, Eco-Score and food processing level (NOVA)"
msgstr "Nutri-Score, Eco-Score and food processing level (NOVA)"

msgctxt "actions_add_ingredients"
msgid "Could you add the ingredients list?"
msgstr "Could you add the ingredients list?"

msgctxt "actions_to_compute_nutriscore"
msgid "Could you add the information needed to compute the Nutri-Score?"
msgstr "Could you add the information needed to compute the Nutri-Score?"

msgctxt "actions_to_compute_ecoscore"
msgid "Could you add a precise product category so that we can compute the Eco-Score?"
msgstr "Could you add a precise product category so that we can compute the Eco-Score?"

msgctxt "action_add_ingredients_text"
msgid "Add the ingredients"
msgstr "Add the ingredients"

msgctxt "action_add_categories"
msgid "Add a category"
msgstr "Add a category"

msgctxt "action_add_nutrition_facts"
msgid "Add nutrition facts"
msgstr "Add nutrition facts"

msgctxt "action_add_origins"
msgid "Add the origins of ingredients for this product"
msgstr "Add the origins of ingredients for this product"

msgctxt "action_add_packaging_image"
msgid "Take a photo of the recycling information"
msgstr "Take a photo of the recycling information"

msgctxt "action_add_packaging_components"
msgid "Add packaging components"
msgstr "Take a photo of the recycling information"

msgctxt "action_add_quantity"
msgid "Add quantity of the product"
msgstr "Add quantity of the product"

# this is not used yet
msgctxt "action_add_basic_details"
msgid "Add basic details"
msgstr "Add basic details"

# this is not used yet
msgctxt "action_add_portion_size"
msgid "Add portion size"
msgstr "Add portion size"

# this is not used yet
msgctxt "action_add_ingredients_image"
msgid "Take a photo of the ingredients"
msgstr "Take a photo of the ingredients"

# this is not used yet
msgctxt "action_add_nutrition_image"
msgid "Take a photo of the nutrition facts"
msgstr "Take a photo of the nutrition facts"

# this is not used yet
msgctxt "action_refresh_ingredients_image"
msgid "Refresh the photo of the ingredients"
msgstr "Refresh the photo of the ingredients"

# this is not used yet
msgctxt "action_refresh_nutrition_image"
msgid "Refresh the photo of the nutrition facts"
msgstr "Refresh the photo of the nutrition facts"

# this is not used yet
msgctxt "action_add_packaging_text"
msgid "Extract and check the recycling information"
msgstr "Extract and check the recycling information"

# this is not used yet
msgctxt "action_add_stores"
msgid "Add the store where you found this product"
msgstr "Add the store where you found this product"

# this is not used yet
msgctxt "action_labels"
msgid "Add any label present on this product"
msgstr "Add any label present on this product"

# this is not used yet
msgctxt "action_countries"
msgid "Add the country where you found this product"
msgstr "Add the country where you found this product"

# this is not used yet
msgctxt "action_packager_codes_image"
msgid "Take a photo of traceability codes"
msgstr "Take a photo of traceability codes"

# Used as a header for key facts
msgctxt "knowledge_panels_facts"
msgid "What you need to know"
msgstr "What you need to know"

msgctxt "knowledge_panels_recommendation"
msgid "Recommendation"
msgstr "Recommendation"

msgctxt "nutrient_info_salt_risk"
msgid "A high consumption of salt (or sodium) can cause raised blood pressure, which can increase the risk of heart disease and stroke."
msgstr "A high consumption of salt (or sodium) can cause raised blood pressure, which can increase the risk of heart disease and stroke."

msgctxt "nutrient_info_salt_high_blood_pressure"
msgid "Many people who have high blood pressure do not know it, as there are often no symptoms."
msgstr "Many people who have high blood pressure do not know it, as there are often no symptoms."

msgctxt "nutrient_info_salt_high_consumption"
msgid "Most people consume too much salt (on average 9 to 12 grams per day), around twice the recommended maximum level of intake."
msgstr "Most people consume too much salt (on average 9 to 12 grams per day), around twice the recommended maximum level of intake."

msgctxt "nutrient_recommendation_salt_title"
msgid "Limit the consumption of salt and salted food"
msgstr "Limit the consumption of salt and salted food"

msgctxt "nutrient_recommendation_salt_cooking_and_table"
msgid "Reduce the quantity of salt used when cooking, and don't salt again at the table."
msgstr "Reduce the quantity of salt used when cooking, and don't salt again at the table."

msgctxt "nutrient_recommendation_salt_limit_salty_snacks"
msgid "Limit the consumption of salty snacks and choose products with lower salt content."
msgstr "Limit the consumption of salty snacks and choose products with lower salt content."

msgctxt "nutrient_info_sugars_risk"
msgid "A high consumption of sugar can cause weight gain and tooth decay. It also augments the risk of type 2 diabetes and cardio-vascular diseases."
msgstr "A high consumption of sugar can cause weight gain and tooth decay. It also augments the risk of type 2 diabetes and cardio-vascular diseases."

msgctxt "nutrient_recommendation_sugars_title"
msgid "Limit the consumption of sugar and sugary drinks"
msgstr "Limit the consumption of sugar and sugary drinks"

msgctxt "nutrient_recommendation_sugars_drinks"
msgid "Sugary drinks (such as sodas, fruit beverages, and fruit juices and nectars) should be limited as much as possible (no more than 1 glass a day)."
msgstr "Sugary drinks (such as sodas, fruit beverages, and fruit juices and nectars) should be limited as much as possible (no more than 1 glass a day)."

msgctxt "nutrient_recommendation_sugars_food"
msgid "Choose products with lower sugar content and reduce the consumption of products with added sugars."
msgstr "Choose products with lower sugar content and reduce the consumption of products with added sugars."

msgctxt "nutrient_info_fat_and_saturated_fat_risk"
msgid "A high consumption of fat, especially saturated fats, can raise cholesterol, which increases the risk of heart diseases."
msgstr "A high consumption of fat, especially saturated fats, can raise cholesterol, which increases the risk of heart diseases."

msgctxt "nutrient_recommendation_fat_and_saturated_fat_title"
msgid "Reduce the consumption of fat and saturated fat"
msgstr "Limit the consumption of fat and saturated fat"

msgctxt "nutrient_recommendation_fat_and_saturated_fat"
msgid "Choose products with lower fat and saturated fat content."
msgstr "Choose products with lower fat and saturated fat content."

msgctxt "sign_in"
msgid "Sign in"
msgstr "Sign in"

msgctxt "sign_out"
msgid "Sign out"
msgstr "Sign out"

msgctxt "your_contributions"
msgid "Your contributions"
msgstr "Your contributions"

msgctxt "products_added"
msgid "Products added"
msgstr "Products added"

msgctxt "products_edited"
msgid "Products edited"
msgstr "Products edited"

msgctxt "products_photographed"
msgid "Products photographed"
msgstr "Products photographed"

# result of the matching with the user preferences: should ne a noun, not a verb
msgctxt "matching_with_your_preferences"
msgid "Matching with your preferences"
msgstr "Matching with your preferences"

# HTML tags and variable names between { } must not be translated
msgctxt "f_join_us_on_slack"
msgid "Join us on <a href=\"{url}\">Slack</a>"
msgstr "Join us on <a href=\"{url}\">Slack</a>"

# HTML tags and variable names between { } must not be translated
msgctxt "f_discover_our_code_of_conduct"
msgid "Discover our <a href=\"{url}\">Code of conduct</a>"
msgstr "Discover our <a href=\"{url}\">Code of conduct</a>"

# {links} must not be translated, it will be replaced by icons and/or text links
msgctxt "f_footer_follow_us_links"
msgid "Follow us: {links}"
msgstr "Follow us: {links}"

# Should be as small as possible, e.g. use "app" instead of "application", don't specify "mobile"
msgctxt "footer_install_the_app_exclamation_mark"
msgid "Install the app!"
msgstr "Install the app!"

# HTML tags must not be translated, keep <span id=\"everyday\"> and <span id=\"foods\"> and put them around the corresponding words in the translation
# e.g. in French: Scannez les <span id=\"foods\">aliments</span> de votre <span id=\"everyday\">quotidien</span>
msgctxt "footer_scan_your_everyday_foods"
msgid "Scan your <span id=\"everyday\">everyday</span> <span id=\"foods\">foods</span>"
msgstr "Scan your <span id=\"everyday\">everyday</span> <span id=\"foods\">foods</span>"

msgctxt "nutrition"
msgid "Nutrition"
msgstr "Nutrition"

# Note: "criteria" is plural here. So in French for instance: "Vos critères"
msgctxt "your_criteria"
msgid "Your criteria"
msgstr "Your criteria"

msgctxt "product"
msgid "Product"
msgstr "Product"

msgctxt "environment"
msgid "Environment"
msgstr "Environment"

msgctxt "api_result_failure"
msgid "Failure"
msgstr "Failure"

msgctxt "api_result_product_found"
msgid "Product found"
msgstr "Product found"

msgctxt "api_result_product_not_found"
msgid "Product not found"
msgstr "Product not found"

msgctxt "api_result_product_updated"
msgid "Product updated"
msgstr "Product updated"

msgctxt "api_message_invalid_api_action"
msgid "Invalid API action"
msgstr "Invalid API action"

msgctxt "api_message_invalid_api_method"
msgid "Invalid API method"
msgstr "Invalid API method"

msgctxt "api_message_empty_request_body"
msgid "Empty request body"
msgstr "Empty request body"

msgctxt "api_message_invalid_json_in_request_body"
msgid "Invalid JSON in request body"
msgstr "Invalid JSON in request body"

msgctxt "api_message_invalid_code"
msgid "Invalid code"
msgstr "Invalid code"

msgctxt "api_message_invalid_type_must_be_object"
msgid "Invalid type: must be an object"
msgstr "Invalid type: must be an object"

msgctxt "api_message_invalid_type_must_be_array"
msgid "Invalid type: must be an array"
msgstr "Invalid type: must be an array"

msgctxt "api_message_invalid_type_must_be_integer"
msgid "Invalid type: must be an integer"
msgstr "Invalid type: must be an integer"

msgctxt "api_message_invalid_type_must_be_number"
msgid "Invalid type: must be a number"
msgstr "Invalid type: must be a number"

msgctxt "api_message_missing_field"
msgid "Missing field"
msgstr "Missing field"

msgctxt "api_message_unrecognized_field"
msgid "Unrecognized field"
msgstr "Unrecognized field"

msgctxt "api_message_unrecognized_value"
msgid "Unrecognized value"
msgstr "Unrecognized value"

msgctxt "api_impact_none"
msgid "None"
msgstr "None"

msgctxt "api_impact_warning"
msgid "Warning"
msgstr "Warning"

msgctxt "api_impact_failure"
msgid "Failure"
msgstr "Failure"

msgctxt "api_impact_field_ignored"
msgid "Field ignored"
msgstr "Field ignored"

msgctxt "api_impact_value_converted"
msgid "Value converted"
msgstr "Value converted"

# Unit = element, not unit of measure
msgctxt "packaging_number_of_units"
msgid "Number of units"
msgstr "Number of units"

# Unit = element, not unit of measure
msgctxt "packaging_weight"
msgid "Weight of one empty unit"
msgstr "Weight of one empty unit"

# Unit = element, not unit of measure
msgctxt "packaging_quantity_per_unit"
msgid "Quantity of product contained per unit"
msgstr "Quantity of product contained per unit"

# variable names between { } must not be translated
msgctxt "f_help_categorize_on_hunger_games"
msgid "Help categorize more {title} on Hunger Games"
msgstr "Help categorize more {title} on Hunger Games"

msgctxt "packagings_complete"
msgid "All the packaging parts of the product are listed."
msgstr "All the packaging parts of the product are listed."

msgctxt "api_message_invalid_user_id_and_password"
msgid "Invalid user id and password"
msgstr "Invalid user id and password"

msgctxt "api_message_invalid_value_must_be_0_or_1"
msgid "Invalid value: must be 0 or 1"
msgstr "Invalid value: must be 0 or 1"

# Unit = element, not unit of measure
msgctxt "packaging_number_of_units_description"
msgid "Enter the number of packaging units of the same shape and material contained in the product."
msgstr "Enter the number of packaging units of the same shape and material contained in the product."

msgctxt "packaging_shape_description"
msgid "Enter the shape name listed in the recycling instructions if they are available, or select a shape."
msgstr "Enter the shape name listed in the recycling instructions if they are available, or select a shape."

msgctxt "packaging_material_description"
msgid "Enter the specific material if it can be determined (a material code inside a triangle can often be found on packaging parts), or a generic material (for instance plastic or metal) if you are unsure."
msgstr "Enter the specific material if it can be determined (a material code inside a triangle can often be found on packaging parts), or a generic material (for instance plastic or metal) if you are unsure."

msgctxt "packaging_recycling_description"
msgid "Enter recycling instructions only if they are listed on the product."
msgstr "Enter recycling instructions only if they are listed on the product."

# Unit = element, not unit of measure
msgctxt "packaging_weight_description"
msgid "Remove any remaining food and wash and dry the packaging part before weighting. If possible, use a scale with 0.1g or 0.01g precision."
msgstr "Remove any remaining food and wash and dry the packaging part before weighting. If possible, use a scale with 0.1g or 0.01g precision."

# Unit = element, not unit of measure
msgctxt "packaging_quantity_per_unit_description"
msgid "Enter the net weight or net volume and indicate the unit (for example g or ml)."
msgstr "Enter the net weight or net volume and indicate the unit (for example g or ml)."

msgctxt "import_and_export_products"
msgid "Import and export products"
msgstr "Import and export products"

msgctxt "add_products"
msgid "Add products"
msgstr "Add products"

# Needs to be short (displayed in a menu)
msgctxt "install_the_app_to_add_products"
msgid "Install the app to add products"
msgstr "Install the app to add products"

msgctxt "search_and_analyze_products"
msgid "Search and analyze products"
msgstr "Search and analyze products"

msgctxt "resources"
msgid "Resources"
msgstr "Resources"

msgctxt "pro_platform_user_guide"
msgid "Pro platform user guide"
msgstr "Pro platform user guide"

msgctxt "faq_for_producers"
msgid "FAQ for producers"
msgstr "FAQ for producers"

# variable names between { } must not be translated
msgctxt "product_js_enter_value_between_0_and_max"
msgid "Please enter a value between 0 and {max}."
msgstr "Please enter a value between 0 and {max}."

msgctxt "please_ask_users_create_account_first"
msgid "Please ask the following users to create an Open Food Facts account first:"
msgstr "Please ask the following users to create an Open Food Facts account first:"

msgctxt "users_added_successfully"
msgid "Users added to the organization successfully:"
msgstr "Users added to the organization successfully:"

msgctxt "product_js_sugars_warning"
msgid "Sugars should not be higher than carbohydrates."
msgstr "Sugars should not be higher than carbohydrates."

msgctxt "product_js_saturated_fat_warning"
msgid "Saturated fat should not be higher than fat."
msgstr "Saturated fat should not be higher than fat."

msgctxt "packaging_materials"
msgid "Packaging materials"
msgstr "Packaging materials"

msgctxt "packaging_weight_total"
msgid "Packaging weight"
msgstr "Packaging weight"

msgctxt "packaging_weight_100g"
msgid "Packaging weight per 100 g of product"
msgstr "Packaging weight per 100 g of product"

msgctxt "packaging_weight_100g_mean"
msgid "Mean packaging weight per 100 g of product"
msgstr "Mean packaging weight per 100 g of product"

msgctxt "total"
msgid "Total"
msgstr "Total"

msgctxt "packaging_material_products_percent"
msgid "% of products containing the material"
msgstr "% of products containing the material"

msgctxt "packaging_material_products_percent_main"
msgid "% of products containing mostly the material"
msgstr "% of products containing mostly the material"

msgctxt "relative_to_products_containing_the_material"
msgid "for products that contain the material"
msgstr "for products that contain the material"

msgctxt "relative_to_products_containing_mostly_the_material"
msgid "for products that contain mostly the material"
msgstr "for products that contain mostly the material"

msgctxt "relative_to_all_products"
msgid "relative to all products"
msgstr "relative to all products"

msgctxt "preferred_language"
msgid "Preferred Language"
msgstr "Preferred Language"

msgctxt "packagings_n_p"
msgid "Numbers of packaging components"
msgstr "Numbers of packaging components"

msgctxt "packagings_n_s"
msgid "Number of packaging components"
msgstr "Number of packaging components"

msgctxt "packagings_materials_all"
msgid "All materials"
msgstr "All materials"

msgctxt "weight"
msgid "Weight"
msgstr "Weight"

msgctxt "weight_100g"
msgid "Weight per 100g of product"
msgstr "Weight per 100g of product"

msgctxt "weight_percent"
msgid "Weight percent"
msgstr "Weight percent"

msgctxt "nutriscore_component_energy"
msgid "Energy"
msgstr ""

msgctxt "nutriscore_component_energy_from_saturated_fat"
msgid "Energy from saturated fat"
msgstr ""

msgctxt "nutriscore_component_sugars"
msgid "Sugars"
msgstr ""

msgctxt "nutriscore_component_saturated_fat"
msgid "Saturated fat"
msgstr ""

msgctxt "nutriscore_component_saturated_fat_ratio"
msgid "Saturated fat / fat"
msgstr ""

msgctxt "nutriscore_component_salt"
msgid "Salt"
msgstr ""

msgctxt "nutriscore_component_non_nutritive_sweeteners"
msgid "Non-nutritive sweeteners"
msgstr ""

msgctxt "nutriscore_component_fruits_vegetables_legumes"
msgid "Fruits, vegetables and legumes"
msgstr ""

msgctxt "nutriscore_component_fiber"
msgid "Fiber"
msgstr ""

msgctxt "nutriscore_component_proteins"
msgid "Proteins"
msgstr ""

msgctxt "presence"
msgid "Presence"
msgstr ""

msgctxt "absence"
msgid "Absence"
msgstr ""

msgctxt "nutriscore_is_water"
msgid "This product is considered to be water for the calculation of the Nutri-Score."
msgstr ""

msgctxt "nutriscore_is_fat_oil_nuts_seeds"
msgid "This product is considered to be fat, oil, nuts or seeds for the calculation of the Nutri-Score."
msgstr ""

msgctxt "nutriscore_is_cheese"
msgid "This product is considered to be cheese for the calculation of the Nutri-Score."
msgstr ""

msgctxt "nutriscore_is_red_meat_product"
msgid "This product is considered to be a red meat product for the calculation of the Nutri-Score."
msgstr ""

msgctxt "nutriscore_count_proteins_reason_beverage"
msgid "Points for proteins are counted because the product is considered to be a beverage."
msgstr ""

msgctxt "nutriscore_count_proteins_reason_cheese"
msgid "Points for proteins are counted because the product is considered to be cheese."
msgstr ""

msgctxt "nutriscore_count_proteins_reason_negative_points_less_than_7"
msgid "Points for proteins are counted because the negative points are less than 7."
msgstr ""

msgctxt "nutriscore_count_proteins_reason_negative_points_less_than_11"
msgid "Points for proteins are counted because the negative points are less than 11."
msgstr ""

msgctxt "nutriscore_count_proteins_reason_negative_points_greater_than_or_equal_to_7"
msgid "Points for proteins are not counted because the negative points greater than or equal to 7."
msgstr ""

msgctxt "nutriscore_count_proteins_reason_negative_points_greater_than_or_equal_to_11"
msgid "Points for proteins are not counted because the negative points greater than or equal to 11."
msgstr ""

msgctxt "nutriscore_explanation_what_it_is"
msgid "The Nutri-Score is a logo on the overall nutritional quality of products."
msgstr "The Nutri-Score is a logo on the overall nutritional quality of products."

msgctxt "nutriscore_explanation_what_it_takes_into_account"
msgid "The score from A to E is calculated based on nutrients and foods to favor (proteins, fiber, fruits, vegetables and legumes ...) and nutrients to limit (calories, saturated fat, sugars, salt)."
msgstr "The score from A to E is calculated based on nutrients and foods to favor (proteins, fiber, fruits, vegetables and legumes ...) and nutrients to limit (calories, saturated fat, sugars, salt)."

msgctxt "nutriscore_explanation_where_the_data_comes_from"
msgid "The score is calculated from the data of the nutrition facts table and the composition data (fruits, vegetables and legumes)."
msgstr "The score is calculated from the data of the nutrition facts table and the composition data (fruits, vegetables and legumes)."

msgctxt "nutriscore_explanation_recommended_by_public_health_authorities"
msgid "The display of this logo is recommended by public health authorities without obligation for companies."
msgstr "The display of this logo is recommended by public health authorities without obligation for companies."

msgctxt "nutriscore_explanation_title"
msgid "What is the Nutri-Score?"
msgstr ""

# For benefits and risks of Nutri-Score components, see the "rationale" sections in the different Nutri-Score algorithms documents

msgctxt "nutrient_info_energy_risk"
msgid "Energy intakes above energy requirements are associated with increased risks of weight gain, overweight, obesity, and consequently risk of diet-related chronic diseases."
msgstr "Energy intakes above energy requirements are associated with increased risks of weight gain, overweight, obesity, and consequently risk of diet-related chronic diseases."

msgctxt "nutrient_info_saturated_fat_risk"
msgid "A high consumption of fat, especially saturated fats, can raise cholesterol, which increases the risk of heart diseases."
msgstr "A high consumption of fat, especially saturated fats, can raise cholesterol, which increases the risk of heart diseases."

msgctxt "nutrient_info_saturated_fat_ratio_risk"
msgid "A high consumption of fat, especially saturated fats, can raise cholesterol, which increases the risk of heart diseases."
msgstr "A high consumption of fat, especially saturated fats, can raise cholesterol, which increases the risk of heart diseases."

msgctxt "nutrient_info_energy_from_saturated_fat_risk"
msgid "A high consumption of fat, especially saturated fats, can raise cholesterol, which increases the risk of heart diseases."
msgstr "A high consumption of fat, especially saturated fats, can raise cholesterol, which increases the risk of heart diseases."

# https://www.who.int/news/item/15-05-2023-who-advises-not-to-use-non-sugar-sweeteners-for-weight-control-in-newly-released-guideline

msgctxt "nutrient_info_non_nutritive_sweeteners_risk"
msgid "Non-nutritive sweeteners may not confer any long-term benefit in reducing body fat in adults or children. There may be potential undesirable effects from long-term use of non-nutritive sweeteners, such as an increased risk of type 2 diabetes and cardiovascular diseases in adults."
msgstr "Non-nutritive sweeteners may not confer any long-term benefit in reducing body fat in adults or children. There may be potential undesirable effects from long-term use of non-nutritive sweeteners, such as an increased risk of type 2 diabetes and cardiovascular diseases in adults."

msgctxt "nutrient_info_fiber_benefit"
msgid "Consuming foods rich in fiber (especially whole grain foods) reduces the risks of aerodigestive cancers, cardiovascular diseases, obesity and diabetes."
msgstr "Consuming foods rich in fiber (especially whole grain foods) reduces the risks of aerodigestive cancers, cardiovascular diseases, obesity and diabetes."

msgctxt "nutrient_info_fruits_vegetables_legumes_benefit"
msgid "Consuming foods rich in fruits, vegetables and legumes reduces the risks of aerodigestive cancers, cardiovascular diseases, obesity and diabetes."
msgstr "Consuming foods rich in fruits, vegetables and legumes reduces the risks of aerodigestive cancers, cardiovascular diseases, obesity and diabetes."

# Proteins are included in the Nutri-Score because they are a proxy for calcium and iron (there is no added benefit from consuming more proteins)

msgctxt "nutrient_info_proteins_benefit"
msgid "Foods that are rich in proteins are usually rich in calcium or iron which are essential minerals with numerous health benefits."
msgstr "Foods that are rich in proteins are usually rich in calcium or iron which are essential minerals with numerous health benefits."

msgctxt "revert"
msgid "Revert to this revision"
msgstr "Revert to this revision"

msgctxt "product_js_product_revert_confirm"
msgid "Revert to this product revision?"
msgstr "Revert to this product revision?"

msgctxt "api_status_success"
msgid "Success"
msgstr "Success"

msgctxt "api_status_failure"
msgid "Failure"
msgstr "Failure"

msgctxt "api_result_product_reverted"
msgid "Product reverted to the specified revision"
msgstr "Product reverted to the specified revision"

msgctxt "api_result_product_not_reverted"
msgid "Product not reverted to the specified revision"
msgstr "Product not reverted to the specified revision"

# sweeteners (additives), plural
msgctxt "sweeteners"
msgid "sweeteners"
msgstr ""

# sweetener (additive), singular
msgctxt "sweetener"
msgid "sweetener"
msgstr ""

msgctxt "action_edit_product"
msgid "Complete or correct product information"
msgstr "Complete or correct product information"

msgctxt "report_problem_panel_title"
msgid "Report a problem"
msgstr "Report a problem"

msgctxt "incomplete_or_incorrect_data_title"
msgid "Incomplete or incorrect information?"
msgstr "Incomplete or incorrect information?"

msgctxt "incomplete_or_incorrect_data_subtitle_off"
msgid "Category, labels, ingredients, allergens, nutritional information, photos etc."
msgstr "Category, labels, ingredients, allergens, nutritional information, photos etc."

msgctxt "incomplete_or_incorrect_data_content_correct"
msgid "If the information does not match the information on the packaging, you can complete or correct it. Thank you!"
msgstr "If the information does not match the information on the packaging, you can complete or correct it. Thank you!"

msgctxt "incomplete_or_incorrect_data_content_correct_off"
msgid "Open Food Facts is a collaborative database, and every contribution is useful for all."
msgstr "Open Food Facts is a collaborative database, and every contribution is useful for all."

msgctxt "description"
msgid "Description"
msgstr "Description"

# Overrides by flavor (e.g. obf) or product type (e.g. beauty)

# OFF - food

msgctxt "site_description_off"
msgid "A collaborative, free and open database of ingredients, nutrition facts and information on food products from around the world"
msgstr "A collaborative, free and open database of ingredients, nutrition facts and information on food products from around the world"

msgctxt "tagline_off"
msgid   "Open Food Facts gathers information and data on food products from around the world."
msgstr  "Open Food Facts gathers information and data on food products from around the world."

msgctxt "footer_tagline_off"
msgid "A collaborative, free and open database of food products from around the world."
msgstr "A collaborative, free and open database of food products from around the world."

#. make sure the text file exists for your language, otherwise ask @teolemon 
msgctxt "get_the_app_link_off"
msgid "/open-food-facts-mobile-app"
msgstr "/open-food-facts-mobile-app"

# OBF - beauty

msgctxt "site_description_obf"
msgid "A collaborative, free and open database of ingredients, and information on cosmetic products from around the world"
msgstr ""

msgctxt "tagline_obf"
msgid "Open Beauty Facts gathers information and data on cosmetic products from around the world."
msgstr ""

msgctxt "footer_tagline_obf"
msgid "A collaborative, free and open database of cosmetic products from around the world."
msgstr ""

#. make sure the text file exists for your language, otherwise ask @teolemon 
msgctxt "get_the_app_link_obf"
msgid "/open-beauty-facts-mobile-app"
msgstr ""

msgctxt "footer_and_the_facebook_group_obf"
msgid "and the <a href=\"https://www.facebook.com/groups/OpenBeautyFacts/\">Facebook group for contributors</a>"
msgstr ""

msgctxt "search_description_opensearch_obf"
msgid "Open Beauty Facts product search"
msgstr ""

msgctxt "warning_not_complete_obf"
msgid "This product page is not complete. You can help to complete it by editing it and adding more data from the photos we have, or by taking more photos using the app for <a href=\"https://play.google.com/store/apps/details?id=org.openbeautyfacts.scanner&hl=en\">Android</a> or <a href=\"https://apps.apple.com/us/app/open-beauty-facts/id1122926380\">iPhone/iPad</a>. Thank you!"
msgstr ""

msgctxt "brands_example_beauty"
msgid "Nivea, Nivea Men"
msgstr ""

msgctxt "categories_example_beauty"
msgid "Anti-dandruff shampoo, Whitening toothpaste"
msgstr ""

msgctxt "emb_codes_example_beauty"
msgid "EMB 53062"
msgstr ""

msgctxt "generic_name_example_beauty"
msgid "Anti-dandruff shampoo"
msgstr ""

msgctxt "product_name_example_beauty"
msgid "Anti-Perspirant Stress Protect"
msgstr ""

msgctxt "ingredients_text_example_beauty"
msgid "AQUA/WATER, SODIUM LAURETH SULFATE, DISODIUM COCOAMPHODIACETATE, GLYCOL DISTEARATE, COCAMIDE MEA"
msgstr ""

msgctxt "report_problem_navigation"
msgid "Report a problem"
msgstr "Report a problem"

msgctxt "enter_main_contact_username"
msgid "Enter main contact's username :"
msgstr "Enter main contact's username :"

msgctxt "change_main_contact"
msgid "Change main contact"
msgstr "Change main contact"

msgctxt "main_contact_updated"
msgid "Main contact updated"
msgstr "Main contact updated"

msgctxt "error_unknown_member"
msgid "This user is not a member of the organization."
msgstr "This user is not a member of the organization."

msgctxt "skip_to_content"
msgid "Skip to Content"
msgstr "Skip to Content"

msgctxt "cant_delete_main_contact"
msgid "You cannot remove the main contact. Change it first."
msgstr "You cannot remove the main contact. Change it first."

# Overrides by flavor (e.g. obf) or product type (e.g. beauty)

# OFF

msgctxt "site_description_off"
msgid "A collaborative, free and open database of ingredients, nutrition facts and information on food products from around the world"
msgstr "A collaborative, free and open database of ingredients, nutrition facts and information on food products from around the world"

msgctxt "tagline_off"
msgid   "Open Food Facts gathers information and data on food products from around the world."
msgstr  "Open Food Facts gathers information and data on food products from around the world."

msgctxt "footer_tagline_off"
msgid "A collaborative, free and open database of food products from around the world."
msgstr "A collaborative, free and open database of food products from around the world."

#. make sure the text file exists for your language, otherwise ask @teolemon 
msgctxt "get_the_app_link_off"
msgid "/open-food-facts-mobile-app"
msgstr "/open-food-facts-mobile-app"

# OBF

msgctxt "site_description_obf"
msgid "A collaborative, free and open database of ingredients, and information on cosmetic products from around the world"
msgstr "A collaborative, free and open database of ingredients, and information on cosmetic products from around the world"

msgctxt "tagline_obf"
msgid "Open Beauty Facts gathers information and data on cosmetic products from around the world."
msgstr "Open Beauty Facts gathers information and data on cosmetic products from around the world."

msgctxt "footer_tagline_obf"
msgid "A collaborative, free and open database of cosmetic products from around the world."
msgstr "A collaborative, free and open database of cosmetic products from around the world."

#. make sure the text file exists for your language, otherwise ask @teolemon 
msgctxt "get_the_app_link_obf"
msgid "/open-beauty-facts-mobile-app"
msgstr "/open-beauty-facts-mobile-app"

msgctxt "footer_and_the_facebook_group_obf"
msgid "and the <a href=\"https://www.facebook.com/groups/OpenBeautyFacts/\">Facebook group for contributors</a>"
msgstr "and the <a href=\"https://www.facebook.com/groups/OpenBeautyFacts/\">Facebook group for contributors</a>"

msgctxt "search_description_opensearch_obf"
msgid "Open Beauty Facts product search"
msgstr "Open Beauty Facts product search"

msgctxt "warning_not_complete_obf"
msgid "This product page is not complete. You can help to complete it by editing it and adding more data from the photos we have, or by taking more photos using the app for <a href=\"https://play.google.com/store/apps/details?id=org.openbeautyfacts.scanner&hl=en\">Android</a> or <a href=\"https://apps.apple.com/us/app/open-beauty-facts/id1122926380\">iPhone/iPad</a>. Thank you!"
msgstr "This product page is not complete. You can help to complete it by editing it and adding more data from the photos we have, or by taking more photos using the app for <a href=\"https://play.google.com/store/apps/details?id=org.openbeautyfacts.scanner&hl=en\">Android</a> or <a href=\"https://apps.apple.com/us/app/open-beauty-facts/id1122926380\">iPhone/iPad</a>. Thank you!"

msgctxt "brands_example_beauty"
msgid "Nivea, Nivea Men"
msgstr "Nivea, Nivea Men"

msgctxt "categories_example_beauty"
msgid "Anti-dandruff shampoo, Whitening toothpaste"
msgstr "Anti-dandruff shampoo, Whitening toothpaste"

msgctxt "emb_codes_example_beauty"
msgid "EMB 53062"
msgstr "EMB 53062"

msgctxt "generic_name_example_beauty"
msgid "Anti-dandruff shampoo"
msgstr "Anti-dandruff shampoo"

msgctxt "product_name_example_beauty"
msgid "Anti-Perspirant Stress Protect"
msgstr "Anti-Perspirant Stress Protect"

msgctxt "ingredients_text_example_beauty"
msgid "AQUA/WATER, SODIUM LAURETH SULFATE, DISODIUM COCOAMPHODIACETATE, GLYCOL DISTEARATE, COCAMIDE MEA"
msgstr "AQUA/WATER, SODIUM LAURETH SULFATE, DISODIUM COCOAMPHODIACETATE, GLYCOL DISTEARATE, COCAMIDE MEA"

msgctxt "report_problem_navigation"
msgid "Report a problem"
msgstr "Report a problem"

<<<<<<< HEAD
msgctxt "creator"
msgid "Creator"
msgstr "Creator"

msgctxt "org_id"
msgid "Org id"
msgstr "Org id"

msgctxt "verified_status"
msgid "Verified status"
msgstr "Verified status"

msgctxt "creation_date"
msgid "Creation date"
msgstr "Creation date"
=======
msgctxt "open_in_crm"
msgid "Open in CRM"
msgstr "Open in CRM"
>>>>>>> 85737ff8
<|MERGE_RESOLUTION|>--- conflicted
+++ resolved
@@ -7006,7 +7006,6 @@
 msgid "Report a problem"
 msgstr "Report a problem"
 
-<<<<<<< HEAD
 msgctxt "creator"
 msgid "Creator"
 msgstr "Creator"
@@ -7022,8 +7021,7 @@
 msgctxt "creation_date"
 msgid "Creation date"
 msgstr "Creation date"
-=======
+
 msgctxt "open_in_crm"
 msgid "Open in CRM"
 msgstr "Open in CRM"
->>>>>>> 85737ff8
