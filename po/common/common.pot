#, fuzzy
msgid ""
msgstr ""
"MIME-Version: 1.0\n"
"Content-Type: text/plain; charset=UTF-8\n"
"Content-Transfer-Encoding: 8bit\n"
"Language: en\n"
"Project-Id-Version: \n"
"PO-Revision-Date: \n"
"Language-Team: \n"
"Last-Translator: \n"
"POT-Creation-Date: \n"
"X-Generator: Poedit 2.1\n"

msgctxt "1_product"
msgid "1 product"
msgstr ""

# leave a space before and after, unless there are no spaces between "A and B" in the target language
msgctxt "_and_"
msgid " and "
msgstr ""

msgctxt "about"
msgid "About me"
msgstr ""

msgctxt "add"
msgid "Add"
msgstr ""

msgctxt "add_language"
msgid "Add language"
msgstr ""

msgctxt "add_product"
msgid "Add a product"
msgstr ""

msgctxt "add_user"
msgid "Register"
msgstr ""

msgctxt "add_user_display"
msgid "Register"
msgstr "Register"

msgctxt "add_user_process"
msgid "Welcome!"
msgstr "Welcome!"

msgctxt "add_user_result"
msgid "Thank you for joining us!"
msgstr "Thank you for joining us!"

msgctxt "add_user_you_can_edit"
msgid "You can now add and edit products on the web or with our free <a href=\"%s\">mobile app</a>."
msgstr "You can now add and edit products on the web or with our free <a href=\"%s\">mobile app</a>."

msgctxt "join_us_on_slack"
msgid "Join us on Slack"
msgstr "Join us on Slack"

msgctxt "add_user_join_the_project"
msgid "%s is a collaborative project to which you can bring much more than new products: your energy, enthusiasm and ideas!"
msgstr "%s is a collaborative project to which you can bring much more than new products: your energy, enthusiasm and ideas!"

msgctxt "add_user_join_us_on_slack"
msgid "We use a discussion system called Slack where all project participants can exchange and collaborate. Please join! We would be happy to know you!"
msgstr "We use a discussion system called Slack where all project participants can exchange and collaborate. Please join! We would be happy to know you!"

msgctxt "join_us_on_slack"
msgid "Join us on Slack"
msgstr "Join us on Slack"

msgctxt "add_user_you_can_edit_pro"
msgid "You can now easily import your product data and photos."
msgstr "You can now easily import your product data and photos."

msgctxt "add_user_you_can_edit_pro_promo"
msgid "You can now add and edit your products and import their data and photos on our free <a href=\"%s\">platform for producers</a>."
msgstr "You can now add and edit your products and import their data and photos on our free <a href=\"%s\">platform for producers</a>."

msgctxt "add_user_existing_org"
msgid "There is already an existing organization with the name %s."
msgstr "There is already an existing organization with the name %s."

msgctxt "add_user_existing_org_pending"
msgid "Your request to join the organization is pending approval of the organization administrator."
msgstr "Your request to join the organization is pending approval of the organization administrator."

msgctxt "please_email_producers"
msgid "Please e-mail <a href=\"mailto:producers@openfoodfacts.org\">producers@openfoodfacts.org</a> if you have any question."
msgstr "Please e-mail <a href=\"mailto:producers@openfoodfacts.org\">producers@openfoodfacts.org</a> if you have any question."

msgctxt "if_you_work_for_a_producer"
msgid "If you work for a producer or brand and will add or complete data for your own products only, you can get access to our completely free Platform for Producers."
msgstr "If you work for a producer or brand and will add or complete data for your own products only, you can get access to our completely free Platform for Producers."

msgctxt "producers_platform_description_long"
msgid "The platform for producers allows manufacturers to easily import data and photos for all their products, to mark them as official, and to get free analysis of improvement opportunities for their products."
msgstr "The platform for producers allows manufacturers to easily import data and photos for all their products, to mark them as official, and to get free analysis of improvement opportunities for their products."

msgctxt "pro_account"
msgid "Professional account"
msgstr "Professional account"

msgctxt "this_is_a_pro_account"
msgid "This is a producer or brand account."
msgstr "This is a producer or brand account."

msgctxt "producer_or_brand"
msgid "Producer or brand"
msgstr "Producer or brand"

msgctxt "error_missing_org"
msgid "Professional accounts must have an associated organization (company name or brand)."
msgstr "Professional accounts must have an associated organization (company name or brand)."

msgctxt "enter_name_of_org"
msgid "Please enter the name of your organization (company name or brand)."
msgstr "Please enter the name of your organization (company name or brand)."

msgctxt "this_is_a_pro_account_for_org"
msgid "This account is a professional account associated with the producer or brand %s. You have access to the Platform for Producers."
msgstr "This account is a professional account associated with the producer or brand %s. You have access to the Platform for Producers."

msgctxt "add_user_email_body"
msgid ""
"Hello <NAME>,\n"
"\n"
"Thanks a lot for joining https://openfoodfacts.org\n"
"Here is your user name:\n"
"\n"
"User name: <USERID>\n"
"\n"
"You can now sign in on the site to add and edit products.\n"
"\n"
"<<site_name>> is a collaborative project to which you can bring much more "
"than new products: your energy, enthusiasm and ideas!\n"
"To discuss between contributors and make the project go forward, we use a "
"very convenient messaging system called Slack: https://slack.openfoodfacts."
"org\n"
"\n"
"You can also join the Facebook group for contributors:\n"
"https://www.facebook.com/groups/OpenFoodFacts/\n"
"\n"
"New: we are also starting Open Beauty Facts to create a database of "
"cosmetics: soap, toothpaste, makeup etc.\n"
"https://openbeautyfacts.org\n"
"\n"
"Thank you very much!\n"
"\n"
"Stéphane and the Open Food Facts team\n"
"https://openfoodfacts.org\n"
"https://twitter.com/OpenFoodFacts\n"
msgstr ""

# please check that site_name and the brackets stays intact
msgctxt "add_user_email_subject"
msgid "Thanks for joining <<site_name>>"
msgstr ""

msgctxt "additives_1"
msgid "Potentially hazardous food additive. Limit usage."
msgstr ""

msgctxt "additives_2"
msgid "Hazardous food additive. Avoid."
msgstr ""

msgctxt "additives_3"
msgid "Food additive banned in Europe. Avoid at all cost."
msgstr ""

msgctxt "additives_p"
msgid "additives"
msgstr ""

msgctxt "additives_s"
msgid "additive"
msgstr ""

msgctxt "advanced_search"
msgid "Advanced search"
msgstr ""

msgctxt "advanced_search_old"
msgid "Advanced search and graphs"
msgstr ""

msgctxt "alcohol_warning"
msgid "Excess drinking is harmful for health."
msgstr ""

msgctxt "all_missions"
msgid "All missions"
msgstr ""

msgctxt "allergens"
msgid "Substances or products causing allergies or intolerances"
msgstr ""

msgctxt "allergens_p"
msgid "allergens"
msgstr ""

msgctxt "allergens_s"
msgid "allergen"
msgstr ""

msgctxt "also_edited_by"
msgid "Product page also edited by"
msgstr ""

msgctxt "android_apk_app_icon_url"
msgid "/images/misc/android-apk.svg"
msgstr ""

msgctxt "android_apk_app_icon_alt_text"
msgid "Android APK"
msgstr ""

# DO NOT TRANSLATE
msgctxt "android_apk_app_link"
msgid "https://world.openfoodfacts.org/files/off.apk"
msgstr ""

# Please change en_get.svg to fr_get.svg. check the url https://static.openfoodfacts.org/images/misc/google-play-badge-svg-master/img/XX_get.svg
msgctxt "android_app_icon_url"
msgid "/images/misc/google-play-badge-svg-master/img/en_get.svg"
msgstr ""

msgctxt "android_app_icon_alt_text"
msgid "Get It On Google Play"
msgstr ""

# Change hl=en to your language, and make sure the url works
msgctxt "android_app_link"
msgid "https://play.google.com/store/apps/details?id=org.openfoodfacts.scanner&hl=en"
msgstr ""

msgctxt "app_please_take_pictures"
msgid ""
"<p>This product is not yet in the <<site_name>> database. Could you please "
"take some pictures of the product, barcode, ingredients list and nutrition "
"facts to add it on <a href=\"https://world.openfoodfacts.org\" target="
"\"_blank\"><<site_name>></a>?</p>\n"
"<p>Thanks in advance!</p>\n"
msgstr ""

msgctxt "app_take_a_picture"
msgid "Take a picture"
msgstr ""

msgctxt "app_take_a_picture_note"
msgid ""
"Note: the pictures you send are published under the free licence Creative "
"Commons Attribution and ShareAlike."
msgstr ""

msgctxt "app_you_can_add_pictures"
msgid "You can add pictures:"
msgstr ""

msgctxt "axis_x"
msgid "Horizontal axis"
msgstr ""

msgctxt "axis_y"
msgid "Vertical axis"
msgstr ""

msgctxt "barcode"
msgid "Barcode"
msgstr ""

msgctxt "barcode_number"
msgid "Barcode number:"
msgstr ""

msgctxt "you_can_also_help_us"
msgid "You can also help to fund the Open Food Facts project"
msgstr ""

msgctxt "bottom_content"
msgid ""
"<a href=\"https://world.openfoodfacts.org/donate-to-open-food-facts\"><img src=\"https://static.openfoodfacts.org/images/"
"svg/donate-icon.svg\" alt=\"Donate to Open Food Facts\" /></"
"a><p><<site_name>> is made by a non-profit association, independent from the "
"industry. It is made for all, by all, and it is funded by all. You can "
"support our work by <a href=\"https://world.openfoodfacts.org/donate-to-open-food-facts\">donating to Open Food Facts</a> and "
"also by <a href=\"https://www.lilo.org/fr/open-food-facts/?utm_source=open-"
"food-facts\">using the Lilo search engine</a>.<br/><b>Thank you!</b></p>"
msgstr ""

msgctxt "bottom_title"
msgid "Donate to support our work"
msgstr ""

msgctxt "brands"
msgid "Brands"
msgstr ""

msgctxt "brands_example"
msgid "Kinder Bueno White, Kinder Bueno, Kinder, Ferrero"
msgstr ""

msgctxt "brands_p"
msgid "brands"
msgstr ""

msgctxt "brands_products"
msgid "Products from the %s brand"
msgstr ""

msgctxt "brands_s"
msgid "brand"
msgstr ""

msgctxt "brands_tagsinput"
msgid "add a brand"
msgstr ""

msgctxt "brands_without_products"
msgid "Products not from the %s brand"
msgstr ""

msgctxt "brand_owner"
msgid "Brand owner"
msgstr ""

msgctxt "brand_owner_example"
msgid "The Coca Cola Company"
msgstr ""

msgctxt "by"
msgid "by"
msgstr ""

msgctxt "categories"
msgid "Categories"
msgstr ""

msgctxt "categories_example"
msgid "Sardines in olive oil, Orange juice from concentrate"
msgstr ""

msgctxt "categories_note"
msgid ""
"Indicate only the most specific category. \"Parents\" categories will be "
"automatically added."
msgstr ""

msgctxt "categories_p"
msgid "categories"
msgstr ""

msgctxt "categories_products"
msgid "Products from the %s category"
msgstr ""

msgctxt "categories_s"
msgid "category"
msgstr ""

msgctxt "categories_tagsinput"
msgid "add a category"
msgstr ""

msgctxt "categories_without_products"
msgid "Products not from the %s category"
msgstr ""

msgctxt "change_fields"
msgid "Data"
msgstr ""

msgctxt "change_nutriments"
msgid "Nutriments"
msgstr ""

msgctxt "change_selected_images"
msgid "Selected images"
msgstr ""

msgctxt "change_uploaded_images"
msgid "Uploaded images"
msgstr ""

msgctxt "checkers_p"
msgid "checkers"
msgstr ""

msgctxt "checkers_s"
msgid "checker"
msgstr ""

msgctxt "cities_p"
msgid "packaging cities"
msgstr ""

msgctxt "cities_products"
msgid "Products packaged in the city of %s"
msgstr ""

msgctxt "cities_s"
msgid "packaging city"
msgstr ""

msgctxt "cities_without_products"
msgid "Products not packaged in the city of %s"
msgstr ""

msgctxt "codes_p"
msgid "Codes"
msgstr ""

msgctxt "codes_s"
msgid "Code"
msgstr ""

msgctxt "completed_n_missions"
msgid "completed %d missions:"
msgstr ""

msgctxt "connected_with_facebook"
msgid "You are connected with your Facebook account."
msgstr ""

msgctxt "contributor_since"
msgid "Contributor since"
msgstr ""

msgctxt "copy_data"
msgid "Copy data from current product to new product"
msgstr ""

msgctxt "correct_the_following_errors"
msgid "Please correct the following errors:"
msgstr ""

msgctxt "correctors_p"
msgid "correctors"
msgstr ""

msgctxt "correctors_s"
msgid "corrector"
msgstr ""

msgctxt "countries"
msgid "Countries where sold"
msgstr ""

msgctxt "countries_note"
msgid ""
"Countries where the product is widely available (not including stores "
"specialising in foreign products)"
msgstr ""

msgctxt "countries_p"
msgid "countries"
msgstr ""

msgctxt "countries_products"
msgid "Products sold in %s"
msgstr ""

msgctxt "countries_s"
msgid "country"
msgstr ""

msgctxt "countries_without_products"
msgid "Products not sold in %s"
msgstr ""

msgctxt "data_source"
msgid "Data source"
msgstr ""

msgctxt "data_sources_p"
msgid "data sources"
msgstr ""

msgctxt "data_sources_s"
msgid "data source"
msgstr ""

msgctxt "debug_p"
msgid "debug"
msgstr ""

msgctxt "debug_s"
msgid "debug"
msgstr ""

msgctxt "delete_comment"
msgid "Reason for removal"
msgstr ""

msgctxt "delete_product"
msgid "Delete a product"
msgstr ""

msgctxt "delete_product_page"
msgid "Delete the page"
msgstr ""

msgctxt "delete_the_images"
msgid "Delete the images"
msgstr ""

msgctxt "delete_user"
msgid "Delete an user"
msgstr ""

msgctxt "diff_add"
msgid "Added:"
msgstr ""

msgctxt "diff_change"
msgid "Changed:"
msgstr ""

msgctxt "diff_delete"
msgid "Deleted:"
msgstr ""

msgctxt "donate"
msgid "Donate to Open Food Facts"
msgstr ""

#please translate the url without special characters
msgctxt "donate_link"
msgid "https://world.openfoodfacts.org/donate-to-open-food-facts"
msgstr ""

msgctxt "ecological_data_table"
msgid "Ecological footprint"
msgstr ""

msgctxt "ecological_data_table_note"
msgid ""
"If the carbon footprint is specified on the label (rarely at this time), "
"indicate it for the same quantity than the nutritional composition."
msgstr ""

msgctxt "edit"
msgid "edit"
msgstr ""

msgctxt "edit_comment"
msgid "Changes summary"
msgstr ""

msgctxt "edit_product"
msgid "Edit a product"
msgstr ""

msgctxt "edit_product_page"
msgid "Edit the page"
msgstr ""

msgctxt "edit_profile"
msgid "Edit your public profile"
msgstr ""

msgctxt "edit_profile_confirm"
msgid "Changes to your public profile have been saved."
msgstr ""

msgctxt "edit_profile_msg"
msgid "Information below is visible in your public profile."
msgstr ""

msgctxt "edit_settings"
msgid "Change your account parameters"
msgstr ""

msgctxt "edit_user"
msgid "Account parameters"
msgstr "Account parameters"

msgctxt "edit_user_display"
msgid "Account parameters"
msgstr "Account parameters"

msgctxt "edit_user_process"
msgid "Account parameters"
msgstr "Account parameters"

msgctxt "edit_user_result"
msgid "Your account parameters have been changed."
msgstr "Your account parameters have been changed."

msgctxt "editors_p"
msgid "editors"
msgstr ""

msgctxt "editors_s"
msgid "editor"
msgstr ""

msgctxt "email"
msgid "e-mail address"
msgstr ""

msgctxt "emb_code_products"
msgid "Products packaged by the company with traceability code %s"
msgstr ""

msgctxt "emb_code_p"
msgid "Traceability codes"
msgstr ""

msgctxt "emb_code_s"
msgid "Traceability code"
msgstr ""

msgctxt "emb_codes"
msgid "Traceability code"
msgstr ""

msgctxt "emb_codes_p"
msgid "traceability codes"
msgstr ""

msgctxt "emb_codes_products"
msgid "Products with the traceability code %s"
msgstr ""

msgctxt "emb_codes_s"
msgid "traceability code"
msgstr ""

msgctxt "emb_codes_without_products"
msgid "Products without the traceability code %s"
msgstr ""

# Those are country specific codes. For European countries, you can change FR 62.448.034 CE to DE BY 718 EG (for instance)
msgctxt "emb_codes_example"
msgid "EMB 53062, FR 62.448.034 CE, 84 R 20, 33 RECOLTANT 522"
msgstr ""

msgctxt "emb_codes_note"
msgid ""
"In Europe, the code is in an ellipse with the 2 country initials followed by a "
"number and CE."
msgstr ""

msgctxt "entry_dates_p"
msgid "Entry dates"
msgstr ""

msgctxt "entry_dates_s"
msgid "Entry date"
msgstr ""

msgctxt "error"
msgid "Error"
msgstr ""

msgctxt "error_bad_login_password"
msgid ""
"Incorrect user name or password. <a href=\"/cgi/reset_password.pl"
"\">Forgotten password?</a>"
msgstr ""

msgctxt "error_database"
msgid "An error occurred while reading the data, try to refresh the page."
msgstr ""

msgctxt "error_different_passwords"
msgid "The password and confirmation password are different."
msgstr ""

msgctxt "error_email_already_in_use"
msgid ""
"The e-mail address is already used by another user. Maybe you already have "
"an account? You can <a href=\"/cgi/reset_password.pl\">reset the password</"
"a> of your other account."
msgstr ""

msgctxt "error_invalid_address"
msgid "Invalid address."
msgstr ""

msgctxt "error_invalid_email"
msgid "Invalid e-mail address"
msgstr ""

msgctxt "error_invalid_password"
msgid "The password needs to be at least 6 characters long."
msgstr ""

msgctxt "error_invalid_user"
msgid "Invalid user."
msgstr ""

msgctxt "error_invalid_username"
msgid "The user name must contain only unaccented letters, digits and dashes."
msgstr ""

msgctxt "error_new_code_already_exists"
msgid "A product already exists with the new code"
msgstr ""

msgctxt "error_no_name"
msgid "You need to enter a name or nickname."
msgstr ""

msgctxt "error_no_permission"
msgid "Permission denied."
msgstr ""

msgctxt "error_no_username"
msgid "You need to enter a user name"
msgstr ""

msgctxt "error_reset_already_connected"
msgid "You are already signed in."
msgstr ""

msgctxt "error_reset_invalid_token"
msgid "The reset password link is invalid or has expired."
msgstr ""

msgctxt "error_reset_unknown_email"
msgid "There is no account with this email"
msgstr ""

msgctxt "error_reset_unknown_id"
msgid "This username does not exist."
msgstr ""

msgctxt "error_username_not_available"
msgid "This username already exists, please choose another."
msgstr ""

msgctxt "example"
msgid "Example:"
msgstr ""

msgctxt "examples"
msgid "Examples:"
msgstr ""

msgctxt "expiration_date"
msgid "Best before date"
msgstr ""

msgctxt "expiration_date_note"
msgid ""
"The expiration date is a way to track product changes over time and to "
"identify the most recent version."
msgstr ""

msgctxt "explore_products_by"
msgid "Drilldown into products by..."
msgstr ""

msgctxt "facebook_locale"
msgid "en_US"
msgstr ""

msgctxt "facebook_page"
msgid "https://www.facebook.com/OpenFoodFacts"
msgstr ""

msgctxt "fixme_product"
msgid ""
"If the data is incomplete or incorrect, you can complete or correct it by "
"editing this page."
msgstr ""

msgctxt "footer_and_the_facebook_group"
msgid ""
"and the <a href=\"https://www.facebook.com/groups/openfoodfacts/\">Facebook group for contributors</a>"
msgstr ""

msgctxt "footer_blog"
msgid "<<site_name>> blog"
msgstr ""

# Do not translate
msgctxt "footer_blog_link"
msgid "https://en.blog.openfoodfacts.org"
msgstr ""

msgctxt "footer_code_of_conduct"
msgid "Code of conduct"
msgstr ""

# Do not translate without having the same exact string in the Tags template. Do not use spaces, special characters, only alphanumeric characters separated by hyphens
msgctxt "footer_code_of_conduct_link"
msgid "/code-of-conduct"
msgstr ""

msgctxt "footer_data"
msgid "Data, API and SDKs"
msgstr ""

# Do not translate without having the same exact string in the Tags template. Do not use spaces, special characters, only alphanumeric characters separated by hyphens
msgctxt "footer_data_link"
msgid "/data"
msgstr ""

msgctxt "footer_discover_the_project"
msgid "Discover the project"
msgstr ""

msgctxt "footer_faq"
msgid "Frequently asked questions"
msgstr ""

# Do not translate without having the same exact string in the Tags template. Do not use spaces, special characters, only alphanumeric characters separated by hyphens
msgctxt "footer_faq_link"
msgid "/faq"
msgstr ""

msgctxt "footer_translators"
msgid "Translators"
msgstr ""

# Do not translate
msgctxt "footer_translators_link"
msgid "/cgi/top_translators.pl"
msgstr ""

msgctxt "footer_follow_us"
msgid ""
"Follow us on <a href=\"https://twitter.com/openfoodfacts\">Twitter</a>,\n"
"<a href=\"https://www.facebook.com/OpenFoodFacts\">Facebook</a> and\n"
"<a href=\"https://www.instagram.com/open.food.facts/\">Instagram</a>\n"
msgstr ""

msgctxt "footer_install_the_app"
msgid "Install the app"
msgstr ""

msgctxt "footer_join_the_community"
msgid "Join the community"
msgstr ""

msgctxt "footer_join_us_on"
msgid "Join us on %s:"
msgstr ""

msgctxt "footer_legal"
msgid "Legal"
msgstr ""

# Do not translate without having the same exact string in the Tags template. Do not use spaces, special characters, only alphanumeric characters separated by hyphens
msgctxt "footer_legal_link"
msgid "/legal"
msgstr ""

msgctxt "footer_press"
msgid "Press"
msgstr ""

# Do not translate without having the same exact string in the Tags template. Do not use spaces, special characters, only alphanumeric characters separated by hyphens
msgctxt "footer_press_link"
msgid "/press"
msgstr ""

msgctxt "footer_tagline"
msgid ""
"A collaborative, free and open database of food products from around the "
"world."
msgstr ""

msgctxt "footer_terms"
msgid "Terms of use"
msgstr ""

# Do not translate without having the same exact string in the Tags template. Do not use spaces, special characters, only alphanumeric characters separated by hyphens
msgctxt "footer_terms_link"
msgid "/terms-of-use"
msgstr ""

msgctxt "footer_who_we_are"
msgid "Who we are"
msgstr ""

# Do not translate without having the same exact string in the Tags template. Do not use spaces, special characters, only alphanumeric characters separated by hyphens
msgctxt "footer_who_we_are_link"
msgid "/who-we-are"
msgstr ""

msgctxt "footer_wiki"
msgid "<<site_name>> wiki (en)"
msgstr ""

# Do not translate
msgctxt "footer_wiki_link"
msgid "https://wiki.openfoodfacts.org"
msgstr ""

# Do not translate Open Beauty Facts but do translate Cosmetics
msgctxt "footer_obf"
msgid "Open Beauty Facts - Cosmetics"
msgstr ""

msgctxt "footer_obf_link"
msgid "https://world.openbeautyfacts.org"
msgstr ""

msgctxt "for"
msgid "for"
msgstr ""

msgctxt "front_alt"
msgid "Product"
msgstr ""

msgctxt "generic_name"
msgid "Common name"
msgstr ""

msgctxt "generic_name_example"
msgid "Chocolate bar with milk and hazelnuts"
msgstr ""

msgctxt "goodbye"
msgid "See you soon!"
msgstr ""

msgctxt "graph_count"
msgid ""
"%d products match the search criteria, of which %i products have defined "
"values for the graph's axis."
msgstr ""

msgctxt "graph_title"
msgid "Graph title"
msgstr ""

msgctxt "graphs_and_maps"
msgid "Graphs and maps"
msgstr ""

msgctxt "hello"
msgid "Hello"
msgstr ""

msgctxt "high"
msgid "high"
msgstr ""

msgctxt "high_quantity"
msgid "high quantity"
msgstr ""

msgctxt "history"
msgid "Changes history"
msgstr ""

msgctxt "image_front"
msgid "Front picture"
msgstr ""

msgctxt "image_ingredients"
msgid "Ingredients picture"
msgstr ""

msgctxt "image_ingredients_note"
msgid ""
"If the picture is neat enough, the ingredients can be extracted automatically"
msgstr ""

msgctxt "image_nutrition"
msgid "Nutrition facts picture"
msgstr ""

msgctxt "image_upload_error_image_already_exists"
msgid "This picture has already been sent."
msgstr ""

msgctxt "image_upload_error_image_too_small"
msgid ""
"The picture is too small. Please do not upload pictures found on the "
"Internet and only send photos you have taken yourself."
msgstr ""

msgctxt "image_upload_error_no_barcode_found_in_image_long"
msgid ""
"The barcode in the image could not be read, or the image contained no "
"barcode.\n"
"You can try with another image, or directly enter the barcode."
msgstr ""

msgctxt "image_upload_error_no_barcode_found_in_image_short"
msgid "No barcode found in the image."
msgstr ""

msgctxt "image_upload_error_no_barcode_found_in_text"
msgid ""
"You must enter the characters of the barcode or send a product image when "
"the barcode is visible."
msgstr ""

msgctxt "image_full_size"
msgid "Full size"
msgstr ""

msgctxt "image_attribution_creativecommons"
msgid "This file was uploaded to product %s and is licensed under the %s license."
msgstr ""

msgctxt "image_attribution_photographer"
msgid "Attribution: Photo by %s per %s"
msgstr ""

msgctxt "image_attribution_photographer_editor"
msgid "Attribution: Photo by %s with additional modifications by %s per %s"
msgstr ""

msgctxt "image_original_link_text"
msgid "(Original Image)"
msgstr ""

msgctxt "image_attribution_link_title"
msgid "Photo detail and attribution information"
msgstr ""

msgctxt "incomplete_products_you_added"
msgid "Products you added that need to be completed"
msgstr ""

msgctxt "informers_p"
msgid "informers"
msgstr ""

msgctxt "informers_s"
msgid "informers"
msgstr ""

msgctxt "ingredients"
msgid "Ingredients"
msgstr ""

msgctxt "ingredients_alt"
msgid "Ingredients"
msgstr ""

msgctxt "ingredients_analysis_note"
msgid ""
"Note: ingredients can be listed with many different names, please let us "
"know if you think the analysis above is incorrect."
msgstr ""

msgctxt "ingredients_from_or_that_may_be_from_palm_oil_p"
msgid "ingredients from or that may be from palm oil"
msgstr ""

msgctxt "ingredients_from_or_that_may_be_from_palm_oil_s"
msgid "ingredient from or that may be from palm oil"
msgstr ""

msgctxt "ingredients_from_palm_oil_p"
msgid "ingredients from palm oil"
msgstr ""

msgctxt "ingredients_from_palm_oil_s"
msgid "ingredient from palm oil"
msgstr ""

msgctxt "ingredients_n_p"
msgid "Numbers of ingredients"
msgstr ""

msgctxt "ingredients_n_s"
msgid "Number of ingredients"
msgstr ""

msgctxt "known_ingredients_n_s"
msgid "Number of recognized ingredients"
msgstr "Number of recognized ingredients"

msgctxt "unknown_ingredients_n_s"
msgid "Number of unrecognized ingredients"
msgstr "Number of unrecognized ingredients"

msgctxt "ingredients_p"
msgid "ingredients"
msgstr ""

msgctxt "ingredients_products"
msgid "Products that contain the ingredient %s"
msgstr ""

msgctxt "ingredients_s"
msgid "ingredient"
msgstr ""

msgctxt "ingredients_text"
msgid "Ingredients list"
msgstr ""

msgctxt "ingredients_text_display_note"
msgid "Ingredients are listed in order of importance (quantity)."
msgstr ""

msgctxt "ingredients_text_example"
msgid ""
"Cereals 85.5% (_wheat_ flour, whole-_wheat_ flour 11%), malt extract, cocoa "
"4,8%, ascorbic acid"
msgstr ""

msgctxt "ingredients_text_note"
msgid ""
"Keep the order, indicate the % when specified, separate with a comma or - , "
"use ( ) for ingredients of an ingredient, surround allergens with _ e.g. "
"_milk_"
msgstr ""

msgctxt "ingredients_that_may_be_from_palm_oil_p"
msgid "ingredients that may be from palm oil"
msgstr ""

msgctxt "ingredients_that_may_be_from_palm_oil_s"
msgid "ingredient that may be from palm oil"
msgstr ""

msgctxt "ingredients_without_products"
msgid "Products that do not contain the ingredient %s"
msgstr ""

# Please change appstore_US.svg to appstore_XX.svg. check the url https://static.openfoodfacts.org/images/misc/appstore/black/appstore_XX.svg
msgctxt "ios_app_icon_url"
msgid "/images/misc/appstore/black/appstore_US.svg"
msgstr ""

msgctxt "ios_app_icon_alt_text"
msgid "Download on the App Store"
msgstr ""

msgctxt "ios_app_link"
msgid "https://apps.apple.com/app/open-food-facts/id588797948"
msgstr ""

msgctxt "known_nutrients_p"
msgid "known nutrients"
msgstr ""

msgctxt "known_nutrients_s"
msgid "known nutrient"
msgstr ""

msgctxt "labels"
msgid "Labels, certifications, awards"
msgstr ""

msgctxt "labels_example"
msgid "Organic"
msgstr ""

msgctxt "labels_note"
msgid ""
"Indicate only the most specific labels. \"Parents\" labels will be added "
"automatically."
msgstr ""

msgctxt "labels_p"
msgid "labels"
msgstr ""

msgctxt "labels_products"
msgid "Products that have the label %s"
msgstr ""

msgctxt "labels_s"
msgid "label"
msgstr ""

msgctxt "labels_tagsinput"
msgid "add a label"
msgstr ""

msgctxt "labels_without_products"
msgid "Products that do not have the label %s"
msgstr ""

msgctxt "lang"
msgid "Main language"
msgstr ""

msgctxt "lang_note"
msgid "Language most present and most highlighted on the product"
msgstr ""

msgctxt "language"
msgid "en-US"
msgstr ""

msgctxt "languages_p"
msgid "languages"
msgstr ""

msgctxt "languages_s"
msgid "language"
msgstr ""

msgctxt "last_edit_dates_p"
msgid "Last edit dates"
msgstr ""

msgctxt "last_edit_dates_s"
msgid "Last edit date"
msgstr ""

msgctxt "last_image_dates_p"
msgid "Last picture dates"
msgstr ""

msgctxt "last_image_dates_s"
msgid "Last picture date"
msgstr ""

msgctxt "licence_accept"
msgid ""
"By adding information, data and/or images, you accept to place irrevocably "
"your contribution under the <a href=\"https://opendatacommons.org/licenses/"
"dbcl/1.0/\">Database Contents Licence 1.0</a> licence\n"
"for information and data, and under the <a href=\"https://creativecommons."
"org/licenses/by-sa/3.0/deed.en\">Creative Commons Attribution - ShareAlike "
"3.0</a> licence for images.\n"
"You accept to be credited by re-users by a link to the product your are "
"contributing to."
msgstr ""

msgctxt "link"
msgid "Link to the product page on the official site of the producer"
msgstr ""

msgctxt "list_of_x"
msgid "List of %s"
msgstr ""

msgctxt "loadmore"
msgid "Load more results"
msgstr ""

msgctxt "login_and_add_product"
msgid "Sign-in and add the product"
msgstr ""

msgctxt "login_and_edit_product"
msgid "Sign-in and edit the product"
msgstr ""

msgctxt "login_create_your_account"
msgid "Create your account."
msgstr ""

msgctxt "login_not_registered_yet"
msgid "Not registered yet?"
msgstr ""

msgctxt "login_register_title"
msgid "Sign-in"
msgstr ""

msgctxt "login_to_add_and_edit_products"
msgid "Sign-in to add or edit products."
msgstr ""

msgctxt "login_to_add_products"
msgid ""
"<p>Please sign-in to add or edit a product.</p>\n"
"\n"
"<p>If you do not yet have an account on <<site_name>>, you can <a href=\"/"
"cgi/user.pl\">register in 30 seconds</a>.</p>\n"
msgstr ""

msgctxt "login_username_email"
msgid "Username or e-mail address:"
msgstr ""

msgctxt "low"
msgid "low"
msgstr ""

msgctxt "low_quantity"
msgid "low quantity"
msgstr ""

msgctxt "manage_images"
msgid "Manage images"
msgstr ""

msgctxt "manage_images_info"
msgid "You can select one or more images and then:"
msgstr ""

msgctxt "manufacturing_places"
msgid "Manufacturing or processing places"
msgstr ""

msgctxt "manufacturing_places_example"
msgid "Montana, USA"
msgstr ""

msgctxt "manufacturing_places_p"
msgid "manufacturing or processing places"
msgstr ""

msgctxt "manufacturing_places_products"
msgid "Products manufactured or processed in %s"
msgstr ""

msgctxt "manufacturing_places_s"
msgid "manufacturing or processing place"
msgstr ""

msgctxt "manufacturing_places_tagsinput"
msgid "add a place"
msgstr ""

msgctxt "manufacturing_places_without_products"
msgid "Products not manufactured or processed in %s"
msgstr ""

msgctxt "map_count"
msgid ""
"%d products match the search criteria, of which %i products have a known "
"production place."
msgstr ""

msgctxt "map_title"
msgid "Map title"
msgstr ""

msgctxt "menu"
msgid "Menu"
msgstr ""

msgctxt "menu_add_a_product"
msgid "Add a product"
msgstr ""

# Do not translate without having the same exact string in the Tags template. Do not use spaces, special characters, only alphanumeric characters separated by hyphens
msgctxt "menu_add_a_product_link"
msgid "/add-a-product"
msgstr ""

msgctxt "menu_contribute"
msgid "Contribute"
msgstr ""

# Do not translate without having the same exact string in the Tags template. Do not use spaces, special characters, only alphanumeric characters separated by hyphens
msgctxt "menu_contribute_link"
msgid "/contribute"
msgstr ""

msgctxt "menu_discover"
msgid "Discover"
msgstr ""

# Do not translate without having the same exact string in the Tags template. Do not use spaces, special characters, only alphanumeric characters separated by hyphens
msgctxt "menu_discover_link"
msgid "/discover"
msgstr ""

msgctxt "mission_"
msgid "Mission: "
msgstr ""

msgctxt "mission_accomplished_by"
msgid "This mission has been completed by:"
msgstr ""

msgctxt "mission_accomplished_by_n"
msgid "Completed by %d persons."
msgstr ""

msgctxt "mission_accomplished_by_nobody"
msgid "Be the first to complete this mission!"
msgstr ""

msgctxt "mission_goal"
msgid "Goal:"
msgstr ""

msgctxt "missions"
msgid "Missions"
msgstr ""

msgctxt "moderate"
msgid "moderate"
msgstr ""

msgctxt "moderate_quantity"
msgid "moderate quantity"
msgstr ""

msgctxt "move_images_to_another_product"
msgid "Move the images to another product"
msgstr ""

msgctxt "n_products"
msgid "%s products"
msgstr ""

msgctxt "name"
msgid "Name"
msgstr ""

msgctxt "names"
msgid "Names"
msgstr ""

msgctxt "new_code"
msgid "If the barcode is not correct, please correct it here:"
msgstr ""

msgctxt "new_code_note"
msgid "For products without a barcode, an internal code is automatically set."
msgstr ""

msgctxt "newsletter_description"
msgid "Subscribe to the newsletter (2 emails per month maximum)"
msgstr ""

msgctxt "next"
msgid "Next"
msgstr ""

msgctxt "no_barcode"
msgid "Product without barcode"
msgstr ""

msgctxt "no_nutrition_data"
msgid "Nutrition facts are not specified on the product."
msgstr ""

msgctxt "multiple_nutrition_data"
msgid ""
"Multiple nutrition facts are specified on the product (e.g. with added water "
"or milk)."
msgstr ""

msgctxt "multiple_nutrition_data_instructions"
msgid ""
"Enter only the nutrition facts for the unprepared product, without added "
"water or milk. If there are different products, enter nutrition facts for "
"the first product listed."
msgstr ""

msgctxt "no_product_for_barcode"
msgid "No product listed for barcode %s."
msgstr ""

msgctxt "no_products"
msgid "No products."
msgstr ""

msgctxt "not_saved"
msgid "Error while saving, please retry."
msgstr ""

msgctxt "number_of_additives"
msgid "Number of additives"
msgstr ""

msgctxt "number_of_products"
msgid "Number of products"
msgstr ""

msgctxt "nutrient_in_quantity"
msgid "%s in %s"
msgstr ""

msgctxt "nutrient_levels_info"
msgid "Nutrient levels for 100 g"
msgstr ""

# Do not translate without having the same exact string in the Tags template. Do not use spaces, special characters, only alphanumeric characters separated by hyphens
msgctxt "nutrient_levels_link"
msgid "/nutrient-levels"
msgstr ""

msgctxt "nutrient_levels_p"
msgid "nutrient levels"
msgstr ""

msgctxt "nutrient_levels_s"
msgid "nutrient level"
msgstr ""

msgctxt "nutriments_p"
msgid "nutriments"
msgstr ""

msgctxt "nutriments_products"
msgid "Products that contain the nutriment %s"
msgstr ""

msgctxt "nutriments_s"
msgid "nutriment"
msgstr ""

msgctxt "nutriments_without_products"
msgid "Products that do not contain the nutriment %s"
msgstr ""

msgctxt "nutrition_alt"
msgid "Nutrition facts"
msgstr ""

msgctxt "nutrition_data"
msgid "Nutrition facts"
msgstr ""

msgctxt "nutrition_data_average"
msgid ""
"Average nutrition facts for the %d products of the %s category for which "
"nutrition facts are known (out of %d products)."
msgstr ""

msgctxt "nutrition_data_compare_percent"
msgid "% of difference"
msgstr ""

msgctxt "nutrition_data_compare_value"
msgid "value for 100 g / 100 ml"
msgstr ""

msgctxt "nutrition_data_comparison_with_categories"
msgid "Comparison to average values of products in the same category:"
msgstr ""

msgctxt "nutrition_data_comparison_with_categories_note"
msgid ""
"Please note: for each nutriment, the average is computed for products for "
"which the nutriment quantity is known, not on all products of the category."
msgstr ""

msgctxt "nutrition_data_note"
msgid ""
"If the picture is sufficiently sharp and level, nutrition facts can be "
"automatically extracted from the picture."
msgstr ""

msgctxt "nutrition_data_per_10"
msgid "10th centile"
msgstr ""

msgctxt "nutrition_data_per_100g"
msgid "for 100 g / 100 ml"
msgstr ""

msgctxt "nutrition_data_per_5"
msgid "5<sup>th</sup> centile"
msgstr ""

msgctxt "nutrition_data_per_50"
msgid "Median"
msgstr ""

msgctxt "nutrition_data_per_90"
msgid "90th centile"
msgstr ""

msgctxt "nutrition_data_per_95"
msgid "95<sup>th</sup> centile"
msgstr ""

msgctxt "nutrition_data_per_max"
msgid "Maximum"
msgstr ""

msgctxt "nutrition_data_per_mean"
msgid "Mean"
msgstr ""

msgctxt "nutrition_data_per_min"
msgid "Minimum"
msgstr ""

msgctxt "nutrition_data_per_serving"
msgid "per serving"
msgstr ""

msgctxt "nutrition_data_per_std"
msgid "Standard deviation"
msgstr ""

msgctxt "nutrition_data_table"
msgid "Nutrition facts"
msgstr ""

msgctxt "nutrition_data_table_note"
msgid ""
"The table lists by default nutriments that are often specified. Leave the "
"field blank if it's not on the label.<br/>You can add extra nutriments "
"(vitamins, minerals, cholesterol etc.)\n"
"by typing the first letters of their name in the last row of the table."
msgstr ""

msgctxt "nutrition_data_table_sub"
msgid "-"
msgstr ""

msgctxt "nutrition_grades_p"
msgid "Nutrition grades"
msgstr ""

msgctxt "nutrition_grades_s"
msgid "Nutrition grade"
msgstr ""

# Make sure the translated link works (eg that the image already exists in your language)
msgctxt "og_image_url"
msgid ""
"https://world.openfoodfacts.org/images/misc/openfoodfacts-logo-en-356.png"
msgstr ""

# Do not change the lang code if the blog doesn't exist in your language
msgctxt "on_the_blog_content"
msgid ""
"<p>To learn more about <<site_name>>, visit <a href=\"https://en.blog."
"openfoodfacts.org\">our blog</a>!</p>\n"
"<p>Recent news:</p>\n"
msgstr ""

msgctxt "on_the_blog_title"
msgid "News"
msgstr ""

msgctxt "openfoodhunt_points"
msgid ""
"It's <a href=\"/open-food-hunt-2015\">Open Food Hunt</a> on <<site_name>> "
"from Saturday February 21st 2015 to Sunday March 1st 2015! Contributors are "
"awarded\n"
"Explorer points for products they add and Ambassador points for new "
"contributors they recruit. Points are updated every 30 minutes."
msgstr ""

msgctxt "or"
msgid "or:"
msgstr ""

msgctxt "origins"
msgid "Origin of ingredients"
msgstr ""

msgctxt "origins_example"
msgid "California, USA"
msgstr ""

msgctxt "origins_note_xxx"
msgid "Indicate the origin of ingredients"
msgstr ""

msgctxt "origins_p"
msgid "origins of ingredients"
msgstr ""

msgctxt "origins_products"
msgid "Products with ingredients originating from %s"
msgstr ""

msgctxt "origins_s"
msgid "origin of ingredients"
msgstr ""

msgctxt "origins_tagsinput"
msgid "add an origin"
msgstr ""

msgctxt "origins_without_products"
msgid "Products without ingredients originating from %s"
msgstr ""

msgctxt "packaging"
msgid "Packaging"
msgstr ""

msgctxt "packaging_example"
msgid "Fresh, Canned, Frozen, Bottle, Box, Glass, Plastic..."
msgstr ""

msgctxt "packaging_note"
msgid "Packaging type, format, material"
msgstr ""

msgctxt "packaging_p"
msgid "packaging"
msgstr ""

msgctxt "packaging_products"
msgid "Products with a %s packaging"
msgstr ""

msgctxt "packaging_s"
msgid "packaging"
msgstr ""

msgctxt "packaging_tagsinput"
msgid "add a type, shape or material"
msgstr ""

msgctxt "packaging_without_products"
msgid "Products without a %s packaging"
msgstr ""

msgctxt "page_x"
msgid "Page %d"
msgstr ""

msgctxt "page_x_out_of_y"
msgid "Page %d out of %d."
msgstr ""

msgctxt "pages"
msgid "Pages:"
msgstr ""

msgctxt "password"
msgid "Password"
msgstr ""

msgctxt "password_confirm"
msgid "Confirm password"
msgstr ""

msgctxt "periods_after_opening"
msgid "Period of time after opening"
msgstr ""

msgctxt "periods_after_opening_note"
msgid "Found in an open container logo with a number of months: e.g. 12 M"
msgstr ""

msgctxt "periods_after_opening_p"
msgid "Periods after opening"
msgstr ""

msgctxt "periods_after_opening_s"
msgid "Period after opening"
msgstr ""

msgctxt "photographers_p"
msgid "photographers"
msgstr ""

msgctxt "photographers_s"
msgid "photographer"
msgstr ""

msgctxt "pnns_groups_1"
msgid "PNNS groups 1"
msgstr ""

msgctxt "pnns_groups_1_p"
msgid "PNNS groups 1"
msgstr ""

msgctxt "pnns_groups_1_s"
msgid "PNNS group 1"
msgstr ""

msgctxt "pnns_groups_2"
msgid "PNNS groups 2"
msgstr ""

msgctxt "pnns_groups_2_p"
msgid "PNNS groups 2"
msgstr ""

msgctxt "pnns_groups_2_s"
msgid "PNNS group 2"
msgstr ""

msgctxt "points_all_countries"
msgid "There are %d Explorers and %d Ambassadors."
msgstr ""

msgctxt "points_all_users"
msgid "There are Explorers for %d countries and Ambassadors for %d countries."
msgstr ""

msgctxt "points_country"
msgid "%s has %d Explorers and %d Ambassadors."
msgstr ""

msgctxt "points_ranking"
msgid "Ranking"
msgstr ""

msgctxt "points_ranking_users_and_countries"
msgid "Ranking of contributors and countries"
msgstr ""

msgctxt "points_user"
msgid "%s is an Explorer for %d countries and an Ambassador for %d countries."
msgstr ""

msgctxt "previous"
msgid "Previous"
msgstr ""

msgctxt "product_add_nutrient"
msgid "Add a nutrient"
msgstr ""

msgctxt "product_added"
msgid "Product added on"
msgstr ""

msgctxt "product_changes_saved"
msgid "Changes saved."
msgstr ""

msgctxt "product_characteristics"
msgid "Product characteristics"
msgstr ""

msgctxt "product_created"
msgid "Product created"
msgstr ""

msgctxt "product_description"
msgid ""
"Ingredients, allergens, additives, nutrition facts, labels, origin of "
"ingredients and information on product %s"
msgstr ""

msgctxt "product_image"
msgid "Product picture"
msgstr ""

msgctxt "product_image_with_barcode"
msgid "Picture with barcode:"
msgstr ""

msgctxt "product_js_current_image"
msgid "Current image:"
msgstr ""

msgctxt "product_js_deleting_images"
msgid "Deleting images"
msgstr ""

msgctxt "product_js_extract_ingredients"
msgid "Extract the ingredients from the picture"
msgstr ""

msgctxt "product_js_extracted_ingredients_nok"
msgid ""
"Ingredients text could not be extracted. Try with a sharper image, with "
"higher resolution or a better framing of the text."
msgstr ""

msgctxt "product_js_extracted_ingredients_ok"
msgid ""
"Ingredients text has been extracted. Text recognition is not perfect, so "
"please check the text below and correct errors if needed."
msgstr ""

msgctxt "product_js_extracting_ingredients"
msgid "Extracting ingredients"
msgstr ""

msgctxt "product_js_image_normalize"
msgid "Normalize colors"
msgstr ""

msgctxt "product_js_image_open_full_size_image"
msgid "Open the picture in original size in a new windows"
msgstr ""

msgctxt "product_js_image_received"
msgid "Image received"
msgstr ""

msgctxt "product_js_image_rotate_and_crop"
msgid ""
"Rotate the image if necessary, then click and drag to select the interesting "
"zone:"
msgstr ""

msgctxt "product_js_image_rotate_left"
msgid "Rotate left"
msgstr ""

msgctxt "product_js_image_rotate_right"
msgid "Rotate right"
msgstr ""

msgctxt "product_js_image_save"
msgid "Validate and/or resize image"
msgstr ""

msgctxt "product_js_image_saved"
msgid "Image saved"
msgstr ""

msgctxt "product_js_image_saving"
msgid "Saving image"
msgstr ""

msgctxt "product_js_image_upload_error"
msgid "Error while uploading image"
msgstr ""

msgctxt "product_js_image_white_magic"
msgid "Photo on white background: try to remove the background"
msgstr ""

msgctxt "product_js_images_delete_error"
msgid "Errors while deleting images"
msgstr ""

msgctxt "product_js_images_deleted"
msgid "Images deleted"
msgstr ""

msgctxt "product_js_images_move_error"
msgid "Errors while moving images"
msgstr ""

msgctxt "product_js_images_moved"
msgid "Images moved"
msgstr ""

msgctxt "product_js_moving_images"
msgid "Moving images"
msgstr ""

msgctxt "product_js_upload_image"
msgid "Add a picture"
msgstr ""

msgctxt "product_js_upload_image_note"
msgid ""
"→ With Chrome, Firefox and Safari, you can select multiple pictures "
"(product, ingredients, nutrition facts etc.) by clicking them while holding "
"the Ctrl key pressed to add them all in one shot."
msgstr ""

msgctxt "product_js_uploading_image"
msgid "Uploading image"
msgstr ""

msgctxt "product_last_edited"
msgid "Last edit of product page on"
msgstr ""

msgctxt "product_name"
msgid "Product name"
msgstr ""

msgctxt "product_name_example"
msgid "Kinder Bueno White"
msgstr ""

msgctxt "products"
msgid "products"
msgstr ""

msgctxt "products_stats"
msgid "Evolution of the number of products on <<site_name>>"
msgstr ""

msgctxt "products_stats_completed_t"
msgid "Products with complete information"
msgstr ""

msgctxt "products_stats_created_t"
msgid "Products"
msgstr ""

msgctxt "products_with_nutriments"
msgid "with nutrition facts"
msgstr ""

msgctxt "products_you_edited"
msgid "Products you added or edited"
msgstr ""

msgctxt "purchase_places"
msgid "City, state and country where purchased"
msgstr ""

msgctxt "purchase_places_note"
msgid "Indicate where you bought or saw the product (at least the country)"
msgstr ""

msgctxt "purchase_places_p"
msgid "purchase places"
msgstr ""

msgctxt "purchase_places_products"
msgid "Products sold in %s"
msgstr ""

msgctxt "purchase_places_s"
msgid "purchase place"
msgstr ""

msgctxt "purchase_places_tagsinput"
msgid "add a place"
msgstr ""

msgctxt "purchase_places_without_products"
msgid "Products not sold in %s"
msgstr ""

msgctxt "quantity"
msgid "Quantity"
msgstr ""

msgctxt "quantity_example"
msgid "2 l, 250 g, 1 kg, 25 cl, 6 fl oz, 1 pound"
msgstr ""

msgctxt "remember_me"
msgid "Remember me"
msgstr ""

msgctxt "remember_purchase_places_and_stores"
msgid "Remember the place of purchase and store for the next product adds"
msgstr ""

msgctxt "reset_password"
msgid "Reset password"
msgstr ""

msgctxt "reset_password_email_body"
msgid ""
"Hello <NAME>,\n"
"\n"
"You asked for your password to be reset on https://openfoodfacts.org\n"
"\n"
"for the username: <USERID>\n"
"\n"
"To continue the password reset, click on the link below.\n"
"If you did not ask for the password reset, you can ignore this message.\n"
"\n"
"<RESET_URL>\n"
"\n"
"See you soon,\n"
"\n"
"Stephane\n"
"https://openfoodfacts.org\n"
msgstr ""

msgctxt "reset_password_email_subject"
msgid "Reset of your password on <<site_name>>"
msgstr ""

msgctxt "reset_password_reset"
msgid "Your password has been changed. You can now log-in with this password."
msgstr ""

msgctxt "reset_password_reset_msg"
msgid "Enter a new password."
msgstr ""

msgctxt "reset_password_send_email"
msgid ""
"An email with a link to reset your password has been sent to the e-mail "
"address associated with your account."
msgstr ""

msgctxt "reset_password_send_email_msg"
msgid ""
"If you have forgotten your password, fill-in your username or e-mail address "
"to receive instructions for resetting your password."
msgstr ""

msgctxt "risk_level"
msgid "Risk"
msgstr ""

msgctxt "risk_level_0"
msgid "To be completed"
msgstr ""

msgctxt "risk_level_1"
msgid "Low risks"
msgstr ""

msgctxt "risk_level_2"
msgid "Moderate risks"
msgstr ""

msgctxt "risk_level_3"
msgid "High risks"
msgstr ""

msgctxt "salt_equivalent"
msgid "salt equivalent"
msgstr ""

msgctxt "save"
msgid "Save"
msgstr ""

msgctxt "saved"
msgid "Saved."
msgstr ""

msgctxt "saving"
msgid "Saving."
msgstr ""

msgctxt "search"
msgid "Search"
msgstr ""

msgctxt "search_a_product_placeholder"
msgid "Search a product"
msgstr ""

msgctxt "search_button"
msgid "Search"
msgstr ""

msgctxt "search_contains"
msgid "contains"
msgstr ""

msgctxt "search_criteria"
msgid ""
"Select products with specific brands, categories, labels, origins of "
"ingredients, manufacturing places etc."
msgstr ""

msgctxt "search_description_opensearch"
msgid "Open Food Facts product search"
msgstr ""

msgctxt "search_does_not_contain"
msgid "does not contain"
msgstr ""

msgctxt "search_download_button"
msgid "Download"
msgstr ""

msgctxt "search_download_choice"
msgid "Download results"
msgstr ""

msgctxt "search_download_results"
msgid "Download results in XLSX or CSV format. Please note that for performance reasons, you can download up to 10.000 results only."
msgstr ""

msgctxt "search_download_xlsx"
msgid "XLSX format"
msgstr ""

msgctxt "search_download_xlsx_description"
msgid "Excel or LibreOffice"
msgstr ""

msgctxt "search_download_csv"
msgid "CSV format"
msgstr ""

msgctxt "search_download_csv_description"
msgid "Character set: Unicode (UTF-8) - Separator: tabulation (tab)"
msgstr ""

msgctxt "search_edit"
msgid "Change search criteria"
msgstr ""

msgctxt "search_generate_graph"
msgid "Generate graph"
msgstr ""

msgctxt "search_generate_map"
msgid "Generate the map"
msgstr ""

msgctxt "search_graph"
msgid "Graph"
msgstr ""

msgctxt "search_graph_2_axis"
msgid "Scatter plot"
msgstr ""

msgctxt "search_graph_blog"
msgid ""
"<p>→ learn more about <<site_name>> graphs: <a href=\"/graphs-in-3-clicks\">Graphs in 3 clicks</a> "
"(blog).</p>"
msgstr ""

msgctxt "search_graph_choice"
msgid "Results on a graph"
msgstr ""

msgctxt "search_graph_instructions"
msgid ""
"Select what you want to graph on the horizontal axis to obtain a histogram, "
"or select two axis to\n"
"get a cloud of products (scatter plot)."
msgstr ""

msgctxt "search_graph_link"
msgid ""
"Permanent link to this graph, shareable by e-mail and on social networks"
msgstr ""

msgctxt "search_graph_note"
msgid "The graph will show only products for which displayed values are known."
msgstr ""

msgctxt "search_graph_title"
msgid "Display results on a graph"
msgstr ""

msgctxt "search_graph_warning"
msgid ""
"Note: this is a user generated graph. The title, represented products and "
"axis of visualization have been chosen by the author of the graph."
msgstr ""

msgctxt "search_indifferent"
msgid "Indifferent"
msgstr ""

msgctxt "search_ingredients"
msgid "Ingredients"
msgstr ""

msgctxt "search_link"
msgid ""
"Permanent link to these results, shareable by e-mail and on social networks"
msgstr ""

msgctxt "search_list_choice"
msgid "Results in a list of products"
msgstr ""

msgctxt "search_map"
msgid "Map"
msgstr ""

msgctxt "search_map_choice"
msgid "Results on a map"
msgstr ""

msgctxt "search_map_link"
msgid "Permanent link to this map, shareable by e-mail and on social networks"
msgstr ""

msgctxt "search_map_note"
msgid ""
"The map will show only products for which the production place is known."
msgstr ""

msgctxt "search_map_title"
msgid "Display results on a map"
msgstr ""

msgctxt "search_nutriment"
msgid "choose a nutriment..."
msgstr ""

msgctxt "search_nutriments"
msgid "Nutriments"
msgstr ""

msgctxt "search_or"
msgid "or"
msgstr ""

msgctxt "search_page_size"
msgid "Results per page"
msgstr ""

msgctxt "search_products"
msgid "Products search"
msgstr ""

msgctxt "search_results"
msgid "Search results"
msgstr ""

msgctxt "search_series"
msgid "Use a different color for the following products:"
msgstr ""

msgctxt "search_series_default"
msgid "Other products"
msgstr ""

msgctxt "search_series_fairtrade"
msgid "Fair trade"
msgstr ""

msgctxt "search_series_fairtrade_label"
msgid "fair-trade"
msgstr ""

msgctxt "search_series_nutrition_grades"
msgid "Use nutrition grades colors"
msgstr ""

msgctxt "search_series_organic"
msgid "Organic"
msgstr ""

msgctxt "search_series_organic_label"
msgid "organic"
msgstr ""

msgctxt "search_series_with_sweeteners"
msgid "With sweeteners"
msgstr ""

msgctxt "search_tag"
msgid "choose a criterion..."
msgstr ""

msgctxt "search_tags"
msgid "Criteria"
msgstr ""

msgctxt "search_terms"
msgid "Search terms"
msgstr ""

msgctxt "search_terms_note"
msgid ""
"Search for words present in the product name, generic name, brands, "
"categories, origins and labels"
msgstr ""

msgctxt "search_title"
msgid "Search a product, brand, ingredient, nutriment etc."
msgstr ""

msgctxt "search_title_graph"
msgid "Results graph"
msgstr ""

msgctxt "search_title_map"
msgid "Results map"
msgstr ""

msgctxt "search_tools"
msgid "Search tools"
msgstr ""

msgctxt "search_value"
msgid "value"
msgstr ""

msgctxt "search_with"
msgid "With"
msgstr ""

msgctxt "search_without"
msgid "Without"
msgstr ""

msgctxt "see_product_page"
msgid "See the product page"
msgstr ""

msgctxt "select_country"
msgid "Country"
msgstr ""

msgctxt "select_lang"
msgid "Language"
msgstr ""

msgctxt "send_image"
msgid "Send a picture..."
msgstr ""

msgctxt "send_image_error"
msgid "Upload error"
msgstr ""

msgctxt "sending_image"
msgid "Sending image"
msgstr ""

msgctxt "serving_size"
msgid "Serving size"
msgstr ""

msgctxt "serving_size_prepared"
msgid "Prepared serving size"
msgstr ""

msgctxt "serving_size_example"
msgid "60 g, 12 oz, 20cl, 2 fl oz"
msgstr ""

msgctxt "serving_size_note"
msgid "If the nutrition facts table contains values for the prepared product, indicate the total serving size of the prepared product (including added water or milk)."
msgstr ""

msgctxt "session_title"
msgid "Sign-in"
msgstr ""

msgctxt "share"
msgid "Share"
msgstr ""

msgctxt "show_category_stats"
msgid "Show detailed stats"
msgstr ""

msgctxt "show_category_stats_details"
msgid "standard deviation, minimum, maximum, 10th and 90th percentiles"
msgstr ""

msgctxt "signin_before_submit"
msgid ""
"If you already have an account on <SITE>, please sign-in before filling this "
"form."
msgstr ""

msgctxt "signout"
msgid "Sign-out"
msgstr ""

msgctxt "site_description"
msgid ""
"A collaborative, free and open database of ingredients, nutrition facts and "
"information on food products from around the world"
msgstr ""

msgctxt "site_name"
msgid "Open Food Facts"
msgstr ""

msgctxt "sort_by"
msgid "Sort by"
msgstr ""

msgctxt "sort_completeness"
msgid "Completeness"
msgstr ""

msgctxt "sort_created_t"
msgid "Add date"
msgstr ""

msgctxt "sort_modified_t"
msgid "Edit date"
msgstr ""

msgctxt "sort_popularity"
msgid "Popularity"
msgstr ""

msgctxt "sort_product_name"
msgid "Product name"
msgstr ""

msgctxt "state"
msgid "State"
msgstr ""

msgctxt "states_p"
msgid "states"
msgstr ""

msgctxt "states_s"
msgid "state"
msgstr ""

msgctxt "stores"
msgid "Stores"
msgstr ""

msgctxt "stores_note"
msgid "Name of the shop or supermarket chain"
msgstr ""

msgctxt "stores_p"
msgid "stores"
msgstr ""

msgctxt "stores_products"
msgid "Products sold at %s"
msgstr ""

msgctxt "stores_s"
msgid "store"
msgstr ""

msgctxt "stores_tagsinput"
msgid "add a store"
msgstr ""

msgctxt "stores_without_products"
msgid "Products not bought at %s"
msgstr ""

msgctxt "subscribe"
msgid "Subscribe"
msgstr ""

msgctxt "tag_belongs_to"
msgid "Belongs to:"
msgstr ""

msgctxt "tag_contains"
msgid "Contains:"
msgstr ""

msgctxt "tag_weblinks"
msgid "Weblinks"
msgstr ""

msgctxt "tagstable_filtered"
msgid "out of _MAX_"
msgstr ""

msgctxt "tagstable_search"
msgid "Search:"
msgstr ""

msgctxt "traces"
msgid "Traces"
msgstr ""

msgctxt "traces_example"
msgid "Milk, Gluten, Nuts"
msgstr ""

msgctxt "traces_note"
msgid ""
"Indicate ingredients from mentions like \"May contain traces of\", \"Made in "
"a factory that also uses\" etc."
msgstr ""

msgctxt "traces_p"
msgid "traces"
msgstr ""

msgctxt "traces_s"
msgid "trace"
msgstr ""

msgctxt "twitter"
msgid "Twitter username (optional)"
msgstr ""

msgctxt "twitter_account"
msgid "OpenFoodFacts"
msgstr ""

msgctxt "unknown"
msgid "Unknown"
msgstr ""

msgctxt "unknown_nutrients_p"
msgid "unknown nutrients"
msgstr ""

msgctxt "unknown_nutrients_s"
msgid "unknown nutrient"
msgstr ""

msgctxt "unsubscribe"
msgid "Unsubscribe"
msgstr ""

msgctxt "unsubscribe_info"
msgid "You can unsubscribe from the lists at any time."
msgstr ""

msgctxt "userid_or_email"
msgid "Username or e-mail address: "
msgstr ""

msgctxt "username"
msgid "User name"
msgstr ""

msgctxt "username_info"
msgid "(non-accented letters, digits and/or dashes)"
msgstr ""

msgctxt "username_or_email"
msgid "Username or email address"
msgstr ""

msgctxt "users_add_products"
msgid "Products that were added by the user %s"
msgstr ""

msgctxt "users_add_without_products"
msgid "Products that were not added by the user %s"
msgstr ""

msgctxt "users_edit_products"
msgid "Products that were edited by the user %s"
msgstr ""

msgctxt "users_edit_without_products"
msgid "Products that were not edited by the user %s"
msgstr ""

msgctxt "users_p"
msgid "contributors"
msgstr ""

msgctxt "users_products"
msgid "Products added by %s"
msgstr ""

msgctxt "users_s"
msgid "contributor"
msgstr ""

msgctxt "users_without_products"
msgid "Products not added by %s"
msgstr ""

msgctxt "view"
msgid "view"
msgstr ""

msgctxt "view_list_for_products_from_the_entire_world"
msgid "View the list for matching products from the entire world"
msgstr ""

msgctxt "view_products_from_the_entire_world"
msgid "View matching products from the entire world"
msgstr ""

msgctxt "view_results_from_the_entire_world"
msgid "View results from the entire world"
msgstr ""

msgctxt "warning_3rd_party_content"
msgid ""
"Information and data must come from the product package and label (and not "
"from other sites or the manufacturer's site), and you must have taken the "
"pictures yourself.<br/>\n"
"→ <a href=\"/faq#pictures_and_data_from_other_sites\">Why it matters</a>"
msgstr ""

msgctxt "website"
msgid "Site or blog address"
msgstr ""

# Please change English.svg to French.svg or German.svg… Check the url https://static.openfoodfacts.org/images/misc/microsoft/XXXX.svg
msgctxt "windows_phone_app_icon_url"
msgid "/images/misc/microsoft/English.svg"
msgstr ""

msgctxt "windows_phone_app_icon_alt_text"
msgid "Get it from Microsoft"
msgstr ""

# Please change en-us to fr-fr, pt-br or de-ch…Check the URL !
msgctxt "windows_phone_app_link"
msgid "https://www.microsoft.com/en-us/p/openfoodfacts/9nblggh0dkqr"
msgstr ""

msgctxt "you_are_connected_as_x"
msgid "You are connected as %s."
msgstr ""

msgctxt "product_js_unselect_image"
msgid "Unselect image"
msgstr ""

msgctxt "product_js_unselecting_image"
msgid "Unselecting image."
msgstr ""

msgctxt "product_js_unselected_image_ok"
msgid "Unselected image."
msgstr ""

msgctxt "product_js_unselected_image_nok"
msgid "Error while unselecting image."
msgstr ""

msgctxt "product_js_zoom_on_wheel"
msgid "Enable zooming with the mouse wheel."
msgstr "Enable zooming with the mouse wheel."

msgctxt "product_js_use_low_res_images"
msgid "Load lower resolution images (for slow connections)"
msgstr "Load lower resolution images (for slow connections)"

msgctxt "nutrition_grade_fr_fiber_warning"
msgid ""
"Warning: the amount of fiber is not specified, their possible positive "
"contribution to the grade could not be taken into account."
msgstr ""

msgctxt "nutrition_grade_fr_fiber_and_fruits_vegetables_nuts_warning"
msgid ""
"Warning: the amounts of fiber and of fruits, vegetables and nuts are not specified, their "
"possible positive contribution to the grade could not be taken into account."
msgstr ""

msgctxt "nutrition_grade_fr_no_fruits_vegetables_nuts_warning"
msgid ""
"Warning: the amount of fruits, vegetables and nuts is not specified, their "
"possible positive contribution to the grade could not be taken into account."
msgstr ""

msgctxt "nutrition_grade_fr_fruits_vegetables_nuts_estimate_warning"
msgid ""
"Warning: the amount of fruits, vegetables and nuts is not specified on the "
"label, it was estimated from the list of ingredients: %d%"
msgstr ""

msgctxt "nutrition_grade_fr_fruits_vegetables_nuts_from_category_warning"
msgid ""
"Warning: the amount of fruits, vegetables and nuts is not specified on the "
"label, it was estimated from the category (%s) of the product: %d%"
msgstr ""

msgctxt "nutrition_grade_fr_title"
msgid "NutriScore color nutrition grade"
msgstr ""

msgctxt "nutrition_grade_fr_formula"
msgid "How the color nutrition grade is computed"
msgstr ""

msgctxt "nutrition_grade_fr_alt"
msgid "NutriScore nutrition grade"
msgstr ""

msgctxt "delete_product_page"
msgid "Delete the product page"
msgstr ""

msgctxt "deleting_product"
msgid "Deleting product"
msgstr ""

msgctxt "has_deleted_product"
msgid "has deleted product"
msgstr ""

msgctxt "delete_product_confirm"
msgid "Are you sure that you want to delete the page for this product?"
msgstr ""

msgctxt "delete_user"
msgid "Delete the user"
msgstr ""

msgctxt "sources_openfood_ch"
msgid ""
"Some of the data and/or images comes from the OpenFood.ch database (the "
"exact list is available in the product edit history). Those elements are "
"licenced under the <a href=\"https://creativecommons.org/licenses/by/4.0/"
"\">Creative Commons Attribution 4.0 International License</a>."
msgstr ""

msgctxt "sources_openfood_ch_product_page"
msgid "Product page on openfood.ch"
msgstr ""

msgctxt "sources_usda_ndb"
msgid ""
"Some of the data comes from the USDA National Nutrients Database for Branded "
"Foods (the exact list is available in the product edit history)."
msgstr ""

msgctxt "sources_usda_ndb_product_page"
msgid "Product page on USDA NDB"
msgstr ""

msgctxt "sources_fleurymichon"
msgid ""
"Some of the data and images have been provided directly by the manufacturer "
"Fleury Michon."
msgstr ""

msgctxt "sources_manufacturer"
msgid ""
"Some of the data for this product has been provided directly by the "
"manufacturer %s"
msgstr ""

msgctxt "sources_collaboration"
msgid "Some of the data for this product has been collected in collaboration with %s"
msgstr ""

msgctxt "warning_not_complete"
msgid ""
"This product page is not complete. You can help to complete it by editing it "
"and adding more data from the photos we have, or by taking more photos using "
"the app for <a href=\"https://android.openfoodfacts.org\">Android</a> or <a "
"href=\"https://ios.openfoodfacts.org\">iPhone/iPad</a>. Thank you!"
msgstr ""

msgctxt "title_separator"
msgid " - "
msgstr ""

msgctxt "recent_changes"
msgid "Recent Changes"
msgstr ""

msgctxt "translators_title"
msgid "Our Translators"
msgstr ""

msgctxt "translators_lead"
msgid ""
"We would like to say THANK YOU to the awesome translators that make it "
"possible to present Open Food Facts, Open Beauty Facts, and Open Pet Food "
"Facts to you in all these different languages! <a href=\"https://translate.openfoodfacts.org/\">You can join us in this global effort: it doesn't require any technical knowledge.</a>"
msgstr ""

msgctxt "translators_renewal_notice"
msgid ""
"Please note that this table is refreshed nightly and might be out of date."
msgstr ""

msgctxt "translators_column_name"
msgid "Name"
msgstr ""

msgctxt "translators_column_translated_words"
msgid "Translated (Words)"
msgstr ""

msgctxt "translators_column_target_words"
msgid "Target Words"
msgstr ""

msgctxt "translators_column_approved_words"
msgid "Approved (Words)"
msgstr ""

msgctxt "translators_column_votes_made"
msgid "Votes Made"
msgstr ""

msgctxt "minerals_p"
msgid "added minerals"
msgstr ""

msgctxt "minerals_s"
msgid "added mineral"
msgstr ""

msgctxt "vitamins_p"
msgid "added vitamins"
msgstr ""

msgctxt "vitamins_s"
msgid "added vitamin"
msgstr ""

msgctxt "amino_acids_p"
msgid "added amino acids"
msgstr ""

msgctxt "amino_acids_s"
msgid "added amino acid"
msgstr ""

msgctxt "nucleotides_p"
msgid "added nucleotides"
msgstr ""

msgctxt "nucleotides_s"
msgid "added nucleotide"
msgstr ""

msgctxt "other_nutritional_substances_p"
msgid "other nutritional substances added"
msgstr ""

msgctxt "other_nutritional_substances_s"
msgid "other nutritional substance added"
msgstr ""

msgctxt "product_as_sold"
msgid "As sold"
msgstr ""

msgctxt "prepared_product"
msgid "Prepared"
msgstr ""

msgctxt "unit"
msgid "Unit"
msgstr ""

msgctxt "nutrition_data_exists"
msgid "Nutrition facts are specified for the product as sold."
msgstr ""

msgctxt "nutrition_data_prepared_exists"
msgid "Nutrition facts are specified for the prepared product."
msgstr ""

msgctxt "nova_groups_s"
msgid "NOVA group"
msgstr ""

msgctxt "nova_groups_p"
msgid "NOVA groups"
msgstr ""

# Title for the link to the explanation of what a NOVA Group is
msgctxt "nova_groups_info"
msgid "NOVA groups for food processing"
msgstr ""

msgctxt "footer_partners"
msgid "Partners"
msgstr ""

# Do not translate without having the same exact string in the Tags template. Do not use spaces, special characters, only alphanumeric characters separated by hyphens
msgctxt "footer_partners_link"
msgid "/partners"
msgstr ""

msgctxt "adults"
msgid "Adults"
msgstr ""

msgctxt "adults_age"
msgid "18 to 64"
msgstr ""

msgctxt "adults_description"
msgid "From 18 years up to and including 64 years of age"
msgstr ""

msgctxt "elderly"
msgid "Elderly"
msgstr ""

msgctxt "elderly_age"
msgid "65+"
msgstr ""

msgctxt "elderly_description"
msgid "From 65 years of age and older"
msgstr ""

msgctxt "adolescents"
msgid "Adolescents"
msgstr ""

msgctxt "adolescents_age"
msgid "10 to 17"
msgstr ""

msgctxt "adolescents_description"
msgid "From 10 years up to and including 17 years of age"
msgstr ""

msgctxt "children"
msgid "Children"
msgstr ""

msgctxt "children_age"
msgid "3 to 9"
msgstr ""

msgctxt "children_description"
msgid "From 36 months up to and including 9 years of age"
msgstr ""

msgctxt "toddlers"
msgid "Toddlers"
msgstr ""

msgctxt "toddlers_age"
msgid "1 to 2"
msgstr ""

msgctxt "toddlers_description"
msgid "From 12 months up to and including 35 months of age"
msgstr ""

msgctxt "infants"
msgid "Infants"
msgstr ""

msgctxt "infants_age"
msgid "< 1"
msgstr ""

msgctxt "infants_description"
msgid "From more than 12 weeks up to and including 11 months of age"
msgstr ""

msgctxt "additives_efsa_evaluation"
msgid "EFSA evaluation"
msgstr ""

msgctxt "additives_efsa_evaluation_overexposure_risk_title"
msgid "Risk of overexposure"
msgstr ""

msgctxt "additives_efsa_evaluation_overexposure_risk_high"
msgid "The European Food Safety Authority (EFSA) has determined that some population groups have a high risk of consuming too much <tag>."
msgstr ""

msgctxt "additives_efsa_evaluation_overexposure_risk_moderate"
msgid "The European Food Safety Authority (EFSA) has determined that some population groups have a moderate risk of consuming too much <tag>."
msgstr ""

msgctxt "additives_efsa_evaluation_overexposure_risk_description"
msgid "To evaluate your exposure to the <tag> food additive, you can browse our list of products that contain it. See the list of <nb_products> products with <tag> below."
msgstr ""

msgctxt "additives_efsa_evaluation_overexposure_risk_products_link"
msgid "%d products with %s"
msgstr ""

msgctxt "additives_efsa_evaluation_overexposure_risk_no"
msgid "The European Food Safety Authority (EFSA) has determined that no population groups has more than 5% of members at risk of consuming more than the acceptable daily intake of <tag>."
msgstr ""

msgctxt "additives_efsa_evaluation_overexposure_risk_icon_alt_high"
msgid "High risk of over exposure"
msgstr ""

msgctxt "additives_efsa_evaluation_overexposure_risk_icon_alt_moderate"
msgid "Moderate risk of over exposure"
msgstr ""

msgctxt "additives_efsa_evaluation_exposure_greater_than_adi"
msgid "Risk of exceeding the acceptable daily intake (ADI)"
msgstr ""

msgctxt "additives_efsa_evaluation_exposure_greater_than_noael"
msgid "Risk of exceeding the maximum dose without adverse effect (No observed adverse effect level - NOAEL)"
msgstr ""

msgctxt "additives_efsa_evaluation_exposure_mean_greater_than_adi"
msgid "Groups with more than 50% of members exceeding the acceptable daily intake (ADI)"
msgstr ""

msgctxt "additives_efsa_evaluation_exposure_95th_greater_than_adi"
msgid "Groups with more than 5% of members exceeding the acceptable daily intake (ADI)"
msgstr ""

msgctxt "additives_efsa_evaluation_exposure_mean_greater_than_noael"
msgid "Groups with more than 50% of members exceeding the maximum dose without adverse effect (No observed adverse effect level - NOAEL)"
msgstr ""

msgctxt "additives_efsa_evaluation_exposure_95th_greater_than_noael"
msgid "Groups with more than 5% of members exceeding the maximum dose without adverse effect (No observed adverse effect level - NOAEL)"
msgstr ""

msgctxt "exposure_title_95th"
msgid "Some people"
msgstr ""

msgctxt "exposure_description_95th"
msgid "over 5%"
msgstr ""

msgctxt "exposure_title_mean"
msgid "Most people"
msgstr ""

msgctxt "exposure_description_mean"
msgid "over 50%"
msgstr ""

msgctxt "wikipedia"
msgid "Wikipedia"
msgstr ""

msgctxt "additives_classes"
msgid "Functions"
msgstr ""

msgctxt "photos_and_data_check"
msgid "Photos and data check"
msgstr ""

msgctxt "photos_and_data_check_description"
msgid "Product pages can be marked as checked by experienced contributors who verify that the most recent photos are selected and cropped, and that all the product data that can be inferred from the product photos has been filled and is correct."
msgstr ""

msgctxt "photos_and_data_checked"
msgid "Photos and data checked"
msgstr ""

msgctxt "i_checked_the_photos_and_data"
msgid "I checked the photos and data."
msgstr ""

msgctxt "i_checked_the_photos_and_data_again"
msgid "I checked the photos and data again."
msgstr ""

msgctxt "last_check_dates_p"
msgid "Last check dates"
msgstr ""

msgctxt "last_check_dates_s"
msgid "Last check date"
msgstr ""

msgctxt "product_last_checked"
msgid "Last check of product page on"
msgstr ""

msgctxt "product_other_information"
msgid "Other information"
msgstr ""

msgctxt "producer_version_id"
msgid "Producer version identifier"
msgstr ""

msgctxt "producer_product_id"
msgid "Producer product identifier"
msgstr ""

msgctxt "net_weight"
msgid "Net weight"
msgstr ""

msgctxt "drained_weight"
msgid "Drained weight"
msgstr ""

msgctxt "volume"
msgid "Volume"
msgstr ""

msgctxt "other_information"
msgid "Other information"
msgstr ""

msgctxt "conservation_conditions"
msgid "Conservation conditions"
msgstr ""

msgctxt "warning"
msgid "Warning"
msgstr ""

msgctxt "preparation"
msgid "Preparation"
msgstr ""

msgctxt "recipe_idea"
msgid "Recipe idea"
msgstr ""

msgctxt "origin"
msgid "Origin"
msgstr ""

msgctxt "customer_service"
msgid "Customer service"
msgstr ""

msgctxt "producer"
msgid "Producer"
msgstr ""

msgctxt "recycling_instructions_to_recycle"
msgid "Recycling instructions - To recycle"
msgstr ""

msgctxt "recycling_instructions_to_discard"
msgid "Recycling instructions - To discard"
msgstr ""

msgctxt "checkers_products"
msgid "Products checked by %s"
msgstr ""

msgctxt "checkers_without_products"
msgid "Products not checked by %s"
msgstr ""

msgctxt "correctors_products"
msgid "Products corrected by %s"
msgstr ""

msgctxt "correctors_without_products"
msgid "Products not corrected by %s"
msgstr ""

msgctxt "editors_products"
msgid "Products edited by %s"
msgstr ""

msgctxt "editors_without_products"
msgid "Products not edited by %s"
msgstr ""

msgctxt "informers_products"
msgid "Products completed by %s"
msgstr ""

msgctxt "informers_without_products"
msgid "Products not completed by %s"
msgstr ""

msgctxt "photographers_products"
msgid "Products photographed by %s"
msgstr ""

msgctxt "photographers_without_products"
msgid "Products not photographed by %s"
msgstr ""

msgctxt "user_s_page"
msgid "%s's page"
msgstr ""

msgctxt "obsolete"
msgid "The product is no longer sold."
msgstr ""

msgctxt "obsolete_since_date"
msgid "Withdrawal date"
msgstr ""

msgctxt "obsolete_since_date_note"
msgid "Format: YYYY-MM-DD or YYYY-MM or YYYY"
msgstr ""

msgctxt "obsolete_since_date_example"
msgid "2019-09-30 or 2019-09 or 2019"
msgstr ""

msgctxt "obsolete_warning"
msgid "Important note: this product is no longer sold. The data is kept for reference only. This product does not appear in regular searches and is not taken into account for statistics."
msgstr ""

msgctxt "get_the_app"
msgid "Get the app"
msgstr ""

msgctxt "get_the_app_android"
msgid "Get the Android app"
msgstr ""

msgctxt "get_the_app_iphone"
msgid "Get the iPhone app"
msgstr ""

msgctxt "get_the_app_ipad"
msgid "Get the iPad app"
msgstr ""

msgctxt "warning_gs1_company_prefix"
msgid "<em>Ambiguous barcode</em>: This product has a Restricted Circulation Number barcode for products within a company. This means that different producers and stores can use the same barcode for different products."
msgstr ""

msgctxt "environment_infocard"
msgid "Environment infocard"
msgstr ""

msgctxt "environment_infocard_note"
msgid "HTML code for the environment infocard in the mobile application"
msgstr ""

msgctxt "environment_impact_level"
msgid "Environment impact level"
msgstr ""

msgctxt "environment_impact_level_example"
msgid "en:low, en:medium or en:high"
msgstr ""

msgctxt "carbon_impact_from_meat_or_fish"
msgid "Carbon impact from meat or fish"
msgstr ""

msgctxt "of_carbon_impact_from_meat_or_fish_for_whole_product"
msgid "of carbon emission from meat or fish for the whole product"
msgstr ""

msgctxt "of_sustainable_daily_emissions_of_1_person"
msgid "of sustainable daily emissions of 1 person"
msgstr ""

msgctxt "of_sustainable_weekly_emissions_of_1_person"
msgid "of sustainable weekly emissions of 1 person"
msgstr ""

msgctxt "for_one_serving"
msgid "for one serving"
msgstr ""

msgctxt "methodology"
msgid "Methodology"
msgstr ""

msgctxt "carbon_footprint_note_foodges_ademe"
msgid "Carbon emissions computations rely on the CO<sub>2</sub> per kg values from the FoodGES program by <a href=\"https://www.ademe.fr\">ADEME</a>."
msgstr ""

msgctxt "carbon_footprint_note_sustainable_annual_emissions"
msgid "Sustainable annual emissions: 2 tons of CO<sub>2</sub> equivalent per person to achieve the goals set in COP21."
msgstr ""

msgctxt "carbon_footprint_note_uncertainty"
msgid "Carbon footprint calculations have high uncertainty. Values should be looked at with caution and are more intended for relative comparison than as absolute values."
msgstr ""

msgctxt "error_too_many_products_to_export"
msgid "Too many products (%d products, the limit is %d) to export, please download the <a href=\"/data\">complete database export</a> instead."
msgstr ""

msgctxt "translate_taxonomy_to"
msgid "Help translate the %s to %s"
msgstr ""

msgctxt "translate_taxonomy_description"
msgid "You can suggest translations for the entries below that have not yet been translated to your language. The blue link and the black text (both in English) show respectively the non-localized product and the original entry incl. optional synonyms separated by commas. Enter the translation in the text field, incl. optional synonyms, and then click the Save button. Thank you!"
msgstr ""

msgctxt "translate_taxonomy_add"
msgid "Show only entries without pending translations."
msgstr ""

msgctxt "translate_taxonomy_edit"
msgid "Also show entries with pending translations from you or other users."
msgstr ""

msgctxt "translated"
msgid "translated"
msgstr ""

msgctxt "to_be_translated"
msgid "to be translated"
msgstr ""

msgctxt "current_translation"
msgid "Current translation"
msgstr ""

msgctxt "button_caption_yes"
msgid "Yes"
msgstr ""

msgctxt "button_caption_no"
msgid "No"
msgstr ""

msgctxt "button_caption_skip"
msgid "Skip"
msgstr ""

msgctxt "popularity_s"
msgid "popularity"
msgstr ""

msgctxt "popularity_p"
msgid "popularity"
msgstr ""

msgctxt "ingredients_analysis_p"
msgid "ingredients analysis"
msgstr ""

msgctxt "ingredients_analysis_s"
msgid "ingredients analysis"
msgstr ""

msgctxt "ingredients_analysis"
msgid "Ingredients analysis"
msgstr ""

msgctxt "ingredients_analysis_disclaimer"
msgid "The analysis is based solely on the ingredients listed and does not take into account processing methods."
msgstr ""

msgctxt "rev_warning"
msgid "You are viewing an old version of this product page!"
msgstr "You are viewing an old version of this product page!"

msgctxt "rev_number"
msgid "Revision number: "
msgstr "Revision number: "

msgctxt "rev_contributor"
msgid "Edited by: "
msgstr "Edited by: "

msgctxt "rev_previous"
msgid "Previous version"
msgstr "Previous version"

msgctxt "rev_next"
msgid "Next version"
msgstr "Next version"

msgctxt "rev_latest"
msgid "Latest version"
msgstr "Latest version"

# "product data" in this sentence means data for many products, not just one product
msgctxt "import_data_file_title"
msgid "Import a product data file"
msgstr "Import a product data file"

# "product data" in this sentence means data for many products, not just one product
msgctxt "import_data_file_description"
msgid "Upload a spreadsheet file (Excel file or a comma or tab separated UTF-8 encoded CSV file) with product data."
msgstr "Upload a spreadsheet file (Excel file or a comma or tab separated UTF-8 encoded CSV file) with product data."

# "product data" in this sentence means data for many products, not just one product
msgctxt "import_data_file_format"
msgid "You can upload a table with the columns Open Food Facts import format, or you can upload a table in any format and then select the columns to import."
msgstr "You can upload a table with the columns Open Food Facts import format, or you can upload a table in any format and then select the columns to import."

# "product data" in this sentence means data for many products, not just one product
msgctxt "upload_product_data_file"
msgid "Upload a file with product data"
msgstr "Upload a file with product data"

msgctxt "uploading_file"
msgid "File being uploaded."
msgstr "File being uploaded."

msgctxt "upload_error"
msgid "The file could not be uploaded."
msgstr "The file could not be uploaded."

msgctxt "import_data_file_select_format_title"
msgid "Select and import data"
msgstr "Select and import data"

msgctxt "import_data_file_select_format_description"
msgid "Use the form below to indicate which columns to import and what data they contain."
msgstr "Use the form below to indicate which columns to import and what data they contain."

msgctxt "import_data"
msgid "Import data"
msgstr "Import data"

msgctxt "import_file_rows_columns"
msgid "The uploaded file contains %s rows and %s columns."
msgstr "The uploaded file contains %s rows and %s columns."

msgctxt "import_file_selected_columns"
msgid "%s columns out of %s have been selected and will be imported."
msgstr "%s columns out of %s have been selected and will be imported."

msgctxt "fields_group_identification"
msgid "Product identification"
msgstr "Product identification"

msgctxt "fields_group_origins"
msgid "Origins"
msgstr "Origins"

msgctxt "fields_group_ingredients"
msgid "Ingredients"
msgstr "Ingredients"

msgctxt "fields_group_nutrition"
msgid "Nutrition facts"
msgstr "Nutrition facts"

msgctxt "fields_group_nutrition_other"
msgid "Optional nutrition facts"
msgstr "Optional nutrition facts"

msgctxt "fields_group_other"
msgid "Other information"
msgstr "Other information"

msgctxt "fields_group_images"
msgid "Product photos"
msgstr "Product photos"

msgctxt "image_front_url"
msgid "Link to front product photo"
msgstr "Link to front product photo"

msgctxt "image_ingredients_url"
msgid "Link to ingredients list photo"
msgstr "Link to ingredients list photo"

msgctxt "image_nutrition_url"
msgid "Link to nutrition facts table photo"
msgstr "Link to nutrition facts table photo"

msgctxt "image_other_url"
msgid "Link to other product photo"
msgstr "Link to other product photo"

msgctxt "labels_specific"
msgid "Specific label"
msgstr "Specific label"

msgctxt "categories_specific"
msgid "Specific category"
msgstr "Specific category"

msgctxt "sources_fields_specific"
msgid "Source specific field"
msgstr "Source specific field"

msgctxt "select_a_field"
msgid "Select a field"
msgstr "Select a field"

msgctxt "specify"
msgid "Specify"
msgstr "Specify"

msgctxt "value_unit_dropdown"
msgid "In the dropdown menu on the right, specify if the column contains:"
msgstr "In the dropdown menu on the right, specify if the column contains:"

msgctxt "value_unit_dropdown_value_unit"
msgid "the value and the unit"
msgstr "the value and the unit"

msgctxt "value_unit_dropdown_value_specific_unit"
msgid "the value in a specific unit"
msgstr "the value in a specific unit"

msgctxt "value_unit_dropdown_value"
msgid "only the value, with the unit in another column"
msgstr "only the value, with the unit in another column"

msgctxt "value_unit_dropdown_unit"
msgid "only the unit, with the value in another column"
msgstr "only the unit, with the value in another column"

# Please do not translate Y, Yes and 1
msgctxt "labels_specific_tag"
msgid "Select this option if the column indicates the presence of a specific label (e.g. Organic, Fair-Trade) when the value is either Y, Yes or 1."
msgstr "Select this option if the column indicates the presence of a specific label (e.g. Organic, Fair-Trade) when the value is either Y, Yes or 1."

msgctxt "labels_specific_tag_value"
msgid "Type the name of the label in the text field on the right."
msgstr "Type the name of the label in the text field on the right."

# Please do not translate Y, Yes and 1
msgctxt "categories_specific_tag"
msgid "Select this option if the column indicates the presence of a specific category (e.g. Beverages) when the value is either Y, Yes or 1."
msgstr "Select this option if the column indicates the presence of a specific category (e.g. Beverages) when the value is either Y, Yes or 1."

msgctxt "categories_specific_tag_value"
msgid "Type the name of the category in the text field on the right."
msgstr "Type the name of the category in the text field on the right."

# Please do not translate Y, Yes and 1
msgctxt "sources_fields_specific_tag"
msgid "Select this option for fields that are specific to the source, and that we want to keep as source specific fields."
msgstr "Select this option for fields that are specific to the source, and that we want to keep as source specific fields."

msgctxt "sources_fields_specific_tag_value"
msgid "Type the name of the target field in the text field on the right, or leave blank to use the name of the source field."
msgstr "Type the name of the target field in the text field on the right, or leave blank to use the name of the source field."

msgctxt "value"
msgid "Value"
msgstr "Value"

msgctxt "value_unit"
msgid "Value + Unit"
msgstr "Value + Unit"

msgctxt "value_in_l"
msgid "Value in L"
msgstr "Value in L"

msgctxt "value_in_dl"
msgid "Value in dl"
msgstr "Value in dl"

msgctxt "value_in_cl"
msgid "Value in cl"
msgstr "Value in cl"

msgctxt "value_in_ml"
msgid "Value in ml"
msgstr "Value in ml"

msgctxt "value_in_kg"
msgid "Value in kg"
msgstr "Value in kg"

msgctxt "value_in_g"
msgid "Value in g"
msgstr "Value in g"

msgctxt "value_in_mg"
msgid "Value in mg"
msgstr "Value in mg"

msgctxt "value_in_mcg"
msgid "Value in μg"
msgstr "Value in μg"

msgctxt "value_in_iu"
msgid "Value in IU"
msgstr "Value in IU"

msgctxt "value_in_kcal"
msgid "Value in kcal"
msgstr "Value in kcal"

msgctxt "value_in_kj"
msgid "Value in kJ"
msgstr "Value in kJ"

msgctxt "value_in_percent"
msgid "Value in %"
msgstr "Value in %"

msgctxt "no_owner_defined"
msgid "Please log-in to use this feature."
msgstr "Please log-in to use this feature."

msgctxt "organization"
msgid "Organization"
msgstr "Organization"

msgctxt "column_in_file"
msgid "Column in file"
msgstr "Column in file"

msgctxt "field_on_site"
msgid "Field on %s"
msgstr "Field on %s"

msgctxt "producers_platform"
msgid "Platform for producers"
msgstr "Platform for producers"

# "product data and photos" in this sentence means data and photos for many products, not just one product
msgctxt "producers_platform_description"
msgid "The platform for producers allows manufacturers to easily manage their product photos and data on Open Food Facts."
msgstr "The platform for producers allows manufacturers to easily manage their product photos and data on Open Food Facts."

# "product data and photos" in this sentence means data and photos for many products, not just one product
msgctxt "producers_platform_private_database"
msgid "The product data and photos you send on the platform for producers are stored in a private database. You will be able to check that all the data is correct before making it available on the public Open Food Facts database."
msgstr "The product data and photos you send on the platform for producers are stored in a private database. You will be able to check that all the data is correct before making it available on the public Open Food Facts database."

# "product data and photos" in this sentence means data and photos for many products, not just one product
msgctxt "producers_platform_licence"
msgid "The product data and photos will become publicly available in the Open Food Facts database, under the <a href=\"https://opendatacommons.org/licenses/odbl/1.0/\">Open Database License</a>. Individual contents of the database are available under the <a href=\"https://opendatacommons.org/licenses/dbcl/1.0/\">Database Contents License</a> and products images are available under the <a href=\"https://creativecommons.org/licenses/by-sa/3.0/deed.en\">Creative Commons Attribution ShareAlike licence</a>."
msgstr "The product data and photos will become publicly available in the Open Food Facts database, under the <a href=\"https://opendatacommons.org/licenses/odbl/1.0/\">Open Database License</a>. Individual contents of the database are available under the <a href=\"https://opendatacommons.org/licenses/dbcl/1.0/\">Database Contents License</a> and products images are available under the <a href=\"https://creativecommons.org/licenses/by-sa/3.0/deed.en\">Creative Commons Attribution ShareAlike licence</a>."

# "product data" in this sentence means data for many products, not just one product
msgctxt "import_product_data"
msgid "Import product data"
msgstr "Import product data"

# "product photos" in this sentence means data for many products, not just one product
msgctxt "import_product_photos"
msgid "Import product photos"
msgstr "Import product photos"

# "product data and photos" in this sentence means data and photos for many products, not just one product
msgctxt "export_product_data_photos"
msgid "Export product data and photos to the public database"
msgstr "Export product data and photos to the public database"

msgctxt "export_product_data_photos_please_check"
msgid "Please check that the data on the platform for producers is correct before exporting it to the public database."
msgstr "Please check that the data on the platform for producers is correct before exporting it to the public database."

msgctxt "export_photos"
msgid "Export photos to the public database"
msgstr "Export photos to the public database"

msgctxt "replace_selected_photos"
msgid "Replace existing selected photos"
msgstr "Replace existing selected photos"

msgctxt "cancel"
msgid "Cancel"
msgstr "Cancel"

msgctxt "collapsed_changes"
msgid "Collapsed changes"
msgstr "Collapsed changes"

msgctxt "data_quality_p"
msgid "data quality"
msgstr "data quality"

msgctxt "data_quality_s"
msgid "data quality"
msgstr "data quality"

msgctxt "data_quality"
msgid "data quality"
msgstr "data quality"

msgctxt "data_quality_bugs_p"
msgid "data quality bugs"
msgstr "data quality bugs"

msgctxt "data_quality_bugs_s"
msgid "data quality bug"
msgstr "data quality bug"

msgctxt "data_quality_bugs"
msgid "data quality bugs"
msgstr "data quality bugs"

msgctxt "data_quality_info_p"
msgid "data quality info"
msgstr "data quality info"

msgctxt "data_quality_info_s"
msgid "data quality info"
msgstr "data quality info"

msgctxt "data_quality_info"
msgid "data quality info"
msgstr "data quality info"

msgctxt "data_quality_warnings_p"
msgid "data quality warnings"
msgstr "data quality warnings"

msgctxt "data_quality_warnings_s"
msgid "data quality warning"
msgstr "data quality warning"

msgctxt "data_quality_warnings"
msgid "data quality warnings"
msgstr "data quality warnings"

msgctxt "data_quality_errors_p"
msgid "data quality errors"
msgstr "data quality errors"

msgctxt "data_quality_errors_s"
msgid "data quality error"
msgstr "data quality error"

msgctxt "data_quality_errors"
msgid "data quality errors"
msgstr "data quality errors"

msgctxt "data_quality_warnings_producers_p"
msgid "data quality warnings"
msgstr "data quality warnings"

msgctxt "data_quality_warnings_producers_s"
msgid "data quality warning"
msgstr "data quality warning"

msgctxt "data_quality_warnings_producers"
msgid "data quality warnings"
msgstr "data quality warnings"

msgctxt "data_quality_errors_producers_p"
msgid "data quality errors"
msgstr "data quality errors"

msgctxt "data_quality_errors_producers_s"
msgid "data quality error"
msgstr "data quality error"

msgctxt "data_quality_errors_producers"
msgid "data quality errors"
msgstr "data quality errors"

# abbreviation for Minimum
msgctxt "min"
msgid "Min"
msgstr "Min"

# abbreviation for Maximum
msgctxt "max"
msgid "Max"
msgstr "Max"

msgctxt "improvements_p"
msgid "possible improvements"
msgstr "possible improvements"

msgctxt "improvements_s"
msgid "possible improvement"
msgstr "possible improvement"

msgctxt "improvements"
msgid "possible improvements"
msgstr "possible improvements"

# Do not translate
msgctxt "import_products_link"
msgid "/import-products"
msgstr "/import-products"

msgctxt "add_or_update_products"
msgid "Add or update products"
msgstr "Add or update products"

# Formal you
msgctxt "your_products"
msgid "Your products"
msgstr "Your products"

# Do not translate the e-mail address
msgctxt "account_without_org"
msgid "Your account is not associated with a company yet. Please e-mail <a href=\"mailto:producers@openfoodfacts.org\">producers@openfoodfacts.org</a> to activate the free access to the platform for producers."
msgstr "Your account is not associated with a company yet. Please e-mail <a href=\"mailto:producers@openfoodfacts.org\">producers@openfoodfacts.org</a> to activate the free access to the platform for producers."

msgctxt "import_products"
msgid "Import products"
msgstr "Import products"

msgctxt "empty_column"
msgid "Empty column"
msgstr "Empty column"

msgctxt "empty_column_description"
msgid "The file does not contain any value in this column."
msgstr "The file does not contain any value in this column."

msgctxt "import_file_status_title"
msgid "Data import in progress"
msgstr "Data import in progress"

# "product data" means data for many products
msgctxt "import_file_status_description"
msgid "The product data has been received and is going to be imported on the platform for producers."
msgstr "The product data has been received and is going to be imported on the platform for producers."

msgctxt "import_file_status"
msgid "Status"
msgstr "Status"

msgctxt "job_status_inactive"
msgid "Scheduled"
msgstr "Scheduled"

msgctxt "job_status_active"
msgid "In progress"
msgstr "In progress"

msgctxt "job_status_finished"
msgid "Finished"
msgstr "Finished"

msgctxt "job_status_failed"
msgid "Failed"
msgstr "Failed"

msgctxt "import_file_result"
msgid "Import result"
msgstr "Import result"

msgctxt "products_added"
msgid "Products added"
msgstr "Products added"

msgctxt "products_modified"
msgid "Products modified"
msgstr "Products modified"

msgctxt "import_file_result_no_change"
msgid "There were no product added or modified. The data has probably been already imported previously."
msgstr "There were no product added or modified. The data has probably been already imported previously."

msgctxt "import_file_result_products"
msgid "List of products added or modified"
msgstr "List of products added or modified"

msgctxt "imports_p"
msgid "imports"
msgstr "imports"

msgctxt "imports_s"
msgid "import"
msgstr "import"

msgctxt "imports"
msgid "imports"
msgstr "imports"

msgctxt "number_of_products_with_data_quality_errors_producers"
msgid "Number of products with data quality errors"
msgstr "Number of products with data quality errors"

msgctxt "number_of_products_with_data_quality_warnings_producers"
msgid "Number of products with data quality warnings"
msgstr "Number of products with data quality warnings"

msgctxt "number_of_products_with_improvements"
msgid "Number of products with improvement opportunities"
msgstr "Number of products with improvement opportunities"

msgctxt "improvements_facet_description_1"
msgid "This table lists possible opportunities to improve the nutritional quality, the Nutri-Score and the composition of food products."
msgstr "This table lists possible opportunities to improve the nutritional quality, the Nutri-Score and the composition of food products."

msgctxt "improvements_facet_description_2"
msgid "In order to get relevant results, please make sure the product data is complete (nutrition facts with values for fiber and fruits and vegetables to compute the Nutri-Score, and a precise category to compare each product to similar products)."
msgstr "In order to get relevant results, please make sure the product data is complete (nutrition facts with values for fiber and fruits and vegetables to compute the Nutri-Score, and a precise category to compare each product to similar products)."

# "product photos" in this sentence means photos for many products, not just one product
msgctxt "import_photos_title"
msgid "Import product photos"
msgstr "Import product photos"

msgctxt "import_photos_description"
msgid "You can use the form below to easily upload photos (front of product, ingredients list and nutrition facts table) for many products."
msgstr "You can use the form below to easily upload photos (front of product, ingredients list and nutrition facts table) for many products."

msgctxt "import_photos_format_1"
msgid "Each filename needs to contains the barcode of the product."
msgstr "Each filename needs to contains the barcode of the product."

msgctxt "import_photos_format_2"
msgid "And you can also specify the type of the photo in the filename:"
msgstr "And you can also specify the type of the photo in the filename:"

# Do not translate the file name
msgctxt "import_photos_format_barcode"
msgid "3001234567890.jpg: front of the product in the current language."
msgstr "3001234567890.jpg: front of the product in the current language."

# Do not translate the file name
msgctxt "import_photos_format_front"
msgid "3001234567890.front_nl.jpg: front of the product in Dutch."
msgstr "3001234567890.front_nl.jpg: front of the product in Dutch."

# Do not translate the file name
msgctxt "import_photos_format_ingredients"
msgid "3001234567890.ingredients_fr.jpg: ingredients list in French."
msgstr "3001234567890.ingredients_fr.jpg: ingredients list in French."

# Do not translate the file name
msgctxt "import_photos_format_nutrition"
msgid "3001234567890.nutrition_es.jpg: nutrition table in Spanish."
msgstr "3001234567890.nutrition_es.jpg: nutrition table in Spanish."

msgctxt "add_photos"
msgid "Add photos..."
msgstr "Add photos..."

msgctxt "start_upload"
msgid "Start upload"
msgstr "Start upload"

msgctxt "start"
msgid "Start"
msgstr "Start"

msgctxt "close"
msgid "Close"
msgstr "Close"

msgctxt "cancel_upload"
msgid "Cancel upload"
msgstr "Cancel upload"

msgctxt "info"
msgid "Info"
msgstr "Info"

msgctxt "file_received"
msgid "File received"
msgstr "File received"

msgctxt "nutriscore_calculation_details"
msgid "Details of the calculation of the Nutri-Score"
msgstr "Details of the calculation of the Nutri-Score"

msgctxt "nutriscore_is_beverage"
msgid "This product is considered a beverage for the calculation of the Nutri-Score."
msgstr "This product is considered a beverage for the calculation of the Nutri-Score."

msgctxt "nutriscore_is_not_beverage"
msgid "This product is not considered a beverage for the calculation of the Nutri-Score."
msgstr "This product is not considered a beverage for the calculation of the Nutri-Score."

msgctxt "nutriscore_positive_points"
msgid "Positive points"
msgstr "Positive points"

msgctxt "nutriscore_negative_points"
msgid "Negative points"
msgstr "Negative points"

msgctxt "nutriscore_proteins_negative_points_less_than_11"
msgid "The points for proteins are counted because the negative points are less than 11."
msgstr "The points for proteins are counted because the negative points are less than 11."

msgctxt "nutriscore_proteins_negative_points_greater_or_equal_to_11"
msgid "The points for proteins are not counted because the negative points are greater or equal to 11."
msgstr "The points for proteins are not counted because the negative points are greater or equal to 11."

msgctxt "nutriscore_proteins_maximum_fruits_points"
msgid "The points for proteins are counted because the points for the fruits, vegetables, nuts and colza/walnut/olive oils are at the maximum."
msgstr "The points for proteins are counted because the points for the fruits, vegetables, nuts and colza/walnut/olive oils are at the maximum."

msgctxt "nutriscore_proteins_is_cheese"
msgid "The points for proteins are counted because the product is in the cheeses category."
msgstr "The points for proteins are counted because the product is in the cheeses category."

msgctxt "nutriscore_proteins_is_added_fat"
msgid "The product is in the fats category, the points for saturated fat are replaced by the points for the saturated fat / fat ratio."
msgstr "The product is in the fats category, the points for saturated fat are replaced by the points for the saturated fat / fat ratio."

msgctxt "nutriscore_points_for_energy"
msgid "Energy"
msgstr "Energy"

msgctxt "nutriscore_points_for_sugars"
msgid "Sugars"
msgstr "Sugars"

msgctxt "nutriscore_points_for_saturated_fat"
msgid "Saturated fat"
msgstr "Saturated fat"

msgctxt "nutriscore_points_for_saturated_fat_ratio"
msgid "Saturated fat / fat ratio"
msgstr "Saturated fat / fat ratio"

msgctxt "nutriscore_points_for_sodium"
msgid "Sodium"
msgstr "Sodium"

msgctxt "nutriscore_points_for_fruits_vegetables_nuts_colza_walnut_olive_oils"
msgid "Fruits, vegetables, nuts, and colza/walnut/olive oils"
msgstr "Fruits, vegetables, nuts, and colza/walnut/olive oils"

msgctxt "nutriscore_points_for_fiber"
msgid "Fiber"
msgstr "Fiber"

msgctxt "nutriscore_points_for_proteins"
msgid "Proteins"
msgstr "Proteins"

msgctxt "nutriscore_source_value"
msgid "value"
msgstr "value"

msgctxt "nutriscore_rounded_value"
msgid "rounded value"
msgstr "rounded value"

msgctxt "nutriscore_score"
msgid "Nutritional score"
msgstr "Nutritional score"

# Do not translate
msgctxt "nutriscore_grade"
msgid "Nutri-Score"
msgstr "Nutri-Score"

# This is not the Nutri-Score grade with letters, but the Nutri-Score number score used to compute the grade. Translate score but not Nutri-Score.
msgctxt "nutriscore_score_producer"
msgid "Nutri-Score score"
msgstr "Nutri-Score score"

# Do not translate
msgctxt "nutriscore_grade_producer"
msgid "Nutri-Score"
msgstr "Nutri-Score"

# free as in not costing something
msgctxt "donate_free_and_independent"
msgid "Open Food Facts is 100% free and independent."
msgstr ""

# leave empty link
msgctxt "donate_help_and_donations"
msgid "<a href=\"\">We need your help and donations</a> to continue and to grow the project."
msgstr ""

msgctxt "thank_you"
msgid "Thank you!"
msgstr ""

msgctxt "value_for_the_product"
msgid "Value for the product"
msgstr "Value for the product"

# Do not translate %s, it will be replaced by the category name
msgctxt "value_for_the_category"
msgid "Mean value for the %s category"
msgstr "Mean value for the %s category"

# Keep the %s
msgctxt "better_nutriscore"
msgid "The Nutri-Score can be changed from %s to %s by changing the %s value from %s to %s (%s percent difference)."
msgstr "The Nutri-Score can be changed from %s to %s by changing the %s value from %s to %s (%s percent difference)."

msgctxt "export_products_to_public_database_email"
msgid "The platform for producers is still under development and we make manual checks before importing products to the public database. Please e-mail us at <a href=\"mailto:producers@openfoodfacts.org\">producers@openfoodfacts.org</a> to update the public database."
msgstr "The platform for producers is still under development and we make manual checks before importing products to the public database. Please e-mail us at <a href=\"mailto:producers@openfoodfacts.org\">producers@openfoodfacts.org</a> to update the public database."

msgctxt "user_groups"
msgid "Groups"
msgstr "Groups"

msgctxt "user_group_producer"
msgid "Producer"
msgstr "Producer"

msgctxt "user_group_producer_description"
msgid "Must be checked only for accounts of producers who edit their own products. Product ownership will be attributed to producers when they add or edit a product."
msgstr "Must be checked only for accounts of producers who edit their own products. Product ownership will be attributed to producers when they add or edit a product."

msgctxt "user_group_database"
msgid "Database"
msgstr "Database"

msgctxt "user_group_database_description"
msgid "For external sources of data. Product ownership of imported products will not change."
msgstr "For external sources of data. Product ownership of imported products will not change."

msgctxt "user_group_app"
msgid "App"
msgstr "App"

msgctxt "user_group_app_description"
msgid "For applications."
msgstr "For applications."

msgctxt "user_group_bot"
msgid "Bot"
msgstr "Bot"

msgctxt "user_group_bot_description"
msgid "For robots, scripts etc."
msgstr "For robots, scripts etc."

msgctxt "user_group_moderator"
msgid "Moderator"
msgstr "Moderator"

msgctxt "user_group_moderator_description"
msgid "Moderators have access to special features to edit and review products."
msgstr "Moderators have access to special features to edit and review products."

msgctxt "user_group_pro_moderator"
msgid "Moderator for the producers platform"
msgstr "Moderator for the producers platform"

msgctxt "user_group_pro_moderator_description"
msgid "Moderators of the producers platform can view and edit the private products of all users and organizations on the producers platform."
msgstr "Moderators of the producers platform can view and edit the private products of all users and organizations on the producers platform."

msgctxt "donation_banner_hide"
msgid "I have already donated or I'm not interested. Hide the banner."
msgstr "I have already donated or I'm not interested. Hide the banner."

msgctxt "donation_banner_show"
msgid "Hey, a box to uncheck?!"
msgstr "Hey, a box to uncheck?!"

#Please keep it short
msgctxt "donation_banner_independant"
msgid "An independant and citizen-led project for food transparency ?"
msgstr "An independant and citizen-led project for food transparency ?"

#Please keep it short
msgctxt "donation_banner_public_health"
msgid "Food product data for research that improves public health ?"
msgstr "Food product data for research that improves public health ?"

#Please keep it short
msgctxt "donation_banner_choices"
msgid "Easier and better food choices according to your own criteria?"
msgstr "Easier and better food choices according to your own criteria?"

#Please keep it short
msgctxt "donation_banner_cta"
msgid "We need your support!"
msgstr "We need your support!"

#Please keep it short
msgctxt "donation_banner_cta_button"
msgid "Please Donate"
msgstr "Please Donate"

msgctxt "alcohol_warning"
msgid "Excessive consumption of alcohol is harmful to health, to be consumed with moderation."
msgstr "Excessive consumption of alcohol is harmful to health, to be consumed with moderation."

msgctxt "producers_platform_moderation_title"
msgid "Producers platform moderation"
msgstr "Producers platform moderation"

msgctxt "pro_moderator_owner_set"
msgid "You are currently viewing products from %s."
msgstr "You are currently viewing products from %s."

msgctxt "pro_moderator_owner_not_set"
msgid "You are currently viewing your own products."
msgstr "You are currently viewing your own products."

msgctxt "pro_moderator_edit_owner_description"
msgid "To see products from a specific user or organization, enter its id below. Leave field empty to unset."
msgstr "To see products from a specific user or organization, enter its id. Leave field empty to unset."

# Action verb "Change" to put on a form button
msgctxt "pro_moderator_edit_owner"
msgid "Change"
msgstr "Change"

msgctxt "pro_moderator_edit_owner_placeholder"
msgid "user-abc or org-xyz"
msgstr "user-abc or org-xyz"

# keep %s, it is a variable for the name of the user
msgctxt "error_user_does_not_exist"
msgid "User %s does not exist"
msgstr "User %s does not exist"

msgctxt "error_malformed_owner"
msgid "The id must be of the form user-abc or org-xyz"
msgstr "The id must be of the form user-abc or org-xyz"

msgctxt "import_products_categories_from_public_database"
msgid "Import product categories from the public database"
msgstr "Import product categories from the public database"

msgctxt "import_products_categories_from_public_database_description"
msgid "Add categories from the public database to the products on the platform for producers."
msgstr "Add categories from the public database to the products on the platform for producers."

msgctxt "import_products_categories"
msgid "Import the categories"
msgstr "Import the categories"

msgctxt "nutri_score_score_from_producer"
msgid "Nutri-Score score from producer"
msgstr "Nutri-Score score from producer"

msgctxt "nutri_score_score_calculated"
msgid "Calculated Nutri-Score score"
msgstr "Calculated Nutri-Score score"

msgctxt "nutri_score_grade_from_producer"
msgid "Nutri-Score grade from producer"
msgstr "Nutri-Score grade from producer"

msgctxt "nutri_score_grade_calculated"
msgid "Calculated Nutri-Score grade"
msgstr "Calculated Nutri-Score grade"


msgctxt "scanned_code"
msgid "Scanned code"
msgstr "Scanned code"

msgctxt "code_from_filename"
msgid "Code from file name"
msgstr "Code from file name"

msgctxt "using_previous_code"
msgid "Using previous code"
msgstr "Using previous code"

msgctxt "add_field_values"
msgid "You can specify field values that will be added to all products for which you will send images."
msgstr "You can specify field values that will be added to all products for which you will send images."

msgctxt "add_tag_field"
msgid "Add a field"
msgstr "Add a field"

msgctxt "scanned_code"
msgid "Scanned code"
msgstr "Scanned code"

msgctxt "code_from_filename"
msgid "Code from file name"
msgstr "Code from file name"

msgctxt "using_previous_code"
msgid "Using previous code"
msgstr "Using previous code"

msgctxt "add_field_values"
msgid "You can specify field values that will be added to all products for which you will send images."
msgstr "You can specify field values that will be added to all products for which you will send images."

msgctxt "add_tag_field"
msgid "Add a field"
msgstr "Add a field"

msgctxt "remove_products"
msgid "Remove all the products"
msgstr "Remove all the products"

msgctxt "remove_products_from_producers_platform"
msgid "Remove all your products from the platform for producers"
msgstr "Remove all your products from the platform for producers"

msgctxt "remove_products_from_producers_platform_description"
msgid "You can remove all your products from the platform for producers, for instance to start with a clean slate if there were some issues with an import. This will not affect your products in the public database."
msgstr "You can remove all your products from the platform for producers, for instance to start with a clean slate if there were some issues with an import. This will not affect your products in the public database."

msgctxt "this_action_cannot_be_undone"
msgid "Please note that this action cannot be undone."
msgstr "Please note that this action cannot be undone."

msgctxt "remove_products_confirm"
msgid "Warning: this action cannot be undone. Are you sure that you want to remove all your products from the platform for producers?"
msgstr "Warning: this action cannot be undone. Are you sure that you want to remove all your products from the platform for producers?"

msgctxt "function_not_available"
msgid "This function is not available."
msgstr "This function is not available."

msgctxt "remove_products_done"
msgid "Your products have been removed from the platform for producers."
msgstr "Your products have been removed from the platform for producers."

msgctxt "ingredients_analysis_details"
msgid "Details of the analysis of the ingredients"
msgstr "Details of the analysis of the ingredients"

msgctxt "some_unknown_ingredients"
msgid "Some ingredients could not be recognized."
msgstr "Some ingredients could not be recognized."

# keep the 2 %s : they will be replaced by language names.
msgctxt "move_data_and_photos_to_main_language"
msgid "Move all data and selected photos in %s to the main language of the product: %s"
msgstr "Move all data and selected photos in %s to the main language of the product: %s"

msgctxt "move_data_and_photos_to_main_language_replace"
msgid "Replace existing values and selected photos"
msgstr "Replace existing values and selected photos"

msgctxt "move_data_and_photos_to_main_language_ignore"
msgid "Keep existing values and selected photos"
msgstr "Keep existing values and selected photos"

msgctxt "done_status"
msgid "Done"
msgstr "Done"

msgctxt "to_do_status"
msgid "To do"
msgstr "To do"

msgctxt "teams"
msgid "Teams"
msgstr "Teams"

msgctxt "optional"
msgid "optional"
msgstr "optional"

msgctxt "teams_p"
msgid "teams"
msgstr "teams"

msgctxt "teams_s"
msgid "team"
msgstr "team"

msgctxt "teams_description"
msgid "You can join 1 to 3 teams. Products you add or edit will be credited to you and to your teams. Teams can be changed at any time."
msgstr "You can join 1 to 3 teams. Products you add or edit will be credited to you and to your teams. Teams can be changed at any time."

msgctxt "teams_names_warning"
msgid "Team names are public. Do not create teams with names containing personal data (e.g. family names), trademarks (unless you own them), or anything offensive."
msgstr "Team names are public. Do not create teams with names containing personal data (e.g. family names), trademarks (unless you own them), or anything offensive."

# keep %s, it can be a number "Team 1" or a name "Team XYZ"
msgctxt "team_s"
msgid "Team %s"
msgstr "Team %s"

# leave the %d, it will be replaced by a number
msgctxt "n_products_will_be_exported"
msgid "%d products will be exported."
msgstr "%d products will be exported."

msgctxt "ciqual_food_name"
msgid "CIQUAL food name"
msgstr "CIQUAL food name"

msgctxt "ciqual_food_name_s"
msgid "CIQUAL food name"
msgstr "CIQUAL food name"

msgctxt "ciqual_food_name_p"
msgid "CIQUAL food names"
msgstr "CIQUAL food names"

msgctxt "we_need_your_help"
msgid "We need your help!"
msgstr "We need your help!"

msgctxt "you_can_help_improve_ingredients_analysis"
msgid "You can help us recognize more ingredients and better analyze the list of ingredients for this product and others by:"
msgstr "You can help us recognize more ingredients and better analyze the list of ingredients for this product and others:"

msgctxt "help_improve_ingredients_analysis_1"
msgid "Edit this product page to correct spelling mistakes in the ingredients list, and/or to remove ingredients in other languages and sentences that are not related to the ingredients."
msgstr "Edit this product page to correct spelling mistakes in the ingredients list, and/or to remove ingredients in other languages and sentences that are not related to the ingredients."

msgctxt "help_improve_ingredients_analysis_2"
msgid "Add new entries, synonyms or translations to our multilingual lists of ingredients, ingredient processing methods, and labels."
msgstr "Add new entries, synonyms or translations to our multilingual lists of ingredients, ingredient processing methods, and labels."

# Do not translate #ingredients
msgctxt "help_improve_ingredients_analysis_instructions"
msgid "Join the #ingredients channel on <a href=\"https://slack.openfoodfacts.org\">our Slack discussion space</a> and/or learn about <a href=\"https://wiki.openfoodfacts.org/Ingredients_Extraction_and_Analysis\">ingredients analysis on our wiki</a>, if you would like to help. Thank you!"
msgstr "If you would like to help, join the #ingredients channel on <a href=\"https://slack.openfoodfacts.org\">our Slack discussion space</a> and/or learn about <a href=\"https://wiki.openfoodfacts.org/Ingredients_Extraction_and_Analysis\">ingredients analysis on our wiki</a>. Thank you!"

msgctxt "footer_producers_link"
msgid "https://world.pro.openfoodfacts.org/"
msgstr "http://world.pro.openfoodfacts.org/"

msgctxt "footer_producers"
msgid "Producers"
msgstr "Producers"

# %s will be replaced by the language name
msgctxt "add_ingredients_in_language"
msgid "If this product has an ingredients list in %s, please add it."
msgstr "If this product has an ingredients list in %s, please add it."

msgctxt "missing_barcode"
msgid "Missing barcode"
msgstr "Missing barcode"

msgctxt "invalid_barcode"
msgid "Invalid barcode"
msgstr "Invalid barcode"

# Either 'ltr' for left to right languages like English or 'rtl' for right to left languages like Arabic
msgctxt "text_direction"
msgid "ltr"
msgstr "ltr"

msgctxt "separate_values_with_commas"
msgid "Separate multiple values with commas."
msgstr "Separate multiple values with commas."

msgctxt "lc_note"
msgid "If the product's packaging is in multiple languages, indicate the most visible language on the product."
msgstr "If the product's packaging is in multiple languages, indicate the most visible language on the product."

msgctxt "obsolete_import_note"
msgid "Enter Yes, Y or 1 if the product is no longer available in stores."
msgstr "Enter Yes, Y or 1 if the product is no longer available in stores."

msgctxt "specify_value_and_unit_or_use_default_unit"
msgid "Specify both the value and unit, or use the default unit: %s"
msgstr "Specify both the value and unit, or use the default unit: %s"

msgctxt "specify_value_and_unit"
msgid "Specify both the value and unit."
msgstr "Specify both the value and unit."

msgctxt "download_sample_import_file"
msgid "Download an XLSX template file for Excel or LibreOffice with the fields that can be imported."
msgstr "Download an XLSX template file for Excel or LibreOffice with the fields that can be imported."

msgctxt "code_import_note"
msgid "Barcode as it appears on the product."
msgstr "Barcode as it appears on the product."

msgctxt "producer_product_id_import_note"
msgid "Internal code used by the producer to identify the product, different from the product's barcode."
msgstr "Internal code used by the producer to identify the product, different from the product's barcode."

msgctxt "producer_version_id_import_note"
msgid "Internal code used by the producer to identify a specific version of a product when it changes."
msgstr "Internal code used by the producer to identify a specific version of a product when it changes."

msgctxt "categories_import_note"
msgid "Providing a category is very important to make the product easy to search for, and to compute the Nutri-Score"
msgstr "Providing a category is very important to make the product easy to search for, and to compute the Nutri-Score"

msgctxt "labels_import_note"
msgid "Some labels such as the organic label are used to filter and/or rank search results, so it is strongly recommended to specify them."
msgstr "Some labels such as the organic label are used to filter and/or rank search results, so it is strongly recommended to specify them."

msgctxt "origins_import_note"
msgid "This field must contain only a comma separated list of countries of origin of the ingredients"
msgstr "This field must contain only a comma separated list of countries of origin of the ingredients"

msgctxt "origin_import_note"
msgid "Text or sentences that indicate the origin of the product and/or its ingredients."
msgstr "Text or sentences that indicate the origin of the product and/or its ingredients."

msgctxt "nutriscore_grade_producer"
msgid "Nutri-Score grade from A to E displayed on the product label"
msgstr "Nutri-Score grade from A to E displayed on the product label"

msgctxt "nutriscore_grade_producer_import_note"
msgid "Open Food Facts computes the Nutri-Score grade based on the information provided (nutrition facts and category). If the grade we compute is different from the grade you provide, you will get a private notification on the producers platform so that the difference can be resolved."
msgstr "Open Food Facts computes the Nutri-Score grade based on the information provided (nutrition facts and category). If the grade we compute is different from the grade you provide, you will get a private notification on the producers platform so that the difference can be resolved."

msgctxt "nutriscore_score_producer"
msgid "Nutri-Score score (numeric value from which the A to E grade is derived)"
msgstr "Nutri-Score score (numeric value from which the A to E grade is derived)"

msgctxt "nutriscore_score_producer_import_note"
msgid "Open Food Facts computes the Nutri-Score score based on the information provided (nutrition facts and category). If the score we compute is different from the score you provide, you will get a private notification on the producers platform so that the difference can be resolved."
msgstr "Open Food Facts computes the Nutri-Score score based on the information provided (nutrition facts and category). If the score we compute is different from the score you provide, you will get a private notification on the producers platform so that the difference can be resolved."

msgctxt "mandatory_field"
msgid "Mandatory field"
msgstr "Mandatory field"

msgctxt "mandatory_field_note"
msgid "All products should have this information."
msgstr "All products should have this information."

msgctxt "recommended_field"
msgid "Recommended field"
msgstr "Recommended field"

msgctxt "recommended_field_note"
msgid "If this information exists and is relevant for the product, it is recommended to provide it to make the product easier to search for and the product data more useful."
msgstr "If this information exists and is relevant for the product, it is recommended to provide it to make the product easier to search for and the product data more useful."

msgctxt "optional_field"
msgid "Optional field"
msgstr "Optional field"

msgctxt "optional_field_note"
msgid "If available, this information will be displayed on the product page."
msgstr "If available, this information will be displayed on the product page."

# product photos here means photos of multiple products
msgctxt "images_can_be_provided_separately"
msgid "Product photos can also be provided separately through the Import product photos function of the platform for producers."
msgstr "Product photos can also be provided separately through the Import product photos function of the platform for producers."

<<<<<<< HEAD
msgctxt "attribute_group_labels_name"
msgid "Labels"
msgstr "Labels"

msgctxt "attribute_labels_organic_name"
msgid "Organic farming"
msgstr "Organic farming"

msgctxt "attribute_labels_organic_yes_title"
msgid "Organic product"
msgstr "Organic product"

msgctxt "attribute_labels_organic_no_title"
msgid "Not an organic product"
msgstr "Not an organic product"

msgctxt "attribute_labels_organic_description_short"
msgid "Promotes ecological sustainability and biodiversity."
msgstr "Promotes ecological sustainability and biodiversity."

msgctxt "attribute_labels_organic_description"
msgid "Organic farming aims to protect the environment and to conserve biodiversity by prohibiting or limiting the use of synthetic fertilizers, pesticides and food additives."
msgstr "Organic farming aims to protect the environment and to conserve biodiversity by prohibiting or limiting the use of synthetic fertilizers, pesticides and food additives."

msgctxt "attribute_labels_fair_trade_name"
msgid "Fair trade"
msgstr "Fair trade"

msgctxt "attribute_labels_fair_trade_yes_title"
msgid "Fair trade product"
msgstr "Fair trade product"

msgctxt "attribute_labels_fair_trade_no_title"
msgid "Not a fair trade product"
msgstr "Not a fair trade product"

msgctxt "attribute_labels_fair_trade_yes_description_short"
msgid "Helps producers in developping countries."
msgstr "Helps producers in developping countries."

msgctxt "attribute_labels_fair_trade_description_short"
msgid "Fair trade products help producers in developping countries."
msgstr "Fair trade products help producers in developping countries."

msgctxt "attribute_labels_fair_trade_description"
msgid "When you buy fair trade products, producers in developing countries are paid an higher and fairer price, which helps them improve and sustain higher social and often environmental standards."
msgstr "When you buy fair trade products, producers in developing countries are paid an higher and fairer price, which helps them improve and sustain higher social and often environmental standards."

msgctxt "attribute_group_nutritional_quality_name"
msgid "Nutritional quality"
msgstr "Nutritional quality"

msgctxt "attribute_nutriscore_name"
msgid "Nutri-Score"
msgstr "Nutri-Score"

# keep %s, it will be replaced by the letter A, B, C, D or E
msgctxt "attribute_nutriscore_grade_title"
msgid "Nutri-Score %s"
msgstr "Nutri-Score %s"

msgctxt "attribute_nutriscore_a_description_short"
msgid "Very good nutritional quality"
msgstr "Very good nutritional quality"

msgctxt "attribute_nutriscore_b_description_short"
msgid "Good nutritional quality"
msgstr "Good nutritional quality"

msgctxt "attribute_nutriscore_c_description_short"
msgid "Average nutritional quality"
msgstr "Average nutritional quality"

msgctxt "attribute_nutriscore_d_description_short"
msgid "Poor nutritional quality"
msgstr "Poor nutritional quality"

msgctxt "attribute_nutriscore_e_description_short"
msgid "Bad nutritional quality"
msgstr "Bad nutritional quality"

msgctxt "attribute_group_processing_name"
msgid "Food processing"
msgstr "Food processing"

msgctxt "attribute_nova_name"
msgid "NOVA group"
msgstr "NOVA group"

# keep %s, it will be replaced by the group 1, 2, 3 or 4
msgctxt "attribute_nova_group_title"
msgid "NOVA %s"
msgstr "NOVA %s"

msgctxt "attribute_nova_1_description_short"
msgid "Unprocessed or minimally processed foods"
msgstr "Unprocessed or minimally processed foods"

msgctxt "attribute_nova_2_description_short"
msgid "Processed culinary ingredients"
msgstr "Processed culinary ingredients"

msgctxt "attribute_nova_3_description_short"
msgid "Processed foods"
msgstr "Processed foods"

msgctxt "attribute_nova_4_description_short"
msgid "Ultra processed foods"
msgstr "Ultra processed foods"
=======
msgctxt "export_product_page"
msgid "Export product to public database"
msgstr "Export product to public database"

msgctxt "one_product_will_be_exported"
msgid "1 product will be exported."
msgstr "1 product will be exported."

msgctxt "no_products_to_export"
msgid "No products to export."
msgstr "No products to export."

msgctxt "query_filter"
msgid "Query filter"
msgstr "Query filter"
>>>>>>> e7fdb7f9
<|MERGE_RESOLUTION|>--- conflicted
+++ resolved
@@ -4546,7 +4546,6 @@
 msgid "Product photos can also be provided separately through the Import product photos function of the platform for producers."
 msgstr "Product photos can also be provided separately through the Import product photos function of the platform for producers."
 
-<<<<<<< HEAD
 msgctxt "attribute_group_labels_name"
 msgid "Labels"
 msgstr "Labels"
@@ -4656,7 +4655,7 @@
 msgctxt "attribute_nova_4_description_short"
 msgid "Ultra processed foods"
 msgstr "Ultra processed foods"
-=======
+
 msgctxt "export_product_page"
 msgid "Export product to public database"
 msgstr "Export product to public database"
@@ -4671,5 +4670,4 @@
 
 msgctxt "query_filter"
 msgid "Query filter"
-msgstr "Query filter"
->>>>>>> e7fdb7f9
+msgstr "Query filter"