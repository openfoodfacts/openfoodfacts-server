msgid ""
msgstr ""
"MIME-Version: 1.0\n"
"Content-Type: text/plain; charset=UTF-8\n"
"Content-Transfer-Encoding: 8bit\n"
"Language: en\n"
"Project-Id-Version: \n"
"PO-Revision-Date: \n"
"Language-Team: \n"
"Last-Translator: \n"
"POT-Creation-Date: \n"
"X-Generator: Poedit 2.1\n"

msgctxt "1_product"
msgid "1 product"
msgstr ""

msgctxt "about"
msgid "About me"
msgstr ""

msgctxt "add"
msgid "Add"
msgstr ""

msgctxt "add_language"
msgid "Add language"
msgstr ""

msgctxt "add_product"
msgid "Add a product"
msgstr ""

msgctxt "add_user"
msgid "Register"
msgstr ""

msgctxt "add_user_display"
msgid "Register"
msgstr "Register"

msgctxt "add_user_process"
msgid "Welcome!"
msgstr "Welcome!"

msgctxt "add_user_result"
msgid "Thank you for joining us!"
msgstr "Thank you for joining us!"

msgctxt "add_user_you_can_edit"
msgid "You can now add and edit products on the web or with our free <a href=\"%s\">mobile app</a>."
msgstr "You can now add and edit products on the web or with our free <a href=\"%s\">mobile app</a>."

msgctxt "join_us_on_slack"
msgid "Join us on Slack"
msgstr "Join us on Slack"

msgctxt "add_user_join_the_project"
msgid "%s is a collaborative project to which you can bring much more than new products: your energy, enthusiasm and ideas!"
msgstr "%s is a collaborative project to which you can bring much more than new products: your energy, enthusiasm and ideas!"

msgctxt "add_user_join_us_on_slack"
msgid "We use a discussion system called Slack where all project participants can exchange and collaborate. Please join! We would be happy to know you!"
msgstr "We use a discussion system called Slack where all project participants can exchange and collaborate. Please join! We would be happy to know you!"

msgctxt "add_user_you_can_edit_pro"
msgid "You can now easily import your product data and photos."
msgstr "You can now easily import your product data and photos."

msgctxt "add_user_you_can_edit_pro_promo"
msgid "You can now add and edit your products and import their data and photos on our free <a href=\"%s\">platform for producers</a>."
msgstr "You can now add and edit your products and import their data and photos on our free <a href=\"%s\">platform for producers</a>."

msgctxt "add_user_existing_org"
msgid "There is already an existing organization with the name %s."
msgstr "There is already an existing organization with the name %s."

msgctxt "add_user_existing_org_pending"
msgid "Your request to join the organization is pending approval of the organization administrator."
msgstr "Your request to join the organization is pending approval of the organization administrator."

msgctxt "admin_status_updated"
msgid "Admin Status Updated"
msgstr "Admin Status Updated"

msgctxt "admin_status"
msgid "Admin Status"
msgstr "Admin Status"

msgctxt "grant_remove_admin_status"
msgid "Grant/Remove Admin status"
msgstr "Grant/Remove Admin status"

msgctxt "please_email_producers"
msgid "Please e-mail <a href=\"mailto:producers@openfoodfacts.org\">producers@openfoodfacts.org</a> if you have any question."
msgstr "Please e-mail <a href=\"mailto:producers@openfoodfacts.org\">producers@openfoodfacts.org</a> if you have any question."

msgctxt "if_you_work_for_a_producer"
msgid "If you work for a producer or brand and will add or complete data for your own products only, you can get access to our completely free Platform for Producers."
msgstr "If you work for a producer or brand and will add or complete data for your own products only, you can get access to our completely free Platform for Producers."

msgctxt "producers_platform_description_long"
msgid "The platform for producers allows manufacturers to easily import data and photos for all their products, to mark them as official, and to get free analysis of improvement opportunities for their products."
msgstr "The platform for producers allows manufacturers to easily import data and photos for all their products, to mark them as official, and to get free analysis of improvement opportunities for their products."

msgctxt "pro_account"
msgid "Professional account"
msgstr "Professional account"

msgctxt "this_is_a_pro_account"
msgid "This is a producer or brand account."
msgstr "This is a producer or brand account."

msgctxt "producer_or_brand"
msgid "Name of producer or name of brand"
msgstr "Name of producer or name of brand"

msgctxt "error_missing_org"
msgid "Professional accounts must have an associated organization (company name or brand)."
msgstr "Professional accounts must have an associated organization (company name or brand)."

msgctxt "enter_name_of_org"
msgid "Please enter the name of your organization (company name or brand)."
msgstr "Please enter the name of your organization (company name or brand)."

msgctxt "enter_email_addresses_of_users"
msgid "Enter email addresses of users to invite (comma-separated):"
msgstr "Enter email addresses of users to invite (comma-separated):"

msgctxt "f_this_is_a_pro_account_for_org"
msgid "This account is a professional account associated with the producer or brand {org}. You have access to the Platform for Producers."
msgstr "This account is a professional account associated with the producer or brand {org}. You have access to the Platform for Producers."

# please check that site_name and the brackets stays intact
msgctxt "add_user_email_subject"
msgid "Thanks for joining <<site_name>>"
msgstr ""

msgctxt "additives_1"
msgid "Potentially hazardous food additive. Limit usage."
msgstr ""

msgctxt "additives_2"
msgid "Hazardous food additive. Avoid."
msgstr ""

msgctxt "additives_3"
msgid "Food additive banned in Europe. Avoid at all cost."
msgstr ""

msgctxt "additives_p"
msgid "additives"
msgstr ""

msgctxt "additives_s"
msgid "additive"
msgstr ""

msgctxt "advanced_search"
msgid "Advanced search"
msgstr ""

msgctxt "advanced_search_old"
msgid "Advanced search and graphs"
msgstr ""

msgctxt "alcohol_warning"
msgid "Excess drinking is harmful for health."
msgstr ""

msgctxt "email_warning"
msgid "Please note that your Pro account will only be valid if you use your professional e-mail address. Our moderation team checks that the domain name is consistent with the organisation you wish to join."
msgstr ""

msgctxt "all_missions"
msgid "All missions"
msgstr ""

msgctxt "allergens"
msgid "Substances or products causing allergies or intolerances"
msgstr ""

msgctxt "allergens_p"
msgid "allergens"
msgstr ""

msgctxt "allergens_s"
msgid "allergen"
msgstr ""

msgctxt "also_edited_by"
msgid "Product page also edited by"
msgstr ""

msgctxt "android_apk_app_icon_url"
msgid "/images/misc/android-apk.svg"
msgstr ""

msgctxt "android_apk_app_icon_alt_text"
msgid "Android APK"
msgstr ""

# DO NOT TRANSLATE
msgctxt "android_apk_app_link"
msgid "https://world.openfoodfacts.org/files/off.apk"
msgstr ""

# Please change en_get.svg to fr_get.svg. check the url https://static.openfoodfacts.org/images/misc/playstore/img/XX_get.svg
msgctxt "android_app_icon_url"
msgid "/images/misc/playstore/img/en_get.svg"
msgstr ""

msgctxt "android_app_icon_alt_text"
msgid "Get It On Google Play"
msgstr ""

# Change hl=en to your language, and make sure the url works
msgctxt "android_app_link"
msgid "https://play.google.com/store/apps/details?id=org.openfoodfacts.scanner&hl=en"
msgstr ""

msgctxt "app_please_take_pictures"
msgid "<p>This product is not yet in the <<site_name>> database. Could you please take some pictures of the product, barcode, ingredients list and nutrition facts to add it on <a href=\"https://world.openfoodfacts.org\" target=\"_blank\"><<site_name>></a>?</p>\n"
"<p>Thanks in advance!</p>\n"
msgstr ""

msgctxt "app_take_a_picture"
msgid "Take a picture"
msgstr ""

msgctxt "app_take_a_picture_note"
msgid "Note: the pictures you send are published under the free licence Creative Commons Attribution and ShareAlike."
msgstr ""

msgctxt "app_you_can_add_pictures"
msgid "You can add pictures:"
msgstr ""

msgctxt "axis_x"
msgid "Horizontal axis"
msgstr ""

msgctxt "axis_y"
msgid "Vertical axis"
msgstr ""

msgctxt "barcode"
msgid "Barcode"
msgstr ""

msgctxt "barcode_number"
msgid "Barcode number:"
msgstr ""

msgctxt "you_can_also_help_us"
msgid "You can also help to fund the Open Food Facts project"
msgstr ""

msgctxt "producers_administration_manual"
msgid "Producers Admin manual"
msgstr "Producers Admin manual"

msgctxt "bottom_content"
msgid "<a href=\"https://world.openfoodfacts.org/donate-to-open-food-facts?utm_source=login-open-food-facts\"><img src=\"https://static.openfoodfacts.org/images/svg/donate-icon.svg\" alt=\"Donate to Open Food Facts\" /></a><p><<site_name>> is made by a non-profit association, independent from the industry. It is made for all, by all, and it is funded by all. You can support our work by <a href=\"https://world.openfoodfacts.org/donate-to-open-food-facts?utm_source=login-open-food-facts\">donating to Open Food Facts</a> and also by <a href=\"https://www.lilo.org/fr/open-food-facts/?utm_source=open-food-facts\">using the Lilo search engine</a>.<br/><b>Thank you!</b></p>"
msgstr "<a href=\"https://world.openfoodfacts.org/donate-to-open-food-facts?utm_source=login-open-food-facts\"><img src=\"https://static.openfoodfacts.org/images/svg/donate-icon.svg\" alt=\"Donate to Open Food Facts\" /></a><p><<site_name>> is made by a non-profit association, independent from the industry. It is made for all, by all, and it is funded by all. You can support our work by <a href=\"https://world.openfoodfacts.org/donate-to-open-food-facts?utm_source=login-open-food-facts\">donating to Open Food Facts</a> and also by <a href=\"https://www.lilo.org/fr/open-food-facts/?utm_source=open-food-facts\">using the Lilo search engine</a>.<br/><b>Thank you!</b></p>"

msgctxt "bottom_title"
msgid "Donate to support our work"
msgstr ""

msgctxt "brands"
msgid "Brands"
msgstr ""

msgctxt "brands_example"
msgid "Kinder Bueno White, Kinder Bueno, Kinder, Ferrero"
msgstr ""

msgctxt "brands_p"
msgid "brands"
msgstr ""

msgctxt "brands_products"
msgid "Products from the %s brand"
msgstr ""

msgctxt "brands_s"
msgid "brand"
msgstr ""

msgctxt "brands_tagsinput"
msgid "add a brand"
msgstr ""

msgctxt "brands_without_products"
msgid "Products not from the %s brand"
msgstr ""

msgctxt "brand_owner"
msgid "Brand owner"
msgstr ""

msgctxt "brand_owner_example"
msgid "The Coca Cola Company"
msgstr ""

msgctxt "by"
msgid "by"
msgstr ""

msgctxt "categories"
msgid "Categories"
msgstr ""

msgctxt "categories_example"
msgid "Sardines in olive oil, Orange juice from concentrate"
msgstr ""

msgctxt "categories_note"
msgid "Indicate only the most specific category. \"Parents\" categories will be automatically added."
msgstr ""

msgctxt "categories_p"
msgid "categories"
msgstr ""

msgctxt "categories_products"
msgid "Products from the %s category"
msgstr ""

msgctxt "categories_s"
msgid "category"
msgstr ""

msgctxt "categories_tagsinput"
msgid "add a category"
msgstr ""

msgctxt "categories_without_products"
msgid "Products not from the %s category"
msgstr ""

msgctxt "change_fields"
msgid "Data"
msgstr ""

msgctxt "change_nutriments"
msgid "Nutriments"
msgstr ""

msgctxt "change_selected_images"
msgid "Selected images"
msgstr ""

msgctxt "change_uploaded_images"
msgid "Uploaded images"
msgstr ""

msgctxt "checkers_p"
msgid "checkers"
msgstr ""

msgctxt "checkers_s"
msgid "checker"
msgstr ""

msgctxt "cities_p"
msgid "packaging cities"
msgstr ""

msgctxt "cities_products"
msgid "Products packaged in the city of %s"
msgstr ""

msgctxt "cities_s"
msgid "packaging city"
msgstr ""

msgctxt "cities_without_products"
msgid "Products not packaged in the city of %s"
msgstr ""

msgctxt "codes_p"
msgid "Codes"
msgstr ""

msgctxt "codes_s"
msgid "Code"
msgstr ""

msgctxt "completed_n_missions"
msgid "completed %d missions:"
msgstr ""

msgctxt "connected_with_facebook"
msgid "You are connected with your Facebook account."
msgstr ""

msgctxt "contributor_since"
msgid "Contributor since"
msgstr ""

msgctxt "copy_data"
msgid "Copy data from current product to new product"
msgstr ""

msgctxt "correct_the_following_errors"
msgid "Please correct the following errors:"
msgstr ""

msgctxt "correctors_p"
msgid "correctors"
msgstr ""

msgctxt "correctors_s"
msgid "corrector"
msgstr ""

msgctxt "countries"
msgid "Countries where sold"
msgstr ""

msgctxt "countries_note"
msgid "Countries where the product is widely available (not including stores specialising in foreign products)"
msgstr ""

msgctxt "countries_p"
msgid "countries"
msgstr ""

msgctxt "countries_products"
msgid "Products sold in %s"
msgstr ""

msgctxt "countries_s"
msgid "country"
msgstr ""

msgctxt "countries_without_products"
msgid "Products not sold in %s"
msgstr ""

msgctxt "data_source"
msgid "Data source"
msgstr ""

msgctxt "data_sources_p"
msgid "data sources"
msgstr ""

msgctxt "data_sources_s"
msgid "data source"
msgstr ""

msgctxt "debug_p"
msgid "debug"
msgstr ""

msgctxt "debug_s"
msgid "debug"
msgstr ""

msgctxt "delete_comment"
msgid "Reason for removal"
msgstr ""

msgctxt "delete_product"
msgid "Delete a product"
msgstr ""

msgctxt "delete_product_page"
msgid "Delete the page"
msgstr ""

msgctxt "delete_the_images"
msgid "Delete the images"
msgstr ""

msgctxt "delete_user"
msgid "Delete a user"
msgstr ""

msgctxt "delete_confirmation"
msgid "This will delete your user details and anonymise all of your contributions. Please re-enter your user name to confirm."
msgstr ""

msgctxt "danger_zone"
msgid "Danger Zone"
msgstr ""

msgctxt "diff_add"
msgid "Added:"
msgstr ""

msgctxt "diff_change"
msgid "Changed:"
msgstr ""

msgctxt "diff_delete"
msgid "Deleted:"
msgstr ""

msgctxt "donate"
msgid "Donate to Open Food Facts"
msgstr ""

msgctxt "donate_link"
msgid "https://world.openfoodfacts.org/donate-to-open-food-facts"
msgstr ""

msgctxt "ecological_data_table"
msgid "Ecological footprint"
msgstr ""

msgctxt "ecological_data_table_note"
msgid "If the carbon footprint is specified on the label (rarely at this time), indicate it for the same quantity than the nutritional composition."
msgstr ""

msgctxt "edit"
msgid "edit"
msgstr ""

msgctxt "edit_comment"
msgid "Changes summary"
msgstr ""

msgctxt "edit_product"
msgid "Edit a product"
msgstr ""

msgctxt "edit_product_page"
msgid "Edit the page"
msgstr ""

msgctxt "edit_profile"
msgid "Edit your public profile"
msgstr ""

msgctxt "edit_profile_confirm"
msgid "Changes to your public profile have been saved."
msgstr ""

msgctxt "edit_profile_msg"
msgid "Information below is visible in your public profile."
msgstr ""

msgctxt "edit_settings"
msgid "Change your account parameters"
msgstr ""

msgctxt "edit_user"
msgid "Account parameters"
msgstr "Account parameters"

msgctxt "edit_user_display"
msgid "Account parameters"
msgstr "Account parameters"

msgctxt "edit_user_process"
msgid "Account parameters"
msgstr "Account parameters"

msgctxt "edit_user_result"
msgid "Your account parameters have been changed."
msgstr "Your account parameters have been changed."

msgctxt "editors_p"
msgid "editors"
msgstr ""

msgctxt "editors_s"
msgid "editor"
msgstr ""

msgctxt "email"
msgid "E-mail address"
msgstr ""

msgctxt "emb_code_products"
msgid "Products packaged by the company with traceability code %s"
msgstr ""

msgctxt "emb_code_p"
msgid "Traceability codes"
msgstr ""

msgctxt "emb_code_s"
msgid "Traceability code"
msgstr ""

msgctxt "emb_codes"
msgid "Traceability code"
msgstr ""

msgctxt "emb_codes_p"
msgid "traceability codes"
msgstr ""

msgctxt "emb_codes_products"
msgid "Products with the traceability code %s"
msgstr ""

msgctxt "emb_codes_s"
msgid "traceability code"
msgstr ""

msgctxt "emb_codes_without_products"
msgid "Products without the traceability code %s"
msgstr ""

# Those are country specific codes. For European countries, you can change FR 62.448.034 CE to DE BY 718 EG (for instance)
msgctxt "emb_codes_example"
msgid "EMB 53062, FR 62.448.034 CE, 84 R 20, 33 RECOLTANT 522"
msgstr ""

msgctxt "emb_codes_note"
msgid "In Europe, the code is in an ellipse with the 2 country initials followed by a number and CE."
msgstr ""

msgctxt "entry_dates_p"
msgid "Entry dates"
msgstr ""

msgctxt "entry_dates_s"
msgid "Entry date"
msgstr ""

msgctxt "error"
msgid "Error"
msgstr ""

msgctxt "error_bad_login_password"
msgid "Incorrect user name or password. <a href=\"/cgi/reset_password.pl\">Forgotten password?</a>"
msgstr ""

msgctxt "error_database"
msgid "An error occurred while reading the data, try to refresh the page."
msgstr ""

msgctxt "error_different_passwords"
msgid "The password and confirmation password are different."
msgstr ""

msgctxt "error_email_already_in_use"
msgid "The e-mail address is already used by another user. Maybe you already have an account? You can <a href=\"/cgi/reset_password.pl\">reset the password</a> of your other account."
msgstr ""

msgctxt "error_invalid_address"
msgid "Invalid address."
msgstr ""

msgctxt "error_invalid_email"
msgid "Invalid e-mail address"
msgstr ""

msgctxt "error_invalid_password"
msgid "The password needs to be at least 6 characters long."
msgstr ""

msgctxt "error_invalid_user"
msgid "Invalid user."
msgstr ""

msgctxt "error_invalid_username"
msgid "The user name must contain only unaccented letters, digits and dashes."
msgstr ""

msgctxt "error_username_too_long"
msgid "The user name is too long (maximum 40 characters)."
msgstr ""

msgctxt "error_name_too_long"
msgid "The name is too long (maximum 60 characters)."
msgstr ""

msgctxt "error_new_code_already_exists"
msgid "A product already exists with the new code"
msgstr ""

msgctxt "error_no_name"
msgid "You need to enter a name or nickname."
msgstr ""

msgctxt "error_no_permission"
msgid "Permission denied."
msgstr ""

msgctxt "error_no_username"
msgid "You need to enter a user name"
msgstr ""

msgctxt "error_username_not_available"
msgid "This username already exists, please choose another."
msgstr ""

msgctxt "example"
msgid "Example:"
msgstr ""

msgctxt "examples"
msgid "Examples:"
msgstr ""

msgctxt "expiration_date"
msgid "Best before date"
msgstr ""

msgctxt "expiration_date_note"
msgid "The expiration date is a way to track product changes over time and to identify the most recent version."
msgstr ""

msgctxt "explore_products_by"
msgid "Explore products by..."
msgstr ""

msgctxt "facebook_locale"
msgid "en_US"
msgstr ""

msgctxt "facebook_page"
msgid "https://www.facebook.com/OpenFoodFacts"
msgstr ""

msgctxt "fixme_product"
msgid "If the data is incomplete or incorrect, you can complete or correct it by editing this page."
msgstr ""

msgctxt "footer_and_the_facebook_group"
msgid "and the <a href=\"https://www.facebook.com/groups/openfoodfacts/\">Facebook group for contributors</a>"
msgstr ""

msgctxt "footer_blog"
msgid "<<site_name>> blog"
msgstr ""

# Do not translate
msgctxt "footer_blog_link"
msgid "https://blog.openfoodfacts.org/en/"
msgstr ""

msgctxt "footer_code_of_conduct"
msgid "Code of conduct"
msgstr ""

# Do not translate without having the same exact string in the Tags template. Do not use spaces, special characters, only alphanumeric characters separated by hyphens
msgctxt "footer_code_of_conduct_link"
msgid "/code-of-conduct"
msgstr ""

msgctxt "footer_data"
msgid "Data, API and SDKs"
msgstr ""

# Do not translate without having the same exact string in the Tags template. Do not use spaces, special characters, only alphanumeric characters separated by hyphens
msgctxt "footer_data_link"
msgid "/data"
msgstr ""

msgctxt "footer_discover_the_project"
msgid "Discover the project"
msgstr ""

msgctxt "footer_faq"
msgid "Frequently asked questions"
msgstr ""

# Do not translate without having the same exact string in the Tags template. Do not use spaces, special characters, only alphanumeric characters separated by hyphens
msgctxt "footer_faq_link"
msgid "https://support.openfoodfacts.org/help/en-gb"
msgstr ""

msgctxt "footer_translators"
msgid "Translators"
msgstr ""

# Do not translate
msgctxt "footer_translators_link"
msgid "/cgi/top_translators.pl"
msgstr ""

msgctxt "footer_follow_us"
msgid "Follow us on <a href=\"https://twitter.com/openfoodfacts\">Twitter</a>,\n"
"<a href=\"https://www.facebook.com/OpenFoodFacts\">Facebook</a> and\n"
"<a href=\"https://www.instagram.com/open.food.facts/\">Instagram</a>\n"
msgstr ""

msgctxt "footer_install_the_app"
msgid "Install the app"
msgstr ""

msgctxt "footer_join_the_community"
msgid "Join the community"
msgstr ""

msgctxt "footer_join_us_on"
msgid "Join us on %s:"
msgstr ""

msgctxt "footer_legal"
msgid "Legal"
msgstr ""

# Do not translate without having the same exact string in the Tags template. Do not use spaces, special characters, only alphanumeric characters separated by hyphens
msgctxt "footer_legal_link"
msgid "/legal"
msgstr ""

msgctxt "footer_privacy"
msgid "Privacy"
msgstr ""

# Do not translate without having the same exact string in the Tags template. Do not use spaces, special characters, only alphanumeric characters separated by hyphens
msgctxt "footer_privacy_link"
msgid "/privacy"
msgstr ""

msgctxt "footer_press"
msgid "Press"
msgstr ""

# Do not translate without having the same exact string in the Tags template. Do not use spaces, special characters, only alphanumeric characters separated by hyphens
msgctxt "footer_press_link"
msgid "/press"
msgstr ""

msgctxt "footer_tagline"
msgid "A collaborative, free and open database of food products from around the world."
msgstr ""

msgctxt "footer_terms"
msgid "Terms of use"
msgstr ""

# Do not translate without having the same exact string in the Tags template. Do not use spaces, special characters, only alphanumeric characters separated by hyphens
msgctxt "footer_terms_link"
msgid "/terms-of-use"
msgstr ""

msgctxt "footer_who_we_are"
msgid "Who we are"
msgstr ""

# Do not translate without having the same exact string in the Tags template. Do not use spaces, special characters, only alphanumeric characters separated by hyphens
msgctxt "footer_who_we_are_link"
msgid "/who-we-are"
msgstr ""

msgctxt "footer_wiki"
msgid "<<site_name>> wiki (en)"
msgstr ""

# Do not translate
msgctxt "footer_wiki_link"
msgid "https://wiki.openfoodfacts.org"
msgstr ""

# Do not translate Open Beauty Facts but do translate Cosmetics
msgctxt "footer_obf"
msgid "Open Beauty Facts - Cosmetics"
msgstr ""

msgctxt "footer_obf_link"
msgid "https://world.openbeautyfacts.org"
msgstr ""

msgctxt "footer_pro"
msgid "Open Food Facts for Producers"
msgstr ""

msgctxt "for"
msgid "for"
msgstr ""

msgctxt "front_alt"
msgid "Product"
msgstr ""

msgctxt "generic_name"
msgid "Common name"
msgstr ""

msgctxt "generic_name_example"
msgid "Chocolate bar with milk and hazelnuts"
msgstr ""

msgctxt "goodbye"
msgid "See you soon!"
msgstr ""

msgctxt "graph_count"
msgid "%d products match the search criteria, of which %i products have defined values for the graph's axis."
msgstr ""

msgctxt "graph_title"
msgid "Graph title"
msgstr ""

msgctxt "graphs_and_maps"
msgid "Graphs and maps"
msgstr ""

msgctxt "hello"
msgid "Hello"
msgstr ""

msgctxt "high"
msgid "high"
msgstr ""

msgctxt "high_quantity"
msgid "high quantity"
msgstr ""

msgctxt "history"
msgid "Changes history"
msgstr ""

msgctxt "image_front"
msgid "Front picture"
msgstr ""

msgctxt "image_ingredients"
msgid "Ingredients picture"
msgstr ""

msgctxt "image_ingredients_note"
msgid "If the picture is neat enough, the ingredients can be extracted automatically"
msgstr ""

msgctxt "image_nutrition"
msgid "Nutrition facts picture"
msgstr ""

msgctxt "image_upload_error_image_already_exists"
msgid "This picture has already been sent."
msgstr ""

msgctxt "image_upload_error_image_too_small"
msgid "The picture is too small. Please do not upload pictures found on the Internet and only send photos you have taken yourself."
msgstr ""

msgctxt "image_upload_error_no_barcode_found_in_image_long"
msgid "The barcode in the image could not be read, or the image contained no barcode.\n"
"You can try with another image, or directly enter the barcode."
msgstr ""

msgctxt "image_upload_error_no_barcode_found_in_image_short"
msgid "No barcode found in the image."
msgstr ""

msgctxt "image_upload_error_no_barcode_specified_or_found"
msgid "No barcode specified or found in the image or filename."
msgstr "No barcode specified or found in the image or filename."

msgctxt "image_upload_error_could_not_read_image"
msgid "The image could not be read."
msgstr "The image could not be read."

msgctxt "image_upload_error_no_barcode_found_in_text"
msgid "You must enter the characters of the barcode or send a product image when the barcode is visible."
msgstr ""

msgctxt "image_full_size"
msgid "Full size"
msgstr ""

msgctxt "image_attribution_creativecommons"
msgid "This file was uploaded to product %s and is licensed under the %s license."
msgstr ""

msgctxt "image_attribution_photographer"
msgid "Attribution: Photo by %s per %s"
msgstr ""

msgctxt "image_attribution_photographer_editor"
msgid "Attribution: Photo by %s with additional modifications by %s per %s"
msgstr ""

msgctxt "image_original_link_text"
msgid "(Original Image)"
msgstr ""

msgctxt "image_attribution_link_title"
msgid "Photo detail and attribution information"
msgstr ""

msgctxt "invite_user"
msgid "Invite Users"
msgstr "Invite Users"

msgctxt "incomplete_products_you_added"
msgid "Products you added that need to be completed"
msgstr ""

msgctxt "informers_p"
msgid "informers"
msgstr ""

msgctxt "informers_s"
msgid "informers"
msgstr ""

msgctxt "ingredients"
msgid "Ingredients"
msgstr ""

msgctxt "no_ingredient"
msgid "Ingredients are missing"
msgstr "Ingredients are missing"

msgctxt "one_ingredient"
msgid "1 ingredient"
msgstr "1 ingredient"

msgctxt "f_ingredients_with_number"
msgid "{number} ingredients"
msgstr "{number} ingredients"

msgctxt "ingredients_alt"
msgid "Ingredients"
msgstr ""

msgctxt "ingredients_analysis_note"
msgid "Note: ingredients can be listed with many different names, please let us know if you think the analysis above is incorrect."
msgstr ""

msgctxt "ingredients_from_or_that_may_be_from_palm_oil_p"
msgid "ingredients from or that may be from palm oil"
msgstr ""

msgctxt "ingredients_from_or_that_may_be_from_palm_oil_s"
msgid "ingredient from or that may be from palm oil"
msgstr ""

msgctxt "ingredients_from_palm_oil_p"
msgid "ingredients from palm oil"
msgstr ""

msgctxt "ingredients_from_palm_oil_s"
msgid "ingredient from palm oil"
msgstr ""

msgctxt "ingredients_n_p"
msgid "Numbers of ingredients"
msgstr ""

msgctxt "ingredients_n_s"
msgid "Number of ingredients"
msgstr ""

msgctxt "known_ingredients_n_s"
msgid "Number of recognized ingredients"
msgstr "Number of recognized ingredients"

msgctxt "unknown_ingredients_n_s"
msgid "Number of unrecognized ingredients"
msgstr "Number of unrecognized ingredients"

msgctxt "ingredients_p"
msgid "ingredients"
msgstr ""

msgctxt "ingredients_products"
msgid "Products that contain the ingredient %s"
msgstr ""

msgctxt "ingredients_s"
msgid "ingredient"
msgstr ""

msgctxt "ingredients_text"
msgid "Ingredients list"
msgstr ""

msgctxt "ingredients_text_display_note"
msgid "Ingredients are listed in order of importance (quantity)."
msgstr ""

msgctxt "ingredients_text_example"
msgid "Cereals 85.5% (_wheat_ flour, whole-_wheat_ flour 11%), malt extract, cocoa 4,8%, ascorbic acid"
msgstr ""

msgctxt "ingredients_text_note"
msgid "Keep the order, indicate the % when specified, separate with a comma or - , use ( ) for ingredients of an ingredient, surround allergens with _ e.g. _milk_"
msgstr ""

msgctxt "ingredients_that_may_be_from_palm_oil_p"
msgid "ingredients that may be from palm oil"
msgstr ""

msgctxt "ingredients_that_may_be_from_palm_oil_s"
msgid "ingredient that may be from palm oil"
msgstr ""

msgctxt "ingredients_without_products"
msgid "Products that do not contain the ingredient %s"
msgstr ""

# Please change appstore_US.svg to appstore_XX.svg. check the url https://static.openfoodfacts.org/images/misc/appstore/black/appstore_XX.svg
msgctxt "ios_app_icon_url"
msgid "/images/misc/appstore/black/appstore_US.svg"
msgstr ""

msgctxt "ios_app_icon_alt_text"
msgid "Download on the App Store"
msgstr ""

msgctxt "ios_app_link"
msgid "https://apps.apple.com/app/open-food-facts/id588797948"
msgstr ""

msgctxt "known_nutrients_p"
msgid "known nutrients"
msgstr ""

msgctxt "known_nutrients_s"
msgid "known nutrient"
msgstr ""

msgctxt "labels"
msgid "Labels, certifications, awards"
msgstr ""

msgctxt "labels_example"
msgid "Organic"
msgstr ""

msgctxt "labels_note"
msgid "Indicate only the most specific labels. \"Parents\" labels will be added automatically."
msgstr ""

msgctxt "labels_p"
msgid "labels"
msgstr ""

msgctxt "labels_products"
msgid "Products that have the label %s"
msgstr ""

msgctxt "labels_s"
msgid "label"
msgstr ""

msgctxt "labels_tagsinput"
msgid "add a label"
msgstr ""

msgctxt "labels_without_products"
msgid "Products that do not have the label %s"
msgstr ""

msgctxt "lang"
msgid "Main language"
msgstr ""

msgctxt "lang_note"
msgid "Language most present and most highlighted on the product"
msgstr ""

msgctxt "language"
msgid "en-US"
msgstr ""

msgctxt "languages_p"
msgid "languages"
msgstr ""

msgctxt "languages_s"
msgid "language"
msgstr ""

msgctxt "last_edit_dates_p"
msgid "Last edit dates"
msgstr ""

msgctxt "last_edit_dates_s"
msgid "Last edit date"
msgstr ""

msgctxt "last_image_dates_p"
msgid "Last picture dates"
msgstr ""

msgctxt "last_image_dates_s"
msgid "Last picture date"
msgstr ""

msgctxt "licence_accept"
msgid "By adding information, data and/or images, you accept to place irrevocably your contribution under the <a href=\"https://opendatacommons.org/licenses/dbcl/1.0/\">Database Contents Licence 1.0</a> licence\n"
"for information and data, and under the <a href=\"https://creativecommons.org/licenses/by-sa/3.0/deed.en\">Creative Commons Attribution - ShareAlike 3.0</a> licence for images.\n"
"You accept to be credited by re-users by a link to the product your are contributing to."
msgstr ""

msgctxt "link"
msgid "Link to the product page on the official site of the producer"
msgstr ""

msgctxt "list_of_x"
msgid "List of %s"
msgstr ""

msgctxt "loadmore"
msgid "Load more results"
msgstr ""

msgctxt "login_and_add_product"
msgid "Sign-in and add the product"
msgstr ""

msgctxt "login_and_edit_product"
msgid "Sign-in and edit the product"
msgstr ""

msgctxt "login_create_your_account"
msgid "Create your account."
msgstr ""

msgctxt "login_not_registered_yet"
msgid "Not registered yet?"
msgstr ""

msgctxt "login_register_title"
msgid "Sign-in"
msgstr ""

msgctxt "login_to_add_and_edit_products"
msgid "Sign-in to add or edit products."
msgstr ""

msgctxt "login_to_add_products"
msgid "<p>Please sign-in to add or edit a product.</p>\n\n"
"<p>If you do not yet have an account on <<site_name>>, you can <a href=\"/cgi/user.pl\">register in 30 seconds</a>.</p>\n"
msgstr ""

msgctxt "login_username_email"
msgid "Username or e-mail address:"
msgstr ""

msgctxt "low"
msgid "low"
msgstr ""

msgctxt "low_quantity"
msgid "low quantity"
msgstr ""

msgctxt "manage_images"
msgid "Manage images"
msgstr ""

msgctxt "manage_images_info"
msgid "You can select one or more images and then:"
msgstr ""

msgctxt "manufacturing_places"
msgid "Manufacturing or processing places"
msgstr ""

msgctxt "manufacturing_places_example"
msgid "Montana, USA"
msgstr ""

msgctxt "manufacturing_places_p"
msgid "manufacturing or processing places"
msgstr ""

msgctxt "manufacturing_places_products"
msgid "Products manufactured or processed in %s"
msgstr ""

msgctxt "manufacturing_places_s"
msgid "manufacturing or processing place"
msgstr ""

msgctxt "manufacturing_places_tagsinput"
msgid "add a place"
msgstr ""

msgctxt "manufacturing_places_without_products"
msgid "Products not manufactured or processed in %s"
msgstr ""

msgctxt "map_count"
msgid "%d products match the search criteria, of which %i products have a known production place."
msgstr ""

msgctxt "map_title"
msgid "Map title"
msgstr ""

msgctxt "menu"
msgid "Menu"
msgstr ""

msgctxt "menu_add_a_product"
msgid "Add a product"
msgstr ""

# Do not translate without having the same exact string in the Tags template. Do not use spaces, special characters, only alphanumeric characters separated by hyphens
msgctxt "menu_add_a_product_link"
msgid "/add-a-product"
msgstr ""

msgctxt "menu_contribute"
msgid "Contribute"
msgstr ""

# Do not translate without having the same exact string in the Tags template. Do not use spaces, special characters, only alphanumeric characters separated by hyphens
msgctxt "menu_contribute_link"
msgid "/contribute"
msgstr ""

msgctxt "menu_discover"
msgid "Discover"
msgstr ""

# Do not translate without having the same exact string in the Tags template. Do not use spaces, special characters, only alphanumeric characters separated by hyphens
msgctxt "menu_discover_link"
msgid "/discover"
msgstr ""

msgctxt "mission_"
msgid "Mission: "
msgstr ""

msgctxt "mission_accomplished_by"
msgid "This mission has been completed by:"
msgstr ""

msgctxt "mission_accomplished_by_n"
msgid "Completed by %d persons."
msgstr ""

msgctxt "mission_accomplished_by_nobody"
msgid "Be the first to complete this mission!"
msgstr ""

msgctxt "mission_goal"
msgid "Goal:"
msgstr ""

msgctxt "missions"
msgid "Missions"
msgstr ""

msgctxt "moderate"
msgid "moderate"
msgstr ""

msgctxt "moderate_quantity"
msgid "moderate quantity"
msgstr ""

msgctxt "move_images_to_another_product"
msgid "Move the images to another product"
msgstr ""

msgctxt "n_products"
msgid "%s products"
msgstr ""

msgctxt "name"
msgid "Name"
msgstr ""

msgctxt "names"
msgid "Names"
msgstr ""

msgctxt "new_code"
msgid "If the barcode is not correct, please correct it here:"
msgstr ""

msgctxt "new_code_note"
msgid "For products without a barcode, an internal code is automatically set."
msgstr ""

msgctxt "newsletter_description"
msgid "Subscribe to the newsletter (2 emails per month maximum)"
msgstr ""

msgctxt "subscribe_to_our_newsletter"
msgid "Subscribe to our newsletter"
msgstr ""

msgctxt "next"
msgid "Next"
msgstr ""

msgctxt "no_barcode"
msgid "Product without barcode"
msgstr ""

msgctxt "no_nutrition_data"
msgid "Nutrition facts are not specified on the product."
msgstr ""

msgctxt "multiple_nutrition_data"
msgid "Multiple nutrition facts are specified on the product (e.g. with added water or milk)."
msgstr ""

msgctxt "multiple_nutrition_data_instructions"
msgid "Enter only the nutrition facts for the unprepared product, without added water or milk. If there are different products, enter nutrition facts for the first product listed."
msgstr ""

msgctxt "no_product_for_barcode"
msgid "No product listed for barcode %s."
msgstr ""

msgctxt "no_products"
msgid "No products."
msgstr ""

msgctxt "not_saved"
msgid "Error while saving, please retry."
msgstr ""

msgctxt "number_of_additives"
msgid "Number of additives"
msgstr ""

msgctxt "number_of_products"
msgid "Number of products"
msgstr ""

msgctxt "nutrient_in_quantity"
msgid "%s in %s"
msgstr ""

msgctxt "nutrient_levels_info"
msgid "Nutrient levels for 100 g"
msgstr ""

# Do not translate without having the same exact string in the Tags template. Do not use spaces, special characters, only alphanumeric characters separated by hyphens
msgctxt "nutrient_levels_link"
msgid "/nutrient-levels"
msgstr ""

msgctxt "nutrient_levels_p"
msgid "nutrient levels"
msgstr ""

msgctxt "nutrient_levels_s"
msgid "nutrient level"
msgstr ""

msgctxt "nutriments_p"
msgid "nutriments"
msgstr ""

msgctxt "nutriments_products"
msgid "Products that contain the nutriment %s"
msgstr ""

msgctxt "nutriments_s"
msgid "nutriment"
msgstr ""

msgctxt "nutriments_without_products"
msgid "Products that do not contain the nutriment %s"
msgstr ""

msgctxt "nutrition_alt"
msgid "Nutrition facts"
msgstr ""

msgctxt "nutrition_data"
msgid "Nutrition facts"
msgstr ""

msgctxt "nutrition_data_average"
msgid "Average nutrition facts for the %d products of the %s category for which nutrition facts are known (out of %d products)."
msgstr ""

msgctxt "nutrition_data_compare_percent"
msgid "% of difference"
msgstr ""

msgctxt "nutrition_data_compare_value"
msgid "value for 100 g / 100 ml"
msgstr ""

msgctxt "nutrition_data_comparison_with_categories"
msgid "Comparison to average values of products in the same category:"
msgstr ""

msgctxt "nutrition_data_comparison_with_categories_note"
msgid "Please note: for each nutriment, the average is computed for products for which the nutriment quantity is known, not on all products of the category."
msgstr ""

msgctxt "nutrition_data_note"
msgid "If the picture is sufficiently sharp and level, nutrition facts can be automatically extracted from the picture."
msgstr ""

msgctxt "nutrition_data_per_10"
msgid "10th centile"
msgstr ""

msgctxt "nutrition_data_per_100g"
msgid "for 100 g / 100 ml"
msgstr ""

msgctxt "nutrition_data_per_5"
msgid "5<sup>th</sup> centile"
msgstr ""

msgctxt "nutrition_data_per_50"
msgid "Median"
msgstr ""

msgctxt "nutrition_data_per_90"
msgid "90th centile"
msgstr ""

msgctxt "nutrition_data_per_95"
msgid "95<sup>th</sup> centile"
msgstr ""

msgctxt "nutrition_data_per_max"
msgid "Maximum"
msgstr ""

msgctxt "nutrition_data_per_mean"
msgid "Mean"
msgstr ""

msgctxt "nutrition_data_per_min"
msgid "Minimum"
msgstr ""

msgctxt "nutrition_data_per_serving"
msgid "per serving"
msgstr ""

msgctxt "nutrition_data_per_std"
msgid "Standard deviation"
msgstr ""

msgctxt "nutrition_data_table"
msgid "Nutrition facts"
msgstr ""

msgctxt "nutrition_data_table_note"
msgid "The table lists by default nutriments that are often specified. Leave the field blank if it's not on the label.<br/>You can add extra nutriments (vitamins, minerals, cholesterol etc.)\n"
"by typing the first letters of their name in the last row of the table."
msgstr ""

msgctxt "nutrition_data_table_asterisk"
msgid "Essential nutrients to calculate the Nutri-Score."
msgstr ""

msgctxt "nutrition_grades_p"
msgid "Nutrition grades"
msgstr ""

msgctxt "nutrition_grades_s"
msgid "Nutrition grade"
msgstr ""

# Make sure the translated link works (eg that the image already exists in your language)
msgctxt "og_image_url"
msgid "https://static.openfoodfacts.org/images/logos/logo-vertical-white-social-media-preview.png"
msgstr ""

# Do not change the lang code if the blog doesn't exist in your language
msgctxt "on_the_blog_content"
msgid "<p>To learn more about <<site_name>>, visit <a href=\"https://blog.openfoodfacts.org/en/\">our blog</a>!</p>\n"
"<p>Recent news:</p>\n"
msgstr ""

msgctxt "on_the_blog_title"
msgid "News"
msgstr ""

msgctxt "openfoodhunt_points"
msgid "It's <a href=\"/open-food-hunt-2015\">Open Food Hunt</a> on <<site_name>> from Saturday February 21st 2015 to Sunday March 1st 2015! Contributors are awarded\n"
"Explorer points for products they add and Ambassador points for new contributors they recruit. Points are updated every 30 minutes."
msgstr ""

msgctxt "or"
msgid "or:"
msgstr ""

msgctxt "origins"
msgid "Origin of ingredients"
msgstr ""

msgctxt "origins_example"
msgid "California, USA"
msgstr ""

msgctxt "origins_note_xxx"
msgid "Indicate the origin of ingredients"
msgstr ""

msgctxt "origins_p"
msgid "origins of ingredients"
msgstr ""

msgctxt "origins_products"
msgid "Products with ingredients originating from %s"
msgstr ""

msgctxt "origins_s"
msgid "origin of ingredients"
msgstr ""

msgctxt "origins_tagsinput"
msgid "add an origin"
msgstr ""

msgctxt "origins_without_products"
msgid "Products without ingredients originating from %s"
msgstr ""

msgctxt "packaging"
msgid "Packaging"
msgstr ""

msgctxt "packaging_example"
msgid "Fresh, Canned, Frozen, Bottle, Box, Glass, Plastic..."
msgstr ""

msgctxt "packaging_note"
msgid "Packaging type, format, material"
msgstr ""

msgctxt "packaging_p"
msgid "packaging"
msgstr ""

msgctxt "packaging_products"
msgid "Products with a %s packaging"
msgstr ""

msgctxt "packaging_s"
msgid "packaging"
msgstr ""

msgctxt "packaging_tagsinput"
msgid "add a type, shape or material"
msgstr ""

msgctxt "packaging_without_products"
msgid "Products without a %s packaging"
msgstr ""

msgctxt "page_x"
msgid "Page %d"
msgstr ""

msgctxt "page_x_out_of_y"
msgid "Page %d out of %d."
msgstr ""

msgctxt "pages"
msgid "Pages:"
msgstr ""

msgctxt "password"
msgid "Password"
msgstr ""

msgctxt "password_new"
msgid "New password"
msgstr ""

msgctxt "password_confirm"
msgid "Confirm password"
msgstr ""

msgctxt "periods_after_opening"
msgid "Period of time after opening"
msgstr ""

msgctxt "periods_after_opening_note"
msgid "Found in an open container logo with a number of months: e.g. 12 M"
msgstr ""

msgctxt "periods_after_opening_p"
msgid "Periods after opening"
msgstr ""

msgctxt "periods_after_opening_s"
msgid "Period after opening"
msgstr ""

msgctxt "photographers_p"
msgid "photographers"
msgstr ""

msgctxt "photographers_s"
msgid "photographer"
msgstr ""

msgctxt "pnns_groups_1"
msgid "PNNS groups 1"
msgstr ""

msgctxt "pnns_groups_1_p"
msgid "PNNS groups 1"
msgstr ""

msgctxt "pnns_groups_1_s"
msgid "PNNS group 1"
msgstr ""

msgctxt "pnns_groups_2"
msgid "PNNS groups 2"
msgstr ""

msgctxt "pnns_groups_2_p"
msgid "PNNS groups 2"
msgstr ""

msgctxt "pnns_groups_2_s"
msgid "PNNS group 2"
msgstr ""

msgctxt "points_all_countries"
msgid "There are %d Explorers and %d Ambassadors."
msgstr ""

msgctxt "points_all_users"
msgid "There are Explorers for %d countries and Ambassadors for %d countries."
msgstr ""

msgctxt "points_country"
msgid "%s has %d Explorers and %d Ambassadors."
msgstr ""

msgctxt "points_ranking"
msgid "Ranking"
msgstr ""

msgctxt "points_ranking_users_and_countries"
msgid "Ranking of contributors and countries"
msgstr ""

msgctxt "points_user"
msgid "%s is an Explorer for %d countries and an Ambassador for %d countries."
msgstr ""

msgctxt "previous"
msgid "Previous"
msgstr ""

msgctxt "product_add_nutrient"
msgid "Add a nutrient"
msgstr ""

msgctxt "product_added"
msgid "Product added on"
msgstr ""

msgctxt "product_changes_saved"
msgid "Changes saved."
msgstr ""

msgctxt "product_edit_you_contributed"
msgid "You just helped to improve the world largest open data database."
msgstr "You just helped to improve the world largest open data database."

msgctxt "product_edit_thank_you"
msgid "Thank you so much for joining us in our journey to data transparency!"
msgstr "Thank you so much for joining us in our journey to data transparency!"

msgctxt "product_characteristics"
msgid "Product characteristics"
msgstr ""

msgctxt "product_created"
msgid "Product created"
msgstr ""

msgctxt "product_description"
msgid "Ingredients, allergens, additives, nutrition facts, labels, origin of ingredients and information on product %s"
msgstr ""

msgctxt "product_image"
msgid "Product picture"
msgstr ""

msgctxt "product_image_with_barcode"
msgid "Picture with barcode:"
msgstr ""

msgctxt "product_js_current_image"
msgid "Current image:"
msgstr ""

msgctxt "product_js_deleting_images"
msgid "Deleting images"
msgstr ""

msgctxt "product_js_extract_ingredients"
msgid "Extract the ingredients from the picture"
msgstr ""

msgctxt "product_js_extracted_ingredients_nok"
msgid "Ingredients text could not be extracted. Try with a sharper image, with higher resolution or a better framing of the text."
msgstr ""

msgctxt "product_js_extracted_ingredients_ok"
msgid "Ingredients text has been extracted. Text recognition is not perfect, so please check the text below and correct errors if needed."
msgstr ""

msgctxt "product_js_extracting_ingredients"
msgid "Extracting ingredients"
msgstr ""

msgctxt "product_js_image_normalize"
msgid "Normalize colors"
msgstr ""

msgctxt "product_js_image_open_full_size_image"
msgid "Open the picture in original size in a new windows"
msgstr ""

msgctxt "product_js_image_received"
msgid "Image received"
msgstr ""

msgctxt "product_js_image_rotate_and_crop"
msgid "Rotate the image if necessary, then click and drag to select the interesting zone:"
msgstr ""

msgctxt "product_js_image_rotate_left"
msgid "Rotate left"
msgstr ""

msgctxt "product_js_image_rotate_right"
msgid "Rotate right"
msgstr ""

msgctxt "product_js_image_save"
msgid "Validate and/or resize image"
msgstr ""

msgctxt "product_js_image_saved"
msgid "Image saved"
msgstr ""

msgctxt "product_js_image_saving"
msgid "Saving image"
msgstr ""

msgctxt "product_js_image_upload_error"
msgid "Error while uploading image"
msgstr ""

msgctxt "product_js_image_white_magic"
msgid "Photo on white background: try to remove the background"
msgstr ""

msgctxt "product_js_images_delete_error"
msgid "Errors while deleting images"
msgstr ""

msgctxt "product_js_images_deleted"
msgid "Images deleted"
msgstr ""

msgctxt "product_js_images_move_error"
msgid "Errors while moving images"
msgstr ""

msgctxt "product_js_images_moved"
msgid "Images moved"
msgstr ""

msgctxt "product_js_moving_images"
msgid "Moving images"
msgstr ""

msgctxt "product_js_upload_image"
msgid "Add a picture"
msgstr ""

msgctxt "product_js_upload_image_note"
msgid "→ With Chrome, Firefox and Safari, you can select multiple pictures (product, ingredients, nutrition facts etc.) by clicking them while holding the Ctrl key pressed to add them all in one shot."
msgstr ""

msgctxt "product_js_uploading_image"
msgid "Uploading image"
msgstr ""

msgctxt "product_last_edited"
msgid "Last edit of product page on"
msgstr ""

msgctxt "product_name"
msgid "Product name"
msgstr ""

msgctxt "product_name_example"
msgid "Kinder Bueno White"
msgstr ""

msgctxt "products"
msgid "products"
msgstr ""

msgctxt "products_stats"
msgid "Evolution of the number of products on <<site_name>>"
msgstr ""

msgctxt "products_stats_completed_t"
msgid "Products with complete information"
msgstr ""

msgctxt "products_stats_created_t"
msgid "Products"
msgstr ""

msgctxt "products_with_nutriments"
msgid "with nutrition facts"
msgstr ""

msgctxt "products_you_edited"
msgid "Products you added or edited"
msgstr ""

msgctxt "purchase_places"
msgid "City, state and country where purchased"
msgstr ""

msgctxt "purchase_places_note"
msgid "Indicate where you bought or saw the product (at least the country)"
msgstr ""

msgctxt "purchase_places_p"
msgid "purchase places"
msgstr ""

msgctxt "purchase_places_products"
msgid "Products sold in %s"
msgstr ""

msgctxt "purchase_places_s"
msgid "purchase place"
msgstr ""

msgctxt "purchase_places_tagsinput"
msgid "add a place"
msgstr ""

msgctxt "purchase_places_without_products"
msgid "Products not sold in %s"
msgstr ""

msgctxt "quantity"
msgid "Quantity"
msgstr ""

msgctxt "quantity_example"
msgid "2 l, 250 g, 1 kg, 25 cl, 6 fl oz, 1 pound"
msgstr ""

msgctxt "remember_me"
msgid "Remember me"
msgstr ""

msgctxt "remember_purchase_places_and_stores"
msgid "Remember the place of purchase and store for the next product adds"
msgstr ""

msgctxt "risk_level"
msgid "Risk"
msgstr ""

msgctxt "risk_level_0"
msgid "To be completed"
msgstr ""

msgctxt "risk_level_1"
msgid "Low risks"
msgstr ""

msgctxt "risk_level_2"
msgid "Moderate risks"
msgstr ""

msgctxt "risk_level_3"
msgid "High risks"
msgstr ""

msgctxt "salt_equivalent"
msgid "salt equivalent"
msgstr ""

msgctxt "save"
msgid "Save"
msgstr ""

msgctxt "saved"
msgid "Saved."
msgstr ""

msgctxt "saving"
msgid "Saving."
msgstr ""

msgctxt "search"
msgid "Search"
msgstr ""

msgctxt "search_a_product_placeholder"
msgid "Search a product"
msgstr ""

msgctxt "search_button"
msgid "Search"
msgstr ""

msgctxt "search_contains"
msgid "contains"
msgstr ""

msgctxt "search_criteria"
msgid "Select products with specific brands, categories, labels, origins of ingredients, manufacturing places etc."
msgstr ""

msgctxt "search_description_opensearch"
msgid "Open Food Facts product search"
msgstr ""

msgctxt "search_does_not_contain"
msgid "does not contain"
msgstr ""

msgctxt "search_download_button"
msgid "Download"
msgstr ""

msgctxt "search_download_choice"
msgid "Download results"
msgstr ""

msgctxt "search_download_results"
msgid "Download results in XLSX or CSV format. Please note that for performance reasons, you can download up to 10.000 results only."
msgstr ""

msgctxt "search_download_xlsx"
msgid "XLSX format"
msgstr ""

msgctxt "search_download_xlsx_description"
msgid "Excel or LibreOffice"
msgstr ""

msgctxt "search_download_csv"
msgid "CSV format"
msgstr ""

msgctxt "search_download_csv_description"
msgid "Character set: Unicode (UTF-8) - Separator: tabulation (tab)"
msgstr ""

msgctxt "search_edit"
msgid "Change search criteria"
msgstr ""

msgctxt "search_generate_graph"
msgid "Generate graph"
msgstr ""

msgctxt "search_generate_map"
msgid "Generate the map"
msgstr ""

msgctxt "search_graph"
msgid "Graph"
msgstr ""

msgctxt "search_graph_2_axis"
msgid "Scatter plot"
msgstr ""

msgctxt "search_graph_blog"
msgid "<p>→ learn more about <<site_name>> graphs: <a href=\"/graphs-in-3-clicks\">Graphs in 3 clicks</a> (blog).</p>"
msgstr ""

msgctxt "search_graph_choice"
msgid "Results on a graph"
msgstr ""

msgctxt "search_graph_instructions"
msgid "Select what you want to graph on the horizontal axis to obtain a histogram, or select two axis to\n"
"get a cloud of products (scatter plot)."
msgstr ""

msgctxt "search_graph_link"
msgid "Permanent link to this graph, shareable by e-mail and on social networks"
msgstr ""

msgctxt "search_graph_note"
msgid "The graph will show only products for which displayed values are known."
msgstr ""

msgctxt "search_graph_title"
msgid "Display results on a graph"
msgstr ""

msgctxt "search_graph_warning"
msgid "Note: this is a user generated graph. The title, represented products and axis of visualization have been chosen by the author of the graph."
msgstr ""

msgctxt "search_indifferent"
msgid "Indifferent"
msgstr ""

msgctxt "search_ingredients"
msgid "Ingredients"
msgstr ""

msgctxt "search_link"
msgid "Permanent link to these results, shareable by e-mail and on social networks"
msgstr ""

msgctxt "search_list_choice"
msgid "Results in a list of products"
msgstr ""

msgctxt "search_map"
msgid "Map"
msgstr ""

msgctxt "search_map_choice"
msgid "Results on a map"
msgstr ""

msgctxt "search_map_link"
msgid "Permanent link to this map, shareable by e-mail and on social networks"
msgstr ""

msgctxt "search_map_note"
msgid "The map will show only products for which the production place is known."
msgstr ""

msgctxt "search_map_title"
msgid "Display results on a map"
msgstr ""

msgctxt "search_nutriment"
msgid "choose a nutriment..."
msgstr ""

msgctxt "search_nutriments"
msgid "Nutriments"
msgstr ""

msgctxt "search_or"
msgid "or"
msgstr ""

msgctxt "search_page_size"
msgid "Results per page"
msgstr ""

msgctxt "search_products"
msgid "Products search"
msgstr ""

msgctxt "search_results"
msgid "Search results"
msgstr ""

msgctxt "search_series"
msgid "Use a different color for the following products:"
msgstr ""

msgctxt "search_series_default"
msgid "Other products"
msgstr ""

msgctxt "search_series_fairtrade"
msgid "Fair trade"
msgstr ""

msgctxt "search_series_fairtrade_label"
msgid "fair-trade"
msgstr ""

msgctxt "search_series_nutrition_grades"
msgid "Use nutrition grades colors"
msgstr ""

msgctxt "search_series_organic"
msgid "Organic"
msgstr ""

msgctxt "search_series_organic_label"
msgid "organic"
msgstr ""

msgctxt "search_series_with_sweeteners"
msgid "With sweeteners"
msgstr ""

msgctxt "search_tag"
msgid "choose a criterion..."
msgstr ""

msgctxt "search_tags"
msgid "Criteria"
msgstr ""

msgctxt "search_terms"
msgid "Search terms"
msgstr ""

msgctxt "search_terms_note"
msgid "Search for words present in the product name, generic name, brands, categories, origins and labels"
msgstr ""

msgctxt "search_title"
msgid "Search a product, brand, ingredient, nutriment etc."
msgstr ""

msgctxt "search_title_graph"
msgid "Results graph"
msgstr ""

msgctxt "search_title_map"
msgid "Results map"
msgstr ""

msgctxt "search_tools"
msgid "Search tools"
msgstr ""

msgctxt "search_value"
msgid "value"
msgstr ""

msgctxt "search_with"
msgid "With"
msgstr ""

msgctxt "search_without"
msgid "Without"
msgstr ""

msgctxt "see_product_page"
msgid "See the product page"
msgstr ""

msgctxt "re_edit_product_page"
msgid "Edit the product again"
msgstr "Edit the product again"

msgctxt "select_country"
msgid "Country"
msgstr ""

msgctxt "select_lang"
msgid "Language"
msgstr ""

msgctxt "send_image"
msgid "Send a picture..."
msgstr ""

msgctxt "send_image_error"
msgid "Upload error"
msgstr ""

msgctxt "sending_image"
msgid "Sending image"
msgstr ""

msgctxt "serving_size"
msgid "Serving size"
msgstr ""

msgctxt "serving_size_prepared"
msgid "Prepared serving size"
msgstr ""

msgctxt "serving_size_example"
msgid "60 g, 12 oz, 20cl, 2 fl oz"
msgstr ""

msgctxt "serving_size_note"
msgid "If the nutrition facts table contains values for the prepared product, indicate the total serving size of the prepared product (including added water or milk)."
msgstr ""

msgctxt "serving_too_small_for_nutrition_analysis"
msgid "Serving size is too small (5 g / 5 ml or less) to calculate 100 g / 100 ml values and perform any further nutritional analysis"
msgstr ""

msgctxt "session_title"
msgid "Sign-in"
msgstr ""

msgctxt "share"
msgid "Share"
msgstr ""

msgctxt "show_category_stats"
msgid "Show detailed stats"
msgstr ""

msgctxt "show_category_stats_details"
msgid "standard deviation, minimum, maximum, 10th and 90th percentiles"
msgstr ""

msgctxt "signin_before_submit"
msgid "If you already have an account on <SITE>, please sign-in before filling this form."
msgstr ""

msgctxt "signout"
msgid "Sign-out"
msgstr ""

msgctxt "site_description"
msgid "A collaborative, free and open database of ingredients, nutrition facts and information on food products from around the world"
msgstr ""

msgctxt "site_name"
msgid "Open Food Facts"
msgstr "Open Food Facts"

msgctxt "logo_site_name"
msgid "Open Food Facts logo"
msgstr ""

msgctxt "sort_by"
msgid "Sort by"
msgstr ""

msgctxt "sort_completeness"
msgid "Completeness"
msgstr ""

msgctxt "sort_created_t"
msgid "Add date"
msgstr ""

msgctxt "sort_modified_t"
msgid "Edit date"
msgstr ""

msgctxt "sort_popularity"
msgid "Popularity"
msgstr ""

msgctxt "sort_product_name"
msgid "Product name"
msgstr ""

msgctxt "state"
msgid "State"
msgstr ""

msgctxt "states_p"
msgid "states"
msgstr ""

msgctxt "states_s"
msgid "state"
msgstr ""

msgctxt "stores"
msgid "Stores"
msgstr ""

msgctxt "stores_note"
msgid "Name of the shop or supermarket chain"
msgstr ""

msgctxt "stores_p"
msgid "stores"
msgstr ""

msgctxt "stores_products"
msgid "Products sold at %s"
msgstr ""

msgctxt "stores_s"
msgid "store"
msgstr ""

msgctxt "stores_tagsinput"
msgid "add a store"
msgstr ""

msgctxt "stores_without_products"
msgid "Products not bought at %s"
msgstr ""

msgctxt "subscribe"
msgid "Subscribe"
msgstr ""

msgctxt "tag_belongs_to"
msgid "Belongs to:"
msgstr ""

msgctxt "tag_contains"
msgid "Contains:"
msgstr ""

msgctxt "tag_weblinks"
msgid "Weblinks"
msgstr ""

msgctxt "tagstable_filtered"
msgid "out of _MAX_"
msgstr ""

msgctxt "tagstable_search"
msgid "Search:"
msgstr ""

# This is linked to a unit test
msgctxt "traces"
msgid "Traces"
msgstr ""

msgctxt "traces_example"
msgid "Milk, Gluten, Nuts"
msgstr ""

msgctxt "traces_note"
msgid "Indicate ingredients from mentions like \"May contain traces of\", \"Made in a factory that also uses\" etc."
msgstr ""

msgctxt "traces_p"
msgid "traces"
msgstr ""

msgctxt "traces_s"
msgid "trace"
msgstr ""

msgctxt "twitter"
msgid "Twitter username (optional)"
msgstr ""

msgctxt "twitter_account"
msgid "OpenFoodFacts"
msgstr ""

msgctxt "unknown"
msgid "Unknown"
msgstr ""

msgctxt "unknown_nutrients_p"
msgid "unknown nutrients"
msgstr ""

msgctxt "unknown_nutrients_s"
msgid "unknown nutrient"
msgstr ""

msgctxt "unsubscribe"
msgid "Unsubscribe"
msgstr ""

msgctxt "unsubscribe_info"
msgid "You can unsubscribe from the lists at any time."
msgstr ""

msgctxt "userid_or_email"
msgid "Username or e-mail address: "
msgstr ""

msgctxt "username"
msgid "User name"
msgstr ""

msgctxt "username_info"
msgid "(non-accented letters, digits and/or dashes)"
msgstr ""

msgctxt "username_or_email"
msgid "Username or email address"
msgstr ""

msgctxt "users_add_products"
msgid "Products that were added by the user %s"
msgstr ""

msgctxt "users_add_without_products"
msgid "Products that were not added by the user %s"
msgstr ""

msgctxt "users_edit_products"
msgid "Products that were edited by the user %s"
msgstr ""

msgctxt "users_edit_without_products"
msgid "Products that were not edited by the user %s"
msgstr ""

msgctxt "users_p"
msgid "contributors"
msgstr ""

msgctxt "users_products"
msgid "Products added by %s"
msgstr ""

msgctxt "users_s"
msgid "contributor"
msgstr ""

msgctxt "users_without_products"
msgid "Products not added by %s"
msgstr ""

msgctxt "video_tutorials"
msgid "Video Tutorials"
msgstr ""

msgctxt "view"
msgid "view"
msgstr ""

msgctxt "view_list_for_products_from_the_entire_world"
msgid "View the list for matching products from the entire world"
msgstr ""

msgctxt "view_products_from_the_entire_world"
msgid "View matching products from the entire world"
msgstr ""

msgctxt "view_results_from_the_entire_world"
msgid "View results from the entire world"
msgstr ""

msgctxt "warning_3rd_party_content"
msgid "Information and data must come from the product package and label (and not from other sites or the manufacturer's site), and you must have taken the pictures yourself.<br/>\n"
"→ <a href=\"https://support.openfoodfacts.org/help/en-gb/9/27\">Why it matters</a>"
msgstr ""

msgctxt "website"
msgid "Site or blog address"
msgstr ""

# Please change English.svg to French.svg or German.svg… Check the url https://static.openfoodfacts.org/images/misc/microsoft/XXXX.svg
msgctxt "windows_phone_app_icon_url"
msgid "/images/misc/microsoft/English.svg"
msgstr ""

msgctxt "windows_phone_app_icon_alt_text"
msgid "Get it from Microsoft"
msgstr ""

# Please change en-us to fr-fr, pt-br or de-ch…Check the URL !
msgctxt "windows_phone_app_link"
msgid "https://apps.microsoft.com/store/detail/open-food-facts-scan-to-get-nutriscore-ecoscore-and-more/XP8LT18SRPKLRG"
msgstr ""

msgctxt "you_are_connected_as_x"
msgid "You are connected as %s."
msgstr ""

msgctxt "product_js_unselect_image"
msgid "Unselect image"
msgstr ""

msgctxt "product_js_unselecting_image"
msgid "Unselecting image."
msgstr ""

msgctxt "product_js_unselected_image_ok"
msgid "Unselected image."
msgstr ""

msgctxt "product_js_unselected_image_nok"
msgid "Error while unselecting image."
msgstr ""

msgctxt "product_js_zoom_on_wheel"
msgid "Enable zooming with the mouse wheel."
msgstr "Enable zooming with the mouse wheel."

msgctxt "product_js_use_low_res_images"
msgid "Load lower resolution images (for slow connections)"
msgstr "Load lower resolution images (for slow connections)"

msgctxt "protected_image_message"
msgid "An image has been sent by the manufacturer. If you think it is incorrect or not up-to-date, please contact us."
msgstr "An image has been sent by the manufacturer. If you think it is incorrect or not up-to-date, please contact us."

msgctxt "nutrition_grade_fr_nutriments_estimated_warning"
msgid "Warning: the nutrition facts are not specified. They have been estimated from the list of ingredients."
msgstr ""

msgctxt "nutrition_grade_fr_fiber_warning"
msgid "Warning: the amount of fiber is not specified, their possible positive contribution to the grade could not be taken into account."
msgstr ""

msgctxt "nutrition_grade_fr_fiber_and_fruits_vegetables_nuts_warning"
msgid "Warning: the amounts of fiber and of fruits, vegetables and nuts are not specified, their possible positive contribution to the grade could not be taken into account."
msgstr ""

msgctxt "nutrition_grade_fr_no_fruits_vegetables_nuts_warning"
msgid "Warning: the amount of fruits, vegetables and nuts is not specified, their possible positive contribution to the grade could not be taken into account."
msgstr ""

msgctxt "nutrition_grade_fr_fruits_vegetables_nuts_estimate_warning"
msgid "Warning: the amount of fruits, vegetables and nuts is not specified on the label, it was manually estimated from the list of ingredients: %d"
msgstr ""

msgctxt "nutrition_grade_fr_fruits_vegetables_nuts_from_category_warning"
msgid "Warning: the amount of fruits, vegetables and nuts is not specified on the label, it was estimated from the category (%s) of the product: %d"
msgstr ""

msgctxt "nutrition_grade_fr_fruits_vegetables_nuts_estimate_from_ingredients_warning"
msgid "Warning: the amount of fruits, vegetables and nuts is not specified on the label, it was estimated from the list of ingredients: %d"
msgstr ""

msgctxt "nutrition_grade_fr_title"
msgid "NutriScore color nutrition grade"
msgstr ""

msgctxt "nutrition_grade_fr_formula"
msgid "How the color nutrition grade is computed"
msgstr ""

msgctxt "nutrition_grade_fr_alt"
msgid "NutriScore nutrition grade"
msgstr ""

msgctxt "delete_product_page"
msgid "Delete the product page"
msgstr ""

msgctxt "deleting_product"
msgid "Deleting product"
msgstr ""

msgctxt "has_deleted_product"
msgid "has deleted product"
msgstr ""

msgctxt "delete_product_confirm"
msgid "Are you sure that you want to delete the page for this product?"
msgstr ""

msgctxt "delete_user"
msgid "Delete the user"
msgstr ""

msgctxt "sources_manufacturer"
msgid "Some of the data for this product has been provided directly by the manufacturer %s."
msgstr "Some of the data for this product has been provided directly by the manufacturer %s."

msgctxt "list_of_sources"
msgid "Some of the data and/or photos for this product come from those sources:"
msgstr "Some of the data and/or photos for this product come from those sources:"

msgctxt "warning_not_complete"
msgid "This product page is not complete. You can help to complete it by editing it and adding more data from the photos we have, or by taking more photos using the app for <a href=\"https://android.openfoodfacts.org\">Android</a> or <a href=\"https://ios.openfoodfacts.org\">iPhone/iPad</a>. Thank you!"
msgstr ""

msgctxt "title_separator"
msgid " - "
msgstr ""

msgctxt "recent_changes"
msgid "Recent Changes"
msgstr ""

msgctxt "translators_title"
msgid "Our Translators"
msgstr ""

msgctxt "translators_lead"
msgid "We would like to say THANK YOU to the awesome translators that make it possible to present Open Food Facts, Open Beauty Facts, and Open Pet Food Facts to you in all these different languages! <a href=\"https://translate.openfoodfacts.org/\">You can join us in this global effort: it doesn't require any technical knowledge.</a>"
msgstr ""

msgctxt "translators_renewal_notice"
msgid "Please note that this table is refreshed nightly and might be out of date."
msgstr ""

msgctxt "translators_column_name"
msgid "Name"
msgstr ""

msgctxt "translators_column_translated_words"
msgid "Translated (Words)"
msgstr ""

msgctxt "translators_column_target_words"
msgid "Target Words"
msgstr ""

msgctxt "translators_column_approved_words"
msgid "Approved (Words)"
msgstr ""

msgctxt "translators_column_votes_made"
msgid "Votes Made"
msgstr ""

msgctxt "minerals_p"
msgid "added minerals"
msgstr ""

msgctxt "minerals_s"
msgid "added mineral"
msgstr ""

msgctxt "vitamins_p"
msgid "added vitamins"
msgstr ""

msgctxt "vitamins_s"
msgid "added vitamin"
msgstr ""

msgctxt "amino_acids_p"
msgid "added amino acids"
msgstr ""

msgctxt "amino_acids_s"
msgid "added amino acid"
msgstr ""

msgctxt "nucleotides_p"
msgid "added nucleotides"
msgstr ""

msgctxt "nucleotides_s"
msgid "added nucleotide"
msgstr ""

msgctxt "other_nutritional_substances_p"
msgid "other nutritional substances added"
msgstr ""

msgctxt "other_nutritional_substances_s"
msgid "other nutritional substance added"
msgstr ""

msgctxt "product_as_sold"
msgid "As sold"
msgstr ""

msgctxt "prepared_product"
msgid "Prepared"
msgstr ""

msgctxt "unit"
msgid "Unit"
msgstr ""

msgctxt "nutrition_data_exists"
msgid "Nutrition facts are specified for the product as sold."
msgstr ""

msgctxt "nutrition_data_prepared_exists"
msgid "Nutrition facts are specified for the prepared product."
msgstr ""

msgctxt "nova_groups_s"
msgid "NOVA group"
msgstr ""

msgctxt "nova_groups_p"
msgid "NOVA groups"
msgstr ""

# Title for the link to the explanation of what a NOVA Group is
msgctxt "nova_groups_info"
msgid "NOVA groups for food processing"
msgstr ""

msgctxt "footer_partners"
msgid "Partners"
msgstr ""

# Do not translate without having the same exact string in the Tags template. Do not use spaces, special characters, only alphanumeric characters separated by hyphens
msgctxt "footer_partners_link"
msgid "/partners"
msgstr ""

msgctxt "adults"
msgid "Adults"
msgstr ""

msgctxt "adults_age"
msgid "18 to 64"
msgstr ""

msgctxt "adults_description"
msgid "From 18 years up to and including 64 years of age"
msgstr ""

msgctxt "elderly"
msgid "Elderly"
msgstr ""

msgctxt "elderly_age"
msgid "65+"
msgstr ""

msgctxt "elderly_description"
msgid "From 65 years of age and older"
msgstr ""

msgctxt "adolescents"
msgid "Adolescents"
msgstr ""

msgctxt "adolescents_age"
msgid "10 to 17"
msgstr ""

msgctxt "adolescents_description"
msgid "From 10 years up to and including 17 years of age"
msgstr ""

msgctxt "children"
msgid "Children"
msgstr ""

msgctxt "children_age"
msgid "3 to 9"
msgstr ""

msgctxt "children_description"
msgid "From 36 months up to and including 9 years of age"
msgstr ""

msgctxt "toddlers"
msgid "Toddlers"
msgstr ""

msgctxt "toddlers_age"
msgid "1 to 2"
msgstr ""

msgctxt "toddlers_description"
msgid "From 12 months up to and including 35 months of age"
msgstr ""

msgctxt "infants"
msgid "Infants"
msgstr ""

msgctxt "infants_age"
msgid "< 1"
msgstr ""

msgctxt "infants_description"
msgid "From more than 12 weeks up to and including 11 months of age"
msgstr ""

msgctxt "additives_efsa_evaluation"
msgid "EFSA evaluation"
msgstr ""

msgctxt "additives_efsa_evaluation_overexposure_risk_title"
msgid "Risk of overexposure"
msgstr ""

msgctxt "additives_efsa_evaluation_overexposure_risk_high"
msgid "The European Food Safety Authority (EFSA) has determined that some population groups have a high risk of reaching or exceeding the Acceptable Daily Intake (ADI) for <tag>."
msgstr "The European Food Safety Authority (EFSA) has determined that some population groups have a high risk of consuming too much <tag>."

msgctxt "additives_efsa_evaluation_overexposure_risk_moderate"
msgid "The European Food Safety Authority (EFSA) has determined that some population groups have a moderate risk of reaching or exceeding the Acceptable Daily Intake (ADI) for <tag>."
msgstr "The European Food Safety Authority (EFSA) has determined that some population groups have a moderate risk of reaching or exceeding the Acceptable Daily Intake (ADI) for <tag>."

msgctxt "additives_efsa_evaluation_overexposure_risk_description"
msgid "To evaluate your exposure to the <tag> food additive, you can browse our list of products that contain it. See the list of <nb_products> products with <tag> below."
msgstr ""

msgctxt "additives_efsa_evaluation_overexposure_risk_products_link"
msgid "%d products with %s"
msgstr ""

msgctxt "additives_efsa_evaluation_overexposure_risk_no"
msgid "The European Food Safety Authority (EFSA) has determined that no population groups has more than 5% of members at risk of consuming more than the acceptable daily intake of <tag>."
msgstr ""

msgctxt "additives_efsa_evaluation_overexposure_risk_icon_alt_high"
msgid "High risk of over exposure"
msgstr ""

msgctxt "additives_efsa_evaluation_overexposure_risk_icon_alt_moderate"
msgid "Moderate risk of over exposure"
msgstr ""

msgctxt "additives_efsa_evaluation_overexposure_risk_icon_alt_no"
msgid "No or very low risk of over exposure"
msgstr ""

msgctxt "additives_efsa_evaluation_exposure_greater_than_adi"
msgid "Risk of reaching or exceeding the acceptable daily intake (ADI)"
msgstr ""

msgctxt "additives_efsa_evaluation_exposure_greater_than_noael"
msgid "Risk of reaching exceeding the maximum dose without adverse effect (No observed adverse effect level - NOAEL)"
msgstr ""

msgctxt "additives_efsa_evaluation_exposure_mean_greater_than_adi"
msgid "Groups with more than 50% of members exceeding the acceptable daily intake (ADI)"
msgstr ""

msgctxt "additives_efsa_evaluation_exposure_95th_greater_than_adi"
msgid "Groups with more than 5% of members exceeding the acceptable daily intake (ADI)"
msgstr ""

msgctxt "additives_efsa_evaluation_exposure_mean_greater_than_noael"
msgid "Groups with more than 50% of members exceeding the maximum dose without adverse effect (No observed adverse effect level - NOAEL)"
msgstr ""

msgctxt "additives_efsa_evaluation_exposure_95th_greater_than_noael"
msgid "Groups with more than 5% of members exceeding the maximum dose without adverse effect (No observed adverse effect level - NOAEL)"
msgstr ""

msgctxt "exposure_title_95th"
msgid "Moderate risk"
msgstr "Moderate risk"

msgctxt "exposure_description_95th"
msgid "5% of people or more"
msgstr "5% of people or more"

msgctxt "exposure_title_mean"
msgid "High risk"
msgstr "High risk"

msgctxt "exposure_description_mean"
msgid "50% of people or more"
msgstr "50% of people or more"

msgctxt "wikipedia"
msgid "Wikipedia"
msgstr ""

msgctxt "additives_classes"
msgid "Functions"
msgstr ""

msgctxt "photos_and_data_check"
msgid "Photos and data check"
msgstr ""

msgctxt "photos_and_data_check_description"
msgid "Product pages can be marked as checked by experienced contributors who verify that the most recent photos are selected and cropped, and that all the product data that can be inferred from the product photos has been filled and is correct."
msgstr ""

msgctxt "photos_and_data_checked"
msgid "Photos and data checked"
msgstr ""

msgctxt "i_checked_the_photos_and_data"
msgid "I checked the photos and data."
msgstr ""

msgctxt "i_checked_the_photos_and_data_again"
msgid "I checked the photos and data again."
msgstr ""

msgctxt "last_check_dates_p"
msgid "Last check dates"
msgstr ""

msgctxt "last_check_dates_s"
msgid "Last check date"
msgstr ""

msgctxt "product_last_checked"
msgid "Last check of product page on"
msgstr ""

msgctxt "product_other_information"
msgid "Other information"
msgstr ""

msgctxt "producer_version_id"
msgid "Producer version identifier"
msgstr ""

msgctxt "producer_product_id"
msgid "Producer product identifier"
msgstr ""

msgctxt "net_weight"
msgid "Net weight"
msgstr ""

msgctxt "drained_weight"
msgid "Drained weight"
msgstr ""

msgctxt "volume"
msgid "Volume"
msgstr ""

msgctxt "other_information"
msgid "Other information"
msgstr ""

msgctxt "conservation_conditions"
msgid "Conservation conditions"
msgstr ""

msgctxt "warning"
msgid "Warning"
msgstr ""

msgctxt "preparation"
msgid "Preparation"
msgstr ""

msgctxt "recipe_idea"
msgid "Recipe idea"
msgstr ""

msgctxt "origin"
msgid "Origin of the product and/or its ingredients"
msgstr ""

msgctxt "origin_note"
msgid "Packaging mentions that indicate the manufacturing place and/or the origins of the ingredients"
msgstr ""

msgctxt "origin_example"
msgid "Made in France. Tomatoes from Italy. Origin of the rice: India, Thailand."
msgstr ""

msgctxt "customer_service"
msgid "Customer service"
msgstr ""

msgctxt "producer"
msgid "Producer"
msgstr ""

msgctxt "recycling_instructions_to_recycle"
msgid "Recycling instructions - To recycle"
msgstr ""

msgctxt "recycling_instructions_to_discard"
msgid "Recycling instructions - To discard"
msgstr ""

msgctxt "checkers_products"
msgid "Products checked by %s"
msgstr ""

msgctxt "checkers_without_products"
msgid "Products not checked by %s"
msgstr ""

msgctxt "correctors_products"
msgid "Products corrected by %s"
msgstr ""

msgctxt "correctors_without_products"
msgid "Products not corrected by %s"
msgstr ""

msgctxt "contributors_products"
msgid "Products added by %s"
msgstr ""

msgctxt "editors_products"
msgid "Products edited by %s"
msgstr ""

msgctxt "editors_without_products"
msgid "Products not edited by %s"
msgstr ""

msgctxt "informers_products"
msgid "Products completed by %s"
msgstr ""

msgctxt "informers_without_products"
msgid "Products not completed by %s"
msgstr ""

msgctxt "photographers_products"
msgid "Products photographed by %s"
msgstr ""

msgctxt "photographers_without_products"
msgid "Products not photographed by %s"
msgstr ""

msgctxt "user_s_page"
msgid "%s's page"
msgstr ""

msgctxt "obsolete"
msgid "Product taken off the market"
msgstr ""

msgctxt "obsolete_since_date"
msgid "Withdrawal date"
msgstr ""

msgctxt "obsolete_since_date_note"
msgid "Format: YYYY-MM-DD or YYYY-MM or YYYY"
msgstr ""

msgctxt "obsolete_since_date_example"
msgid "2019-09-30 or 2019-09 or 2019"
msgstr ""

msgctxt "obsolete_warning"
msgid "Important note: this product is no longer sold. The data is kept for reference only. This product does not appear in regular searches and is not taken into account for statistics."
msgstr ""

# This will be on a button and needs to be as short as possible
# So instead of something like "Install the mobile application"
# try to make it very short "Get the app" or "Install the app"
# Use infinitive instead of imperative
msgctxt "get_the_app"
msgid "Get the app"
msgstr ""

msgctxt "get_the_app_android"
msgid "Get the Android app"
msgstr ""

msgctxt "get_the_app_iphone"
msgid "Get the iPhone app"
msgstr ""

msgctxt "get_the_app_ipad"
msgid "Get the iPad app"
msgstr ""

msgctxt "warning_gs1_company_prefix"
msgid "<em>Ambiguous barcode</em>: This product has a Restricted Circulation Number barcode for products within a company. This means that different producers and stores can use the same barcode for different products."
msgstr ""

msgctxt "environment_infocard"
msgid "Environment infocard"
msgstr ""

msgctxt "environment_infocard_note"
msgid "HTML code for the environment infocard in the mobile application"
msgstr ""

msgctxt "environment_impact_level"
msgid "Environment impact level"
msgstr ""

msgctxt "environment_impact_level_example"
msgid "en:low, en:medium or en:high"
msgstr ""

msgctxt "carbon_impact_from_meat_or_fish"
msgid "Carbon impact from meat or fish"
msgstr ""

msgctxt "of_carbon_impact_from_meat_or_fish_for_whole_product"
msgid "of carbon emission from meat or fish for the whole product"
msgstr ""

msgctxt "of_sustainable_daily_emissions_of_1_person"
msgid "of sustainable daily emissions of 1 person"
msgstr ""

msgctxt "of_sustainable_weekly_emissions_of_1_person"
msgid "of sustainable weekly emissions of 1 person"
msgstr ""

msgctxt "for_one_serving"
msgid "for one serving"
msgstr ""

msgctxt "methodology"
msgid "Methodology"
msgstr ""

msgctxt "carbon_footprint_note_foodges_ademe"
msgid "Carbon emissions computations rely on the CO<sub>2</sub> per kg values from the FoodGES program by <a href=\"https://www.ademe.fr\">ADEME</a>."
msgstr ""

msgctxt "carbon_footprint_note_sustainable_annual_emissions"
msgid "Sustainable annual emissions: 2 tons of CO<sub>2</sub> equivalent per person to achieve the goals set in COP21."
msgstr ""

msgctxt "carbon_footprint_note_uncertainty"
msgid "Carbon footprint calculations have high uncertainty. Values should be looked at with caution and are more intended for relative comparison than as absolute values."
msgstr ""

msgctxt "error_too_many_products_to_export"
msgid "Too many products (%d products, the limit is %d) to export, please download the <a href=\"/data\">complete database export</a> instead."
msgstr ""

msgctxt "translate_taxonomy_to"
msgid "Help translate the %s to %s"
msgstr ""

msgctxt "translate_taxonomy_description"
msgid "You can suggest translations for the entries below that have not yet been translated to your language. The blue link and the black text (both in English) show respectively the non-localized product and the original entry incl. optional synonyms separated by commas. Enter the translation in the text field, incl. optional synonyms, and then click the Save button. Thank you!"
msgstr ""

msgctxt "translate_taxonomy_add"
msgid "Show only entries without pending translations."
msgstr ""

msgctxt "translate_taxonomy_edit"
msgid "Also show entries with pending translations from you or other users."
msgstr ""

msgctxt "translated"
msgid "translated"
msgstr ""

msgctxt "to_be_translated"
msgid "to be translated"
msgstr ""

msgctxt "current_translation"
msgid "Current translation"
msgstr ""

msgctxt "button_caption_yes"
msgid "Yes"
msgstr ""

msgctxt "button_caption_no"
msgid "No"
msgstr ""

msgctxt "button_caption_skip"
msgid "Skip"
msgstr ""

msgctxt "popularity_s"
msgid "popularity"
msgstr ""

msgctxt "popularity_p"
msgid "popularity"
msgstr ""

msgctxt "ingredients_analysis_p"
msgid "ingredients analysis"
msgstr ""

msgctxt "ingredients_analysis_s"
msgid "ingredients analysis"
msgstr ""

msgctxt "ingredients_analysis"
msgid "Ingredients analysis"
msgstr ""

msgctxt "ingredients_analysis_disclaimer"
msgid "The analysis is based solely on the ingredients listed and does not take into account processing methods."
msgstr ""

msgctxt "rev_warning"
msgid "You are viewing an old version of this product page!"
msgstr "You are viewing an old version of this product page!"

msgctxt "rev_number"
msgid "Revision number: "
msgstr "Revision number: "

msgctxt "rev_contributor"
msgid "Edited by: "
msgstr "Edited by: "

msgctxt "rev_previous"
msgid "Previous version"
msgstr "Previous version"

msgctxt "rev_next"
msgid "Next version"
msgstr "Next version"

msgctxt "rev_latest"
msgid "Latest version"
msgstr "Latest version"

# "product data" in this sentence means data for many products, not just one product
msgctxt "import_data_file_title"
msgid "Import a product data file"
msgstr "Import a product data file"

# "product data" in this sentence means data for many products, not just one product
msgctxt "import_data_file_description"
msgid "Upload a spreadsheet file (Excel file or a comma or tab separated UTF-8 encoded CSV file) with product data."
msgstr "Upload a spreadsheet file (Excel file or a comma or tab separated UTF-8 encoded CSV file) with product data."

# "product data" in this sentence means data for many products, not just one product
msgctxt "import_data_file_format"
msgid "You can upload a table with the columns Open Food Facts import format, or you can upload a table in any format and then select the columns to import."
msgstr "You can upload a table with the columns Open Food Facts import format, or you can upload a table in any format and then select the columns to import."

# "product data" in this sentence means data for many products, not just one product
msgctxt "upload_product_data_file"
msgid "Upload a file with product data"
msgstr "Upload a file with product data"

msgctxt "uploading_file"
msgid "File being uploaded."
msgstr "File being uploaded."

msgctxt "upload_error"
msgid "The file could not be uploaded."
msgstr "The file could not be uploaded."

msgctxt "import_data_file_select_format_title"
msgid "Select and import data"
msgstr "Select and import data"

msgctxt "import_data_file_select_format_description"
msgid "Use the form below to indicate which columns to import and what data they contain."
msgstr "Use the form below to indicate which columns to import and what data they contain."

msgctxt "import_data"
msgid "Import data"
msgstr "Import data"

msgctxt "import_file_rows_columns"
msgid "The uploaded file contains %s rows and %s columns."
msgstr "The uploaded file contains %s rows and %s columns."

msgctxt "import_file_selected_columns"
msgid "%s columns out of %s have been selected and will be imported."
msgstr "%s columns out of %s have been selected and will be imported."

msgctxt "fields_group_identification"
msgid "Product identification"
msgstr "Product identification"

msgctxt "fields_group_origins"
msgid "Origins"
msgstr "Origins"

msgctxt "fields_group_ingredients"
msgid "Ingredients"
msgstr "Ingredients"

msgctxt "fields_group_nutrition"
msgid "Nutrition facts"
msgstr "Nutrition facts"

msgctxt "fields_group_nutrition_other"
msgid "Optional nutrition facts"
msgstr "Optional nutrition facts"

msgctxt "fields_group_other"
msgid "Other information"
msgstr "Other information"

msgctxt "fields_group_images"
msgid "Product photos"
msgstr "Product photos"

msgctxt "fields_group_packaging"
msgid "Packaging"
msgstr "Packaging"

msgctxt "image_front_url"
msgid "Link to front product photo"
msgstr "Link to front product photo"

msgctxt "image_ingredients_url"
msgid "Link to ingredients list photo"
msgstr "Link to ingredients list photo"

msgctxt "image_nutrition_url"
msgid "Link to nutrition facts table photo"
msgstr "Link to nutrition facts table photo"

msgctxt "image_other_url"
msgid "Link to other product photo"
msgstr "Link to other product photo"

msgctxt "labels_specific"
msgid "Specific label"
msgstr "Specific label"

msgctxt "categories_specific"
msgid "Specific category"
msgstr "Specific category"

msgctxt "sources_fields_specific"
msgid "Source specific field"
msgstr "Source specific field"

msgctxt "select_a_field"
msgid "Select a field"
msgstr "Select a field"

msgctxt "specify"
msgid "Specify"
msgstr "Specify"

msgctxt "value_unit_dropdown"
msgid "In the dropdown menu on the right, specify if the column contains:"
msgstr "In the dropdown menu on the right, specify if the column contains:"

msgctxt "value_unit_dropdown_value_unit"
msgid "the value and the unit"
msgstr "the value and the unit"

msgctxt "value_unit_dropdown_value_specific_unit"
msgid "the value in a specific unit"
msgstr "the value in a specific unit"

msgctxt "value_unit_dropdown_value"
msgid "only the value, with the unit in another column"
msgstr "only the value, with the unit in another column"

msgctxt "value_unit_dropdown_unit"
msgid "only the unit, with the value in another column"
msgstr "only the unit, with the value in another column"

# Please do not translate Y, Yes and 1
msgctxt "labels_specific_tag"
msgid "Select this option if the column indicates the presence of a specific label (e.g. Organic, Fair-Trade) when the value is either Y, Yes or 1."
msgstr "Select this option if the column indicates the presence of a specific label (e.g. Organic, Fair-Trade) when the value is either Y, Yes or 1."

msgctxt "labels_specific_tag_value"
msgid "Type the name of the label in the text field on the right."
msgstr "Type the name of the label in the text field on the right."

# Please do not translate Y, Yes and 1
msgctxt "categories_specific_tag"
msgid "Select this option if the column indicates the presence of a specific category (e.g. Beverages) when the value is either Y, Yes or 1."
msgstr "Select this option if the column indicates the presence of a specific category (e.g. Beverages) when the value is either Y, Yes or 1."

msgctxt "categories_specific_tag_value"
msgid "Type the name of the category in the text field on the right."
msgstr "Type the name of the category in the text field on the right."

# Please do not translate Y, Yes and 1
msgctxt "sources_fields_specific_tag"
msgid "Select this option for fields that are specific to the source, and that we want to keep as source specific fields."
msgstr "Select this option for fields that are specific to the source, and that we want to keep as source specific fields."

msgctxt "sources_fields_specific_tag_value"
msgid "Type the name of the target field in the text field on the right, or leave blank to use the name of the source field."
msgstr "Type the name of the target field in the text field on the right, or leave blank to use the name of the source field."

msgctxt "value"
msgid "Value"
msgstr "Value"

msgctxt "value_unit"
msgid "Value + Unit"
msgstr "Value + Unit"

msgctxt "value_in_l"
msgid "Value in L"
msgstr "Value in L"

msgctxt "value_in_dl"
msgid "Value in dl"
msgstr "Value in dl"

msgctxt "value_in_cl"
msgid "Value in cl"
msgstr "Value in cl"

msgctxt "value_in_ml"
msgid "Value in ml"
msgstr "Value in ml"

msgctxt "value_in_kg"
msgid "Value in kg"
msgstr "Value in kg"

msgctxt "value_in_g"
msgid "Value in g"
msgstr "Value in g"

msgctxt "value_in_mg"
msgid "Value in mg"
msgstr "Value in mg"

msgctxt "value_in_mcg"
msgid "Value in μg"
msgstr "Value in μg"

msgctxt "value_in_iu"
msgid "Value in IU"
msgstr "Value in IU"

msgctxt "value_in_kcal"
msgid "Value in kcal"
msgstr "Value in kcal"

msgctxt "value_in_kj"
msgid "Value in kJ"
msgstr "Value in kJ"

msgctxt "value_in_percent"
msgid "Value in %"
msgstr "Value in %"

msgctxt "no_owner_defined"
msgid "Please log-in to use this feature."
msgstr "Please log-in to use this feature."

msgctxt "organization"
msgid "Organization"
msgstr "Organization"

msgctxt "column_in_file"
msgid "Column in file"
msgstr "Column in file"

msgctxt "field_on_site"
msgid "Field on %s"
msgstr "Field on %s"

msgctxt "producers_platform"
msgid "Platform for producers"
msgstr "Platform for producers"

# "product data and photos" in this sentence means data and photos for many products, not just one product
msgctxt "producers_platform_description"
msgid "The platform for producers allows manufacturers to easily manage their product photos and data on Open Food Facts."
msgstr "The platform for producers allows manufacturers to easily manage their product photos and data on Open Food Facts."

# "product data and photos" in this sentence means data and photos for many products, not just one product
msgctxt "producers_platform_private_database"
msgid "The product data and photos you send on the platform for producers are stored in a private database. You will be able to check that all the data is correct before making it available on the public Open Food Facts database."
msgstr "The product data and photos you send on the platform for producers are stored in a private database. You will be able to check that all the data is correct before making it available on the public Open Food Facts database."

# "product data and photos" in this sentence means data and photos for many products, not just one product
msgctxt "producers_platform_licence"
msgid "The product data and photos will become publicly available in the Open Food Facts database, under the <a href=\"https://opendatacommons.org/licenses/odbl/1.0/\">Open Database License</a>. Individual contents of the database are available under the <a href=\"https://opendatacommons.org/licenses/dbcl/1.0/\">Database Contents License</a> and products images are available under the <a href=\"https://creativecommons.org/licenses/by-sa/3.0/deed.en\">Creative Commons Attribution ShareAlike licence</a>."
msgstr "The product data and photos will become publicly available in the Open Food Facts database, under the <a href=\"https://opendatacommons.org/licenses/odbl/1.0/\">Open Database License</a>. Individual contents of the database are available under the <a href=\"https://opendatacommons.org/licenses/dbcl/1.0/\">Database Contents License</a> and products images are available under the <a href=\"https://creativecommons.org/licenses/by-sa/3.0/deed.en\">Creative Commons Attribution ShareAlike licence</a>."

# "product data" in this sentence means data for many products, not just one product
msgctxt "import_product_data"
msgid "Import product data"
msgstr "Import product data"

# "product photos" in this sentence means data for many products, not just one product
msgctxt "import_product_photos"
msgid "Import product photos"
msgstr "Import product photos"

# "product data and photos" in this sentence means data and photos for many products, not just one product
msgctxt "export_product_data_photos"
msgid "Export product data and photos to the public database"
msgstr "Export product data and photos to the public database"

msgctxt "export_product_data_photos_please_check"
msgid "Please check that the data on the platform for producers is correct before exporting it to the public database."
msgstr "Please check that the data on the platform for producers is correct before exporting it to the public database."

msgctxt "export_photos"
msgid "Export photos to the public database"
msgstr "Export photos to the public database"

msgctxt "replace_selected_photos"
msgid "Replace existing selected photos"
msgstr "Replace existing selected photos"

msgctxt "cancel"
msgid "Cancel"
msgstr "Cancel"

msgctxt "collapsed_changes"
msgid "Collapsed changes"
msgstr "Collapsed changes"

msgctxt "data_quality_p"
msgid "data quality"
msgstr "data quality"

msgctxt "data_quality_s"
msgid "data quality"
msgstr "data quality"

msgctxt "data_quality"
msgid "data quality"
msgstr "data quality"

msgctxt "data_quality_bugs_p"
msgid "data quality bugs"
msgstr "data quality bugs"

msgctxt "data_quality_bugs_s"
msgid "data quality bug"
msgstr "data quality bug"

msgctxt "data_quality_bugs"
msgid "data quality bugs"
msgstr "data quality bugs"

msgctxt "data_quality_info_p"
msgid "data quality info"
msgstr "data quality info"

msgctxt "data_quality_info_s"
msgid "data quality info"
msgstr "data quality info"

msgctxt "data_quality_info"
msgid "data quality info"
msgstr "data quality info"

msgctxt "data_quality_warnings_p"
msgid "data quality warnings"
msgstr "data quality warnings"

msgctxt "data_quality_warnings_s"
msgid "data quality warning"
msgstr "data quality warning"

msgctxt "data_quality_warnings"
msgid "data quality warnings"
msgstr "data quality warnings"

msgctxt "data_quality_errors_p"
msgid "data quality errors"
msgstr "data quality errors"

msgctxt "data_quality_errors_s"
msgid "data quality error"
msgstr "data quality error"

msgctxt "data_quality_errors"
msgid "data quality errors"
msgstr "data quality errors"

msgctxt "data_quality_warnings_producers_p"
msgid "data quality warnings"
msgstr "data quality warnings"

msgctxt "data_quality_warnings_producers_s"
msgid "data quality warning"
msgstr "data quality warning"

msgctxt "data_quality_warnings_producers"
msgid "data quality warnings"
msgstr "data quality warnings"

msgctxt "data_quality_errors_producers_p"
msgid "data quality errors"
msgstr "data quality errors"

msgctxt "data_quality_errors_producers_s"
msgid "data quality error"
msgstr "data quality error"

msgctxt "data_quality_errors_producers"
msgid "data quality errors"
msgstr "data quality errors"

# abbreviation for Minimum
msgctxt "min"
msgid "Min"
msgstr "Min"

# abbreviation for Maximum
msgctxt "max"
msgid "Max"
msgstr "Max"

msgctxt "improvements_p"
msgid "possible improvements"
msgstr "possible improvements"

msgctxt "improvements_s"
msgid "possible improvement"
msgstr "possible improvement"

msgctxt "improvements"
msgid "possible improvements"
msgstr "possible improvements"

# Do not translate
msgctxt "import_products_link"
msgid "/import-products"
msgstr "/import-products"

msgctxt "add_or_update_products"
msgid "Add or update products"
msgstr "Add or update products"

# Formal you
msgctxt "your_products"
msgid "Your products"
msgstr "Your products"

# Do not translate the e-mail address
msgctxt "account_without_org"
msgid "Your account is not associated with a company yet. Please e-mail <a href=\"mailto:producers@openfoodfacts.org\">producers@openfoodfacts.org</a> to activate the free access to the platform for producers."
msgstr "Your account is not associated with a company yet. Please e-mail <a href=\"mailto:producers@openfoodfacts.org\">producers@openfoodfacts.org</a> to activate the free access to the platform for producers."

msgctxt "import_products"
msgid "Import products"
msgstr "Import products"

msgctxt "empty_column"
msgid "Empty column"
msgstr "Empty column"

msgctxt "empty_column_description"
msgid "The file does not contain any value in this column."
msgstr "The file does not contain any value in this column."

msgctxt "import_file_status_title"
msgid "Data import in progress"
msgstr "Data import in progress"

# "product data" means data for many products
msgctxt "import_file_status_description"
msgid "The product data has been received and is going to be imported on the platform for producers."
msgstr "The product data has been received and is going to be imported on the platform for producers."

msgctxt "import_file_status"
msgid "Status"
msgstr "Status"

msgctxt "job_status_inactive"
msgid "Scheduled"
msgstr "Scheduled"

msgctxt "job_status_active"
msgid "In progress"
msgstr "In progress"

msgctxt "job_status_finished"
msgid "Finished"
msgstr "Finished"

msgctxt "job_status_failed"
msgid "Failed"
msgstr "Failed"

msgctxt "import_file_result"
msgid "Import result"
msgstr "Import result"

msgctxt "products_modified"
msgid "Products modified"
msgstr "Products modified"

msgctxt "import_file_result_no_change"
msgid "There were no product added or modified. The data has probably been already imported previously."
msgstr "There were no product added or modified. The data has probably been already imported previously."

msgctxt "import_file_result_products"
msgid "List of products added or modified"
msgstr "List of products added or modified"

msgctxt "imports_p"
msgid "imports"
msgstr "imports"

msgctxt "imports_s"
msgid "import"
msgstr "import"

msgctxt "imports"
msgid "imports"
msgstr "imports"

msgctxt "number_of_products_with_data_quality_errors_producers"
msgid "Number of products with data quality errors"
msgstr "Number of products with data quality errors"

msgctxt "number_of_products_with_data_quality_warnings_producers"
msgid "Number of products with data quality warnings"
msgstr "Number of products with data quality warnings"

msgctxt "number_of_products_with_improvements"
msgid "Number of products with improvement opportunities"
msgstr "Number of products with improvement opportunities"

msgctxt "improvements_facet_description_1"
msgid "This table lists possible opportunities to improve the nutritional quality, the Nutri-Score and the composition of food products."
msgstr "This table lists possible opportunities to improve the nutritional quality, the Nutri-Score and the composition of food products."

msgctxt "improvements_facet_description_2"
msgid "In order to get relevant results, please make sure the product data is complete (nutrition facts with values for fiber and fruits and vegetables to compute the Nutri-Score, and a precise category to compare each product to similar products)."
msgstr "In order to get relevant results, please make sure the product data is complete (nutrition facts with values for fiber and fruits and vegetables to compute the Nutri-Score, and a precise category to compare each product to similar products)."

# "product photos" in this sentence means photos for many products, not just one product
msgctxt "import_photos_title"
msgid "Import product photos"
msgstr "Import product photos"

msgctxt "import_photos_description"
msgid "You can use the form below to easily upload photos (front of product, ingredients list and nutrition facts table) for many products."
msgstr "You can use the form below to easily upload photos (front of product, ingredients list and nutrition facts table) for many products."

msgctxt "import_photos_format_1"
msgid "Each filename needs to contains the barcode of the product."
msgstr "Each filename needs to contains the barcode of the product."

msgctxt "import_photos_format_2"
msgid "And you can also specify the type of the photo in the filename:"
msgstr "And you can also specify the type of the photo in the filename:"

# Do not translate the file name
msgctxt "import_photos_format_barcode"
msgid "3001234567890.jpg: front of the product in the current language."
msgstr "3001234567890.jpg: front of the product in the current language."

# Do not translate the file name
msgctxt "import_photos_format_front"
msgid "3001234567890.front_nl.jpg: front of the product in Dutch."
msgstr "3001234567890.front_nl.jpg: front of the product in Dutch."

# Do not translate the file name
msgctxt "import_photos_format_ingredients"
msgid "3001234567890.ingredients_fr.jpg: ingredients list in French."
msgstr "3001234567890.ingredients_fr.jpg: ingredients list in French."

# Do not translate the file name
msgctxt "import_photos_format_nutrition"
msgid "3001234567890.nutrition_es.jpg: nutrition table in Spanish."
msgstr "3001234567890.nutrition_es.jpg: nutrition table in Spanish."

msgctxt "add_photos"
msgid "Add photos..."
msgstr "Add photos..."

msgctxt "start_upload"
msgid "Start upload"
msgstr "Start upload"

msgctxt "start"
msgid "Start"
msgstr "Start"

msgctxt "close"
msgid "Close"
msgstr "Close"

msgctxt "cancel_upload"
msgid "Cancel upload"
msgstr "Cancel upload"

msgctxt "info"
msgid "Info"
msgstr "Info"

msgctxt "file_received"
msgid "File received"
msgstr "File received"

msgctxt "nutriscore_calculation_details"
msgid "Details of the calculation of the Nutri-Score"
msgstr "Details of the calculation of the Nutri-Score"

msgctxt "nutriscore_is_beverage"
msgid "This product is considered a beverage for the calculation of the Nutri-Score."
msgstr "This product is considered a beverage for the calculation of the Nutri-Score."

msgctxt "nutriscore_is_not_beverage"
msgid "This product is not considered a beverage for the calculation of the Nutri-Score."
msgstr "This product is not considered a beverage for the calculation of the Nutri-Score."

msgctxt "nutriscore_positive_points"
msgid "Positive points"
msgstr "Positive points"

msgctxt "nutriscore_negative_points"
msgid "Negative points"
msgstr "Negative points"

msgctxt "nutriscore_proteins_negative_points_less_than_11"
msgid "The points for proteins are counted because the negative points are less than 11."
msgstr "The points for proteins are counted because the negative points are less than 11."

msgctxt "nutriscore_proteins_negative_points_greater_or_equal_to_11"
msgid "The points for proteins are not counted because the negative points are greater or equal to 11."
msgstr "The points for proteins are not counted because the negative points are greater or equal to 11."

msgctxt "nutriscore_proteins_maximum_fruits_points"
msgid "The points for proteins are counted because the points for the fruits, vegetables, nuts and colza/walnut/olive oils are at the maximum."
msgstr "The points for proteins are counted because the points for the fruits, vegetables, nuts and colza/walnut/olive oils are at the maximum."

msgctxt "nutriscore_proteins_is_cheese"
msgid "The points for proteins are counted because the product is in the cheeses category."
msgstr "The points for proteins are counted because the product is in the cheeses category."

msgctxt "nutriscore_proteins_is_added_fat"
msgid "The product is in the fats category, the points for saturated fat are replaced by the points for the saturated fat / fat ratio."
msgstr "The product is in the fats category, the points for saturated fat are replaced by the points for the saturated fat / fat ratio."

msgctxt "nutriscore_points_for_energy"
msgid "Energy"
msgstr "Energy"

msgctxt "nutriscore_points_for_sugars"
msgid "Sugars"
msgstr "Sugars"

msgctxt "nutriscore_points_for_saturated_fat"
msgid "Saturated fat"
msgstr "Saturated fat"

msgctxt "nutriscore_points_for_saturated_fat_ratio"
msgid "Saturated fat / fat ratio"
msgstr "Saturated fat / fat ratio"

msgctxt "nutriscore_points_for_sodium"
msgid "Sodium"
msgstr "Sodium"

msgctxt "nutriscore_points_for_fruits_vegetables_nuts_colza_walnut_olive_oils"
msgid "Fruits, vegetables, nuts, and colza/walnut/olive oils"
msgstr "Fruits, vegetables, nuts, and colza/walnut/olive oils"

msgctxt "nutriscore_points_for_fiber"
msgid "Fiber"
msgstr "Fiber"

msgctxt "nutriscore_points_for_proteins"
msgid "Proteins"
msgstr "Proteins"

msgctxt "nutriscore_source_value"
msgid "value"
msgstr "value"

msgctxt "nutriscore_rounded_value"
msgid "rounded value"
msgstr "rounded value"

msgctxt "nutriscore_score"
msgid "Nutritional score"
msgstr "Nutritional score"

# Do not translate
msgctxt "nutriscore_grade"
msgid "Nutri-Score"
msgstr "Nutri-Score"

# This is not the Nutri-Score grade with letters, but the Nutri-Score number score used to compute the grade. Translate score but not Nutri-Score.
msgctxt "nutriscore_score_producer"
msgid "Nutri-Score score"
msgstr "Nutri-Score score"

# Do not translate
msgctxt "nutriscore_grade_producer"
msgid "Nutri-Score"
msgstr "Nutri-Score"

# free as in not costing something
msgctxt "donate_free_and_independent"
msgid "Open Food Facts is 100% free and independent."
msgstr ""

# leave empty link
msgctxt "donate_help_and_donations"
msgid "<a href=\"\">We need your help and donations</a> to continue and to grow the project."
msgstr ""

msgctxt "thank_you"
msgid "Thank you!"
msgstr ""

msgctxt "thank_you_very_much"
msgid "Thank you very much!"
msgstr ""

msgctxt "value_for_the_product"
msgid "Value for the product"
msgstr "Value for the product"

# Do not translate %s, it will be replaced by the category name
msgctxt "value_for_the_category"
msgid "Mean value for the %s category"
msgstr "Mean value for the %s category"

# Keep the %s
msgctxt "better_nutriscore"
msgid "The Nutri-Score can be changed from %s to %s by changing the %s value from %s to %s (%s percent difference)."
msgstr "The Nutri-Score can be changed from %s to %s by changing the %s value from %s to %s (%s percent difference)."

msgctxt "export_products_to_public_database_email"
msgid "The platform for producers is still under development and we make manual checks before importing products to the public database. Please e-mail us at <a href=\"mailto:producers@openfoodfacts.org\">producers@openfoodfacts.org</a> to update the public database."
msgstr "The platform for producers is still under development and we make manual checks before importing products to the public database. Please e-mail us at <a href=\"mailto:producers@openfoodfacts.org\">producers@openfoodfacts.org</a> to update the public database."

msgctxt "crm_user_id"
msgid "Id of corresponding contact in CRM"
msgstr "Id of corresponding contact in CRM"

msgctxt "crm_org_id"
msgid "Id of corresponding organization in CRM"
msgstr "Id of corresponding organization in CRM"

msgctxt "user_groups"
msgid "Groups"
msgstr "Groups"

msgctxt "user_group_producer"
msgid "Producer"
msgstr "Producer"

msgctxt "user_group_producer_description"
msgid "Must be checked only for accounts of producers who edit their own products. Product ownership will be attributed to producers when they add or edit a product."
msgstr "Must be checked only for accounts of producers who edit their own products. Product ownership will be attributed to producers when they add or edit a product."

msgctxt "user_group_database"
msgid "Database"
msgstr "Database"

msgctxt "user_group_database_description"
msgid "For external sources of data. Product ownership of imported products will not change."
msgstr "For external sources of data. Product ownership of imported products will not change."

msgctxt "user_group_app"
msgid "App"
msgstr "App"

msgctxt "user_group_app_description"
msgid "For applications."
msgstr "For applications."

msgctxt "user_group_bot"
msgid "Bot"
msgstr "Bot"

msgctxt "user_group_bot_description"
msgid "For robots, scripts etc."
msgstr "For robots, scripts etc."

msgctxt "user_group_moderator"
msgid "Moderator"
msgstr "Moderator"

msgctxt "user_group_moderator_description"
msgid "Moderators have access to special features to edit and review products."
msgstr "Moderators have access to special features to edit and review products."

msgctxt "user_group_pro_moderator"
msgid "Moderator for the producers platform"
msgstr "Moderator for the producers platform"

msgctxt "user_group_pro_moderator_description"
msgid "Moderators of the producers platform can view and edit the private products of all users and organizations on the producers platform."
msgstr "Moderators of the producers platform can view and edit the private products of all users and organizations on the producers platform."

msgctxt "donation_banner_hide"
msgid "I have already donated or I'm not interested. Hide the banner."
msgstr "I have already donated or I'm not interested. Hide the banner."

msgctxt "donation_banner_independant"
msgid "An independant and citizen-led project for food transparency?"
msgstr "An independant and citizen-led project for food transparency?"

msgctxt "donation_banner_public_health"
msgid "Food product data for research that improves public health?"
msgstr "Food product data for research that improves public health?"

msgctxt "donation_banner_choices"
msgid "Easier and better food choices according to your own criteria?"
msgstr "Easier and better food choices according to your own criteria?"

msgctxt "donation_banner_cta"
msgid "We need your support!"
msgstr "We need your support!"

msgctxt "donation_banner_cta_button"
msgid "Please Donate"
msgstr "Please Donate"

msgctxt "alcohol_warning"
msgid "Excessive consumption of alcohol is harmful to health, to be consumed with moderation."
msgstr "Excessive consumption of alcohol is harmful to health, to be consumed with moderation."

msgctxt "producers_platform_moderation_title"
msgid "Producers platform moderation"
msgstr "Producers platform moderation"

# variable names between { } must not be translated
msgctxt "f_pro_moderator_owner_set"
msgid "You are currently viewing products from {organization}."
msgstr "You are currently viewing products from {organization}."

msgctxt "pro_moderator_owner_not_set"
msgid "You are currently viewing your own products."
msgstr "You are currently viewing your own products."

msgctxt "pro_moderator_edit_owner_description"
msgid "To see products from a specific user or organization, enter its id below. Leave field empty to unset."
msgstr "To see products from a specific user or organization, enter its id. Leave field empty to unset."

# Action verb "Change" to put on a form button
msgctxt "pro_moderator_edit_owner"
msgid "Switch to another organization"
msgstr "Switch to another organization"

msgctxt "pro_moderator_edit_owner_placeholder"
msgid "user-abc or org-xyz"
msgstr "user-abc or org-xyz"

# keep %s, it is a variable for the name of the user
msgctxt "error_user_does_not_exist"
msgid "User %s does not exist"
msgstr "User %s does not exist"

msgctxt "error_malformed_owner"
msgid "The id must be of the form user-abc or org-xyz"
msgstr "The id must be of the form user-abc or org-xyz"

msgctxt "import_products_categories_from_public_database"
msgid "Import product categories from the public database"
msgstr "Import product categories from the public database"

msgctxt "import_products_categories_from_public_database_description"
msgid "Add categories from the public database to the products on the platform for producers."
msgstr "Add categories from the public database to the products on the platform for producers."

msgctxt "import_products_categories"
msgid "Import the categories"
msgstr "Import the categories"

msgctxt "nutri_score_score_from_producer"
msgid "Nutri-Score score from producer"
msgstr "Nutri-Score score from producer"

msgctxt "nutri_score_score_calculated"
msgid "Calculated Nutri-Score score"
msgstr "Calculated Nutri-Score score"

msgctxt "nutri_score_grade_from_producer"
msgid "Nutri-Score grade from producer"
msgstr "Nutri-Score grade from producer"

msgctxt "nutri_score_grade_calculated"
msgid "Calculated Nutri-Score grade"
msgstr "Calculated Nutri-Score grade"

msgctxt "scanned_code"
msgid "Scanned code"
msgstr "Scanned code"

msgctxt "code_from_filename"
msgid "Code from file name"
msgstr "Code from file name"

msgctxt "using_previous_code"
msgid "Using previous code"
msgstr "Using previous code"

msgctxt "add_field_values"
msgid "You can specify field values that will be added to all products for which you will send images."
msgstr "You can specify field values that will be added to all products for which you will send images."

msgctxt "add_tag_field"
msgid "Add a field"
msgstr "Add a field"

msgctxt "remove_products"
msgid "Remove all the products"
msgstr "Remove all the products"

msgctxt "remove_user"
msgid "Remove user"
msgstr "Remove user"

msgctxt "remove_products_from_producers_platform"
msgid "Remove all your products from the platform for producers"
msgstr "Remove all your products from the platform for producers"

msgctxt "remove_products_from_producers_platform_description"
msgid "You can remove all your products from the platform for producers, for instance to start with a clean slate if there were some issues with an import. This will not affect your products in the public database."
msgstr "You can remove all your products from the platform for producers, for instance to start with a clean slate if there were some issues with an import. This will not affect your products in the public database."

msgctxt "this_action_cannot_be_undone"
msgid "Please note that this action cannot be undone."
msgstr "Please note that this action cannot be undone."

msgctxt "remove_products_confirm"
msgid "Warning: this action cannot be undone. Are you sure that you want to remove all your products from the platform for producers?"
msgstr "Warning: this action cannot be undone. Are you sure that you want to remove all your products from the platform for producers?"

msgctxt "function_not_available"
msgid "This function is not available."
msgstr "This function is not available."

msgctxt "remove_products_done"
msgid "Your products have been removed from the platform for producers."
msgstr "Your products have been removed from the platform for producers."

msgctxt "ingredients_analysis_details"
msgid "Details of the analysis of the ingredients"
msgstr "Details of the analysis of the ingredients"

msgctxt "some_unknown_ingredients"
msgid "Some ingredients could not be recognized."
msgstr "Some ingredients could not be recognized."

# variable names between { } must not be translated
msgctxt "f_move_data_and_photos_to_main_language"
msgid "Move all data and selected photos in {language} to the main language of the product: {main_language}"
msgstr "Move all data and selected photos in {language} to the main language of the product: {main_language}"

msgctxt "move_data_and_photos_to_main_language_replace"
msgid "Replace existing values and selected photos"
msgstr "Replace existing values and selected photos"

msgctxt "move_data_and_photos_to_main_language_ignore"
msgid "Keep existing values and selected photos"
msgstr "Keep existing values and selected photos"

msgctxt "done_status"
msgid "Done"
msgstr "Done"

msgctxt "to_do_status"
msgid "To do"
msgstr "To do"

msgctxt "teams"
msgid "Teams"
msgstr "Teams"

msgctxt "optional"
msgid "optional"
msgstr "optional"

msgctxt "teams_p"
msgid "teams"
msgstr "teams"

msgctxt "teams_s"
msgid "team"
msgstr "team"

msgctxt "teams_description"
msgid "You can join 1 to 3 teams. Products you add or edit will be credited to you and to your teams. Teams can be changed at any time."
msgstr "You can join 1 to 3 teams. Products you add or edit will be credited to you and to your teams. Teams can be changed at any time."

msgctxt "teams_names_warning"
msgid "Team names are public. Do not create teams with names containing personal data (e.g. family names), trademarks (unless you own them), or anything offensive."
msgstr "Team names are public. Do not create teams with names containing personal data (e.g. family names), trademarks (unless you own them), or anything offensive."

# keep %s, it can be a number "Team 1" or a name "Team XYZ"
msgctxt "team_s"
msgid "Team %s"
msgstr "Team %s"

msgctxt "contributor_settings"
msgid "Contributor"
msgstr "Contributor"

msgctxt "contributor_settings_description"
msgid "Those settings allow you to personalize some aspects of the website"
msgstr "Those settings allow you to personalize some aspects of the website"

msgctxt "display_barcode_in_search"
msgid "Display barcode in search results"
msgstr "Display barcode in search results"

msgctxt "edit_link_in_search"
msgid "Add an edit link in search results"
msgstr "Add an edit link in search results"

msgctxt "ciqual_food_name"
msgid "CIQUAL food name"
msgstr "CIQUAL food name"

msgctxt "ciqual_food_name_s"
msgid "CIQUAL food name"
msgstr "CIQUAL food name"

msgctxt "ciqual_food_name_p"
msgid "CIQUAL food names"
msgstr "CIQUAL food names"

msgctxt "we_need_your_help"
msgid "We need your help!"
msgstr "We need your help!"

msgctxt "you_can_help_improve_ingredients_analysis"
msgid "You can help us recognize more ingredients and better analyze the list of ingredients for this product and others by:"
msgstr "You can help us recognize more ingredients and better analyze the list of ingredients for this product and others:"

msgctxt "help_improve_ingredients_analysis_1"
msgid "Edit this product page to correct spelling mistakes in the ingredients list, and/or to remove ingredients in other languages and sentences that are not related to the ingredients."
msgstr "Edit this product page to correct spelling mistakes in the ingredients list, and/or to remove ingredients in other languages and sentences that are not related to the ingredients."

msgctxt "help_improve_ingredients_analysis_2"
msgid "Add new entries, synonyms or translations to our multilingual lists of ingredients, ingredient processing methods, and labels."
msgstr "Add new entries, synonyms or translations to our multilingual lists of ingredients, ingredient processing methods, and labels."

# Do not translate #ingredients
msgctxt "help_improve_ingredients_analysis_instructions"
msgid "Join the #ingredients channel on <a href=\"https://slack.openfoodfacts.org\">our Slack discussion space</a> and/or learn about <a href=\"https://wiki.openfoodfacts.org/Ingredients_Extraction_and_Analysis\">ingredients analysis on our wiki</a>, if you would like to help. Thank you!"
msgstr "If you would like to help, join the #ingredients channel on <a href=\"https://slack.openfoodfacts.org\">our Slack discussion space</a> and/or learn about <a href=\"https://wiki.openfoodfacts.org/Ingredients_Extraction_and_Analysis\">ingredients analysis on our wiki</a>. Thank you!"

msgctxt "footer_producers_link"
msgid "https://world.pro.openfoodfacts.org/"
msgstr "http://world.pro.openfoodfacts.org/"

msgctxt "footer_producers"
msgid "Producers"
msgstr "Producers"

# %s will be replaced by the language name
msgctxt "add_ingredients_in_language"
msgid "If this product has an ingredients list in %s, please add it."
msgstr "If this product has an ingredients list in %s, please add it."

msgctxt "missing_barcode"
msgid "Missing barcode"
msgstr "Missing barcode"

msgctxt "invalid_barcode"
msgid "Invalid barcode"
msgstr "Invalid barcode"

# Either 'ltr' for left to right languages like English or 'rtl' for right to left languages like Arabic
msgctxt "text_direction"
msgid "ltr"
msgstr "ltr"

msgctxt "separate_values_with_commas"
msgid "Separate multiple values with commas."
msgstr "Separate multiple values with commas."

msgctxt "lc_note"
msgid "If the product's packaging is in multiple languages, indicate the most visible language on the product."
msgstr "If the product's packaging is in multiple languages, indicate the most visible language on the product."

msgctxt "obsolete_import_note"
msgid "Enter Yes, Y or 1 if the product is no longer available in stores."
msgstr "Enter Yes, Y or 1 if the product is no longer available in stores."

msgctxt "specify_value_and_unit_or_use_default_unit"
msgid "Specify both the value and unit, or use the default unit: %s"
msgstr "Specify both the value and unit, or use the default unit: %s"

msgctxt "specify_value_and_unit"
msgid "Specify both the value and unit."
msgstr "Specify both the value and unit."

msgctxt "download_sample_import_file"
msgid "Download an XLSX template file for Excel or LibreOffice with the fields that can be imported."
msgstr "Download an XLSX template file for Excel or LibreOffice with the fields that can be imported."

msgctxt "code_import_note"
msgid "Barcode as it appears on the product."
msgstr "Barcode as it appears on the product."

msgctxt "producer_product_id_import_note"
msgid "Internal code used by the producer to identify the product, different from the product's barcode."
msgstr "Internal code used by the producer to identify the product, different from the product's barcode."

msgctxt "producer_version_id_import_note"
msgid "Internal code used by the producer to identify a specific version of a product when it changes."
msgstr "Internal code used by the producer to identify a specific version of a product when it changes."

msgctxt "categories_import_note"
msgid "Providing a category is very important to make the product easy to search for, and to compute the Nutri-Score"
msgstr "Providing a category is very important to make the product easy to search for, and to compute the Nutri-Score"

msgctxt "labels_import_note"
msgid "Some labels such as the organic label are used to filter and/or rank search results, so it is strongly recommended to specify them."
msgstr "Some labels such as the organic label are used to filter and/or rank search results, so it is strongly recommended to specify them."

msgctxt "origins_import_note"
msgid "This field must contain only a comma separated list of countries of origin of the ingredients"
msgstr "This field must contain only a comma separated list of countries of origin of the ingredients"

msgctxt "origin_import_note"
msgid "Text or sentences that indicate the origin of the product and/or its ingredients."
msgstr "Text or sentences that indicate the origin of the product and/or its ingredients."

msgctxt "nutriscore_grade_producer_note"
msgid "Nutri-Score grade from A to E displayed on the product label"
msgstr "Nutri-Score grade from A to E displayed on the product label"

msgctxt "nutriscore_grade_producer_import_note"
msgid "Open Food Facts computes the Nutri-Score grade based on the information provided (nutrition facts and category). If the grade we compute is different from the grade you provide, you will get a private notification on the producers platform so that the difference can be resolved."
msgstr "Open Food Facts computes the Nutri-Score grade based on the information provided (nutrition facts and category). If the grade we compute is different from the grade you provide, you will get a private notification on the producers platform so that the difference can be resolved."

msgctxt "nutriscore_score_producer_note"
msgid "Nutri-Score score (numeric value from which the A to E grade is derived)"
msgstr "Nutri-Score score (numeric value from which the A to E grade is derived)"

msgctxt "nutriscore_score_producer_import_note"
msgid "Open Food Facts computes the Nutri-Score score based on the information provided (nutrition facts and category). If the score we compute is different from the score you provide, you will get a private notification on the producers platform so that the difference can be resolved."
msgstr "Open Food Facts computes the Nutri-Score score based on the information provided (nutrition facts and category). If the score we compute is different from the score you provide, you will get a private notification on the producers platform so that the difference can be resolved."

msgctxt "mandatory_field"
msgid "Mandatory field"
msgstr "Mandatory field"

msgctxt "mandatory_field_note"
msgid "All products should have this information."
msgstr "All products should have this information."

msgctxt "recommended_field"
msgid "Recommended field"
msgstr "Recommended field"

msgctxt "recommended_field_note"
msgid "If this information exists and is relevant for the product, it is recommended to provide it to make the product easier to search for and the product data more useful."
msgstr "If this information exists and is relevant for the product, it is recommended to provide it to make the product easier to search for and the product data more useful."

msgctxt "optional_field"
msgid "Optional field"
msgstr "Optional field"

msgctxt "optional_field_note"
msgid "If available, this information will be displayed on the product page."
msgstr "If available, this information will be displayed on the product page."

# product photos here means photos of multiple products
msgctxt "images_can_be_provided_separately"
msgid "Product photos can also be provided separately through the Import product photos function of the platform for producers."
msgstr "Product photos can also be provided separately through the Import product photos function of the platform for producers."

# This is linked to a unit test
msgctxt "attribute_group_labels_name"
msgid "Labels"
msgstr "Labels"

msgctxt "attribute_labels_organic_name"
msgid "Organic farming"
msgstr "Organic farming"

msgctxt "attribute_labels_organic_yes_title"
msgid "Organic product"
msgstr "Organic product"

msgctxt "attribute_labels_organic_no_title"
msgid "Not an organic product"
msgstr "Not an organic product"

msgctxt "attribute_labels_organic_unknown_title"
msgid "Missing information: organic product?"
msgstr "Missing information: organic product?"

msgctxt "attribute_labels_organic_yes_description_short"
msgid "Promotes ecological sustainability and biodiversity."
msgstr "Promotes ecological sustainability and biodiversity."

msgctxt "attribute_labels_organic_description_short"
msgid "Organic products promote ecological sustainability and biodiversity."
msgstr "Organic products promote ecological sustainability and biodiversity."

msgctxt "attribute_labels_organic_description"
msgid "Organic farming aims to protect the environment and to conserve biodiversity by prohibiting or limiting the use of synthetic fertilizers, pesticides and food additives."
msgstr "Organic farming aims to protect the environment and to conserve biodiversity by prohibiting or limiting the use of synthetic fertilizers, pesticides and food additives."

msgctxt "attribute_labels_fair_trade_name"
msgid "Fair trade"
msgstr "Fair trade"

msgctxt "attribute_labels_fair_trade_yes_title"
msgid "Fair trade product"
msgstr "Fair trade product"

msgctxt "attribute_labels_fair_trade_no_title"
msgid "Not a fair trade product"
msgstr "Not a fair trade product"

msgctxt "attribute_labels_fair_trade_unknown_title"
msgid "Missing information: fair trade product?"
msgstr "Missing information: fair trade product?"

msgctxt "attribute_labels_fair_trade_yes_description_short"
msgid "Helps producers in developing countries."
msgstr "Helps producers in developing countries."

msgctxt "attribute_labels_fair_trade_description_short"
msgid "Fair trade products help producers in developing countries."
msgstr "Fair trade products help producers in developing countries."

msgctxt "attribute_labels_fair_trade_description"
msgid "When you buy fair trade products, producers in developing countries are paid an higher and fairer price, which helps them improve and sustain higher social and often environmental standards."
msgstr "When you buy fair trade products, producers in developing countries are paid an higher and fairer price, which helps them improve and sustain higher social and often environmental standards."

msgctxt "attribute_group_nutritional_quality_name"
msgid "Nutritional quality"
msgstr "Nutritional quality"

msgctxt "attribute_nutriscore_name"
msgid "Nutri-Score"
msgstr "Nutri-Score"

msgctxt "attribute_nutriscore_setting_name"
msgid "Good nutritional quality (Nutri-Score)"
msgstr "Good nutritional quality (Nutri-Score)"

msgctxt "attribute_nutriscore_setting_note"
msgid "The Nutri-Score is computed and can be taken into account for all products, even if is not displayed on the packaging."
msgstr "The Nutri-Score is computed and can be taken into account for all products, even if is not displayed on the packaging."

# keep %s, it will be replaced by the letter A, B, C, D or E
msgctxt "attribute_nutriscore_grade_title"
msgid "Nutri-Score %s"
msgstr "Nutri-Score %s"

msgctxt "attribute_nutriscore_unknown_title"
msgid "Nutri-Score unknown"
msgstr "Nutri-Score unknown"

msgctxt "attribute_nutriscore_unknown_description_short"
msgid "Missing data to compute the Nutri-Score"
msgstr "Missing data to compute the Nutri-Score"

msgctxt "attribute_nutriscore_not_applicable_title"
msgid "Nutri-Score not-applicable"
msgstr "Nutri-Score not-applicable"

msgctxt "attribute_nutriscore_not_applicable_description_short"
msgid "Not-applicable for the category"
msgstr "Not-applicable for the category"

# variable names between { } must not be translated
msgctxt "f_attribute_nutriscore_not_applicable_description"
msgid "Not-applicable for the category: {category}"
msgstr "Not-applicable for the category: {category}"

msgctxt "attribute_nutriscore_a_description_short"
msgid "Very good nutritional quality"
msgstr "Very good nutritional quality"

msgctxt "attribute_nutriscore_b_description_short"
msgid "Good nutritional quality"
msgstr "Good nutritional quality"

msgctxt "attribute_nutriscore_c_description_short"
msgid "Average nutritional quality"
msgstr "Average nutritional quality"

msgctxt "attribute_nutriscore_d_description_short"
msgid "Poor nutritional quality"
msgstr "Poor nutritional quality"

msgctxt "attribute_nutriscore_e_description_short"
msgid "Bad nutritional quality"
msgstr "Bad nutritional quality"

msgctxt "attribute_group_processing_name"
msgid "Food processing"
msgstr "Food processing"

msgctxt "attribute_nova_name"
msgid "NOVA group"
msgstr "NOVA group"

msgctxt "attribute_nova_unknown_title"
msgid "NOVA not computed"
msgstr "NOVA not computed"

msgctxt "attribute_nova_unknown_description_short"
msgid "Food processing level unknown"
msgstr "Food processing level unknown"

msgctxt "attribute_nova_setting_name"
msgid "No or little food processing (NOVA group)"
msgstr "No or little food processing (NOVA group)"

# keep %s, it will be replaced by the group 1, 2, 3 or 4
msgctxt "attribute_nova_group_title"
msgid "NOVA %s"
msgstr "NOVA %s"

msgctxt "attribute_nova_1_description_short"
msgid "Unprocessed or minimally processed foods"
msgstr "Unprocessed or minimally processed foods"

msgctxt "attribute_nova_2_description_short"
msgid "Processed culinary ingredients"
msgstr "Processed culinary ingredients"

msgctxt "attribute_nova_3_description_short"
msgid "Processed foods"
msgstr "Processed foods"

msgctxt "attribute_nova_4_description_short"
msgid "Ultra processed foods"
msgstr "Ultra processed foods"

msgctxt "export_product_page"
msgid "Export product to public database"
msgstr "Export product to public database"

msgctxt "no_products_to_export"
msgid "No products to export."
msgstr "No products to export."

msgctxt "query_filter"
msgid "Query filter"
msgstr "Query filter"

msgctxt "nova_group_producer"
msgid "NOVA group"
msgstr "NOVA group"

msgctxt "error_unknown_org"
msgid "Unknown organization."
msgstr "Unknown organization."

msgctxt "error_unknown_user"
msgid "Unknown user."
msgstr "Unknown user."

msgctxt "attribute_low_salt_setting_note"
msgid "The salt level is taken into account by the Nutri-Score. Use this setting only if you are specifically on a low salt diet."
msgstr "The salt level is taken into account by the Nutri-Score. Use this setting only if you are specifically on a low salt diet."

msgctxt "attribute_low_sugars_setting_note"
msgid "The sugars level is taken into account by the Nutri-Score. Use this setting only if you are specifically on a low sugars diet."
msgstr "The sugars level is taken into account by the Nutri-Score. Use this setting only if you are specifically on a low sugars diet."

msgctxt "attribute_low_fat_setting_note"
msgid "The fat level is taken into account by the Nutri-Score. Use this setting only if you are specifically on a low fat diet."
msgstr "The fat level is taken into account by the Nutri-Score. Use this setting only if you are specifically on a low fat diet."

msgctxt "attribute_low_saturated_fat_setting_note"
msgid "The saturated fat level is taken into account by the Nutri-Score. Use this setting only if you are specifically on a low saturated fat diet."
msgstr "The saturated fat level is taken into account by the Nutri-Score. Use this setting only if you are specifically on a low saturated fat diet."

msgctxt "attribute_group_allergens_name"
msgid "Allergens"
msgstr "Allergens"

msgctxt "attribute_group_allergens_warning"
msgid "There is always a possibility that data about allergens may be missing, incomplete, incorrect or that the product's composition has changed. If you are allergic, always check the information on the actual product packaging."
msgstr "There is always a possibility that data about allergens may be missing, incomplete, incorrect or that the product's composition has changed. If you are allergic, always check the information on the actual product packaging."

msgctxt "attribute_additives_name"
msgid "Additives"
msgstr "Additives"

msgctxt "attribute_additives_setting_name"
msgid "No or few additives"
msgstr "No or few additives"

msgctxt "attribute_additives_setting_note"
msgid "Additives are markers of food processing, and excess consumption of some of them have undesirable health impacts."
msgstr ""

msgctxt "attribute_additives_unknown_title"
msgid "Additives not computed"
msgstr "Additives not computed"

msgctxt "preference_not_important"
msgid "Not important"
msgstr "Not important"

msgctxt "preference_important"
msgid "Important"
msgstr "Important"

msgctxt "preference_very_important"
msgid "Very important"
msgstr "Very important"

msgctxt "preference_mandatory"
msgid "Mandatory"
msgstr "Mandatory"

msgctxt "packaging_alt"
msgid "Recycling instructions and/or packaging information"
msgstr "Recycling instructions and/or packaging information"

msgctxt "image_packaging"
msgid "Recycling instructions and/or packaging information picture"
msgstr "Recycling instructions and/or packaging information picture"

msgctxt "image_packaging_url"
msgid "Link to recycling instructions and/or packaging information photo"
msgstr "Link to recycling instructions and/or packaging information photo"

# Do not translate the file name
msgctxt "import_photos_format_packaging"
msgid "3001234567890.packaging_es.jpg: recycling instructions in Spanish."
msgstr "3001234567890.packaging_es.jpg: recycling instructions in Spanish."

msgctxt "packaging_text"
msgid "Recycling instructions and/or packaging information"
msgstr "Recycling instructions and/or packaging information"

msgctxt "packaging_text_example"
msgid "1 plastic film to discard, 1 FSC carboard box to recycle, 6 1.5L transparent PET plastic bottles to recycle, 6 colored opaque plastic caps, 12 33cl aluminium cans"
msgstr "1 plastic film to discard, 1 FSC carboard box to recycle, 6 1.5L transparent PET plastic bottles to recycle, 6 colored opaque plastic caps, 12 33cl aluminium cans"

msgctxt "packaging_text_note"
msgid "List all packaging parts separated by a comma or line feed, with their amount (e.g. 1 or 6) type (e.g. bottle, box, can), material (e.g. plastic, metal, aluminium) and if available their size (e.g. 33cl) and recycling instructions."
msgstr "List all packaging parts separated by a comma or line feed, with their amount (e.g. 1 or 6) type (e.g. bottle, box, can), material (e.g. plastic, metal, aluminium) and if available their size (e.g. 33cl) and recycling instructions."

msgctxt "packaging_text_note_2"
msgid "Try to be as specific as possible. For plastic, please indicate if it is opaque or transparent, colored, PET or PEHD."
msgstr "Try to be as specific as possible. For plastic, please indicate if it is opaque or transparent, colored, PET or PEHD."

msgctxt "packaging_text_note_3"
msgid "Data from this field will be combined with any data provided for each packaging part. It is possible to provide one or the other, or both."
msgstr "Data from this field will be combined with any data provided for each packaging part. It is possible to provide one or the other, or both."

msgctxt "product_js_extract_packaging"
msgid "Extract the recycling instructions and/or packaging information from the picture"
msgstr "Extract the recycling instructions and/or packaging information from the picture"

msgctxt "product_js_extracted_packaging_nok"
msgid "Recycling instructions and/or packaging information text could not be extracted. Try with a sharper image, with higher resolution or a better framing of the text."
msgstr "Recycling instructions and/or packaging information text could not be extracted. Try with a sharper image, with higher resolution or a better framing of the text."

msgctxt "product_js_extracted_packaging_ok"
msgid "Recycling instructions and/or packaging information text has been extracted. Text recognition is not perfect, so please check the text below and correct errors if needed."
msgstr "Recycling instructions and/or packaging information text has been extracted. Text recognition is not perfect, so please check the text below and correct errors if needed."

msgctxt "product_js_extracting_packaging"
msgid "Extracting recycling instructions and/or packaging information"
msgstr "Extracting recycling instructions and/or packaging information"

msgctxt "attribute_group_environment_name"
msgid "Environment"
msgstr "Environment"

msgctxt "attribute_ecoscore_name"
msgid "Eco-Score"
msgstr "Eco-Score"

msgctxt "attribute_ecoscore_setting_name"
msgid "Low environmental impact (Eco-Score)"
msgstr "Low environmental impact (Eco-Score)"

msgctxt "attribute_ecoscore_setting_note"
msgid "The Eco-Score is an environmental score (ecoscore) from A to E which makes it easy to compare the impact of food products on the environment."
msgstr ""

# keep %s, it will be replaced by the letter A, B, C, D or E
msgctxt "attribute_ecoscore_grade_title"
msgid "Eco-Score %s"
msgstr "Eco-Score %s"

msgctxt "attribute_ecoscore_a_description_short"
msgid "Very low environmental impact"
msgstr "Very low environmental impact"

msgctxt "attribute_ecoscore_b_description_short"
msgid "Low environmental impact"
msgstr "Low environmental impact"

msgctxt "attribute_ecoscore_c_description_short"
msgid "Moderate environmental impact"
msgstr "Moderate environmental impact"

msgctxt "attribute_ecoscore_d_description_short"
msgid "High environmental impact"
msgstr "High environmental impact"

msgctxt "attribute_ecoscore_e_description_short"
msgid "Very high environmental impact"
msgstr "Very high environmental impact"

# keep the %s, it will be replaced by an allergen
msgctxt "contains_s"
msgid "Contains: %s"
msgstr "Contains: %s"

# keep the %s, it will be replaced by an allergen
msgctxt "may_contain_s"
msgid "May contain: %s"
msgstr "May contain: %s"

# keep the %s, it will be replaced by an allergen
msgctxt "does_not_contain_s"
msgid "Does not contain: %s"
msgstr "Does not contain: %s"

# keep the %s, it will be replaced by an allergen
msgctxt "without_s"
msgid "Without %s"
msgstr "Without %s"

msgctxt "owners_p"
msgid "owners"
msgstr "owners"

msgctxt "owners_s"
msgid "owner"
msgstr "owner"

msgctxt "org_profile_description"
msgid "You can provide information about your company that will be displayed in your organization profile."
msgstr "You can provide information about your company that will be displayed in your organization profile."

msgctxt "org_profile_description_2"
msgid "Some of the information like the customer service contact information may also be displayed directly on pages for your products."
msgstr "Some of the information like the customer service contact information may also be displayed directly on pages for your products."

msgctxt "org_name"
msgid "Name"
msgstr "Name"

msgctxt "org_link"
msgid "Link to the official web site"
msgstr "Link to the official web site"

msgctxt "org_customer_service"
msgid "Customer service"
msgstr "Customer service"

msgctxt "org_customer_service_description"
msgid "Customer service information is public and can be shown on the Open Food Facts web site and apps."
msgstr "Customer service information is public and can be shown on the Open Food Facts web site and apps."

msgctxt "org_customer_service_note"
msgid "All fields are optional."
msgstr "All fields are optional."

msgctxt "org_commercial_service"
msgid "Commercial service"
msgstr "Commercial service"

msgctxt "org_commercial_service_description"
msgid "Commercial service information is only shown in the organization profile."
msgstr "Commercial service information is only shown in the organization profile."

msgctxt "contact_name"
msgid "Name"
msgstr "Name"

msgctxt "contact_address"
msgid "Address"
msgstr "Address"

msgctxt "contact_phone"
msgid "Phone number"
msgstr "Phone number"

msgctxt "contact_email"
msgid "e-mail address"
msgstr "e-mail address"

msgctxt "contact_link"
msgid "Contact form link"
msgstr "Contact form link"

msgctxt "contact_info"
msgid "Other information"
msgstr "Other information"

msgctxt "contact_info_note"
msgid "e.g. opening times"
msgstr "e.g. opening times"

msgctxt "error_org_does_not_exist"
msgid "The organization was not found."
msgstr "The organization was not found."

msgctxt "error_missing_org_name"
msgid "The organization name is missing."
msgstr "The organization name is missing."

msgctxt "edit_org_title"
msgid "Organization profile"
msgstr "Organization profile"

msgctxt "edit_org_result"
msgid "The organization profile has been updated."
msgstr "The organization profile has been updated."

msgctxt "delete_org"
msgid "Delete the organization"
msgstr "Delete the organization"

msgctxt "official_site"
msgid "Official site"
msgstr "Official site"

msgctxt "organization_members"
msgid "Organization Members"
msgstr "Organization Members"

msgctxt "number_of_members"
msgid "Number of Members"
msgstr "Number of Members"

msgctxt "serial_no"
msgid "S.No"
msgstr "S.No"

msgctxt "contact_form"
msgid "Contact form"
msgstr "Contact form"

msgctxt "edit_org_profile"
msgid "Edit your organization profile"
msgstr "Edit your organization profile"

msgctxt "edit_user_profile"
msgid "Edit your user profile"
msgstr "Edit your user profile"

msgctxt "attribute_group_ingredients_analysis_name"
msgid "Ingredients"
msgstr "Ingredients"

# keep the %s, it will be replaced by an allergen
msgctxt "presence_unknown_s"
msgid "Presence unknown: %s"
msgstr "Presence unknown: %s"

msgctxt "environmental_impact"
msgid "Environmental impact"
msgstr "Environmental impact"

# Numerical score for the Eco-score (do not translate Eco-score)
msgctxt "ecoscore_score"
msgid "Eco-score score"
msgstr "Eco-score score"

# Letter grade from A to E for the Eco-score (do not translate Eco-score)
msgctxt "ecoscore_grade"
msgid "Eco-score grade"
msgstr "Eco-score grade"

# do not translate Eco-score
msgctxt "ecoscore_calculation_details"
msgid "Details of the calculation of the Eco-score"
msgstr "Details of the calculation of the Eco-score"

# do not translate Eco-score
msgctxt "ecoscore_information"
msgid "Information about the Eco-score"
msgstr "Information about the Eco-score"

msgctxt "preferences_edit_your_food_preferences"
msgid "Edit your food preferences"
msgstr "Edit your food preferences"

msgctxt "preferences_your_preferences"
msgid "Your food preferences"
msgstr "Your food preferences"

msgctxt "preferences_currently_selected_preferences"
msgid "Currently selected preferences"
msgstr "Currently selected preferences"

msgctxt "preferences_locally_saved"
msgid "Your food preferences are kept in your browser and never sent to Open Food Facts or anyone else."
msgstr "Your food preferences are kept in your browser and never sent to Open Food Facts or anyone else."

# used in phrases like "salt in unknown quantity"
msgctxt "unknown_quantity"
msgid "unknown quantity"
msgstr "unknown quantity"

msgctxt "missing_ingredients_list"
msgid "Missing ingredients list"
msgstr "Missing ingredients list"

msgctxt "missing_nutrition_facts"
msgid "Missing nutrition facts"
msgstr "Missing nutrition facts"

msgctxt "ecoscore_p"
msgid "Eco-Score"
msgstr "Eco-Score"

msgctxt "ecoscore_s"
msgid "Eco-Score"
msgstr "Eco-Score"

msgctxt "packaging_parts"
msgid "Packaging parts"
msgstr "Packaging parts"

# A short name for a physical piece of packaging (e.g. in English, "packaging" instead of "packaging part"). Used with a number (e.g. "Packaging 1" to identify a packaging part)
msgctxt "packaging_part_short"
msgid "Packaging"
msgstr "Packaging"

# Number of packaging parts
msgctxt "packaging_number"
msgid "Number"
msgstr "Number"

msgctxt "packaging_shape"
msgid "Shape"
msgstr "Shape"

msgctxt "packaging_quantity"
msgid "Quantity contained"
msgstr "Quantity contained"

msgctxt "packaging_material"
msgid "Material"
msgstr "Material"

msgctxt "packaging_recycling"
msgid "Recycling"
msgstr "Recycling"

msgctxt "products_on_this_page_are_sorted_according_to_your_preferences"
msgid "Products on this page are sorted according to your preferences:"
msgstr "Products on this page are sorted according to your preferences:"

msgctxt "choose_which_information_you_prefer_to_see_first"
msgid "Choose which information you prefer to see first."
msgstr "Choose which information you prefer to see first."

msgctxt "see_your_preferences"
msgid "See your preferences"
msgstr "See your preferences"

msgctxt "delete_all_preferences"
msgid "Delete all preferences"
msgstr "Delete all preferences"

msgctxt "products_are_being_loaded_please_wait"
msgid "Products are being loaded, please wait."
msgstr "Products are being loaded, please wait."

msgctxt "products_match_all"
msgid "All products"
msgstr "All products"

msgctxt "products_match_yes"
msgid "Products that match your preferences"
msgstr "Products that match your preferences"

msgctxt "products_match_no"
msgid "Products that do not match your preferences"
msgstr "Products that do not match your preferences"

msgctxt "products_match_unknown"
msgid "Products for which we currently miss data to determine if they match your preferences"
msgstr "Products for which we currently miss data to determine if they match your preferences"

msgctxt "forest_footprint"
msgid "Forest footprint"
msgstr "Forest footprint"

msgctxt "ingredients_requiring_soy"
msgid "Ingredients requiring soy"
msgstr "Ingredients requiring soy"

msgctxt "type"
msgid "Type"
msgstr "Type"

msgctxt "processing_factor"
msgid "Processing factor"
msgstr "Processing factor"

msgctxt "soy_feed_factor"
msgid "Soy feed factor"
msgstr "Soy feed factor"

msgctxt "soy_yield"
msgid "Soy yield"
msgstr "Soy yield"

msgctxt "deforestation_risk"
msgid "Deforestation risk"
msgstr "Deforestation risk"

msgctxt "total_forest_footprint"
msgid "Total forest footprint"
msgstr "Total forest footprint"

msgctxt "square_meters_per_kg_of_food"
msgid "m² per kg of food"
msgstr "m² per kg of food"

msgctxt "percent_of_food_after_processing"
msgid "% of food after processing"
msgstr "% of food after processing"

msgctxt "kg_of_soy_per_kg_of_food"
msgid "kg of soy per kg of food"
msgstr "kg of soy per kg of food"

msgctxt "kg_of_soy_per_square_meter"
msgid "kg of soy per m²"
msgstr "kg of soy per m²"

msgctxt "percent_in_product"
msgid "% in product"
msgstr "% in product"

msgctxt "forest_footprint_calculation_details"
msgid "Details of the calculation of the forest footprint"
msgstr "Details of the calculation of the forest footprint"

msgctxt "you_are_on_the_public_database"
msgid "You are on the public database."
msgstr "You are on the public database."

msgctxt "manage_your_products_on_the_producers_platform"
msgid "Manage your products on the platform for producers"
msgstr "Manage your products on the platform for producers"

msgctxt "number_of_products_with_changes_since_last_export"
msgid "Number of products with changes since last export"
msgstr "Number of products with changes since last export"

msgctxt "number_of_products_withdrawn_from_the_market_since_last_export"
msgid "Number of products withdrawn from the market since last export"
msgstr "Number of products withdrawn from the market since last export"

msgctxt "only_export_products_with_changes"
msgid "Only export products with changes"
msgstr "Only export products with changes"

msgctxt "product_edits_by_producers"
msgid "Is this your product? If it is, please use our free platform for producers to update it."
msgstr "Is this your product? If it is, please use our free platform for producers to update it."

msgctxt "product_edits_by_producers_platform"
msgid "We encourage manufacturers to add or change data and photos for their products through our free platform for producers so that they can be marked as official and protected from changes by others."
msgstr "We encourage manufacturers to add or change data and photos for their products through our free platform for producers so that they can be marked as official and protected from changes by others."

msgctxt "product_edits_by_producers_import"
msgid "The platform makes it easy to import product data and photos with an Excel or CSV file in any format."
msgstr "The platform makes it easy to import product data and photos with an Excel or CSV file in any format."

msgctxt "product_edits_by_producers_analysis"
msgid "The platform also provides in-depth analysis of the products."
msgstr "The platform also provides in-depth analysis of the products."

# It = the platform
msgctxt "product_edits_by_producers_indicators"
msgid "It computes indicators such as the Nutri-Score, NOVA, and the Eco-score, and automatically identifies suggestions to improve them (for instance all products that would get a better Nutri-Score grade with a slight composition change)."
msgstr "It computes indicators such as the Nutri-Score, NOVA, and the Eco-score, and automatically identifies suggestions to improve them (for instance all products that would get a better Nutri-Score grade with a slight composition change)."

msgctxt "attribute_forest_footprint_name"
msgid "Forest footprint"
msgstr ""

msgctxt "attribute_forest_footprint_setting_name"
msgid "Low risk of deforestation (Forest footprint)"
msgstr ""

msgctxt "attribute_forest_footprint_setting_note"
msgid "The forest footprint corresponds to the risk of deforestation associated with its ingredients."
msgstr ""

msgctxt "attribute_forest_footprint_a_title"
msgid "Very small forest footprint"
msgstr ""

msgctxt "attribute_forest_footprint_b_title"
msgid "Small forest footprint"
msgstr ""

msgctxt "attribute_forest_footprint_c_title"
msgid "Medium forest footprint"
msgstr ""

msgctxt "attribute_forest_footprint_d_title"
msgid "Large forest footprint"
msgstr ""

msgctxt "attribute_forest_footprint_e_title"
msgid "Very large forest footprint"
msgstr ""

msgctxt "attribute_forest_footprint_not_computed_title"
msgid "Forest footprint not computed"
msgstr ""

msgctxt "attribute_forest_footprint_a_description_short"
msgid "Almost no risk of deforestation"
msgstr ""

msgctxt "attribute_forest_footprint_b_description_short"
msgid "Low risk of deforestation"
msgstr ""

msgctxt "attribute_forest_footprint_c_description_short"
msgid "Moderate risk of deforestation"
msgstr ""

msgctxt "attribute_forest_footprint_d_description_short"
msgid "High risk of deforestation"
msgstr ""

msgctxt "attribute_forest_footprint_e_description_short"
msgid "Very high risk of deforestation"
msgstr ""

msgctxt "attribute_forest_footprint_not_computed_description_short"
msgid "Currently only for products with chicken or eggs"
msgstr ""

msgctxt "classify_products_according_to_your_preferences"
msgid "Classify products according to your preferences"
msgstr ""

# %d will be replaced by the number of products
msgctxt "classify_the_d_products_below_according_to_your_preferences"
msgid "Classify the %d products below according to your preferences"
msgstr ""

msgctxt "sort_by_popularity"
msgid "Most scanned products"
msgstr ""

msgctxt "sort_by_nutriscore_score"
msgid "Products with the best Nutri-Score"
msgstr ""

msgctxt "sort_by_ecoscore_score"
msgid "Products with the best Eco-Score"
msgstr ""

msgctxt "sort_by_created_t"
msgid "Recently added products"
msgstr ""

msgctxt "sort_by_last_modified_t"
msgid "Recently modified products"
msgstr ""

# %d will be replaced by the number of products
msgctxt "d_products_per_page"
msgid "%d products per page"
msgstr ""

msgctxt "not_applicable"
msgid "Not applicable"
msgstr ""

msgctxt "abbreviated_product_name"
msgid "Abbreviated product name"
msgstr "Abbreviated product name"

msgctxt "abbreviated_product_name_note"
msgid "Product name with abbreviations shown on receipts"
msgstr "Product name with abbreviations shown on receipts"

msgctxt "footer_vision"
msgid "Vision, Mission, Values and Programs"
msgstr "Vision, Mission, Values and Programs"

# Do not translate
msgctxt "footer_vision_link"
msgid "https://world.openfoodfacts.org/open-food-facts-vision-mission-values-and-programs"
msgstr "https://world.openfoodfacts.org/open-food-facts-vision-mission-values-and-programs"

msgctxt "forgotten_password"
msgid "Forgotten password?"
msgstr "Mot de passe oublié ?"

msgctxt "remove_all_nutrient_values"
msgid "Remove all nutrient values"
msgstr "Remove all nutrient values"

msgctxt "delete_user_process"
msgid "User is being deleted. This may take a few minutes."
msgstr "User is being deleted. This may take a few minutes."

msgctxt "attribute_ecoscore_not_applicable_title"
msgid "Eco-Score not yet applicable"
msgstr "Eco-Score not yet applicable"

msgctxt "attribute_ecoscore_not_applicable_description_short"
msgid "Not yet applicable for the category"
msgstr "Not yet applicable for the category"

# variable names between { } must not be translated
msgctxt "f_attribute_ecoscore_not_applicable_description"
msgid "Not yet applicable for the category: {category}"
msgstr "Not yet applicable for the category: {category}"

msgctxt "ecoscore_not_applicable_coming_soon"
msgid "The Eco-Score is not yet applicable for this category, but we are working on adding support for it."
msgstr "The Eco-Score is not yet applicable for this category, but we are working on adding support for it."

msgctxt "attribute_ecoscore_unknown_title"
msgid "Eco-Score not computed"
msgstr "Eco-Score not computed"

msgctxt "attribute_ecoscore_unknown_description_short"
msgid "Unknown environmental impact"
msgstr "Unknown environmental impact"

msgctxt "ecoscore_unknown_call_to_help"
msgid "We could not compute the Eco-Score of this product as it is missing some data, could you help complete it?"
msgstr "We could not compute the Eco-Score of this product as it is missing some data, could you help complete it?"

msgctxt "org_list_of_gs1_gln_description"
msgid "GS1 data is automatically associated with an OFF organization identifier that corresponds to the GS1 partyName field. To change the OFF organization identifier, you can directly assign 1 or more GS1 GLN identifiers."
msgstr "GS1 data is automatically associated with an OFF organization identifier that corresponds to the GS1 partyName field. To change the OFF organization identifier, you can directly assign 1 or more GS1 GLN identifiers."

msgctxt "org_list_of_gs1_gln"
msgid "List of GS1 GLN identifiers to be associated with the organization"
msgstr "List of GS1 GLN identifiers to be associated with the organization"

msgctxt "org_list_of_gs1_gln_note"
msgid "A comma separated list of GS1 GLN identifiers to force the association with this organization."
msgstr "A comma separated list of GS1 GLN identifiers to force the association with this organization."

msgctxt "org_valid_org"
msgid "Validate organization as a real producer."
msgstr "Validate organization as a real producer."

msgctxt "org_valid_org_note"
msgid "The organization is verified as a real producer by a human, also creates entry in CRM."
msgstr "The organization is verified as a real producer by a human, also creates entry in CRM."

msgctxt "org_enable_manual_export_to_public_platform"
msgid "Enable organization members to manually export product data and photos to the public database."
msgstr "Enable organization members to manually export product data and photos to the public database."

msgctxt "org_enable_manual_export_to_public_platform_note"
msgid "Manual exports can be enabled once the imported data has been reviewed by an administrator."
msgstr "Manual exports can be enabled once the imported data has been reviewed by an administrator."

msgctxt "org_activate_automated_daily_export_to_public_platform"
msgid "Activate automated daily exports of product data and photos to the public database."
msgstr "Activate automated daily exports of product data and photos to the public database."

msgctxt "org_activate_automated_daily_export_to_public_platform_note"
msgid "Automated exports should be activated only for organizations that have automated imports (e.g. through Equadis)."
msgstr "Automated exports should be activated only for organizations that have automated imports (e.g. through Equadis)."

msgctxt "org_admin"
msgid "Administrator fields"
msgstr "Administrator fields"

msgctxt "minion_status_inactive"
msgid "Queued"
msgstr "Queued"

msgctxt "minion_status_active"
msgid "In progress"
msgstr "In progress"

msgctxt "minion_status_finished"
msgid "Finished"
msgstr "Finished"

msgctxt "minion_status_failed"
msgid "Failed"
msgstr "Failed"

# Export: use a noun and not a verb
msgctxt "export_job_export"
msgid "Export from the producers platform"
msgstr "Export from the producers platform"

# Import: use a noun and not a verb
msgctxt "export_job_import"
msgid "Import to the public database"
msgstr "Import to the public database"

# Update: use a noun and not a verb
msgctxt "export_job_status_update"
msgid "Update of the import status on the producers platform"
msgstr "Update of the import status on the producers platform"

msgctxt "export_in_progress"
msgid "The export has been scheduled. This page can be closed."
msgstr "The export has been scheduled. This page can be closed."

msgctxt "export_products_to_public_database_request_email"
msgid "Your export has been scheduled. You will receive an e-mail once it is finished."
msgstr "Your export has been scheduled. You will receive an e-mail once it is finished."

msgctxt "product_page_on_the_public_database"
msgid "Product page on the public database"
msgstr "Product page on the public database"

msgctxt "product_does_not_exist_on_the_public_database"
msgid "The product does not exist yet on the public database"
msgstr "The product does not exist yet on the public database"

# product updates = updates to multiple products
msgctxt "some_product_updates_have_not_been_published_on_the_public_database"
msgid "Some product updates have not been published on the public database."
msgstr "Some product updates have not been published on the public database."

msgctxt "org_do_not_import_codeonline"
msgid "Do not import CodeOnline data."
msgstr "Do not import CodeOnline data."

msgctxt "overwrite_owner"
msgid "Overwrite products that have a different owner on the public platform. Otherwise, products with a different owner will be skipped."
msgstr "Overwrite products that have a different owner on the public platform. Otherwise, products with a different owner will be skipped."

msgctxt "data_source_database"
msgid "Some of the data for the products of %s come from %s."
msgstr "Some of the data for the products of %s come from %s."

msgctxt "data_source_database_note_about_the_producers_platform"
msgid "Manufacturers can use the Open Food Facts <a href=\"<producers_platform_url>\">free plaform for producers</a> to access and complete this data, and to obtain reports, analysis and product improvements opportunities (e.g. better Nutri-Score)."
msgstr "Manufacturers can use the Open Food Facts <a href=\"<producers_platform_url>\">free plaform for producers</a> to access and complete this data, and to obtain reports, analysis and product improvements opportunities (e.g. better Nutri-Score)."

# variable names between { } must not be translated
msgctxt "f_data_source_database_provider"
msgid "The manufacturer {manufacturer} uses {provider} to automatically transmit data and photos for its products."
msgstr "The manufacturer {manufacturer} uses {provider} to automatically transmit data and photos for its products."

msgctxt "image_other_type"
msgid "Type of the product photo"
msgstr "Type of the product photo"

# do not translate "front, ingredients, nutrition, packaging"
msgctxt "image_other_type_description"
msgid "If you use the same column on multiple lines to provide images URLs for a single product, you can use this field to indicate the type of the image: front, ingredients, nutrition or packaging."
msgstr "If you use the same column on multiple lines to provide images URLs for a single product, you can use this field to indicate the type of the image: front, ingredients, nutrition or packaging."

msgctxt "forest_footprint_one_line_explanation"
msgid "The forest footprint is calculated by taking into account the ingredients whose production requires soybeans, the cultivation of which is linked to deforestation."
msgstr "The forest footprint is calculated by taking into account the ingredients whose production requires soybeans, the cultivation of which is linked to deforestation"

msgctxt "ecoscore_agribalyse_match_warning"
msgid "The Eco-Score can only be calculated if the product has a sufficiently precise category."
msgstr "The Eco-Score can only be calculated if the product has a sufficiently precise category."

msgctxt "ecoscore_add_more_precise_category"
msgid "You can modify the product page to add a more precise category."
msgstr "You can modify the product page to add a more precise category."

msgctxt "ecoscore_platform_promo"
msgid "If you are the manufacturer of this product, you can send us the information with our <a href=\"https://world.pro.openfoodfacts.org\">free platform for producers</a>."
msgstr "If you are the manufacturer of this product, you can send us the information with our <a href=\"https://world.pro.openfoodfacts.org\">free platform for producers</a>."

msgctxt "ecoscore_warning_missing_information"
msgid "Warning: some information necessary to calculate the Eco-Score with precision is not provided (see the details of the calculation below)."
msgstr "Warning: some information necessary to calculate the Eco-Score with precision is not provided (see the details of the calculation below)."

msgctxt "ecoscore_add_missing_information"
msgid "You can edit the product to add the missing information."
msgstr "You can edit the product to add the missing information."

msgctxt "ecoscore_product_category_reference_score"
msgid "Baseline score of the product category"
msgstr "Baseline score of the product category"

msgctxt "ecoscore_panel_lca"
msgid "Lifecyle Analysis (LCA)"
msgstr "Lifecyle Analysis (LCA)"

# do not translate Agribalyse
msgctxt "ecoscore_agribalyse_category"
msgid "Agribalyse category"
msgstr "Agribalyse category"

msgctxt "ecoscore_category_proxy_match"
msgid "Approximate match with the product category"
msgstr "Approximate match with the product category"

msgctxt "ecoscore_category_exact_match"
msgid "Exact match with the product category"
msgstr "Exact match with the product category"

msgctxt "ecoscore_pef_environmental_score"
msgid "PEF environmental score"
msgstr "PEF environmental score"

msgctxt "ecoscore_incl_climate_change_impact"
msgid "including impact on climate change"
msgstr "including impact on climate change"

msgctxt "ecoscore_impact_detail_by_stages"
msgid "Details of the impacts by stages of the life cycle"
msgstr "Details of the impacts by stages of the life cycle"

# stage meaning step
msgctxt "ecoscore_stage"
msgid "Stage"
msgstr "Stage"

msgctxt "ecoscore_impact"
msgid "Impact"
msgstr "Impact"

msgctxt "ecoscore_agriculture"
msgid "Agriculture"
msgstr "Agriculture"

msgctxt "ecoscore_processing"
msgid "Processing"
msgstr "Processing"

msgctxt "ecoscore_packaging"
msgid "Packaging"
msgstr "Packaging"

msgctxt "ecoscore_transportation"
msgid "Transportation"
msgstr "Transportation"

msgctxt "ecoscore_distribution"
msgid "Distribution"
msgstr "Distribution"

msgctxt "ecoscore_consumption"
msgid "Consumption"
msgstr "Consumption"

msgctxt "ecoscore_lca_score_out_of_100"
msgid "LCA score out of 100"
msgstr "LCA score out of 100"

msgctxt "ecoscore_no_agribalyse_category_match"
msgid "No match between product categories and Agribalyse categories."
msgstr "No match between product categories and Agribalyse categories."

msgctxt "ecoscore_edit_category_to_more_granular"
msgid "You can modify the product page to add a more granular category."
msgstr "You can modify the product page to add a more granular category."

msgctxt "ecoscore_additional_bonuses_and_maluses"
msgid "Additional bonuses and maluses"
msgstr "Additional bonuses and maluses"

msgctxt "ecoscore_production_system"
msgid "Production mode"
msgstr "Production mode"

msgctxt "ecoscore_no_labels_taken_into_account"
msgid "No labels taken into account for the production system."
msgstr "No labels taken into account for the production system."

msgctxt "ecoscore_please_add_the_labels"
msgid "If this product has a label characterizing the production system (organic, fair trade, Label Rouge, Bleu Blanc Coeur etc.), you can modify the product sheet to add it."
msgstr "If this product has a label characterizing the production system (organic, fair trade, Label Rouge, Bleu Blanc Coeur etc.), you can modify the product sheet to add it."

msgctxt "ecoscore_origins_of_ingredients"
msgid "Origins of ingredients"
msgstr "Origins of ingredients"

msgctxt "ecoscore_ingredients_not_indicated"
msgid "The origins of the ingredients of this product are not indicated."
msgstr "The origins of the ingredients of this product are not indicated."

msgctxt "ecoscore_please_add_the_ingredients"
msgid "If they are indicated on the packaging, you can modify the product sheet and add them."
msgstr "If they are indicated on the packaging, you can modify the product sheet and add them."

msgctxt "ecoscore_environmental_policy"
msgid "Environmental policy"
msgstr "Environmental policy"

msgctxt "ecoscore_threatened_species"
msgid "Threatened species"
msgstr "Threatened species"

msgctxt "ecoscore_ingredients_whose_cultivation_threatens_species"
msgid "Ingredients that threatens species"
msgstr "Ingredients that threatens species"

msgctxt "ecoscore_no_species_threatening_ingredients"
msgid "No ingredients that threaten species"
msgstr "No ingredients that threaten species"

msgctxt "ecoscore_ingredients_unknown"
msgid "The information on the ingredients of this product has not been given."
msgstr "The information on the ingredients of this product has not been given."

msgctxt "ecoscore_edit_for_more_precise_ecoscore"
msgid "For a more precise calculation of the Eco-Score, you can edit the product page and add them."
msgstr "For a more precise calculation of the Eco-Score, you can edit the product page and add them."

msgctxt "ecoscore_packaging_ratio"
msgid "ratio"
msgstr "ratio"

msgctxt "ecoscore_packaging_score"
msgid "score"
msgstr "score"

msgctxt "ecoscore_score_of_all_components"
msgid "Score of all components"
msgstr "Score of all components"

msgctxt "ecoscore_no_packaging_information"
msgid "The information about the packaging of this product is not filled in."
msgstr "The information about the packaging of this product is not filled in."

msgctxt "ecoscore_unprecise_packaging_information"
msgid "The information about the packaging of this product is not sufficiently precise (exact shapes and materials of all components of the packaging)."
msgstr "The information about the packaging of this product is not sufficiently precise (exact shapes and materials of all components of the packaging)."

msgctxt "ecoscore_edit_for_more_precise_ecoscore"
msgid "For a more precise calculation of the Eco-Score, you can modify the product page and add them."
msgstr "For a more precise calculation of the Eco-Score, you can modify the product page and add them."

msgctxt "ecoscore_final_score"
msgid "Final score"
msgstr "Final score"

msgctxt "ecoscore_lower_the_score_lower_the_impact"
msgid "(the lower the score, the lower the impact)"
msgstr "(the lower the score, the lower the impact)"

msgctxt "ecoscore_kg_co2_eq_kg_product"
msgid "kg CO2 eq/kg of product"
msgstr "kg CO2 eq/kg of product"

# do not translate the link
msgctxt "ecoscore_platform_prompt_ecoscore_modal"
msgid "If you are the manufacturer of this product, you can send us the information with our <a href=\"https://world.pro.openfoodfacts.org\">free platform for producers</a>."
msgstr "If you are the manufacturer of this product, you can send us the information with our <a href=\"https://world.pro.openfoodfacts.org\">free platform for producers</a>."

# do not translate Eco-Score and the link
msgctxt "ecoscore_description"
msgid "The <a href=\"/ecoscore\">Eco-Score</a> is an experimental score that summarizes the environmental impacts of food products."
msgstr "The <a href=\"/ecoscore\">Eco-Score</a> is an experimental score that summarizes the environmental impacts of food products."

# do not translate Eco-Score
msgctxt "ecoscore_warning_fr"
msgid "The Eco-Score formula is subject to change as it is regularly improved to make it more precise."
msgstr "The Eco-Score formula is subject to change as it is is regularly improved to make it more precise."

# do not translate Eco-Score
msgctxt "ecoscore_warning_international"
msgid "The Eco-Score was initially developped for France and it is being extended to other European countries. The Eco-Score formula is subject to change as it is regularly improved to make it more precise and better suited to each country."
msgstr "The Eco-Score was initially developped for France and it is being extended to other European countries. The Eco-Score formula is subject to change as it is regularly improved to make it more precise and better suited to each country."

msgctxt "ecoscore_warning_transportation_world"
msgid "Select a country in order to include the full impact of transportation."
msgstr "Select a country in order to include the full impact of transportation."

msgctxt "ecoscore_warning_transportation"
msgid "The full impact of transportation to your country is currently unknown."
msgstr "The full impact of transportation to your country is currently unknown."

msgctxt "app_banner_text"
msgid "Scan barcodes to get the Nutri-Score, the Eco-Score and more!"
msgstr "Scan barcodes to get the Nutri-Score, the Eco-Score and more!"

msgctxt "org_gs1_product_name_is_abbreviated"
msgid "GS1 product names for this manufacturer are abbreviated."
msgstr "GS1 product names for this manufacturer are abbreviated."

msgctxt "org_gs1_nutrients_are_unprepared"
msgid "GS1 prepared nutrients for this manufacturer are in fact for the product as sold."
msgstr "GS1 prepared nutrients for this manufacturer are in fact for the product as sold."

msgctxt "org_gs1_nutrients_are_unprepared_note"
msgid "Check that the manufacturer does not make products that really have nutrients for the prepared product."
msgstr "Check that the manufacturer does not make products that really have nutrients for the prepared product."

msgctxt "org_gs1_product_name_is_abbreviated_description"
msgid "Some manufacturers have incorrect values for some fields in GS1. The features below can be used to fix some of them."
msgstr "Some manufacturers have incorrect values for some fields in GS1. The features below can be used to fix some of them."

# do not remove %s, it will be replaced with the source name
msgctxt "import_source_string"
msgid "Import data from %s"
msgstr "Import data from %s"

msgctxt "org_protect_data"
msgid "Protect the data that is provided by the organization."
msgstr "Protect the data that is provided by the organization."

msgctxt "org_protect_data_note"
msgid "Removing or changing the provided data will be possible only by experimented contributors on the web site."
msgstr "Removing or changing the provided data will be possible only by experimented contributors on the web site."

msgctxt "ecoscore_packaging_impact_high"
msgid "Packaging with a high impact"
msgstr "Packaging with a high impact"

msgctxt "ecoscore_packaging_impact_medium"
msgid "Packaging with a medium impact"
msgstr "Packaging with a medium impact"

msgctxt "ecoscore_packaging_impact_low"
msgid "Packaging with a low impact"
msgstr "Packaging with a low impact"

msgctxt "ecoscore_packaging_missing_information"
msgid "Missing packaging information for this product"
msgstr "Missing packaging information for this product"

msgctxt "ecoscore_origins_of_ingredients_impact_high"
msgid "Origins of ingredients with a high impact"
msgstr "Origins of ingredients with a high impact"

msgctxt "ecoscore_origins_of_ingredients_impact_medium"
msgid "Origins of ingredients with a medium impact"
msgstr "Origins of ingredients with a medium impact"

msgctxt "ecoscore_origins_of_ingredients_impact_low"
msgid "Origins of ingredients with a low impact"
msgstr "Origins of ingredients with a low impact"

msgctxt "ecoscore_origins_of_ingredients_missing_information"
msgid "Missing origins of ingredients information"
msgstr "Missing origins of ingredients information"

msgctxt "percent_of_ingredients"
msgid "% of ingredients"
msgstr "% of ingredients"

# medium as in "medium impact"
msgctxt "medium"
msgid "medium"
msgstr "medium"

msgctxt "nutrition_grade_fr_tea_bags_note"
msgid "Note: the Nutri-Score of teas and herbal teas corresponds to the product prepared with water only, without sugar or milk."
msgstr "Note: the Nutri-Score of teas and herbal teas corresponds to the product prepared with water only, without sugar or milk."

msgctxt "g_per_100g"
msgid "%s g / 100 g"
msgstr "%s g / 100 g"

msgctxt "donation_title"
msgid "Important: we need your support!"
msgstr ""

msgctxt "donation_text_2023_main"
msgid "Help us make food transparency the norm!"
msgstr ""

msgctxt "donation_text_2023_secondary"
msgid "As a non-profit organization, we depend on your donations to continue informing consumers around the world about what they eat."
msgstr ""

msgctxt "donation_text_2023_tertiary"
msgid "The food revolution starts with you!"
msgstr ""

msgctxt "donation_cta"
msgid "Donate"
msgstr ""

msgctxt "ecoscore_production_system_no_labels_with_environmental_benefits"
msgid "No labels with environmental benefits"
msgstr "No labels with environmental benefits"

msgctxt "ecoscore_production_system_labels_with_environmental_benefits"
msgid "Labels with environmental benefits"
msgstr "Labels with environmental benefits"

msgctxt "ecoscore_production_system_labels_with_environmental_benefits_high"
msgid "Labels with high environmental benefits"
msgstr "Labels with high environmental benefits"

msgctxt "ecoscore_production_system_labels_with_environmental_benefits_very_high"
msgid "Labels with very high environmental benefits"
msgstr "Labels with very high environmental benefits"

msgctxt "other"
msgid "Other"
msgstr "Other"

# statistical mean
msgctxt "mean"
msgid "Mean"
msgstr "Mean"

msgctxt "recipes_ingredients_statistics"
msgid "Ingredients statistics for all products"
msgstr "Ingredients statistics for all products"

msgctxt "recipes_ingredients_for_each_product"
msgid "Ingredients for each product"
msgstr "Ingredients for each product"

msgctxt "product_deleted"
msgid "Product deleted."
msgstr "Product deleted."

msgctxt "carbon_footprint"
msgid "Carbon footprint"
msgstr "Carbon footprint"

# variable names between { } must not be translated
msgctxt "f_carbon_footprint_per_100g_of_product"
msgid "{grams} g CO² per 100g of product"
msgstr "{grams} g CO² per 100g of product"

# variable names between { } must not be translated
msgctxt "f_equal_to_driving_km_in_a_petrol_car"
msgid "Equal to driving {kilometers} km in a petrol car"
msgstr "Equal to driving {kilometers} km in a petrol car"

msgctxt "source_ademe_agribalyse"
msgid "Source: ADEME Agribalyse Database"
msgstr "Source: ADEME Agribalyse Database"

msgctxt "source_ademe_agribalyse_for_category"
msgid "The carbon emission figure comes from ADEME's Agribalyse database, for the category:"
msgstr "The carbon emission figure comes from ADEME's Agribalyse database, for the category:"

msgctxt "environment_card_title"
msgid "Environment"
msgstr "Environment"

msgctxt "health_card_title"
msgid "Nutrition and health"
msgstr "Nutrition and health"

msgctxt "contains_palm_oil"
msgid "Contains palm oil"
msgstr "Contains palm oil"

msgctxt "contains_palm_oil_subtitle"
msgid "Drives deforestation and threatens species such as the orangutan"
msgstr "Drives deforestation and threatens species such as the orangutan"

msgctxt "contains_palm_oil_description"
msgid "Tropical forests in Asia, Africa and Latin America are destroyed to create and expand oil palm tree plantations. The deforestation contributes to climate change, and it endangers species such as the orangutan, the pigmy elephant and the Sumatran rhino."
msgstr "Tropical forests in Asia, Africa and Latin America are destroyed to create and expand oil palm tree plantations. The deforestation contributes to climate change, and it endangers species such as the orangutan, the pigmy elephant and the Sumatran rhino."

msgctxt "bonus"
msgid "Bonus"
msgstr "Bonus"

msgctxt "malus"
msgid "Malus"
msgstr "Malus"

msgctxt "life_cycle_analysis"
msgid "Life cycle analysis"
msgstr "Life cycle analysis"

msgctxt "ecoscore_bonuses_and_maluses"
msgid "Bonuses and maluses"
msgstr "Bonuses and maluses"

msgctxt "ecoscore_for_this_product"
msgid "Eco-Score for this product"
msgstr "Eco-Score for this product"

msgctxt "average_impact_of_the_category"
msgid "Average impact of products of the same category"
msgstr "Average impact of products of the same category"

msgctxt "ecoscore_sum_of_bonuses_and_maluses"
msgid "Sum of bonuses and maluses"
msgstr "Sum of bonuses and maluses"

msgctxt "ecoscore_sum_of_bonuses_and_maluses_is_capped"
msgid "The sum of bonuses and maluses is capped at +25."
msgstr "The sum of bonuses and maluses is capped at +25."

msgctxt "ecoscore_lca_score"
msgid "Life cycle analysis score"
msgstr "Life cycle analysis score"

msgctxt "impact_for_this_product"
msgid "Impact for this product"
msgstr "Impact for this product"

msgctxt "ecoscore_downgraded_non_recyclable_and_non_biodegradable_materials"
msgid "The score of products with non-recyclable and non-biodegradable packaging materials is capped at 79 (grade B)."
msgstr "The score of products with non-recyclable and non-biodegradable packaging materials is capped at 79 (grade B)."

msgctxt "nutriscore_not_applicable"
msgid "Nutri-Score not applicable for this product category."
msgstr "Nutri-Score not applicable for this product category."

msgctxt "nutriscore_missing_category"
msgid "The category of the product must be specified in order to compute the Nutri-Score."
msgstr "The category of the product must be specified in order to compute the Nutri-Score."

msgctxt "nutriscore_missing_nutrition_data"
msgid "The nutrition facts of the product must be specified in order to compute the Nutri-Score."
msgstr "The nutrition facts of the product must be specified in order to compute the Nutri-Score."

msgctxt "nutriscore_missing_category_and_nutrition_data"
msgid "The category and the nutrition facts of the product must be specified in order to compute the Nutri-Score."
msgstr "The category and the nutrition facts of the product must be specified in order to compute the Nutri-Score."

msgctxt "health"
msgid "Health"
msgstr "Health"

msgctxt "contribution_panel_title"
msgid "Contribution"
msgstr "Contribution"

msgctxt "contribution_navigation"
msgid "Contribution"
msgstr "Contribution"

msgctxt "data_quality_errors_panel_title"
msgid "Detected Errors"
msgstr "Detected Errors"

msgctxt "data_quality_errors_panel_subtitle"
msgid "Help us improve quality of our data by contributing fixes"
msgstr "Help us improve quality of our data by contributing fixes"

msgctxt "data_quality_warnings_panel_title"
msgid "Potential issues"
msgstr "Potential issues"

msgctxt "data_quality_warnings_panel_subtitle"
msgid "We have detected some potential issues or potential improvements, could you check if some apply ?"
msgstr "We have detected some potential issues or potential improvement, could you check if some apply ?"

msgctxt "data_quality_info_panel_title"
msgid "Data Quality infos"
msgstr "Data Quality infos"

msgctxt "data_quality_info_panel_subtitle"
msgid "Some infos about data quality on this product"
msgstr "Some infos about data quality on this product"

# will be followed by : and a value. e.g. "Compared to: bananas"
msgctxt "compared_to"
msgid "Compared to"
msgstr "Compared to"

# name of an activity / a sport
msgctxt "activity_walking"
msgid "Walking"
msgstr "Walking"

# name of an activity / a sport
msgctxt "activity_swimming"
msgid "Swimming"
msgstr "Swimming"

# name of an activity / a sport
msgctxt "activity_bicycling"
msgid "Bicycling"
msgstr "Bicycling"

# name of an activity / a sport
msgctxt "activity_running"
msgid "Running"
msgstr "Running"

# Don't translate {kj}, it will be replaced by a number
msgctxt "f_energy_per_100g"
msgid "{kj} kJ per 100g"
msgstr "{kj} kJ per 100g"

# Don't translate {kj}, it will be replaced by a number
msgctxt "f_equal_to_walking_minutes_or_steps"
msgid "Equal to walking {minutes} minutes or {steps} steps"
msgstr "Equal to walking {minutes} minutes or {steps} steps"

# Don't translate {kg} and {lb}, it will be replaced by a number
msgctxt "f_energy_expenditure_for_weight_in_kg_lb"
msgid "Energy expenditure for a person weighting {kg} kg / {lb} lb"
msgstr "Energy expenditure for a person weighting {kg} kg / {lb} lb"

msgctxt "nutriscore_missing_category_short"
msgid "Missing category"
msgstr "Missing category"

msgctxt "nutriscore_missing_nutrition_data_short"
msgid "Missing nutrition facts"
msgstr "Missing nutrition facts"

msgctxt "nutriscore_missing_category_and_nutrition_data_short"
msgid "Missing category and nutrition facts"
msgstr "Missing category and nutrition facts"

msgctxt "recommendation_who_reduce_or_stop_drinking_alcohol_title"
msgid "Reduce or stop drinking alcohol"
msgstr "Reduce or stop drinking alcohol"

msgctxt "recommendation_who_reduce_or_stop_drinking_alcohol_subtitle"
msgid "Less is better"
msgstr "Less is better"

msgctxt "recommendation_who_reduce_or_stop_drinking_alcohol_text"
msgid "This might not be the answer people want to hear, but there is no safe level for drinking alcohol. Of course there is lower-risk drinking, but WHO does not set particular limits, because the evidence shows that the ideal situation for health is to not drink at all. Alcohol is closely related to around 60 different diagnoses and for almost all there is a close dose–response relationship, so the more you drink, the higher your risk of disease. Less is better."
msgstr "This might not be the answer people want to hear, but there is no safe level for drinking alcohol. Of course there is lower-risk drinking, but WHO does not set particular limits, because the evidence shows that the ideal situation for health is to not drink at all. Alcohol is closely related to around 60 different diagnoses and for almost all there is a close dose–response relationship, so the more you drink, the higher your risk of disease. Less is better."

# "source" as in "source of the information"
msgctxt "source"
msgid "Source"
msgstr "Source"

# variable names between { } must not be translated
msgctxt "f_app_user"
msgid "A user of the {app_name} app"
msgstr "A user of the {app_name} app"

msgctxt "food_groups_p"
msgid "food groups"
msgstr "food groups"

msgctxt "food_groups_s"
msgid "food group"
msgstr "food group"

msgctxt "non_vegan_ingredients"
msgid "Non-vegan ingredients"
msgstr "Non-vegan ingredients"

msgctxt "vegan_ingredients"
msgid "No non-vegan ingredients detected"
msgstr "No non-vegan ingredients"

msgctxt "maybe_vegan_ingredients"
msgid "Ingredients that may not be vegan"
msgstr "Ingredients that may not be vegan"

msgctxt "attribute_vegan_setting_note"
msgid "To determine whether a product is vegan, we only rely on the list of ingredients."
msgstr ""

msgctxt "non_vegetarian_ingredients"
msgid "Non-vegetarian ingredients"
msgstr "Non-vegetarian ingredients"

msgctxt "vegetarian_ingredients"
msgid "No non-vegetarian ingredients detected"
msgstr "No non-vegetarian ingredients detected"

msgctxt "maybe_vegetarian_ingredients"
msgid "Ingredients that may not be vegetarian"
msgstr "Ingredients that may not be vegetarian"

msgctxt "attribute_vegetarian_setting_note"
msgid "To determine whether a product is vegetarian, we only rely on the list of ingredients."
msgstr ""

msgctxt "palm_oil_ingredients"
msgid "Ingredients that contain palm oil"
msgstr "Ingredients that contain palm oil"

msgctxt "may_contain_palm_oil_ingredients"
msgid "Ingredients that may contain palm oil"
msgstr "Ingredients that may contain palm oil"

msgctxt "palm_oil_free_ingredients"
msgid "No ingredients containing palm oil detected"
msgstr "No ingredients containing palm oil detected"

msgctxt "attribute_palm_oil_setting_note"
msgid "To determine whether a product contains palm oil, we only rely on the list of ingredients."
msgstr ""

msgctxt "unrecognized_ingredients"
msgid "Unrecognized ingredients"
msgstr "Unrecognized ingredients"

msgctxt "nova_1_unprocessed_ingredients"
msgid "The product contains only unprocessed or minimally processed ingredients."
msgstr "The product contains only unprocessed or minimally processed ingredients."

# variable names between { } must not be translated
msgctxt "f_nova_markers_for_nova_group"
msgid "Elements that indicate the product is in the {nova_group} group"
msgstr "Elements that indicate the product is in the {nova_group} group"

msgctxt "nova_classification_description"
msgid "Food products are classified into 4 groups according to their degree of processing:"
msgstr "Food products are classified into 4 groups according to their degree of processing:"

msgctxt "nova_classification_how"
msgid "The determination of the group is based on the category of the product and on the ingredients it contains."
msgstr "The determination of the group is based on the category of the product and on the ingredients it contains."

msgctxt "nova_classification_learn_more"
msgid "Learn more about the NOVA classification"
msgstr "Learn more about the NOVA classification"

msgctxt "nova_group_missing_category"
msgid "The category of the product must be specified in order to determine the NOVA group."
msgstr "The category of the product must be specified in order to determine the NOVA group."

msgctxt "nova_group_missing_ingredients"
msgid "The ingredients of the product must be specified in order to determine the NOVA group."
msgstr "The ingredients of the product must be specified in order to determine the NOVA group."

msgctxt "nova_group_too_many_unknown_ingredient"
msgid "We could not recognize some of the ingredients and determine the NOVA group."
msgstr "We could not recognize some of the ingredients and determine the NOVA group."

msgctxt "unselect_image"
msgid "Unselect Image"
msgstr ""

msgctxt "nutriscore_learn_more"
msgid "Learn more about the Nutri-Score"
msgstr "Learn more about the Nutri-Score"

msgctxt "ecoscore_learn_more"
msgid "Learn more about the Eco-Score"
msgstr "Learn more about the Eco-Score"

# The translation needs to be short as it is displayed at the top of small product cards
msgctxt "products_match_very_good_match"
msgid "Very good match"
msgstr "Very good match"

# The translation needs to be short as it is displayed at the top of small product cards
msgctxt "products_match_good_match"
msgid "Good match"
msgstr "Good match"

# The translation needs to be short as it is displayed at the top of small product cards
msgctxt "products_match_poor_match"
msgid "Poor match"
msgstr "Poor match"

# The translation needs to be short as it is displayed at the top of small product cards
msgctxt "products_match_unknown_match"
msgid "Unknown match"
msgstr "Unknown match"

# The translation needs to be short as it is displayed at the top of small product cards
msgctxt "products_match_may_not_match"
msgid "May not match"
msgstr "May not match"

# The translation needs to be short as it is displayed at the top of small product cards
msgctxt "products_match_does_not_match"
msgid "Does not match"
msgstr "Does not match"

msgctxt "reset_preferences"
msgid "Use default preferences"
msgstr "Use default preferences"

msgctxt "reset_preferences_details"
msgid "Nutri-Score, Eco-Score and food processing level (NOVA)"
msgstr "Nutri-Score, Eco-Score and food processing level (NOVA)"

msgctxt "actions_add_ingredients"
msgid "Could you add the ingredients list?"
msgstr "Could you add the ingredients list?"

msgctxt "actions_to_compute_nutriscore"
msgid "Could you add the information needed to compute the Nutri-Score?"
msgstr "Could you add the information needed to compute the Nutri-Score?"

msgctxt "actions_to_compute_ecoscore"
msgid "Could you add a precise product category so that we can compute the Eco-Score?"
msgstr "Could you add a precise product category so that we can compute the Eco-Score?"

msgctxt "action_add_ingredients_text"
msgid "Add the ingredients"
msgstr "Add the ingredients"

msgctxt "action_add_categories"
msgid "Add a category"
msgstr "Add a category"

msgctxt "action_add_nutrition_facts"
msgid "Add nutrition facts"
msgstr "Add nutrition facts"

msgctxt "action_add_origins"
msgid "Add the origins of ingredients for this product"
msgstr "Add the origins of ingredients for this product"

msgctxt "action_add_packaging_image"
msgid "Take a photo of the recycling information"
msgstr "Take a photo of the recycling information"

msgctxt "action_add_packaging_components"
msgid "Add packaging components"
msgstr "Take a photo of the recycling information"

msgctxt "action_add_quantity"
msgid "Add quantity of the product"
msgstr "Add quantity of the product"

# this is not used yet
msgctxt "action_add_basic_details"
msgid "Add basic details"
msgstr "Add basic details"

# this is not used yet
msgctxt "action_add_portion_size"
msgid "Add portion size"
msgstr "Add portion size"

# this is not used yet
msgctxt "action_add_ingredients_image"
msgid "Take a photo of the ingredients"
msgstr "Take a photo of the ingredients"

# this is not used yet
msgctxt "action_add_nutrition_image"
msgid "Take a photo of the nutrition facts"
msgstr "Take a photo of the nutrition facts"

# this is not used yet
msgctxt "action_refresh_ingredients_image"
msgid "Refresh the photo of the ingredients"
msgstr "Refresh the photo of the ingredients"

# this is not used yet
msgctxt "action_refresh_nutrition_image"
msgid "Refresh the photo of the nutrition facts"
msgstr "Refresh the photo of the nutrition facts"

# this is not used yet
msgctxt "action_add_packaging_text"
msgid "Extract and check the recycling information"
msgstr "Extract and check the recycling information"

# this is not used yet
msgctxt "action_add_stores"
msgid "Add the store where you found this product"
msgstr "Add the store where you found this product"

# this is not used yet
msgctxt "action_labels"
msgid "Add any label present on this product"
msgstr "Add any label present on this product"

# this is not used yet
msgctxt "action_countries"
msgid "Add the country where you found this product"
msgstr "Add the country where you found this product"

# this is not used yet
msgctxt "action_packager_codes_image"
msgid "Take a photo of traceability codes"
msgstr "Take a photo of traceability codes"

# Used as a header for key facts
msgctxt "knowledge_panels_facts"
msgid "What you need to know"
msgstr "What you need to know"

msgctxt "knowledge_panels_recommendation"
msgid "Recommendation"
msgstr "Recommendation"

msgctxt "nutrient_info_salt_risk"
msgid "A high consumption of salt (or sodium) can cause raised blood pressure, which can increase the risk of heart disease and stroke."
msgstr "A high consumption of salt (or sodium) can cause raised blood pressure, which can increase the risk of heart disease and stroke."

msgctxt "nutrient_info_salt_high_blood_pressure"
msgid "Many people who have high blood pressure do not know it, as there are often no symptoms."
msgstr "Many people who have high blood pressure do not know it, as there are often no symptoms."

msgctxt "nutrient_info_salt_high_consumption"
msgid "Most people consume too much salt (on average 9 to 12 grams per day), around twice the recommended maximum level of intake."
msgstr "Most people consume too much salt (on average 9 to 12 grams per day), around twice the recommended maximum level of intake."

msgctxt "nutrient_recommendation_salt_title"
msgid "Limit the consumption of salt and salted food"
msgstr "Limit the consumption of salt and salted food"

msgctxt "nutrient_recommendation_salt_cooking_and_table"
msgid "Reduce the quantity of salt used when cooking, and don't salt again at the table."
msgstr "Reduce the quantity of salt used when cooking, and don't salt again at the table."

msgctxt "nutrient_recommendation_salt_limit_salty_snacks"
msgid "Limit the consumption of salty snacks and choose products with lower salt content."
msgstr "Limit the consumption of salty snacks and choose products with lower salt content."

msgctxt "nutrient_info_sugars_risk"
msgid "A high consumption of sugar can cause weight gain and tooth decay. It also augments the risk of type 2 diabetes and cardio-vascular diseases."
msgstr "A high consumption of sugar can cause weight gain and tooth decay. It also augments the risk of type 2 diabetes and cardio-vascular diseases."

msgctxt "nutrient_recommendation_sugars_title"
msgid "Limit the consumption of sugar and sugary drinks"
msgstr "Limit the consumption of sugar and sugary drinks"

msgctxt "nutrient_recommendation_sugars_drinks"
msgid "Sugary drinks (such as sodas, fruit beverages, and fruit juices and nectars) should be limited as much as possible (no more than 1 glass a day)."
msgstr "Sugary drinks (such as sodas, fruit beverages, and fruit juices and nectars) should be limited as much as possible (no more than 1 glass a day)."

msgctxt "nutrient_recommendation_sugars_food"
msgid "Choose products with lower sugar content and reduce the consumption of products with added sugars."
msgstr "Choose products with lower sugar content and reduce the consumption of products with added sugars."

msgctxt "nutrient_info_fat_and_saturated_fat_risk"
msgid "A high consumption of fat, especially saturated fats, can raise cholesterol, which increases the risk of heart diseases."
msgstr "A high consumption of fat, especially saturated fats, can raise cholesterol, which increases the risk of heart diseases."

msgctxt "nutrient_recommendation_fat_and_saturated_fat_title"
msgid "Reduce the consumption of fat and saturated fat"
msgstr "Limit the consumption of fat and saturated fat"

msgctxt "nutrient_recommendation_fat_and_saturated_fat"
msgid "Choose products with lower fat and saturated fat content."
msgstr "Choose products with lower fat and saturated fat content."

msgctxt "sign_in"
msgid "Sign in"
msgstr "Sign in"

msgctxt "sign_out"
msgid "Sign out"
msgstr "Sign out"

msgctxt "your_contributions"
msgid "Your contributions"
msgstr "Your contributions"

msgctxt "products_added"
msgid "Products added"
msgstr "Products added"

msgctxt "products_edited"
msgid "Products edited"
msgstr "Products edited"

msgctxt "products_photographed"
msgid "Products photographed"
msgstr "Products photographed"

# result of the matching with the user preferences: should ne a noun, not a verb
msgctxt "matching_with_your_preferences"
msgid "Matching with your preferences"
msgstr "Matching with your preferences"

# HTML tags and variable names between { } must not be translated
msgctxt "f_join_us_on_slack"
msgid "Join us on <a href=\"{url}\">Slack</a>"
msgstr "Join us on <a href=\"{url}\">Slack</a>"

# HTML tags and variable names between { } must not be translated
msgctxt "f_discover_our_code_of_conduct"
msgid "Discover our <a href=\"{url}\">Code of conduct</a>"
msgstr "Discover our <a href=\"{url}\">Code of conduct</a>"

# {links} must not be translated, it will be replaced by icons and/or text links
msgctxt "f_footer_follow_us_links"
msgid "Follow us: {links}"
msgstr "Follow us: {links}"

# Should be as small as possible, e.g. use "app" instead of "application", don't specify "mobile"
msgctxt "footer_install_the_app_exclamation_mark"
msgid "Install the app!"
msgstr "Install the app!"

# HTML tags must not be translated, keep <span id=\"everyday\"> and <span id=\"foods\"> and put them around the corresponding words in the translation
# e.g. in French: Scannez les <span id=\"foods\">aliments</span> de votre <span id=\"everyday\">quotidien</span>
msgctxt "footer_scan_your_everyday_foods"
msgid "Scan your <span id=\"everyday\">everyday</span> <span id=\"foods\">foods</span>"
msgstr "Scan your <span id=\"everyday\">everyday</span> <span id=\"foods\">foods</span>"

msgctxt "nutrition"
msgid "Nutrition"
msgstr "Nutrition"

# Note: "criteria" is plural here. So in French for instance: "Vos critères"
msgctxt "your_criteria"
msgid "Your criteria"
msgstr "Your criteria"

msgctxt "product"
msgid "Product"
msgstr "Product"

msgctxt "environment"
msgid "Environment"
msgstr "Environment"

msgctxt "api_result_failure"
msgid "Failure"
msgstr "Failure"

msgctxt "api_result_product_found"
msgid "Product found"
msgstr "Product found"

msgctxt "api_result_product_not_found"
msgid "Product not found"
msgstr "Product not found"

msgctxt "api_result_product_updated"
msgid "Product updated"
msgstr "Product updated"

msgctxt "api_message_invalid_api_action"
msgid "Invalid API action"
msgstr "Invalid API action"

msgctxt "api_message_invalid_api_method"
msgid "Invalid API method"
msgstr "Invalid API method"

msgctxt "api_message_empty_request_body"
msgid "Empty request body"
msgstr "Empty request body"

msgctxt "api_message_invalid_json_in_request_body"
msgid "Invalid JSON in request body"
msgstr "Invalid JSON in request body"

msgctxt "api_message_invalid_code"
msgid "Invalid code"
msgstr "Invalid code"

msgctxt "api_message_invalid_type_must_be_object"
msgid "Invalid type: must be an object"
msgstr "Invalid type: must be an object"

msgctxt "api_message_invalid_type_must_be_array"
msgid "Invalid type: must be an array"
msgstr "Invalid type: must be an array"

msgctxt "api_message_invalid_type_must_be_integer"
msgid "Invalid type: must be an integer"
msgstr "Invalid type: must be an integer"

msgctxt "api_message_invalid_type_must_be_number"
msgid "Invalid type: must be a number"
msgstr "Invalid type: must be a number"

msgctxt "api_message_missing_field"
msgid "Missing field"
msgstr "Missing field"

msgctxt "api_message_unrecognized_field"
msgid "Unrecognized field"
msgstr "Unrecognized field"

msgctxt "api_message_unrecognized_value"
msgid "Unrecognized value"
msgstr "Unrecognized value"

msgctxt "api_impact_none"
msgid "None"
msgstr "None"

msgctxt "api_impact_warning"
msgid "Warning"
msgstr "Warning"

msgctxt "api_impact_failure"
msgid "Failure"
msgstr "Failure"

msgctxt "api_impact_field_ignored"
msgid "Field ignored"
msgstr "Field ignored"

msgctxt "api_impact_value_converted"
msgid "Value converted"
msgstr "Value converted"

# Unit = element, not unit of measure
msgctxt "packaging_number_of_units"
msgid "Number of units"
msgstr "Number of units"

# Unit = element, not unit of measure
msgctxt "packaging_weight"
msgid "Weight of one empty unit"
msgstr "Weight of one empty unit"

# Unit = element, not unit of measure
msgctxt "packaging_quantity_per_unit"
msgid "Quantity of product contained per unit"
msgstr "Quantity of product contained per unit"

# variable names between { } must not be translated
msgctxt "f_help_categorize_on_hunger_games"
msgid "Help categorize more {title} on Hunger Games"
msgstr "Help categorize more {title} on Hunger Games"

msgctxt "packagings_complete"
msgid "All the packaging parts of the product are listed."
msgstr "All the packaging parts of the product are listed."

msgctxt "api_message_invalid_user_id_and_password"
msgid "Invalid user id and password"
msgstr "Invalid user id and password"

msgctxt "api_message_invalid_value_must_be_0_or_1"
msgid "Invalid value: must be 0 or 1"
msgstr "Invalid value: must be 0 or 1"

# Unit = element, not unit of measure
msgctxt "packaging_number_of_units_description"
msgid "Enter the number of packaging units of the same shape and material contained in the product."
msgstr "Enter the number of packaging units of the same shape and material contained in the product."

msgctxt "packaging_shape_description"
msgid "Enter the shape name listed in the recycling instructions if they are available, or select a shape."
msgstr "Enter the shape name listed in the recycling instructions if they are available, or select a shape."

msgctxt "packaging_material_description"
msgid "Enter the specific material if it can be determined (a material code inside a triangle can often be found on packaging parts), or a generic material (for instance plastic or metal) if you are unsure."
msgstr "Enter the specific material if it can be determined (a material code inside a triangle can often be found on packaging parts), or a generic material (for instance plastic or metal) if you are unsure."

msgctxt "packaging_recycling_description"
msgid "Enter recycling instructions only if they are listed on the product."
msgstr "Enter recycling instructions only if they are listed on the product."

# Unit = element, not unit of measure
msgctxt "packaging_weight_description"
msgid "Remove any remaining food and wash and dry the packaging part before weighting. If possible, use a scale with 0.1g or 0.01g precision."
msgstr "Remove any remaining food and wash and dry the packaging part before weighting. If possible, use a scale with 0.1g or 0.01g precision."

# Unit = element, not unit of measure
msgctxt "packaging_quantity_per_unit_description"
msgid "Enter the net weight or net volume and indicate the unit (for example g or ml)."
msgstr "Enter the net weight or net volume and indicate the unit (for example g or ml)."

msgctxt "import_and_export_products"
msgid "Import and export products"
msgstr "Import and export products"

msgctxt "add_products"
msgid "Add products"
msgstr "Add products"

# Needs to be short (displayed in a menu)
msgctxt "install_the_app_to_add_products"
msgid "Install the app to add products"
msgstr "Install the app to add products"

msgctxt "search_and_analyze_products"
msgid "Search and analyze products"
msgstr "Search and analyze products"

msgctxt "resources"
msgid "Resources"
msgstr "Resources"

msgctxt "pro_platform_user_guide"
msgid "Pro platform user guide"
msgstr "Pro platform user guide"

msgctxt "faq_for_producers"
msgid "FAQ for producers"
msgstr "FAQ for producers"

msgctxt "join_the_next_pros_meet_up"
msgid "Join the next Pros' Meet-up"
msgstr "Join the next Pros' Meet-up"

# variable names between { } must not be translated
msgctxt "product_js_enter_value_between_0_and_max"
msgid "Please enter a value between 0 and {max}."
msgstr "Please enter a value between 0 and {max}."

msgctxt "please_ask_users_create_account_first"
msgid "Please ask the following users to create an Open Food Facts account first:"
msgstr "Please ask the following users to create an Open Food Facts account first:"

msgctxt "users_added_successfully"
msgid "Users added to the organization successfully:"
msgstr "Users added to the organization successfully:"

msgctxt "product_js_sugars_warning"
msgid "Sugars should not be higher than carbohydrates."
msgstr "Sugars should not be higher than carbohydrates."

msgctxt "product_js_saturated_fat_warning"
msgid "Saturated fat should not be higher than fat."
msgstr "Saturated fat should not be higher than fat."

msgctxt "packaging_materials"
msgid "Packaging materials"
msgstr "Packaging materials"

msgctxt "packaging_weight_total"
msgid "Packaging weight"
msgstr "Packaging weight"

msgctxt "packaging_weight_100g"
msgid "Packaging weight per 100 g of product"
msgstr "Packaging weight per 100 g of product"

msgctxt "packaging_weight_100g_mean"
msgid "Mean packaging weight per 100 g of product"
msgstr "Mean packaging weight per 100 g of product"

msgctxt "total"
msgid "Total"
msgstr "Total"

msgctxt "packaging_material_products_percent"
msgid "% of products containing the material"
msgstr "% of products containing the material"

msgctxt "packaging_material_products_percent_main"
msgid "% of products containing mostly the material"
msgstr "% of products containing mostly the material"

msgctxt "relative_to_products_containing_the_material"
msgid "for products that contain the material"
msgstr "for products that contain the material"

msgctxt "relative_to_products_containing_mostly_the_material"
msgid "for products that contain mostly the material"
msgstr "for products that contain mostly the material"

msgctxt "relative_to_all_products"
msgid "relative to all products"
msgstr "relative to all products"

msgctxt "preferred_language"
msgid "Preferred Language"
msgstr "Preferred Language"

msgctxt "packagings_n_p"
msgid "Numbers of packaging components"
msgstr "Numbers of packaging components"

msgctxt "packagings_n_s"
msgid "Number of packaging components"
msgstr "Number of packaging components"

msgctxt "packagings_materials_all"
msgid "All materials"
msgstr "All materials"

msgctxt "weight"
msgid "Weight"
msgstr "Weight"

msgctxt "weight_100g"
msgid "Weight per 100g of product"
msgstr "Weight per 100g of product"

msgctxt "weight_percent"
msgid "Weight percent"
msgstr "Weight percent"

msgctxt "nutriscore_component_energy"
msgid "Energy"
msgstr ""

msgctxt "nutriscore_component_energy_from_saturated_fat"
msgid "Energy from saturated fat"
msgstr ""

msgctxt "nutriscore_component_sugars"
msgid "Sugars"
msgstr ""

msgctxt "nutriscore_component_saturated_fat"
msgid "Saturated fat"
msgstr ""

msgctxt "nutriscore_component_saturated_fat_ratio"
msgid "Saturated fat / fat"
msgstr ""

msgctxt "nutriscore_component_salt"
msgid "Salt"
msgstr ""

msgctxt "nutriscore_component_non_nutritive_sweeteners"
msgid "Non-nutritive sweeteners"
msgstr ""

msgctxt "nutriscore_component_fruits_vegetables_legumes"
msgid "Fruits, vegetables and legumes"
msgstr ""

msgctxt "nutriscore_component_fiber"
msgid "Fiber"
msgstr ""

msgctxt "nutriscore_component_proteins"
msgid "Proteins"
msgstr ""

msgctxt "presence"
msgid "Presence"
msgstr ""

msgctxt "absence"
msgid "Absence"
msgstr ""

msgctxt "nutriscore_is_water"
msgid "This product is considered to be water for the calculation of the Nutri-Score."
msgstr ""

msgctxt "nutriscore_is_fat_oil_nuts_seeds"
msgid "This product is considered to be fat, oil, nuts or seeds for the calculation of the Nutri-Score."
msgstr ""

msgctxt "nutriscore_is_cheese"
msgid "This product is considered to be cheese for the calculation of the Nutri-Score."
msgstr ""

msgctxt "nutriscore_is_red_meat_product"
msgid "This product is considered to be a red meat product for the calculation of the Nutri-Score."
msgstr ""

msgctxt "nutriscore_count_proteins_reason_beverage"
msgid "Points for proteins are counted because the product is considered to be a beverage."
msgstr ""

msgctxt "nutriscore_count_proteins_reason_cheese"
msgid "Points for proteins are counted because the product is considered to be cheese."
msgstr ""

msgctxt "nutriscore_count_proteins_reason_negative_points_less_than_7"
msgid "Points for proteins are counted because the negative points are less than 7."
msgstr ""

msgctxt "nutriscore_count_proteins_reason_negative_points_less_than_11"
msgid "Points for proteins are counted because the negative points are less than 11."
msgstr ""

msgctxt "nutriscore_count_proteins_reason_negative_points_greater_than_or_equal_to_7"
msgid "Points for proteins are not counted because the negative points greater than or equal to 7."
msgstr ""

msgctxt "nutriscore_count_proteins_reason_negative_points_greater_than_or_equal_to_11"
msgid "Points for proteins are not counted because the negative points greater than or equal to 11."
msgstr ""

msgctxt "nutriscore_explanation_what_it_is"
msgid "The Nutri-Score is a logo on the overall nutritional quality of products."
msgstr "The Nutri-Score is a logo on the overall nutritional quality of products."

msgctxt "nutriscore_explanation_what_it_takes_into_account"
msgid "The score from A to E is calculated based on nutrients and foods to favor (proteins, fiber, fruits, vegetables and legumes ...) and nutrients to limit (calories, saturated fat, sugars, salt)."
msgstr "The score from A to E is calculated based on nutrients and foods to favor (proteins, fiber, fruits, vegetables and legumes ...) and nutrients to limit (calories, saturated fat, sugars, salt)."

msgctxt "nutriscore_explanation_where_the_data_comes_from"
msgid "The score is calculated from the data of the nutrition facts table and the composition data (fruits, vegetables and legumes)."
msgstr "The score is calculated from the data of the nutrition facts table and the composition data (fruits, vegetables and legumes)."

msgctxt "nutriscore_explanation_recommended_by_public_health_authorities"
msgid "The display of this logo is recommended by public health authorities without obligation for companies."
msgstr "The display of this logo is recommended by public health authorities without obligation for companies."

msgctxt "nutriscore_explanation_title"
msgid "What is the Nutri-Score?"
msgstr ""

# For benefits and risks of Nutri-Score components, see the "rationale" sections in the different Nutri-Score algorithms documents

msgctxt "nutrient_info_energy_risk"
msgid "Energy intakes above energy requirements are associated with increased risks of weight gain, overweight, obesity, and consequently risk of diet-related chronic diseases."
msgstr "Energy intakes above energy requirements are associated with increased risks of weight gain, overweight, obesity, and consequently risk of diet-related chronic diseases."

msgctxt "nutrient_info_saturated_fat_risk"
msgid "A high consumption of fat, especially saturated fats, can raise cholesterol, which increases the risk of heart diseases."
msgstr "A high consumption of fat, especially saturated fats, can raise cholesterol, which increases the risk of heart diseases."

msgctxt "nutrient_info_saturated_fat_ratio_risk"
msgid "A high consumption of fat, especially saturated fats, can raise cholesterol, which increases the risk of heart diseases."
msgstr "A high consumption of fat, especially saturated fats, can raise cholesterol, which increases the risk of heart diseases."

msgctxt "nutrient_info_energy_from_saturated_fat_risk"
msgid "A high consumption of fat, especially saturated fats, can raise cholesterol, which increases the risk of heart diseases."
msgstr "A high consumption of fat, especially saturated fats, can raise cholesterol, which increases the risk of heart diseases."

# https://www.who.int/news/item/15-05-2023-who-advises-not-to-use-non-sugar-sweeteners-for-weight-control-in-newly-released-guideline

msgctxt "nutrient_info_non_nutritive_sweeteners_risk"
msgid "Non-nutritive sweeteners may not confer any long-term benefit in reducing body fat in adults or children. There may be potential undesirable effects from long-term use of non-nutritive sweeteners, such as an increased risk of type 2 diabetes and cardiovascular diseases in adults."
msgstr "Non-nutritive sweeteners may not confer any long-term benefit in reducing body fat in adults or children. There may be potential undesirable effects from long-term use of non-nutritive sweeteners, such as an increased risk of type 2 diabetes and cardiovascular diseases in adults."

msgctxt "nutrient_info_fiber_benefit"
msgid "Consuming foods rich in fiber (especially whole grain foods) reduces the risks of aerodigestive cancers, cardiovascular diseases, obesity and diabetes."
msgstr "Consuming foods rich in fiber (especially whole grain foods) reduces the risks of aerodigestive cancers, cardiovascular diseases, obesity and diabetes."

msgctxt "nutrient_info_fruits_vegetables_legumes_benefit"
msgid "Consuming foods rich in fruits, vegetables and legumes reduces the risks of aerodigestive cancers, cardiovascular diseases, obesity and diabetes."
msgstr "Consuming foods rich in fruits, vegetables and legumes reduces the risks of aerodigestive cancers, cardiovascular diseases, obesity and diabetes."

# Proteins are included in the Nutri-Score because they are a proxy for calcium and iron (there is no added benefit from consuming more proteins)

msgctxt "nutrient_info_proteins_benefit"
msgid "Foods that are rich in proteins are usually rich in calcium or iron which are essential minerals with numerous health benefits."
msgstr "Foods that are rich in proteins are usually rich in calcium or iron which are essential minerals with numerous health benefits."

msgctxt "revert"
msgid "Revert to this revision"
msgstr "Revert to this revision"

msgctxt "product_js_product_revert_confirm"
msgid "Revert to this product revision?"
msgstr "Revert to this product revision?"

msgctxt "api_status_success"
msgid "Success"
msgstr "Success"

msgctxt "api_status_failure"
msgid "Failure"
msgstr "Failure"

msgctxt "api_result_product_reverted"
msgid "Product reverted to the specified revision"
msgstr "Product reverted to the specified revision"

msgctxt "api_result_product_not_reverted"
msgid "Product not reverted to the specified revision"
msgstr "Product not reverted to the specified revision"

# sweeteners (additives), plural
msgctxt "sweeteners"
msgid "sweeteners"
msgstr ""

# sweetener (additive), singular
msgctxt "sweetener"
msgid "sweetener"
msgstr ""

<<<<<<< HEAD
msgctxt "oidc_signin_no_cookie"
msgid "You need to enable cookies to sign in."
msgstr "You need to enable cookies to sign in."
=======
msgctxt "description"
msgid "Description"
msgstr "Description"
>>>>>>> 3138a447
<|MERGE_RESOLUTION|>--- conflicted
+++ resolved
@@ -6790,12 +6790,10 @@
 msgid "sweetener"
 msgstr ""
 
-<<<<<<< HEAD
-msgctxt "oidc_signin_no_cookie"
-msgid "You need to enable cookies to sign in."
-msgstr "You need to enable cookies to sign in."
-=======
 msgctxt "description"
 msgid "Description"
 msgstr "Description"
->>>>>>> 3138a447
+
+msgctxt "oidc_signin_no_cookie"
+msgid "You need to enable cookies to sign in."
+msgstr "You need to enable cookies to sign in."