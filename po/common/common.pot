--- conflicted
+++ resolved
@@ -7112,12 +7112,10 @@
 msgid "Products with changes since last export"
 msgstr "Products with changes since last export"
 
-<<<<<<< HEAD
 msgctxt "organization_list"
 msgid "Organization list"
 msgstr "Organization list"
-=======
+
 msgctxt "open_org"
 msgid "Open org"
-msgstr "Open org"
->>>>>>> 508d7677
+msgstr "Open org"