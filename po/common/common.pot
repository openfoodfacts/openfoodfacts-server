--- conflicted
+++ resolved
@@ -3372,7 +3372,6 @@
 msgid "Too many products (%d products, the limit is %d) to export, please download the <a href="/data">complete database export</a> instead."
 msgstr ""
 
-<<<<<<< HEAD
 msgctxt "translate_taxonomy_to"
 msgid "Help translate the %s to %s"
 msgstr ""
@@ -3400,7 +3399,7 @@
 msgctxt "current_translation"
 msgid "Current translation"
 msgstr ""
-=======
+
 msgctxt "button_caption_yes"
 msgctxt "Yes"
 msgstr ""
@@ -3411,5 +3410,4 @@
 
 msgctxt "button_caption_skip"
 msgctxt "Skip"
-msgstr ""
->>>>>>> 864f8d1a
+msgstr ""