msgid ""
msgstr ""
"MIME-Version: 1.0\n"
"Content-Type: text/plain; charset=UTF-8\n"
"Content-Transfer-Encoding: 8bit\n"
"Language: en\n"
"Project-Id-Version: \n"
"PO-Revision-Date: \n"
"Language-Team: \n"
"Last-Translator: \n"
"POT-Creation-Date: \n"
"X-Generator: Poedit 2.1\n"

# Overrides by flavor (e.g. obf) or product type (e.g. beauty)

# OFF

msgctxt "site_description_off"
msgid "A collaborative, free and open database of ingredients, nutrition facts and information on food products from around the world"
msgstr "A collaborative, free and open database of ingredients, nutrition facts and information on food products from around the world"

msgctxt "tagline_off"
msgid   "Open Food Facts gathers information and data on food products from around the world."
msgstr  "Open Food Facts gathers information and data on food products from around the world."

msgctxt "footer_tagline_off"
msgid "A collaborative, free and open database of food products from around the world."
msgstr "A collaborative, free and open database of food products from around the world."

#. make sure the text file exists for your language, otherwise ask @teolemon 
msgctxt "get_the_app_link_off"
msgid "/open-food-facts-mobile-app"
msgstr "/open-food-facts-mobile-app"

# OBF

msgctxt "site_description_obf"
msgid "A collaborative, free and open database of ingredients, and information on cosmetic products from around the world"
msgstr "A collaborative, free and open database of ingredients, and information on cosmetic products from around the world"

msgctxt "tagline_obf"
msgid "Open Beauty Facts gathers information and data on cosmetic products from around the world."
msgstr "Open Beauty Facts gathers information and data on cosmetic products from around the world."

msgctxt "footer_tagline_obf"
msgid "A collaborative, free and open database of cosmetic products from around the world."
msgstr "A collaborative, free and open database of cosmetic products from around the world."

# OPF
msgctxt "site_description_opf"
msgid "A collaborative, free and open database of ingredients, and information on various products from around the world."
msgstr "A collaborative, free and open database of ingredients, and information on various products from around the world."

msgctxt "tagline_opf"
msgid "Open Products Facts gathers information and data on a wide range of products from around the world."
msgstr "Open Products Facts gathers information and data on a wide range of products from around the world."

msgctxt "footer_tagline_opf"
msgid "A collaborative, free and open database of various products from around the world."
msgstr "A collaborative, free and open database of various products from around the world."

# OPFF
msgctxt "site_description_opff"
msgid "A collaborative, free and open database of ingredients, nutrition facts, and information on pet food products from around the world."
msgstr "A collaborative, free and open database of ingredients, nutrition facts, and information on pet food products from around the world."

msgctxt "tagline_opff"
msgid "Open Pet Food Facts gathers information and data on pet food products from around the world."
msgstr "Open Pet Food Facts gathers information and data on pet food products from around the world."

msgctxt "footer_tagline_opff"
msgid "A collaborative, free and open database of pet food products from around the world."
msgstr "A collaborative, free and open database of pet food products from around the world."


#. make sure the text file exists for your language, otherwise ask @teolemon 
msgctxt "get_the_app_link_obf"
msgid "/open-beauty-facts-mobile-app"
msgstr "/open-beauty-facts-mobile-app"

msgctxt "footer_and_the_facebook_group_obf"
msgid "and the <a href=\"https://www.facebook.com/groups/OpenBeautyFacts/\">Facebook group for contributors</a>"
msgstr "and the <a href=\"https://www.facebook.com/groups/OpenBeautyFacts/\">Facebook group for contributors</a>"

msgctxt "search_description_opensearch_obf"
msgid "Open Beauty Facts product search"
msgstr "Open Beauty Facts product search"

msgctxt "warning_not_complete_obf"
msgid "This product page is not complete. You can help to complete it by editing it and adding more data from the photos we have, or by taking more photos using the app for <a href=\"https://play.google.com/store/apps/details?id=org.openbeautyfacts.scanner&hl=en\">Android</a> or <a href=\"https://apps.apple.com/us/app/open-beauty-facts/id1122926380\">iPhone/iPad</a>. Thank you!"
msgstr "This product page is not complete. You can help to complete it by editing it and adding more data from the photos we have, or by taking more photos using the app for <a href=\"https://play.google.com/store/apps/details?id=org.openbeautyfacts.scanner&hl=en\">Android</a> or <a href=\"https://apps.apple.com/us/app/open-beauty-facts/id1122926380\">iPhone/iPad</a>. Thank you!"

msgctxt "brands_example_beauty"
msgid "Nivea, Nivea Men"
msgstr "Nivea, Nivea Men"

msgctxt "categories_example_beauty"
msgid "Anti-dandruff shampoo, Whitening toothpaste"
msgstr "Anti-dandruff shampoo, Whitening toothpaste"

msgctxt "emb_codes_example_beauty"
msgid "EMB 53062"
msgstr "EMB 53062"

msgctxt "generic_name_example_beauty"
msgid "Anti-dandruff shampoo"
msgstr "Anti-dandruff shampoo"

msgctxt "product_name_example_beauty"
msgid "Anti-Perspirant Stress Protect"
msgstr "Anti-Perspirant Stress Protect"

msgctxt "ingredients_text_example_beauty"
msgid "AQUA/WATER, SODIUM LAURETH SULFATE, DISODIUM COCOAMPHODIACETATE, GLYCOL DISTEARATE, COCAMIDE MEA"
msgstr "AQUA/WATER, SODIUM LAURETH SULFATE, DISODIUM COCOAMPHODIACETATE, GLYCOL DISTEARATE, COCAMIDE MEA"

# End of overrides by flavor or product type

msgctxt "1_product"
msgid "1 product"
msgstr ""

msgctxt "about"
msgid "About me"
msgstr ""

msgctxt "add"
msgid "Add"
msgstr ""

msgctxt "add_language"
msgid "Add language"
msgstr ""

msgctxt "add_product"
msgid "Add a product"
msgstr ""

msgctxt "add_user"
msgid "Register"
msgstr ""

msgctxt "add_user_display"
msgid "Register"
msgstr "Register"

msgctxt "add_user_process"
msgid "Welcome!"
msgstr "Welcome!"

msgctxt "add_user_result"
msgid "Thank you for joining us!"
msgstr "Thank you for joining us!"

msgctxt "add_user_you_can_edit"
msgid "You can now add and edit products on the web or with our free <a href=\"%s\">mobile app</a>."
msgstr "You can now add and edit products on the web or with our free <a href=\"%s\">mobile app</a>."

msgctxt "join_us_on_slack"
msgid "Join us on Slack"
msgstr "Join us on Slack"

msgctxt "add_user_join_the_project"
msgid "%s is a collaborative project to which you can bring much more than new products: your energy, enthusiasm and ideas!"
msgstr "%s is a collaborative project to which you can bring much more than new products: your energy, enthusiasm and ideas!"

msgctxt "add_user_join_us_on_slack"
msgid "We use a discussion system called Slack where all project participants can exchange and collaborate. Please join! We would be happy to know you!"
msgstr "We use a discussion system called Slack where all project participants can exchange and collaborate. Please join! We would be happy to know you!"

msgctxt "add_user_you_can_edit_pro"
msgid "You can now easily import your product data and photos."
msgstr "You can now easily import your product data and photos."

msgctxt "add_user_you_can_edit_pro_promo"
msgid "You can now add and edit your products and import their data and photos on our free <a href=\"%s\">platform for producers</a>."
msgstr "You can now add and edit your products and import their data and photos on our free <a href=\"%s\">platform for producers</a>."

msgctxt "add_user_existing_org"
msgid "There is already an existing organization with the name %s."
msgstr "There is already an existing organization with the name %s."

msgctxt "add_user_existing_org_pending"
msgid "Your request to join the organization is pending approval of the organization administrator."
msgstr "Your request to join the organization is pending approval of the organization administrator."

msgctxt "admin_status_updated"
msgid "Admin Status Updated"
msgstr "Admin Status Updated"

msgctxt "admin_status"
msgid "Admin Status"
msgstr "Admin Status"

msgctxt "grant_remove_admin_status"
msgid "Grant/Remove Admin status"
msgstr "Grant/Remove Admin status"

msgctxt "please_email_producers"
msgid "Please e-mail <a href=\"mailto:producers@openfoodfacts.org\">producers@openfoodfacts.org</a> if you have any question."
msgstr "Please e-mail <a href=\"mailto:producers@openfoodfacts.org\">producers@openfoodfacts.org</a> if you have any question."

msgctxt "if_you_work_for_a_producer"
msgid "If you work for a producer or brand and will add or complete data for your own products only, you can get access to our completely free Platform for Producers."
msgstr "If you work for a producer or brand and will add or complete data for your own products only, you can get access to our completely free Platform for Producers."

msgctxt "producers_platform_description_long"
msgid "The platform for producers allows manufacturers to easily import data and photos for all their products, to mark them as official, and to get free analysis of improvement opportunities for their products."
msgstr "The platform for producers allows manufacturers to easily import data and photos for all their products, to mark them as official, and to get free analysis of improvement opportunities for their products."

msgctxt "pro_account"
msgid "Professional account"
msgstr "Professional account"

msgctxt "this_is_a_pro_account"
msgid "This is a producer or brand account."
msgstr "This is a producer or brand account."

msgctxt "producer_or_brand"
msgid "Name of producer or name of brand"
msgstr "Name of producer or name of brand"

msgctxt "error_missing_org"
msgid "Professional accounts must have an associated organization (company name or brand)."
msgstr "Professional accounts must have an associated organization (company name or brand)."

msgctxt "enter_name_of_org"
msgid "Please enter the name of your organization (company name or brand)."
msgstr "Please enter the name of your organization (company name or brand)."

msgctxt "enter_email_addresses_of_users"
msgid "Enter email addresses of users to invite (comma-separated):"
msgstr "Enter email addresses of users to invite (comma-separated):"

msgctxt "f_this_is_a_pro_account_for_org"
msgid "This account is a professional account associated with the producer or brand {org}. You have access to the Platform for Producers."
msgstr "This account is a professional account associated with the producer or brand {org}. You have access to the Platform for Producers."

# please check that site_name and the brackets stays intact
msgctxt "add_user_email_subject"
msgid "Thanks for joining <<site_name>>"
msgstr ""

msgctxt "additives_1"
msgid "Potentially hazardous food additive. Limit usage."
msgstr ""

msgctxt "additives_2"
msgid "Hazardous food additive. Avoid."
msgstr ""

msgctxt "additives_3"
msgid "Food additive banned in Europe. Avoid at all cost."
msgstr ""

msgctxt "additives_p"
msgid "additives"
msgstr ""

msgctxt "additives_s"
msgid "additive"
msgstr ""

msgctxt "advanced_search"
msgid "Advanced search"
msgstr ""

msgctxt "advanced_search_old"
msgid "Advanced search and graphs"
msgstr ""


# duplicate
msgctxt "alcohol_warning"
msgid "Excessive consumption of alcohol is harmful to health, to be consumed with moderation."
msgstr "Excessive consumption of alcohol is harmful to health, to be consumed with moderation."

msgctxt "email_warning"
msgid "Please note that your Pro account will only be valid if you use your professional e-mail address. Our moderation team checks that the domain name is consistent with the organisation you wish to join."
msgstr ""

msgctxt "all_missions"
msgid "All missions"
msgstr ""

msgctxt "allergens"
msgid "Substances or products causing allergies or intolerances"
msgstr ""

msgctxt "allergens_p"
msgid "allergens"
msgstr ""

msgctxt "allergens_s"
msgid "allergen"
msgstr ""

msgctxt "also_edited_by"
msgid "Product page also edited by"
msgstr ""

msgctxt "analytical_constituents"
msgid "Analytical constituents"
msgstr ""

msgctxt "analytical_constituents_per_1kg"
msgid "for 1 kg"
msgstr ""

msgctxt "android_apk_app_icon_url"
msgid "/images/misc/app-landing-page/download-apk/download-apk_en.svg"
msgstr ""

msgctxt "android_apk_app_icon_alt_text"
msgid "Android APK"
msgstr ""

# Please change GetItOnGooglePlay_Badge_Web_color_English.svg to GetItOnGooglePlay_Badge_Web_color_<Language>.svg. check the url https://static.openfoodfacts.org/images/misc/playstore/img/latest/GetItOnGooglePlay_Badge_Web_color_<Language>.svg . Note remove '<' and '>'. Also first letter of language should be capital.
msgctxt "android_app_icon_url"
msgid "/images/misc/playstore/img/latest/GetItOnGooglePlay_Badge_Web_color_English.svg"
msgstr ""

msgctxt "android_app_icon_alt_text"
msgid "Get It On Google Play"
msgstr ""

msgctxt "app_please_take_pictures"
msgid "<p>This product is not yet in the <<site_name>> database. Could you please take some pictures of the product, barcode, ingredients list and nutrition facts to add it on <a href=\"https://world.openfoodfacts.org\" target=\"_blank\"><<site_name>></a>?</p>\n"
"<p>Thanks in advance!</p>\n"
msgstr ""

msgctxt "app_take_a_picture"
msgid "Take a picture"
msgstr ""

msgctxt "app_take_a_picture_note"
msgid "Note: the pictures you send are published under the free licence Creative Commons Attribution and ShareAlike."
msgstr ""

msgctxt "app_you_can_add_pictures"
msgid "You can add pictures:"
msgstr ""

msgctxt "axis_x"
msgid "Horizontal axis"
msgstr ""

msgctxt "axis_y"
msgid "Vertical axis"
msgstr ""

msgctxt "barcode"
msgid "Barcode"
msgstr ""

msgctxt "barcode_number"
msgid "Barcode number:"
msgstr ""

msgctxt "you_can_also_help_us"
msgid "You can also help to fund the Open Food Facts project"
msgstr ""

msgctxt "producers_administration_manual"
msgid "Producers Admin manual"
msgstr "Producers Admin manual"

msgctxt "bottom_content"
msgid "<a href=\"https://world.openfoodfacts.org/donate-to-open-food-facts?utm_source=login-open-food-facts\"><img src=\"https://static.openfoodfacts.org/images/svg/donate-icon.svg\" alt=\"Donate to Open Food Facts\" /></a><p><<site_name>> is made by a non-profit association, independent from the industry. It is made for all, by all, and it is funded by all. You can support our work by <a href=\"https://world.openfoodfacts.org/donate-to-open-food-facts?utm_source=login-open-food-facts\">donating to Open Food Facts</a> and also by <a href=\"https://www.lilo.org/fr/open-food-facts/?utm_source=open-food-facts\">using the Lilo search engine</a>.<br/><b>Thank you!</b></p>"
msgstr "<a href=\"https://world.openfoodfacts.org/donate-to-open-food-facts?utm_source=login-open-food-facts\"><img src=\"https://static.openfoodfacts.org/images/svg/donate-icon.svg\" alt=\"Donate to Open Food Facts\" /></a><p><<site_name>> is made by a non-profit association, independent from the industry. It is made for all, by all, and it is funded by all. You can support our work by <a href=\"https://world.openfoodfacts.org/donate-to-open-food-facts?utm_source=login-open-food-facts\">donating to Open Food Facts</a> and also by <a href=\"https://www.lilo.org/fr/open-food-facts/?utm_source=open-food-facts\">using the Lilo search engine</a>.<br/><b>Thank you!</b></p>"

msgctxt "bottom_title"
msgid "Donate to support our work"
msgstr ""

msgctxt "brands"
msgid "Brands"
msgstr ""

msgctxt "brands_example"
msgid "Kinder Bueno White, Kinder Bueno, Kinder, Ferrero"
msgstr ""

msgctxt "brands_p"
msgid "brands"
msgstr ""

msgctxt "brands_products"
msgid "Products from the %s brand"
msgstr ""

msgctxt "brands_s"
msgid "brand"
msgstr ""

msgctxt "brands_tagsinput"
msgid "add a brand"
msgstr ""

msgctxt "brands_without_products"
msgid "Products not from the %s brand"
msgstr ""

msgctxt "brand_owner"
msgid "Brand owner"
msgstr ""

msgctxt "brand_owner_example"
msgid "The Coca Cola Company"
msgstr ""

msgctxt "by"
msgid "by"
msgstr ""

msgctxt "categories"
msgid "Categories"
msgstr ""

msgctxt "categories_example"
msgid "Sardines in olive oil, Orange juice from concentrate"
msgstr ""

msgctxt "categories_note"
msgid "Indicate only the most specific category. \"Parents\" categories will be automatically added."
msgstr ""

msgctxt "categories_p"
msgid "categories"
msgstr ""

msgctxt "categories_products"
msgid "Products from the %s category"
msgstr ""

msgctxt "categories_s"
msgid "category"
msgstr ""

msgctxt "categories_tagsinput"
msgid "add a category"
msgstr ""

msgctxt "categories_without_products"
msgid "Products not from the %s category"
msgstr ""

msgctxt "change_fields"
msgid "Data"
msgstr ""

msgctxt "change_nutriments"
msgid "Nutriments"
msgstr ""

msgctxt "change_selected_images"
msgid "Selected images"
msgstr ""

msgctxt "change_uploaded_images"
msgid "Uploaded images"
msgstr ""

msgctxt "checkers_p"
msgid "checkers"
msgstr ""

msgctxt "checkers_s"
msgid "checker"
msgstr ""

msgctxt "cities_p"
msgid "packaging cities"
msgstr ""

msgctxt "cities_products"
msgid "Products packaged in the city of %s"
msgstr ""

msgctxt "cities_s"
msgid "packaging city"
msgstr ""

msgctxt "cities_without_products"
msgid "Products not packaged in the city of %s"
msgstr ""

msgctxt "codes_p"
msgid "Codes"
msgstr ""

msgctxt "codes_s"
msgid "Code"
msgstr ""

msgctxt "completed_n_missions"
msgid "completed %d missions:"
msgstr ""

msgctxt "connected_with_facebook"
msgid "You are connected with your Facebook account."
msgstr ""

msgctxt "contributor_since"
msgid "Contributor since"
msgstr ""

msgctxt "copy_data"
msgid "Copy data from current product to new product"
msgstr ""

msgctxt "correct_the_following_errors"
msgid "Please correct the following errors:"
msgstr ""

msgctxt "correctors_p"
msgid "correctors"
msgstr ""

msgctxt "correctors_s"
msgid "corrector"
msgstr ""

msgctxt "countries"
msgid "Countries where sold"
msgstr ""

msgctxt "countries_note"
msgid "Countries where the product is widely available (not including stores specialising in foreign products)"
msgstr ""

msgctxt "countries_p"
msgid "countries"
msgstr ""

msgctxt "countries_products"
msgid "Products sold in %s"
msgstr ""

msgctxt "countries_s"
msgid "country"
msgstr ""

msgctxt "countries_without_products"
msgid "Products not sold in %s"
msgstr ""

msgctxt "data_source"
msgid "Data source"
msgstr ""

msgctxt "data_sources_p"
msgid "data sources"
msgstr ""

msgctxt "data_sources_s"
msgid "data source"
msgstr ""

msgctxt "debug_p"
msgid "debug"
msgstr ""

msgctxt "debug_s"
msgid "debug"
msgstr ""

msgctxt "delete_comment"
msgid "Reason for removal"
msgstr ""

msgctxt "delete_product"
msgid "Delete a product"
msgstr ""

msgctxt "delete_the_images"
msgid "Delete the images"
msgstr ""


#duplicate
msgctxt "delete_user"
msgid "Delete the user"
msgstr ""

msgctxt "delete_confirmation"
msgid "This will delete your user details and anonymise all of your contributions. Please re-enter your user name to confirm."
msgstr ""

msgctxt "danger_zone"
msgid "Danger Zone"
msgstr ""

msgctxt "diff_add"
msgid "Added:"
msgstr ""

msgctxt "diff_change"
msgid "Changed:"
msgstr ""

msgctxt "diff_delete"
msgid "Deleted:"
msgstr ""

msgctxt "donate"
msgid "Donate to Open Food Facts"
msgstr ""

msgctxt "donate_link"
msgid "https://world.openfoodfacts.org/donate-to-open-food-facts"
msgstr ""

msgctxt "ecological_data_table"
msgid "Ecological footprint"
msgstr ""

msgctxt "ecological_data_table_note"
msgid "If the carbon footprint is specified on the label (rarely at this time), indicate it for the same quantity than the nutritional composition."
msgstr ""

msgctxt "edit"
msgid "edit"
msgstr ""

msgctxt "edit_comment"
msgid "Changes summary"
msgstr ""

msgctxt "edit_product"
msgid "Edit a product"
msgstr ""

msgctxt "edit_product_page"
msgid "Edit the page"
msgstr ""

msgctxt "edit_profile"
msgid "Edit your public profile"
msgstr ""

msgctxt "edit_profile_confirm"
msgid "Changes to your public profile have been saved."
msgstr ""

msgctxt "edit_profile_msg"
msgid "Information below is visible in your public profile."
msgstr ""

msgctxt "edit_settings"
msgid "Change your account parameters"
msgstr ""

msgctxt "edit_user"
msgid "Account parameters"
msgstr "Account parameters"

msgctxt "edit_user_display"
msgid "Account parameters"
msgstr "Account parameters"

msgctxt "edit_user_process"
msgid "Account parameters"
msgstr "Account parameters"

msgctxt "edit_user_result"
msgid "Your account parameters have been changed."
msgstr "Your account parameters have been changed."

msgctxt "editors_p"
msgid "editors"
msgstr ""

msgctxt "editors_s"
msgid "editor"
msgstr ""

msgctxt "email"
msgid "E-mail address"
msgstr ""

msgctxt "emb_code_products"
msgid "Products packaged by the company with traceability code %s"
msgstr ""

msgctxt "emb_code_p"
msgid "Traceability codes"
msgstr ""

msgctxt "emb_code_s"
msgid "Traceability code"
msgstr ""

msgctxt "emb_codes"
msgid "Traceability code"
msgstr ""

msgctxt "emb_codes_p"
msgid "traceability codes"
msgstr ""

msgctxt "emb_codes_products"
msgid "Products with the traceability code %s"
msgstr ""

msgctxt "emb_codes_s"
msgid "traceability code"
msgstr ""

msgctxt "emb_codes_without_products"
msgid "Products without the traceability code %s"
msgstr ""

# Those are country specific codes. For European countries, you can change FR 62.448.034 CE to DE BY 718 EG (for instance)
msgctxt "emb_codes_example"
msgid "EMB 53062, FR 62.448.034 CE, 84 R 20, 33 RECOLTANT 522"
msgstr ""

msgctxt "emb_codes_note"
msgid "In Europe, the code is in an ellipse with the 2 country initials followed by a number and CE."
msgstr ""

msgctxt "entry_dates_p"
msgid "Entry dates"
msgstr ""

msgctxt "entry_dates_s"
msgid "Entry date"
msgstr ""

msgctxt "error"
msgid "Error"
msgstr ""

msgctxt "error_bad_login_password"
msgid "Incorrect user name or password. <a href=\"/cgi/reset_password.pl\">Forgotten password?</a>"
msgstr ""

msgctxt "error_database"
msgid "An error occurred while reading the data, try to refresh the page."
msgstr ""

msgctxt "error_different_passwords"
msgid "The password and confirmation password are different."
msgstr ""

msgctxt "error_email_already_in_use"
msgid "The e-mail address is already used by another user. Maybe you already have an account? You can <a href=\"/cgi/reset_password.pl\">reset the password</a> of your other account."
msgstr ""

msgctxt "error_invalid_address"
msgid "Invalid address."
msgstr ""

msgctxt "error_invalid_email"
msgid "Invalid e-mail address"
msgstr ""

msgctxt "error_invalid_password"
msgid "The password needs to be at least 6 characters long."
msgstr ""

msgctxt "error_invalid_user"
msgid "Invalid user."
msgstr ""

msgctxt "error_invalid_username"
msgid "The user name must contain only unaccented letters, digits and dashes."
msgstr ""

msgctxt "error_username_too_long"
msgid "The user name is too long (maximum 40 characters)."
msgstr ""

msgctxt "error_name_too_long"
msgid "The name is too long (maximum 60 characters)."
msgstr ""

msgctxt "error_new_code_already_exists"
msgid "A product already exists with the new code"
msgstr ""

msgctxt "error_no_name"
msgid "You need to enter a name or nickname."
msgstr ""

msgctxt "error_no_permission"
msgid "Permission denied."
msgstr ""

msgctxt "error_no_username"
msgid "You need to enter a user name"
msgstr ""

msgctxt "error_reset_already_connected"
msgid "You are already signed in."
msgstr ""

msgctxt "error_reset_invalid_token"
msgid "The reset password link is invalid or has expired."
msgstr ""

msgctxt "error_reset_unknown_email"
msgid "There is no account with this email"
msgstr ""

msgctxt "error_reset_unknown_id"
msgid "This username does not exist."
msgstr ""

msgctxt "error_username_not_available"
msgid "This username already exists, please choose another."
msgstr ""

msgctxt "example"
msgid "Example:"
msgstr ""

msgctxt "examples"
msgid "Examples:"
msgstr ""

msgctxt "expiration_date"
msgid "Best before date"
msgstr ""

msgctxt "expiration_date_note"
msgid "The expiration date is a way to track product changes over time and to identify the most recent version."
msgstr ""

msgctxt "explore_products_by"
msgid "Explore products by..."
msgstr ""

msgctxt "facebook_locale"
msgid "en_US"
msgstr ""

msgctxt "fixme_product"
msgid "If the data is incomplete or incorrect, you can complete or correct it by editing this page."
msgstr ""

msgctxt "footer_and_the_facebook_group"
msgid "and the <a href=\"https://www.facebook.com/groups/openfoodfacts/\">Facebook group for contributors</a>"
msgstr ""

msgctxt "footer_blog"
msgid "<<site_name>> blog"
msgstr ""

# Do not translate
msgctxt "footer_blog_link"
msgid "https://blog.openfoodfacts.org/en/"
msgstr ""

msgctxt "footer_code_of_conduct"
msgid "Code of conduct"
msgstr ""

# Do not translate without having the same exact string in the Tags template. Do not use spaces, special characters, only alphanumeric characters separated by hyphens
msgctxt "footer_code_of_conduct_link"
msgid "/code-of-conduct"
msgstr ""

msgctxt "footer_data"
msgid "Data, API and SDKs"
msgstr ""

# Do not translate without having the same exact string in the Tags template. Do not use spaces, special characters, only alphanumeric characters separated by hyphens
msgctxt "footer_data_link"
msgid "/data"
msgstr ""

msgctxt "footer_discover_the_project"
msgid "Discover the project"
msgstr ""

msgctxt "footer_faq"
msgid "Frequently asked questions"
msgstr ""

# Do not translate without having the same exact string in the Tags template. Do not use spaces, special characters, only alphanumeric characters separated by hyphens
msgctxt "footer_faq_link"
msgid "https://support.openfoodfacts.org/help/en-gb"
msgstr ""

msgctxt "footer_translators"
msgid "Translators"
msgstr ""

# Do not translate
msgctxt "footer_translators_link"
msgid "/cgi/top_translators.pl"
msgstr ""

msgctxt "footer_follow_us"
msgid "Follow us on <a href=\"https://twitter.com/openfoodfacts\">Twitter</a>,\n"
"<a href=\"https://www.facebook.com/OpenFoodFacts\">Facebook</a> and\n"
"<a href=\"https://www.instagram.com/open.food.facts/\">Instagram</a>\n"
msgstr ""

msgctxt "footer_install_the_app"
msgid "Install the app"
msgstr ""

msgctxt "footer_join_the_community"
msgid "Join the community"
msgstr ""

msgctxt "footer_join_us_on"
msgid "Join us on %s:"
msgstr ""

msgctxt "footer_legal"
msgid "Legal"
msgstr ""

# Do not translate without having the same exact string in the Tags template. Do not use spaces, special characters, only alphanumeric characters separated by hyphens
msgctxt "footer_legal_link"
msgid "/legal"
msgstr ""

msgctxt "footer_privacy"
msgid "Privacy"
msgstr ""

# Do not translate without having the same exact string in the Tags template. Do not use spaces, special characters, only alphanumeric characters separated by hyphens
msgctxt "footer_privacy_link"
msgid "/privacy"
msgstr ""

msgctxt "footer_press"
msgid "Press"
msgstr ""

# Do not translate without having the same exact string in the Tags template. Do not use spaces, special characters, only alphanumeric characters separated by hyphens
msgctxt "footer_press_link"
msgid "/press"
msgstr ""

msgctxt "footer_terms"
msgid "Terms of use"
msgstr ""

# Do not translate without having the same exact string in the Tags template. Do not use spaces, special characters, only alphanumeric characters separated by hyphens
msgctxt "footer_terms_link"
msgid "/terms-of-use"
msgstr ""

msgctxt "footer_who_we_are"
msgid "Who we are"
msgstr ""

# Do not translate without having the same exact string in the Tags template. Do not use spaces, special characters, only alphanumeric characters separated by hyphens
msgctxt "footer_who_we_are_link"
msgid "/who-we-are"
msgstr ""

msgctxt "footer_wiki"
msgid "<<site_name>> wiki (en)"
msgstr ""

# Do not translate
msgctxt "footer_wiki_link"
msgid "https://wiki.openfoodfacts.org"
msgstr ""

# Do not translate Open Beauty Facts but do translate Cosmetics
msgctxt "footer_obf"
msgid "Open Beauty Facts - Cosmetics"
msgstr ""

msgctxt "footer_obf_link"
msgid "https://world.openbeautyfacts.org"
msgstr ""

msgctxt "footer_pro"
msgid "Open Food Facts for Producers"
msgstr ""

msgctxt "for"
msgid "for"
msgstr ""

msgctxt "front_alt"
msgid "Product"
msgstr ""

msgctxt "generic_name"
msgid "Common name"
msgstr ""

msgctxt "generic_name_example"
msgid "Chocolate bar with milk and hazelnuts"
msgstr ""

msgctxt "goodbye"
msgid "See you soon!"
msgstr ""

msgctxt "graph_count"
msgid "%d products match the search criteria, of which %i products have defined values for the graph's axis."
msgstr ""

msgctxt "graph_title"
msgid "Graph title"
msgstr ""

msgctxt "graphs_and_maps"
msgid "Graphs and maps"
msgstr ""

msgctxt "hello"
msgid "Hello"
msgstr ""

msgctxt "high"
msgid "high"
msgstr ""

msgctxt "high_quantity"
msgid "high quantity"
msgstr ""

msgctxt "history"
msgid "Changes history"
msgstr ""

msgctxt "image_front"
msgid "Front picture"
msgstr ""

msgctxt "image_ingredients"
msgid "Ingredients picture"
msgstr ""

msgctxt "image_ingredients_note"
msgid "If the picture is neat enough, the ingredients can be extracted automatically"
msgstr ""

msgctxt "image_nutrition"
msgid "Nutrition facts picture"
msgstr ""

msgctxt "image_upload_error_image_already_exists"
msgid "This picture has already been sent."
msgstr ""

msgctxt "image_upload_error_image_too_small"
msgid "The picture is too small. Please do not upload pictures found on the Internet and only send photos you have taken yourself."
msgstr ""

msgctxt "image_upload_error_no_barcode_found_in_image_long"
msgid "The barcode in the image could not be read, or the image contained no barcode.\n"
"You can try with another image, or directly enter the barcode."
msgstr ""

msgctxt "image_upload_error_no_barcode_found_in_image_short"
msgid "No barcode found in the image."
msgstr ""

msgctxt "image_upload_error_no_barcode_specified_or_found"
msgid "No barcode specified or found in the image or filename."
msgstr "No barcode specified or found in the image or filename."

msgctxt "image_upload_error_could_not_read_image"
msgid "The image could not be read."
msgstr "The image could not be read."

msgctxt "image_upload_error_no_barcode_found_in_text"
msgid "You must enter the characters of the barcode or send a product image when the barcode is visible."
msgstr ""

msgctxt "image_full_size"
msgid "Full size"
msgstr ""

msgctxt "image_attribution_creativecommons"
msgid "This file was uploaded to product %s and is licensed under the %s license."
msgstr ""

msgctxt "image_attribution_photographer"
msgid "Attribution: Photo by %s per %s"
msgstr ""

msgctxt "image_attribution_photographer_editor"
msgid "Attribution: Photo by %s with additional modifications by %s per %s"
msgstr ""

msgctxt "image_original_link_text"
msgid "(Original Image)"
msgstr ""

msgctxt "image_attribution_link_title"
msgid "Photo detail and attribution information"
msgstr ""

msgctxt "invite_user"
msgid "Invite Users"
msgstr "Invite Users"

msgctxt "incomplete_products_you_added"
msgid "Products you added that need to be completed"
msgstr ""

msgctxt "informers_p"
msgid "informers"
msgstr ""

msgctxt "informers_s"
msgid "informers"
msgstr ""

msgctxt "ingredients"
msgid "Ingredients"
msgstr ""

msgctxt "no_ingredient"
msgid "Ingredients are missing"
msgstr "Ingredients are missing"

msgctxt "one_ingredient"
msgid "1 ingredient"
msgstr "1 ingredient"

msgctxt "f_ingredients_with_number"
msgid "{number} ingredients"
msgstr "{number} ingredients"

msgctxt "ingredients_alt"
msgid "Ingredients"
msgstr ""

msgctxt "ingredients_analysis_note"
msgid "Note: ingredients can be listed with many different names, please let us know if you think the analysis above is incorrect."
msgstr ""

msgctxt "ingredients_from_or_that_may_be_from_palm_oil_p"
msgid "ingredients from or that may be from palm oil"
msgstr ""

msgctxt "ingredients_from_or_that_may_be_from_palm_oil_s"
msgid "ingredient from or that may be from palm oil"
msgstr ""

msgctxt "ingredients_from_palm_oil_p"
msgid "ingredients from palm oil"
msgstr ""

msgctxt "ingredients_from_palm_oil_s"
msgid "ingredient from palm oil"
msgstr ""

msgctxt "ingredients_n_p"
msgid "Numbers of ingredients"
msgstr ""

msgctxt "ingredients_n_s"
msgid "Number of ingredients"
msgstr ""

msgctxt "known_ingredients_n_s"
msgid "Number of recognized ingredients"
msgstr "Number of recognized ingredients"

msgctxt "unknown_ingredients_n_s"
msgid "Number of unrecognized ingredients"
msgstr "Number of unrecognized ingredients"

msgctxt "ingredients_p"
msgid "ingredients"
msgstr ""

msgctxt "ingredients_products"
msgid "Products that contain the ingredient %s"
msgstr ""

msgctxt "ingredients_s"
msgid "ingredient"
msgstr ""

msgctxt "ingredients_text"
msgid "Ingredients list"
msgstr ""

msgctxt "ingredients_text_display_note"
msgid "Ingredients are listed in order of importance (quantity)."
msgstr ""

msgctxt "ingredients_text_example"
msgid "Cereals 85.5% (_wheat_ flour, whole-_wheat_ flour 11%), malt extract, cocoa 4,8%, ascorbic acid"
msgstr ""

msgctxt "ingredients_text_note"
msgid "Keep the order, indicate the % when specified, separate with a comma or - , use ( ) for ingredients of an ingredient, surround allergens with _ e.g. _milk_"
msgstr ""

msgctxt "ingredients_that_may_be_from_palm_oil_p"
msgid "ingredients that may be from palm oil"
msgstr ""

msgctxt "ingredients_that_may_be_from_palm_oil_s"
msgid "ingredient that may be from palm oil"
msgstr ""

msgctxt "ingredients_without_products"
msgid "Products that do not contain the ingredient %s"
msgstr ""

# Please change appstore_US.svg to appstore_XX.svg. check the url https://static.openfoodfacts.org/images/misc/appstore/black/appstore_XX.svg
msgctxt "ios_app_icon_url"
msgid "/images/misc/appstore/black/appstore_US.svg"
msgstr ""

msgctxt "ios_app_icon_alt_text"
msgid "Download on the App Store"
msgstr ""

msgctxt "known_nutrients_p"
msgid "known nutrients"
msgstr ""

msgctxt "known_nutrients_s"
msgid "known nutrient"
msgstr ""

msgctxt "labels"
msgid "Labels, certifications, awards"
msgstr ""

msgctxt "labels_example"
msgid "Organic"
msgstr ""

msgctxt "labels_note"
msgid "Indicate only the most specific labels. \"Parents\" labels will be added automatically."
msgstr ""

msgctxt "labels_p"
msgid "labels"
msgstr ""

msgctxt "labels_products"
msgid "Products that have the label %s"
msgstr ""

msgctxt "labels_s"
msgid "label"
msgstr ""

msgctxt "labels_tagsinput"
msgid "add a label"
msgstr ""

msgctxt "labels_without_products"
msgid "Products that do not have the label %s"
msgstr ""

msgctxt "lang"
msgid "Main language"
msgstr ""

msgctxt "lang_note"
msgid "Language most present and most highlighted on the product"
msgstr ""

msgctxt "language"
msgid "en-US"
msgstr ""

msgctxt "languages_p"
msgid "languages"
msgstr ""

msgctxt "languages_s"
msgid "language"
msgstr ""

msgctxt "last_edit_dates_p"
msgid "Last edit dates"
msgstr ""

msgctxt "last_edit_dates_s"
msgid "Last edit date"
msgstr ""

msgctxt "last_image_dates_p"
msgid "Last picture dates"
msgstr ""

msgctxt "last_image_dates_s"
msgid "Last picture date"
msgstr ""

msgctxt "licence_accept"
msgid "By adding information, data and/or images, you accept to place irrevocably your contribution under the <a href=\"https://opendatacommons.org/licenses/dbcl/1.0/\">Database Contents Licence 1.0</a> licence\n"
"for information and data, and under the <a href=\"https://creativecommons.org/licenses/by-sa/3.0/deed.en\">Creative Commons Attribution - ShareAlike 3.0</a> licence for images.\n"
"You accept to be credited by re-users by a link to the product your are contributing to."
msgstr ""

msgctxt "link"
msgid "Link to the product page on the official site of the producer"
msgstr ""

msgctxt "list_of_x"
msgid "List of %s"
msgstr ""

msgctxt "loadmore"
msgid "Load more results"
msgstr ""

msgctxt "login_and_add_product"
msgid "Sign-in and add the product"
msgstr ""

msgctxt "login_and_edit_product"
msgid "Sign-in and edit the product"
msgstr ""

msgctxt "login_create_your_account"
msgid "Create your account."
msgstr ""

msgctxt "login_not_registered_yet"
msgid "Not registered yet?"
msgstr ""

msgctxt "login_register_title"
msgid "Sign-in"
msgstr ""

msgctxt "login_to_add_and_edit_products"
msgid "Sign-in to add or edit products."
msgstr ""

msgctxt "login_to_add_products"
msgid "<p>Please sign-in to add or edit a product.</p>\n\n"
"<p>If you do not yet have an account on <<site_name>>, you can <a href=\"/cgi/user.pl\">register in 30 seconds</a>.</p>\n"
msgstr ""

msgctxt "login_username_email"
msgid "Username or e-mail address:"
msgstr ""

msgctxt "low"
msgid "low"
msgstr ""

msgctxt "low_quantity"
msgid "low quantity"
msgstr ""

msgctxt "manage_images"
msgid "Manage images"
msgstr ""

msgctxt "manage_images_info"
msgid "You can select one or more images and then:"
msgstr ""

msgctxt "manufacturing_places"
msgid "Manufacturing or processing places"
msgstr ""

msgctxt "manufacturing_places_example"
msgid "Montana, USA"
msgstr ""

msgctxt "manufacturing_places_p"
msgid "manufacturing or processing places"
msgstr ""

msgctxt "manufacturing_places_products"
msgid "Products manufactured or processed in %s"
msgstr ""

msgctxt "manufacturing_places_s"
msgid "manufacturing or processing place"
msgstr ""

msgctxt "manufacturing_places_tagsinput"
msgid "add a place"
msgstr ""

msgctxt "manufacturing_places_without_products"
msgid "Products not manufactured or processed in %s"
msgstr ""

msgctxt "map_count"
msgid "%d products match the search criteria, of which %i products have a known production place."
msgstr ""

msgctxt "map_title"
msgid "Map title"
msgstr ""

msgctxt "menu"
msgid "Menu"
msgstr ""

msgctxt "menu_add_a_product"
msgid "Add a product"
msgstr ""

# Do not translate without having the same exact string in the Tags template. Do not use spaces, special characters, only alphanumeric characters separated by hyphens
msgctxt "menu_add_a_product_link"
msgid "/add-a-product"
msgstr ""

msgctxt "menu_contribute"
msgid "Contribute"
msgstr ""

# Do not translate without having the same exact string in the Tags template. Do not use spaces, special characters, only alphanumeric characters separated by hyphens
msgctxt "menu_contribute_link"
msgid "/contribute"
msgstr ""

msgctxt "menu_discover"
msgid "Discover"
msgstr ""

# Do not translate without having the same exact string in the Tags template. Do not use spaces, special characters, only alphanumeric characters separated by hyphens
msgctxt "menu_discover_link"
msgid "/discover"
msgstr ""

msgctxt "mission_"
msgid "Mission: "
msgstr ""

msgctxt "mission_accomplished_by"
msgid "This mission has been completed by:"
msgstr ""

msgctxt "mission_accomplished_by_n"
msgid "Completed by %d persons."
msgstr ""

msgctxt "mission_accomplished_by_nobody"
msgid "Be the first to complete this mission!"
msgstr ""

msgctxt "mission_goal"
msgid "Goal:"
msgstr ""

msgctxt "missions"
msgid "Missions"
msgstr ""

msgctxt "moderate"
msgid "moderate"
msgstr ""

msgctxt "moderate_quantity"
msgid "moderate quantity"
msgstr ""

msgctxt "move_images_to_another_product"
msgid "Move the images to another product"
msgstr ""

msgctxt "n_products"
msgid "%s products"
msgstr ""

msgctxt "name"
msgid "Name"
msgstr ""

msgctxt "names"
msgid "Names"
msgstr ""

msgctxt "new_code"
msgid "If the barcode is not correct, please correct it here:"
msgstr ""

msgctxt "new_code_note"
msgid "For products without a barcode, an internal code is automatically set."
msgstr ""

msgctxt "newsletter_description"
msgid "Subscribe to the newsletter (2 emails per month maximum)"
msgstr ""

msgctxt "subscribe_to_our_newsletter"
msgid "Subscribe to our newsletter"
msgstr ""

msgctxt "next"
msgid "Next"
msgstr ""

msgctxt "no_barcode"
msgid "Product without barcode"
msgstr ""

msgctxt "no_nutrition_data"
msgid "Nutrition facts are not specified on the product."
msgstr ""

msgctxt "multiple_nutrition_data"
msgid "Multiple nutrition facts are specified on the product (e.g. with added water or milk)."
msgstr ""

msgctxt "multiple_nutrition_data_instructions"
msgid "Enter only the nutrition facts for the unprepared product, without added water or milk. If there are different products, enter nutrition facts for the first product listed."
msgstr ""

msgctxt "no_product_for_barcode"
msgid "No product listed for barcode %s."
msgstr ""

msgctxt "no_products"
msgid "No products."
msgstr ""

msgctxt "not_saved"
msgid "Error while saving, please retry."
msgstr ""

msgctxt "number_of_additives"
msgid "Number of additives"
msgstr ""

msgctxt "number_of_products"
msgid "Number of products"
msgstr ""

msgctxt "nutrient_in_quantity"
msgid "%s in %s"
msgstr ""

msgctxt "nutrient_levels_info"
msgid "Nutrient levels for 100 g"
msgstr ""

# Do not translate without having the same exact string in the Tags template. Do not use spaces, special characters, only alphanumeric characters separated by hyphens
msgctxt "nutrient_levels_link"
msgid "/nutrient-levels"
msgstr ""

msgctxt "nutrient_levels_p"
msgid "nutrient levels"
msgstr ""

msgctxt "nutrient_levels_s"
msgid "nutrient level"
msgstr ""

msgctxt "nutriments_p"
msgid "nutriments"
msgstr ""

msgctxt "nutriments_products"
msgid "Products that contain the nutriment %s"
msgstr ""

msgctxt "nutriments_s"
msgid "nutriment"
msgstr ""

msgctxt "nutriments_without_products"
msgid "Products that do not contain the nutriment %s"
msgstr ""

msgctxt "nutrition_alt"
msgid "Nutrition facts"
msgstr ""

msgctxt "nutrition_data"
msgid "Nutrition facts"
msgstr ""

msgctxt "nutrition_data_average"
msgid "Average nutrition facts for the %d products of the %s category for which nutrition facts are known (out of %d products)."
msgstr ""

msgctxt "nutrition_data_compare_percent"
msgid "% of difference"
msgstr ""

msgctxt "nutrition_data_compare_value"
msgid "value for 100 g / 100 ml"
msgstr ""

msgctxt "nutrition_data_comparison_with_categories"
msgid "Comparison to average values of products in the same category:"
msgstr ""

msgctxt "nutrition_data_comparison_with_categories_note"
msgid "Please note: for each nutriment, the average is computed for products for which the nutriment quantity is known, not on all products of the category."
msgstr ""

msgctxt "nutrition_data_note"
msgid "If the picture is sufficiently sharp and level, nutrition facts can be automatically extracted from the picture."
msgstr ""

msgctxt "nutrition_data_per_10"
msgid "10th centile"
msgstr ""

msgctxt "nutrition_data_per_100g"
msgid "for 100 g / 100 ml"
msgstr ""

msgctxt "nutrition_data_per_5"
msgid "5<sup>th</sup> centile"
msgstr ""

msgctxt "nutrition_data_per_50"
msgid "Median"
msgstr ""

msgctxt "nutrition_data_per_90"
msgid "90th centile"
msgstr ""

msgctxt "nutrition_data_per_95"
msgid "95<sup>th</sup> centile"
msgstr ""

msgctxt "nutrition_data_per_max"
msgid "Maximum"
msgstr ""

msgctxt "nutrition_data_per_mean"
msgid "Mean"
msgstr ""

msgctxt "nutrition_data_per_min"
msgid "Minimum"
msgstr ""

msgctxt "nutrition_data_per_serving"
msgid "per serving"
msgstr ""

msgctxt "nutrition_data_per_std"
msgid "Standard deviation"
msgstr ""

msgctxt "nutrition_data_table"
msgid "Nutrition facts"
msgstr ""

msgctxt "nutrition_data_table_note"
msgid "The table lists by default nutriments that are often specified. Leave the field blank if it's not on the label.<br/>You can add extra nutriments (vitamins, minerals, cholesterol etc.)\n"
"by typing the first letters of their name in the last row of the table."
msgstr ""

msgctxt "nutrition_data_table_asterisk"
msgid "Essential nutrients to calculate the Nutri-Score."
msgstr ""

msgctxt "nutrition_grades_p"
msgid "Nutrition grades"
msgstr ""

msgctxt "nutrition_grades_s"
msgid "Nutrition grade"
msgstr ""

# Make sure the translated link works (eg that the image already exists in your language)
msgctxt "og_image_url"
msgid "https://static.openfoodfacts.org/images/logos/logo-vertical-white-social-media-preview.png"
msgstr ""

# Do not change the lang code if the blog doesn't exist in your language
msgctxt "on_the_blog_content"
msgid "<p>To learn more about <<site_name>>, visit <a href=\"https://blog.openfoodfacts.org/en/\">our blog</a>!</p>\n"
"<p>Recent news:</p>\n"
msgstr ""

msgctxt "on_the_blog_title"
msgid "News"
msgstr ""

msgctxt "openfoodhunt_points"
msgid "It's <a href=\"/open-food-hunt-2015\">Open Food Hunt</a> on <<site_name>> from Saturday February 21st 2015 to Sunday March 1st 2015! Contributors are awarded\n"
"Explorer points for products they add and Ambassador points for new contributors they recruit. Points are updated every 30 minutes."
msgstr ""

msgctxt "or"
msgid "or:"
msgstr ""

msgctxt "origins"
msgid "Origin of ingredients"
msgstr ""

msgctxt "origins_example"
msgid "California, USA"
msgstr ""

msgctxt "origins_note_xxx"
msgid "Indicate the origin of ingredients"
msgstr ""

msgctxt "origins_p"
msgid "origins of ingredients"
msgstr ""

msgctxt "origins_products"
msgid "Products with ingredients originating from %s"
msgstr ""

msgctxt "origins_s"
msgid "origin of ingredients"
msgstr ""

msgctxt "origins_tagsinput"
msgid "add an origin"
msgstr ""

msgctxt "origins_without_products"
msgid "Products without ingredients originating from %s"
msgstr ""

msgctxt "packaging"
msgid "Packaging"
msgstr ""

msgctxt "packaging_example"
msgid "Fresh, Canned, Frozen, Bottle, Box, Glass, Plastic..."
msgstr ""

msgctxt "packaging_note"
msgid "Packaging type, format, material"
msgstr ""

msgctxt "packaging_p"
msgid "packaging"
msgstr ""

msgctxt "packaging_products"
msgid "Products with a %s packaging"
msgstr ""

msgctxt "packaging_s"
msgid "packaging"
msgstr ""

msgctxt "packaging_tagsinput"
msgid "add a type, shape or material"
msgstr ""

msgctxt "packaging_without_products"
msgid "Products without a %s packaging"
msgstr ""

msgctxt "page_x"
msgid "Page %d"
msgstr ""

msgctxt "page_x_out_of_y"
msgid "Page %d out of %d."
msgstr ""

msgctxt "pages"
msgid "Pages:"
msgstr ""

msgctxt "password"
msgid "Password"
msgstr ""

msgctxt "password_new"
msgid "New password"
msgstr ""

msgctxt "password_confirm"
msgid "Confirm password"
msgstr ""

msgctxt "periods_after_opening"
msgid "Period of time after opening"
msgstr ""

msgctxt "periods_after_opening_note"
msgid "Found in an open container logo with a number of months: e.g. 12 M"
msgstr ""

msgctxt "periods_after_opening_p"
msgid "Periods after opening"
msgstr ""

msgctxt "periods_after_opening_s"
msgid "Period after opening"
msgstr ""

msgctxt "photographers_p"
msgid "photographers"
msgstr ""

msgctxt "photographers_s"
msgid "photographer"
msgstr ""

msgctxt "pnns_groups_1"
msgid "PNNS groups 1"
msgstr ""

msgctxt "pnns_groups_1_p"
msgid "PNNS groups 1"
msgstr ""

msgctxt "pnns_groups_1_s"
msgid "PNNS group 1"
msgstr ""

msgctxt "pnns_groups_2"
msgid "PNNS groups 2"
msgstr ""

msgctxt "pnns_groups_2_p"
msgid "PNNS groups 2"
msgstr ""

msgctxt "pnns_groups_2_s"
msgid "PNNS group 2"
msgstr ""

msgctxt "points_all_countries"
msgid "There are %d Explorers and %d Ambassadors."
msgstr ""

msgctxt "points_all_users"
msgid "There are Explorers for %d countries and Ambassadors for %d countries."
msgstr ""

msgctxt "points_country"
msgid "%s has %d Explorers and %d Ambassadors."
msgstr ""

msgctxt "points_ranking"
msgid "Ranking"
msgstr ""

msgctxt "points_ranking_users_and_countries"
msgid "Ranking of contributors and countries"
msgstr ""

msgctxt "points_user"
msgid "%s is an Explorer for %d countries and an Ambassador for %d countries."
msgstr ""

msgctxt "previous"
msgid "Previous"
msgstr ""

msgctxt "product_add_nutrient"
msgid "Add a nutrient"
msgstr ""

msgctxt "product_added"
msgid "Product added on"
msgstr ""

msgctxt "product_changes_saved"
msgid "Changes saved."
msgstr ""

msgctxt "product_edit_you_contributed"
msgid "You just helped to improve the world largest open data database."
msgstr "You just helped to improve the world largest open data database."

msgctxt "product_edit_thank_you"
msgid "Thank you so much for joining us in our journey to data transparency!"
msgstr "Thank you so much for joining us in our journey to data transparency!"

msgctxt "product_characteristics"
msgid "Product characteristics"
msgstr ""

msgctxt "product_created"
msgid "Product created"
msgstr ""

msgctxt "product_description"
msgid "Ingredients, allergens, additives, nutrition facts, labels, origin of ingredients and information on product %s"
msgstr ""

msgctxt "product_image"
msgid "Product picture"
msgstr ""

msgctxt "product_image_with_barcode"
msgid "Picture with barcode:"
msgstr ""

msgctxt "product_js_current_image"
msgid "Current image:"
msgstr ""

msgctxt "product_js_deleting_images"
msgid "Deleting images"
msgstr ""

msgctxt "product_js_extract_ingredients"
msgid "Extract the ingredients from the picture"
msgstr ""

msgctxt "product_js_extracted_ingredients_nok"
msgid "Ingredients text could not be extracted. Try with a sharper image, with higher resolution or a better framing of the text."
msgstr ""

msgctxt "product_js_extracted_ingredients_ok"
msgid "Ingredients text has been extracted. Text recognition is not perfect, so please check the text below and correct errors if needed."
msgstr ""

msgctxt "product_js_extracting_ingredients"
msgid "Extracting ingredients"
msgstr ""

msgctxt "product_js_image_normalize"
msgid "Normalize colors"
msgstr ""

msgctxt "product_js_image_open_full_size_image"
msgid "Open the picture in original size in a new windows"
msgstr ""

msgctxt "product_js_image_received"
msgid "Image received"
msgstr ""

msgctxt "product_js_image_rotate_and_crop"
msgid "Rotate the image if necessary, then click and drag to select the interesting zone:"
msgstr ""

msgctxt "product_js_image_rotate_left"
msgid "Rotate left"
msgstr ""

msgctxt "product_js_image_rotate_right"
msgid "Rotate right"
msgstr ""

msgctxt "product_js_image_save"
msgid "Validate and/or resize image"
msgstr ""

msgctxt "product_js_image_saved"
msgid "Image saved"
msgstr ""

msgctxt "product_js_image_saving"
msgid "Saving image"
msgstr ""

msgctxt "product_js_image_upload_error"
msgid "Error while uploading image"
msgstr ""

msgctxt "product_js_image_white_magic"
msgid "Photo on white background: try to remove the background"
msgstr ""

msgctxt "product_js_images_delete_error"
msgid "Errors while deleting images"
msgstr ""

msgctxt "product_js_images_deleted"
msgid "Images deleted"
msgstr ""

msgctxt "product_js_images_move_error"
msgid "Errors while moving images"
msgstr ""

msgctxt "product_js_images_moved"
msgid "Images moved"
msgstr ""

msgctxt "product_js_moving_images"
msgid "Moving images"
msgstr ""

msgctxt "product_js_upload_image"
msgid "Add a picture"
msgstr ""

msgctxt "product_js_upload_image_note"
msgid "→ With Chrome, Firefox and Safari, you can select multiple pictures (product, ingredients, nutrition facts etc.) by clicking them while holding the Ctrl key pressed to add them all in one shot."
msgstr ""

msgctxt "product_js_uploading_image"
msgid "Uploading image"
msgstr ""

msgctxt "product_last_edited"
msgid "Last edit of product page on"
msgstr ""

msgctxt "product_name"
msgid "Product name"
msgstr ""

msgctxt "product_name_example"
msgid "Kinder Bueno White"
msgstr ""

msgctxt "products"
msgid "products"
msgstr ""

msgctxt "products_stats"
msgid "Evolution of the number of products on <<site_name>>"
msgstr ""

msgctxt "products_stats_completed_t"
msgid "Products with complete information"
msgstr ""

msgctxt "products_stats_created_t"
msgid "Products"
msgstr ""

msgctxt "products_with_nutriments"
msgid "with nutrition facts"
msgstr ""

msgctxt "products_you_edited"
msgid "Products you added or edited"
msgstr ""

msgctxt "purchase_places"
msgid "City, state and country where purchased"
msgstr ""

msgctxt "purchase_places_note"
msgid "Indicate where you bought or saw the product (at least the country)"
msgstr ""

msgctxt "purchase_places_p"
msgid "purchase places"
msgstr ""

msgctxt "purchase_places_products"
msgid "Products sold in %s"
msgstr ""

msgctxt "purchase_places_s"
msgid "purchase place"
msgstr ""

msgctxt "purchase_places_tagsinput"
msgid "add a place"
msgstr ""

msgctxt "purchase_places_without_products"
msgid "Products not sold in %s"
msgstr ""

msgctxt "quantity"
msgid "Quantity"
msgstr ""

msgctxt "quantity_example"
msgid "2 l, 250 g, 1 kg, 25 cl, 6 fl oz, 1 pound"
msgstr ""

msgctxt "remember_me"
msgid "Remember me"
msgstr ""

msgctxt "remember_purchase_places_and_stores"
msgid "Remember the place of purchase and store for the next product adds"
msgstr ""

msgctxt "reset_password"
msgid "Reset password"
msgstr ""

msgctxt "reset_password_email_body"
msgid "Hello <NAME>,\n\n"
"You asked for your password to be reset on https://openfoodfacts.org\n\n"
"for the username: <USERID>\n\n"
"To continue the password reset, click on the link below.\n"
"If you did not ask for the password reset, you can ignore this message.\n\n"
"<RESET_URL>\n\n"
"See you soon,\n\n"
"Stephane\n"
"https://openfoodfacts.org\n"
msgstr ""

msgctxt "reset_password_email_subject"
msgid "Reset of your password on <<site_name>>"
msgstr ""

msgctxt "reset_password_reset"
msgid "Your password has been changed. You can now log-in with this password."
msgstr ""

msgctxt "reset_password_reset_msg"
msgid "Enter a new password."
msgstr ""

msgctxt "reset_password_send_email"
msgid "An email with a link to reset your password has been sent to the e-mail address associated with your account."
msgstr ""

msgctxt "reset_password_send_email_msg"
msgid "If you have forgotten your password, fill-in your username or e-mail address to receive instructions for resetting your password."
msgstr ""

msgctxt "risk_level"
msgid "Risk"
msgstr ""

msgctxt "risk_level_0"
msgid "To be completed"
msgstr ""

msgctxt "risk_level_1"
msgid "Low risks"
msgstr ""

msgctxt "risk_level_2"
msgid "Moderate risks"
msgstr ""

msgctxt "risk_level_3"
msgid "High risks"
msgstr ""

msgctxt "salt_equivalent"
msgid "salt equivalent"
msgstr ""

msgctxt "save"
msgid "Save"
msgstr ""

msgctxt "saved"
msgid "Saved."
msgstr ""

msgctxt "saving"
msgid "Saving."
msgstr ""

msgctxt "search"
msgid "Search"
msgstr ""

msgctxt "search_a_product_placeholder"
msgid "Search a product"
msgstr ""

msgctxt "search_button"
msgid "Search"
msgstr ""

msgctxt "search_contains"
msgid "contains"
msgstr ""

msgctxt "search_criteria"
msgid "Select products with specific brands, categories, labels, origins of ingredients, manufacturing places etc."
msgstr ""

msgctxt "search_description_opensearch"
msgid "Product search"
msgstr ""

msgctxt "search_does_not_contain"
msgid "does not contain"
msgstr ""

msgctxt "search_download_button"
msgid "Download"
msgstr ""

msgctxt "search_download_choice"
msgid "Download results"
msgstr ""

msgctxt "search_download_results"
msgid "Download results in XLSX or CSV format. Please note that for performance reasons, you can download up to 10.000 results only."
msgstr ""

msgctxt "search_download_xlsx"
msgid "XLSX format"
msgstr ""

msgctxt "search_download_xlsx_description"
msgid "Excel or LibreOffice"
msgstr ""

msgctxt "search_download_csv"
msgid "CSV format"
msgstr ""

msgctxt "search_download_csv_description"
msgid "Character set: Unicode (UTF-8) - Separator: tabulation (tab)"
msgstr ""

msgctxt "search_edit"
msgid "Change search criteria"
msgstr ""

msgctxt "search_generate_graph"
msgid "Generate graph"
msgstr ""

msgctxt "search_generate_map"
msgid "Generate the map"
msgstr ""

msgctxt "search_graph"
msgid "Graph"
msgstr ""

msgctxt "search_graph_2_axis"
msgid "Scatter plot"
msgstr ""

msgctxt "search_graph_blog"
msgid "<p>→ learn more about <<site_name>> graphs: <a href=\"/graphs-in-3-clicks\">Graphs in 3 clicks</a> (blog).</p>"
msgstr ""

msgctxt "search_graph_choice"
msgid "Results on a graph"
msgstr ""

msgctxt "search_graph_instructions"
msgid "Select what you want to graph on the horizontal axis to obtain a histogram, or select two axis to\n"
"get a cloud of products (scatter plot)."
msgstr ""

msgctxt "search_graph_link"
msgid "Permanent link to this graph, shareable by e-mail and on social networks"
msgstr ""

msgctxt "search_graph_note"
msgid "The graph will show only products for which displayed values are known."
msgstr ""

msgctxt "search_graph_title"
msgid "Display results on a graph"
msgstr ""

msgctxt "search_graph_warning"
msgid "Note: this is a user generated graph. The title, represented products and axis of visualization have been chosen by the author of the graph."
msgstr ""

msgctxt "search_indifferent"
msgid "Indifferent"
msgstr ""

msgctxt "search_ingredients"
msgid "Ingredients"
msgstr ""

msgctxt "search_link"
msgid "Permanent link to these results, shareable by e-mail and on social networks"
msgstr ""

msgctxt "search_list_choice"
msgid "Results in a list of products"
msgstr ""

msgctxt "search_map"
msgid "Map"
msgstr ""

msgctxt "search_map_choice"
msgid "Results on a map"
msgstr ""

msgctxt "search_map_link"
msgid "Permanent link to this map, shareable by e-mail and on social networks"
msgstr ""

msgctxt "search_map_note"
msgid "The map will show only products for which the production place is known."
msgstr ""

msgctxt "search_map_title"
msgid "Display results on a map"
msgstr ""

msgctxt "search_nutriment"
msgid "choose a nutriment..."
msgstr ""

msgctxt "search_nutriments"
msgid "Nutriments"
msgstr ""

msgctxt "search_or"
msgid "or"
msgstr ""

msgctxt "search_page_size"
msgid "Results per page"
msgstr ""

msgctxt "search_products"
msgid "Products search"
msgstr ""

msgctxt "search_results"
msgid "Search results"
msgstr ""

msgctxt "search_series"
msgid "Use a different color for the following products:"
msgstr ""

msgctxt "search_series_default"
msgid "Other products"
msgstr ""

msgctxt "search_series_fairtrade"
msgid "Fair trade"
msgstr ""

msgctxt "search_series_fairtrade_label"
msgid "fair-trade"
msgstr ""

msgctxt "search_series_nutrition_grades"
msgid "Use nutrition grades colors"
msgstr ""

msgctxt "search_series_organic"
msgid "Organic"
msgstr ""

msgctxt "search_series_organic_label"
msgid "organic"
msgstr ""

msgctxt "search_series_with_sweeteners"
msgid "With sweeteners"
msgstr ""

msgctxt "search_tag"
msgid "choose a criterion..."
msgstr ""

msgctxt "search_tags"
msgid "Criteria"
msgstr ""

msgctxt "search_terms"
msgid "Search terms"
msgstr ""

msgctxt "search_terms_note"
msgid "Search for words present in the product name, generic name, brands, categories, origins and labels"
msgstr ""

msgctxt "search_title"
msgid "Search a product, brand, ingredient, nutriment etc."
msgstr ""

msgctxt "search_title_graph"
msgid "Results graph"
msgstr ""

msgctxt "search_title_map"
msgid "Results map"
msgstr ""

msgctxt "search_tools"
msgid "Search tools"
msgstr ""

msgctxt "search_value"
msgid "value"
msgstr ""

msgctxt "search_with"
msgid "With"
msgstr ""

msgctxt "search_without"
msgid "Without"
msgstr ""

msgctxt "see_product_page"
msgid "See the product page"
msgstr ""

msgctxt "re_edit_product_page"
msgid "Edit the product again"
msgstr "Edit the product again"

msgctxt "select_country"
msgid "Country"
msgstr ""

msgctxt "select_lang"
msgid "Language"
msgstr ""

msgctxt "send_image"
msgid "Send a picture..."
msgstr ""

msgctxt "send_image_error"
msgid "Upload error"
msgstr ""

msgctxt "sending_image"
msgid "Sending image"
msgstr ""

msgctxt "serving_size"
msgid "Serving size"
msgstr ""

msgctxt "serving_size_prepared"
msgid "Prepared serving size"
msgstr ""

msgctxt "serving_size_example"
msgid "60 g, 12 oz, 20cl, 2 fl oz"
msgstr ""

msgctxt "serving_size_note"
msgid "If the nutrition facts table contains values for the prepared product, indicate the total serving size of the prepared product (including added water or milk)."
msgstr ""

msgctxt "serving_too_small_for_nutrition_analysis"
msgid "Serving size is too small (5 g / 5 ml or less) to calculate 100 g / 100 ml values and perform any further nutritional analysis"
msgstr ""

msgctxt "session_title"
msgid "Sign-in"
msgstr ""

msgctxt "share"
msgid "Share"
msgstr ""

msgctxt "show_category_stats"
msgid "Show detailed stats"
msgstr ""

msgctxt "show_category_stats_details"
msgid "standard deviation, minimum, maximum, 10th and 90th percentiles"
msgstr ""

msgctxt "signin_before_submit"
msgid "If you already have an account on <SITE>, please sign-in before filling this form."
msgstr ""

msgctxt "signout"
msgid "Sign-out"
msgstr ""

msgctxt "sort_by"
msgid "Sort by"
msgstr ""

msgctxt "sort_completeness"
msgid "Completeness"
msgstr ""

msgctxt "sort_created_t"
msgid "Add date"
msgstr ""

msgctxt "sort_modified_t"
msgid "Edit date"
msgstr ""

msgctxt "sort_popularity"
msgid "Popularity"
msgstr ""

msgctxt "sort_product_name"
msgid "Product name"
msgstr ""

msgctxt "state"
msgid "State"
msgstr ""

msgctxt "states_p"
msgid "states"
msgstr ""

msgctxt "states_s"
msgid "state"
msgstr ""

msgctxt "stores"
msgid "Stores"
msgstr ""

msgctxt "stores_note"
msgid "Name of the shop or supermarket chain"
msgstr ""

msgctxt "stores_p"
msgid "stores"
msgstr ""

msgctxt "stores_products"
msgid "Products sold at %s"
msgstr ""

msgctxt "stores_s"
msgid "store"
msgstr ""

msgctxt "stores_tagsinput"
msgid "add a store"
msgstr ""

msgctxt "stores_without_products"
msgid "Products not bought at %s"
msgstr ""

msgctxt "subscribe"
msgid "Subscribe"
msgstr ""

msgctxt "tag_belongs_to"
msgid "Belongs to:"
msgstr ""

msgctxt "tag_contains"
msgid "Contains:"
msgstr ""

msgctxt "tag_weblinks"
msgid "Weblinks"
msgstr ""

msgctxt "tagstable_filtered"
msgid "out of _MAX_"
msgstr ""

msgctxt "tagstable_search"
msgid "Search:"
msgstr ""

# This is linked to a unit test
msgctxt "traces"
msgid "Traces"
msgstr ""

msgctxt "traces_example"
msgid "Milk, Gluten, Nuts"
msgstr ""

msgctxt "traces_note"
msgid "Indicate ingredients from mentions like \"May contain traces of\", \"Made in a factory that also uses\" etc."
msgstr ""

msgctxt "traces_p"
msgid "traces"
msgstr ""

msgctxt "traces_s"
msgid "trace"
msgstr ""

msgctxt "twitter"
msgid "Twitter username (optional)"
msgstr ""

msgctxt "unknown"
msgid "Unknown"
msgstr ""

msgctxt "unknown_nutrients_p"
msgid "unknown nutrients"
msgstr ""

msgctxt "unknown_nutrients_s"
msgid "unknown nutrient"
msgstr ""

msgctxt "unsubscribe"
msgid "Unsubscribe"
msgstr ""

msgctxt "unsubscribe_info"
msgid "You can unsubscribe from the lists at any time."
msgstr ""

msgctxt "userid_or_email"
msgid "Username or e-mail address: "
msgstr ""

msgctxt "username"
msgid "User name"
msgstr ""

msgctxt "username_info"
msgid "(non-accented letters, digits and/or dashes)"
msgstr ""

msgctxt "username_or_email"
msgid "Username or email address"
msgstr ""

msgctxt "users_add_products"
msgid "Products that were added by the user %s"
msgstr ""

msgctxt "users_add_without_products"
msgid "Products that were not added by the user %s"
msgstr ""

msgctxt "users_edit_products"
msgid "Products that were edited by the user %s"
msgstr ""

msgctxt "users_edit_without_products"
msgid "Products that were not edited by the user %s"
msgstr ""

msgctxt "users_p"
msgid "contributors"
msgstr ""

msgctxt "users_products"
msgid "Products added by %s"
msgstr ""

msgctxt "users_s"
msgid "contributor"
msgstr ""

msgctxt "users_without_products"
msgid "Products not added by %s"
msgstr ""

msgctxt "video_tutorials"
msgid "Video Tutorials"
msgstr ""

msgctxt "view"
msgid "view"
msgstr ""

msgctxt "view_this_revision"
msgid "View this revision"
msgstr ""

msgctxt "view_list_for_products_from_the_entire_world"
msgid "View the list for matching products from the entire world"
msgstr ""

msgctxt "view_products_from_the_entire_world"
msgid "View matching products from the entire world"
msgstr ""

msgctxt "view_results_from_the_entire_world"
msgid "View results from the entire world"
msgstr ""

msgctxt "warning_3rd_party_content"
msgid "Information and data must come from the product package and label (and not from other sites or the manufacturer's site), and you must have taken the pictures yourself.<br/>\n"
"→ <a href=\"https://support.openfoodfacts.org/help/en-gb/9/27\">Why it matters</a>"
msgstr ""

msgctxt "website"
msgid "Site or blog address"
msgstr ""

msgctxt "you_are_connected_as_x"
msgid "You are connected as %s."
msgstr ""

msgctxt "product_js_unselect_image"
msgid "Unselect image"
msgstr ""

msgctxt "product_js_unselecting_image"
msgid "Unselecting image."
msgstr ""

msgctxt "product_js_unselected_image_ok"
msgid "Unselected image."
msgstr ""

msgctxt "product_js_unselected_image_nok"
msgid "Error while unselecting image."
msgstr ""

msgctxt "product_js_zoom_on_wheel"
msgid "Enable zooming with the mouse wheel."
msgstr "Enable zooming with the mouse wheel."

msgctxt "product_js_use_low_res_images"
msgid "Load lower resolution images (for slow connections)"
msgstr "Load lower resolution images (for slow connections)"

msgctxt "protected_image_message"
msgid "An image has been sent by the manufacturer. If you think it is incorrect or not up-to-date, please contact us."
msgstr "An image has been sent by the manufacturer. If you think it is incorrect or not up-to-date, please contact us."

msgctxt "nutrition_grade_fr_nutriments_estimated_warning"
msgid "Warning: the nutrition facts are not specified. They have been estimated from the list of ingredients."
msgstr ""

msgctxt "nutrition_grade_fr_fiber_warning"
msgid "Warning: the amount of fiber is not specified, their possible positive contribution to the grade could not be taken into account."
msgstr ""

msgctxt "nutrition_grade_fr_fiber_and_fruits_vegetables_nuts_warning"
msgid "Warning: the amounts of fiber and of fruits, vegetables and nuts are not specified, their possible positive contribution to the grade could not be taken into account."
msgstr ""

msgctxt "nutrition_grade_fr_no_fruits_vegetables_nuts_warning"
msgid "Warning: the amount of fruits, vegetables and nuts is not specified, their possible positive contribution to the grade could not be taken into account."
msgstr ""

msgctxt "nutrition_grade_fr_fruits_vegetables_nuts_estimate_warning"
msgid "Warning: the amount of fruits, vegetables and nuts is not specified on the label, it was manually estimated from the list of ingredients: %d"
msgstr ""

msgctxt "nutrition_grade_fr_fruits_vegetables_nuts_from_category_warning"
msgid "Warning: the amount of fruits, vegetables and nuts is not specified on the label, it was estimated from the category (%s) of the product: %d"
msgstr ""

msgctxt "nutrition_grade_fr_fruits_vegetables_nuts_estimate_from_ingredients_warning"
msgid "Warning: the amount of fruits, vegetables and nuts is not specified on the label, it was estimated from the list of ingredients: %d"
msgstr ""

msgctxt "nutrition_grade_fr_title"
msgid "NutriScore color nutrition grade"
msgstr ""

msgctxt "nutrition_grade_fr_formula"
msgid "How the color nutrition grade is computed"
msgstr ""

msgctxt "nutrition_grade_fr_alt"
msgid "NutriScore nutrition grade"
msgstr ""

# duplicate
msgctxt "delete_product_page"
msgid "Delete the product page"
msgstr ""

msgctxt "deleting_product"
msgid "Deleting product"
msgstr ""

msgctxt "has_deleted_product"
msgid "has deleted product"
msgstr ""

msgctxt "delete_product_confirm"
msgid "Are you sure that you want to delete the page for this product?"
msgstr ""

msgctxt "sources_manufacturer"
msgid "Some of the data for this product has been provided directly by the manufacturer %s."
msgstr "Some of the data for this product has been provided directly by the manufacturer %s."

msgctxt "list_of_sources"
msgid "Some of the data and/or photos for this product come from those sources:"
msgstr "Some of the data and/or photos for this product come from those sources:"

msgctxt "warning_not_complete"
msgid "This product page is not complete. You can help to complete it by editing it and adding more data from the photos we have, or by taking more photos using the app for <a href=\"https://android.openfoodfacts.org\">Android</a> or <a href=\"https://ios.openfoodfacts.org\">iPhone/iPad</a>. Thank you!"
msgstr ""

msgctxt "title_separator"
msgid " - "
msgstr ""

msgctxt "recent_changes"
msgid "Recent Changes"
msgstr ""

msgctxt "translators_title"
msgid "Our Translators"
msgstr ""

msgctxt "translators_lead"
msgid "We would like to say THANK YOU to the awesome translators that make it possible to present Open Food Facts, Open Beauty Facts, and Open Pet Food Facts to you in all these different languages! <a href=\"https://translate.openfoodfacts.org/\">You can join us in this global effort: it doesn't require any technical knowledge.</a>"
msgstr ""

msgctxt "translators_renewal_notice"
msgid "Please note that this table is refreshed nightly and might be out of date."
msgstr ""

msgctxt "translators_column_name"
msgid "Name"
msgstr ""

msgctxt "translators_column_translated_words"
msgid "Translated (Words)"
msgstr ""

msgctxt "translators_column_target_words"
msgid "Target Words"
msgstr ""

msgctxt "translators_column_approved_words"
msgid "Approved (Words)"
msgstr ""

msgctxt "translators_column_votes_made"
msgid "Votes Made"
msgstr ""

msgctxt "minerals_p"
msgid "added minerals"
msgstr ""

msgctxt "minerals_s"
msgid "added mineral"
msgstr ""

msgctxt "vitamins_p"
msgid "added vitamins"
msgstr ""

msgctxt "vitamins_s"
msgid "added vitamin"
msgstr ""

msgctxt "amino_acids_p"
msgid "added amino acids"
msgstr ""

msgctxt "amino_acids_s"
msgid "added amino acid"
msgstr ""

msgctxt "nucleotides_p"
msgid "added nucleotides"
msgstr ""

msgctxt "nucleotides_s"
msgid "added nucleotide"
msgstr ""

msgctxt "other_nutritional_substances_p"
msgid "other nutritional substances added"
msgstr ""

msgctxt "other_nutritional_substances_s"
msgid "other nutritional substance added"
msgstr ""

msgctxt "product_as_sold"
msgid "As sold"
msgstr ""

msgctxt "prepared_product"
msgid "Prepared"
msgstr ""

msgctxt "unit"
msgid "Unit"
msgstr ""

msgctxt "nutrition_data_exists"
msgid "Nutrition facts are specified for the product as sold."
msgstr ""

msgctxt "nutrition_data_prepared_exists"
msgid "Nutrition facts are specified for the prepared product."
msgstr ""

msgctxt "nova_groups_s"
msgid "NOVA group"
msgstr ""

msgctxt "nova_groups_p"
msgid "NOVA groups"
msgstr ""

# Title for the link to the explanation of what a NOVA Group is
msgctxt "nova_groups_info"
msgid "NOVA groups for food processing"
msgstr ""

msgctxt "footer_partners"
msgid "Partners"
msgstr ""

# Do not translate without having the same exact string in the Tags template. Do not use spaces, special characters, only alphanumeric characters separated by hyphens
msgctxt "footer_partners_link"
msgid "/partners"
msgstr ""

msgctxt "adults"
msgid "Adults"
msgstr ""

msgctxt "adults_age"
msgid "18 to 64"
msgstr ""

msgctxt "adults_description"
msgid "From 18 years up to and including 64 years of age"
msgstr ""

msgctxt "elderly"
msgid "Elderly"
msgstr ""

msgctxt "elderly_age"
msgid "65+"
msgstr ""

msgctxt "elderly_description"
msgid "From 65 years of age and older"
msgstr ""

msgctxt "adolescents"
msgid "Adolescents"
msgstr ""

msgctxt "adolescents_age"
msgid "10 to 17"
msgstr ""

msgctxt "adolescents_description"
msgid "From 10 years up to and including 17 years of age"
msgstr ""

msgctxt "children"
msgid "Children"
msgstr ""

msgctxt "children_age"
msgid "3 to 9"
msgstr ""

msgctxt "children_description"
msgid "From 36 months up to and including 9 years of age"
msgstr ""

msgctxt "toddlers"
msgid "Toddlers"
msgstr ""

msgctxt "toddlers_age"
msgid "1 to 2"
msgstr ""

msgctxt "toddlers_description"
msgid "From 12 months up to and including 35 months of age"
msgstr ""

msgctxt "infants"
msgid "Infants"
msgstr ""

msgctxt "infants_age"
msgid "< 1"
msgstr ""

msgctxt "infants_description"
msgid "From more than 12 weeks up to and including 11 months of age"
msgstr ""

msgctxt "additives_efsa_evaluation"
msgid "EFSA evaluation"
msgstr ""

msgctxt "additives_efsa_evaluation_overexposure_risk_title"
msgid "Risk of overexposure"
msgstr ""

msgctxt "additives_efsa_evaluation_overexposure_risk_high"
msgid "The European Food Safety Authority (EFSA) has determined that some population groups have a high risk of reaching or exceeding the Acceptable Daily Intake (ADI) for <tag>."
msgstr "The European Food Safety Authority (EFSA) has determined that some population groups have a high risk of consuming too much <tag>."

msgctxt "additives_efsa_evaluation_overexposure_risk_moderate"
msgid "The European Food Safety Authority (EFSA) has determined that some population groups have a moderate risk of reaching or exceeding the Acceptable Daily Intake (ADI) for <tag>."
msgstr "The European Food Safety Authority (EFSA) has determined that some population groups have a moderate risk of reaching or exceeding the Acceptable Daily Intake (ADI) for <tag>."

msgctxt "additives_efsa_evaluation_overexposure_risk_description"
msgid "To evaluate your exposure to the <tag> food additive, you can browse our list of products that contain it. See the list of <nb_products> products with <tag> below."
msgstr ""

msgctxt "additives_efsa_evaluation_overexposure_risk_products_link"
msgid "%d products with %s"
msgstr ""

msgctxt "additives_efsa_evaluation_overexposure_risk_no"
msgid "The European Food Safety Authority (EFSA) has determined that no population groups has more than 5% of members at risk of consuming more than the acceptable daily intake of <tag>."
msgstr ""

msgctxt "additives_efsa_evaluation_overexposure_risk_icon_alt_high"
msgid "High risk of over exposure"
msgstr ""

msgctxt "additives_efsa_evaluation_overexposure_risk_icon_alt_moderate"
msgid "Moderate risk of over exposure"
msgstr ""

msgctxt "additives_efsa_evaluation_overexposure_risk_icon_alt_no"
msgid "No or very low risk of over exposure"
msgstr ""

msgctxt "additives_efsa_evaluation_exposure_greater_than_adi"
msgid "Risk of reaching or exceeding the acceptable daily intake (ADI)"
msgstr ""

msgctxt "additives_efsa_evaluation_exposure_greater_than_noael"
msgid "Risk of reaching exceeding the maximum dose without adverse effect (No observed adverse effect level - NOAEL)"
msgstr ""

msgctxt "additives_efsa_evaluation_exposure_mean_greater_than_adi"
msgid "Groups with more than 50% of members exceeding the acceptable daily intake (ADI)"
msgstr ""

msgctxt "additives_efsa_evaluation_exposure_95th_greater_than_adi"
msgid "Groups with more than 5% of members exceeding the acceptable daily intake (ADI)"
msgstr ""

msgctxt "additives_efsa_evaluation_exposure_mean_greater_than_noael"
msgid "Groups with more than 50% of members exceeding the maximum dose without adverse effect (No observed adverse effect level - NOAEL)"
msgstr ""

msgctxt "additives_efsa_evaluation_exposure_95th_greater_than_noael"
msgid "Groups with more than 5% of members exceeding the maximum dose without adverse effect (No observed adverse effect level - NOAEL)"
msgstr ""

msgctxt "exposure_title_95th"
msgid "Moderate risk"
msgstr "Moderate risk"

msgctxt "exposure_description_95th"
msgid "5% of people or more"
msgstr "5% of people or more"

msgctxt "exposure_title_mean"
msgid "High risk"
msgstr "High risk"

msgctxt "exposure_description_mean"
msgid "50% of people or more"
msgstr "50% of people or more"

msgctxt "wikipedia"
msgid "Wikipedia"
msgstr ""

msgctxt "additives_classes"
msgid "Functions"
msgstr ""

msgctxt "photos_and_data_check"
msgid "Photos and data check"
msgstr ""

msgctxt "photos_and_data_check_description"
msgid "Product pages can be marked as checked by experienced contributors who verify that the most recent photos are selected and cropped, and that all the product data that can be inferred from the product photos has been filled and is correct."
msgstr ""

msgctxt "photos_and_data_checked"
msgid "Photos and data checked"
msgstr ""

msgctxt "i_checked_the_photos_and_data"
msgid "I checked the photos and data."
msgstr ""

msgctxt "i_checked_the_photos_and_data_again"
msgid "I checked the photos and data again."
msgstr ""

msgctxt "last_check_dates_p"
msgid "Last check dates"
msgstr ""

msgctxt "last_check_dates_s"
msgid "Last check date"
msgstr ""

msgctxt "product_last_checked"
msgid "Last check of product page on"
msgstr ""

msgctxt "product_other_information"
msgid "Other information"
msgstr ""

msgctxt "producer_version_id"
msgid "Producer version identifier"
msgstr ""

msgctxt "producer_product_id"
msgid "Producer product identifier"
msgstr ""

msgctxt "net_weight"
msgid "Net weight"
msgstr ""

msgctxt "drained_weight"
msgid "Drained weight"
msgstr ""

msgctxt "volume"
msgid "Volume"
msgstr ""

msgctxt "other_information"
msgid "Other information"
msgstr ""

msgctxt "conservation_conditions"
msgid "Conservation conditions"
msgstr ""

msgctxt "warning"
msgid "Warning"
msgstr ""

msgctxt "preparation"
msgid "Preparation"
msgstr ""

msgctxt "recipe_idea"
msgid "Recipe idea"
msgstr ""

msgctxt "origin"
msgid "Origin of the product and/or its ingredients"
msgstr ""

msgctxt "origin_note"
msgid "Packaging mentions that indicate the manufacturing place and/or the origins of the ingredients"
msgstr ""

msgctxt "origin_example"
msgid "Made in France. Tomatoes from Italy. Origin of the rice: India, Thailand."
msgstr ""

msgctxt "customer_service"
msgid "Customer service"
msgstr ""

msgctxt "producer"
msgid "Producer"
msgstr ""

msgctxt "recycling_instructions_to_recycle"
msgid "Recycling instructions - To recycle"
msgstr ""

msgctxt "recycling_instructions_to_discard"
msgid "Recycling instructions - To discard"
msgstr ""

msgctxt "checkers_products"
msgid "Products checked by %s"
msgstr ""

msgctxt "checkers_without_products"
msgid "Products not checked by %s"
msgstr ""

msgctxt "correctors_products"
msgid "Products corrected by %s"
msgstr ""

msgctxt "correctors_without_products"
msgid "Products not corrected by %s"
msgstr ""

msgctxt "contributors_products"
msgid "Products added by %s"
msgstr ""

msgctxt "editors_products"
msgid "Products edited by %s"
msgstr ""

msgctxt "editors_without_products"
msgid "Products not edited by %s"
msgstr ""

msgctxt "informers_products"
msgid "Products completed by %s"
msgstr ""

msgctxt "informers_without_products"
msgid "Products not completed by %s"
msgstr ""

msgctxt "photographers_products"
msgid "Products photographed by %s"
msgstr ""

msgctxt "photographers_without_products"
msgid "Products not photographed by %s"
msgstr ""

msgctxt "user_s_page"
msgid "%s's page"
msgstr ""

msgctxt "obsolete"
msgid "Product taken off the market"
msgstr ""

msgctxt "obsolete_since_date"
msgid "Withdrawal date"
msgstr ""

msgctxt "obsolete_since_date_note"
msgid "Format: YYYY-MM-DD or YYYY-MM or YYYY"
msgstr ""

msgctxt "obsolete_since_date_example"
msgid "2019-09-30 or 2019-09 or 2019"
msgstr ""

msgctxt "obsolete_warning"
msgid "Important note: this product is no longer sold. The data is kept for reference only. This product does not appear in regular searches and is not taken into account for statistics."
msgstr ""

# This will be on a button and needs to be as short as possible
# So instead of something like "Install the mobile application"
# try to make it very short "Get the app" or "Install the app"
# Use infinitive instead of imperative
msgctxt "get_the_app"
msgid "Get the app"
msgstr ""

msgctxt "get_the_app_android"
msgid "Get the Android app"
msgstr ""

msgctxt "get_the_app_iphone"
msgid "Get the iPhone app"
msgstr ""

msgctxt "get_the_app_ipad"
msgid "Get the iPad app"
msgstr ""

msgctxt "warning_gs1_company_prefix"
msgid "<em>Ambiguous barcode</em>: This product has a Restricted Circulation Number barcode for products within a company. This means that different producers and stores can use the same barcode for different products."
msgstr ""

msgctxt "environment_infocard"
msgid "Environment infocard"
msgstr ""

msgctxt "environment_infocard_note"
msgid "HTML code for the environment infocard in the mobile application"
msgstr ""

msgctxt "environment_impact_level"
msgid "Environment impact level"
msgstr ""

msgctxt "environment_impact_level_example"
msgid "en:low, en:medium or en:high"
msgstr ""

msgctxt "carbon_impact_from_meat_or_fish"
msgid "Carbon impact from meat or fish"
msgstr ""

msgctxt "of_carbon_impact_from_meat_or_fish_for_whole_product"
msgid "of carbon emission from meat or fish for the whole product"
msgstr ""

msgctxt "of_sustainable_daily_emissions_of_1_person"
msgid "of sustainable daily emissions of 1 person"
msgstr ""

msgctxt "of_sustainable_weekly_emissions_of_1_person"
msgid "of sustainable weekly emissions of 1 person"
msgstr ""

msgctxt "for_one_serving"
msgid "for one serving"
msgstr ""

msgctxt "methodology"
msgid "Methodology"
msgstr ""

msgctxt "carbon_footprint_note_foodges_ademe"
msgid "Carbon emissions computations rely on the CO<sub>2</sub> per kg values from the FoodGES program by <a href=\"https://www.ademe.fr\">ADEME</a>."
msgstr ""

msgctxt "carbon_footprint_note_sustainable_annual_emissions"
msgid "Sustainable annual emissions: 2 tons of CO<sub>2</sub> equivalent per person to achieve the goals set in COP21."
msgstr ""

msgctxt "carbon_footprint_note_uncertainty"
msgid "Carbon footprint calculations have high uncertainty. Values should be looked at with caution and are more intended for relative comparison than as absolute values."
msgstr ""

msgctxt "error_too_many_products_to_export"
msgid "Too many products (%d products, the limit is %d) to export, please download the <a href=\"/data\">complete database export</a> instead."
msgstr ""

msgctxt "translate_taxonomy_to"
msgid "Help translate the %s to %s"
msgstr ""

msgctxt "translate_taxonomy_description"
msgid "You can suggest translations for the entries below that have not yet been translated to your language. The blue link and the black text (both in English) show respectively the non-localized product and the original entry incl. optional synonyms separated by commas. Enter the translation in the text field, incl. optional synonyms, and then click the Save button. Thank you!"
msgstr ""

msgctxt "translate_taxonomy_add"
msgid "Show only entries without pending translations."
msgstr ""

msgctxt "translate_taxonomy_edit"
msgid "Also show entries with pending translations from you or other users."
msgstr ""

msgctxt "translated"
msgid "translated"
msgstr ""

msgctxt "to_be_translated"
msgid "to be translated"
msgstr ""

msgctxt "current_translation"
msgid "Current translation"
msgstr ""

msgctxt "button_caption_yes"
msgid "Yes"
msgstr ""

msgctxt "button_caption_no"
msgid "No"
msgstr ""

msgctxt "button_caption_skip"
msgid "Skip"
msgstr ""

msgctxt "popularity_s"
msgid "popularity"
msgstr ""

msgctxt "popularity_p"
msgid "popularity"
msgstr ""

msgctxt "ingredients_analysis_p"
msgid "ingredients analysis"
msgstr ""

msgctxt "ingredients_analysis_s"
msgid "ingredients analysis"
msgstr ""

msgctxt "ingredients_analysis"
msgid "Ingredients analysis"
msgstr ""

msgctxt "ingredients_analysis_disclaimer"
msgid "The analysis is based solely on the ingredients listed and does not take into account processing methods."
msgstr ""

msgctxt "rev_warning"
msgid "You are viewing an old version of this product page!"
msgstr "You are viewing an old version of this product page!"

msgctxt "rev_number"
msgid "Revision number: "
msgstr "Revision number: "

msgctxt "rev_contributor"
msgid "Edited by: "
msgstr "Edited by: "

msgctxt "rev_previous"
msgid "Previous version"
msgstr "Previous version"

msgctxt "rev_next"
msgid "Next version"
msgstr "Next version"

msgctxt "rev_latest"
msgid "Latest version"
msgstr "Latest version"

# "product data" in this sentence means data for many products, not just one product
msgctxt "import_data_file_title"
msgid "Import a product data file"
msgstr "Import a product data file"

# "product data" in this sentence means data for many products, not just one product
msgctxt "import_data_file_description"
msgid "Upload a spreadsheet file (Excel file or a comma or tab separated UTF-8 encoded CSV file) with product data."
msgstr "Upload a spreadsheet file (Excel file or a comma or tab separated UTF-8 encoded CSV file) with product data."

# "product data" in this sentence means data for many products, not just one product
msgctxt "import_data_file_format"
msgid "You can upload a table with the columns Open Food Facts import format, or you can upload a table in any format and then select the columns to import."
msgstr "You can upload a table with the columns Open Food Facts import format, or you can upload a table in any format and then select the columns to import."

# "product data" in this sentence means data for many products, not just one product
msgctxt "upload_product_data_file"
msgid "Upload a file with product data"
msgstr "Upload a file with product data"

msgctxt "uploading_file"
msgid "File being uploaded."
msgstr "File being uploaded."

msgctxt "upload_error"
msgid "The file could not be uploaded."
msgstr "The file could not be uploaded."

msgctxt "import_data_file_select_format_title"
msgid "Select and import data"
msgstr "Select and import data"

msgctxt "import_data_file_select_format_description"
msgid "Use the form below to indicate which columns to import and what data they contain."
msgstr "Use the form below to indicate which columns to import and what data they contain."

msgctxt "import_data"
msgid "Import data"
msgstr "Import data"

msgctxt "import_file_rows_columns"
msgid "The uploaded file contains %s rows and %s columns."
msgstr "The uploaded file contains %s rows and %s columns."

msgctxt "import_file_selected_columns"
msgid "%s columns out of %s have been selected and will be imported."
msgstr "%s columns out of %s have been selected and will be imported."

msgctxt "fields_group_identification"
msgid "Product identification"
msgstr "Product identification"

msgctxt "fields_group_origins"
msgid "Origins"
msgstr "Origins"

msgctxt "fields_group_ingredients"
msgid "Ingredients"
msgstr "Ingredients"

msgctxt "fields_group_nutrition"
msgid "Nutrition facts"
msgstr "Nutrition facts"

msgctxt "fields_group_nutrition_other"
msgid "Optional nutrition facts"
msgstr "Optional nutrition facts"

msgctxt "fields_group_other"
msgid "Other information"
msgstr "Other information"

msgctxt "fields_group_images"
msgid "Product photos"
msgstr "Product photos"

msgctxt "fields_group_packaging"
msgid "Packaging"
msgstr "Packaging"

msgctxt "image_front_url"
msgid "Link to front product photo"
msgstr "Link to front product photo"

msgctxt "image_ingredients_url"
msgid "Link to ingredients list photo"
msgstr "Link to ingredients list photo"

msgctxt "image_nutrition_url"
msgid "Link to nutrition facts table photo"
msgstr "Link to nutrition facts table photo"

msgctxt "image_other_url"
msgid "Link to other product photo"
msgstr "Link to other product photo"

msgctxt "labels_specific"
msgid "Specific label"
msgstr "Specific label"

msgctxt "categories_specific"
msgid "Specific category"
msgstr "Specific category"

msgctxt "sources_fields_specific"
msgid "Source specific field"
msgstr "Source specific field"

msgctxt "select_a_field"
msgid "Select a field"
msgstr "Select a field"

msgctxt "specify"
msgid "Specify"
msgstr "Specify"

msgctxt "value_unit_dropdown"
msgid "In the dropdown menu on the right, specify if the column contains:"
msgstr "In the dropdown menu on the right, specify if the column contains:"

msgctxt "value_unit_dropdown_value_unit"
msgid "the value and the unit"
msgstr "the value and the unit"

msgctxt "value_unit_dropdown_value_specific_unit"
msgid "the value in a specific unit"
msgstr "the value in a specific unit"

msgctxt "value_unit_dropdown_value"
msgid "only the value, with the unit in another column"
msgstr "only the value, with the unit in another column"

msgctxt "value_unit_dropdown_unit"
msgid "only the unit, with the value in another column"
msgstr "only the unit, with the value in another column"

# Please do not translate Y, Yes and 1
msgctxt "labels_specific_tag"
msgid "Select this option if the column indicates the presence of a specific label (e.g. Organic, Fair-Trade) when the value is either Y, Yes or 1."
msgstr "Select this option if the column indicates the presence of a specific label (e.g. Organic, Fair-Trade) when the value is either Y, Yes or 1."

msgctxt "labels_specific_tag_value"
msgid "Type the name of the label in the text field on the right."
msgstr "Type the name of the label in the text field on the right."

# Please do not translate Y, Yes and 1
msgctxt "categories_specific_tag"
msgid "Select this option if the column indicates the presence of a specific category (e.g. Beverages) when the value is either Y, Yes or 1."
msgstr "Select this option if the column indicates the presence of a specific category (e.g. Beverages) when the value is either Y, Yes or 1."

msgctxt "categories_specific_tag_value"
msgid "Type the name of the category in the text field on the right."
msgstr "Type the name of the category in the text field on the right."

# Please do not translate Y, Yes and 1
msgctxt "sources_fields_specific_tag"
msgid "Select this option for fields that are specific to the source, and that we want to keep as source specific fields."
msgstr "Select this option for fields that are specific to the source, and that we want to keep as source specific fields."

msgctxt "sources_fields_specific_tag_value"
msgid "Type the name of the target field in the text field on the right, or leave blank to use the name of the source field."
msgstr "Type the name of the target field in the text field on the right, or leave blank to use the name of the source field."

msgctxt "value"
msgid "Value"
msgstr "Value"

msgctxt "value_unit"
msgid "Value + Unit"
msgstr "Value + Unit"

msgctxt "value_in_l"
msgid "Value in L"
msgstr "Value in L"

msgctxt "value_in_dl"
msgid "Value in dl"
msgstr "Value in dl"

msgctxt "value_in_cl"
msgid "Value in cl"
msgstr "Value in cl"

msgctxt "value_in_ml"
msgid "Value in ml"
msgstr "Value in ml"

msgctxt "value_in_kg"
msgid "Value in kg"
msgstr "Value in kg"

msgctxt "value_in_g"
msgid "Value in g"
msgstr "Value in g"

msgctxt "value_in_mg"
msgid "Value in mg"
msgstr "Value in mg"

msgctxt "value_in_mcg"
msgid "Value in μg"
msgstr "Value in μg"

msgctxt "value_in_iu"
msgid "Value in IU"
msgstr "Value in IU"

msgctxt "value_in_kcal"
msgid "Value in kcal"
msgstr "Value in kcal"

msgctxt "value_in_kj"
msgid "Value in kJ"
msgstr "Value in kJ"

msgctxt "value_in_percent"
msgid "Value in %"
msgstr "Value in %"

msgctxt "no_owner_defined"
msgid "Please log-in to use this feature."
msgstr "Please log-in to use this feature."

msgctxt "organization"
msgid "Organization"
msgstr "Organization"

msgctxt "column_in_file"
msgid "Column in file"
msgstr "Column in file"

msgctxt "field_on_site"
msgid "Field on %s"
msgstr "Field on %s"

msgctxt "producers_platform"
msgid "Platform for producers"
msgstr "Platform for producers"

# "product data and photos" in this sentence means data and photos for many products, not just one product
msgctxt "producers_platform_description"
msgid "The platform for producers allows manufacturers to easily manage their product photos and data on Open Food Facts."
msgstr "The platform for producers allows manufacturers to easily manage their product photos and data on Open Food Facts."

# "product data and photos" in this sentence means data and photos for many products, not just one product
msgctxt "producers_platform_private_database"
msgid "The product data and photos you send on the platform for producers are stored in a private database. You will be able to check that all the data is correct before making it available on the public Open Food Facts database."
msgstr "The product data and photos you send on the platform for producers are stored in a private database. You will be able to check that all the data is correct before making it available on the public Open Food Facts database."

# "product data and photos" in this sentence means data and photos for many products, not just one product
msgctxt "producers_platform_licence"
msgid "The product data and photos will become publicly available in the Open Food Facts database, under the <a href=\"https://opendatacommons.org/licenses/odbl/1.0/\">Open Database License</a>. Individual contents of the database are available under the <a href=\"https://opendatacommons.org/licenses/dbcl/1.0/\">Database Contents License</a> and products images are available under the <a href=\"https://creativecommons.org/licenses/by-sa/3.0/deed.en\">Creative Commons Attribution ShareAlike licence</a>."
msgstr "The product data and photos will become publicly available in the Open Food Facts database, under the <a href=\"https://opendatacommons.org/licenses/odbl/1.0/\">Open Database License</a>. Individual contents of the database are available under the <a href=\"https://opendatacommons.org/licenses/dbcl/1.0/\">Database Contents License</a> and products images are available under the <a href=\"https://creativecommons.org/licenses/by-sa/3.0/deed.en\">Creative Commons Attribution ShareAlike licence</a>."

# "product data" in this sentence means data for many products, not just one product
msgctxt "import_product_data"
msgid "Import product data"
msgstr "Import product data"

# "product photos" in this sentence means data for many products, not just one product
msgctxt "import_product_photos"
msgid "Import product photos"
msgstr "Import product photos"

# "product data and photos" in this sentence means data and photos for many products, not just one product
msgctxt "export_product_data_photos"
msgid "Export product data and photos to the public database"
msgstr "Export product data and photos to the public database"

msgctxt "export_product_data_photos_please_check"
msgid "Please check that the data on the platform for producers is correct before exporting it to the public database."
msgstr "Please check that the data on the platform for producers is correct before exporting it to the public database."

msgctxt "export_photos"
msgid "Export photos to the public database"
msgstr "Export photos to the public database"

msgctxt "replace_selected_photos"
msgid "Replace existing selected photos"
msgstr "Replace existing selected photos"

msgctxt "cancel"
msgid "Cancel"
msgstr "Cancel"

msgctxt "collapsed_changes"
msgid "Collapsed changes"
msgstr "Collapsed changes"

msgctxt "data_quality_p"
msgid "data quality"
msgstr "data quality"

msgctxt "data_quality_s"
msgid "data quality"
msgstr "data quality"

msgctxt "data_quality"
msgid "data quality"
msgstr "data quality"

msgctxt "data_quality_bugs_p"
msgid "data quality bugs"
msgstr "data quality bugs"

msgctxt "data_quality_bugs_s"
msgid "data quality bug"
msgstr "data quality bug"

msgctxt "data_quality_bugs"
msgid "data quality bugs"
msgstr "data quality bugs"

msgctxt "data_quality_info_p"
msgid "data quality info"
msgstr "data quality info"

msgctxt "data_quality_info_s"
msgid "data quality info"
msgstr "data quality info"

msgctxt "data_quality_info"
msgid "data quality info"
msgstr "data quality info"

msgctxt "data_quality_warnings_p"
msgid "data quality warnings"
msgstr "data quality warnings"

msgctxt "data_quality_warnings_s"
msgid "data quality warning"
msgstr "data quality warning"

msgctxt "data_quality_warnings"
msgid "data quality warnings"
msgstr "data quality warnings"

msgctxt "data_quality_errors_p"
msgid "data quality errors"
msgstr "data quality errors"

msgctxt "data_quality_errors_s"
msgid "data quality error"
msgstr "data quality error"

msgctxt "data_quality_errors"
msgid "data quality errors"
msgstr "data quality errors"

msgctxt "data_quality_warnings_producers_p"
msgid "data quality warnings"
msgstr "data quality warnings"

msgctxt "data_quality_warnings_producers_s"
msgid "data quality warning"
msgstr "data quality warning"

msgctxt "data_quality_warnings_producers"
msgid "data quality warnings"
msgstr "data quality warnings"

msgctxt "data_quality_errors_producers_p"
msgid "data quality errors"
msgstr "data quality errors"

msgctxt "data_quality_errors_producers_s"
msgid "data quality error"
msgstr "data quality error"

msgctxt "data_quality_errors_producers"
msgid "data quality errors"
msgstr "data quality errors"

# abbreviation for Minimum
msgctxt "min"
msgid "Min"
msgstr "Min"

# abbreviation for Maximum
msgctxt "max"
msgid "Max"
msgstr "Max"

msgctxt "improvements_p"
msgid "possible improvements"
msgstr "possible improvements"

msgctxt "improvements_s"
msgid "possible improvement"
msgstr "possible improvement"

msgctxt "improvements"
msgid "possible improvements"
msgstr "possible improvements"

# Do not translate
msgctxt "import_products_link"
msgid "/import-products"
msgstr "/import-products"

msgctxt "add_or_update_products"
msgid "Add or update products"
msgstr "Add or update products"

# Formal you
msgctxt "your_products"
msgid "Your products"
msgstr "Your products"

# Do not translate the e-mail address
msgctxt "account_without_org"
msgid "Your account is not associated with a company yet. Please e-mail <a href=\"mailto:producers@openfoodfacts.org\">producers@openfoodfacts.org</a> to activate the free access to the platform for producers."
msgstr "Your account is not associated with a company yet. Please e-mail <a href=\"mailto:producers@openfoodfacts.org\">producers@openfoodfacts.org</a> to activate the free access to the platform for producers."

msgctxt "import_products"
msgid "Import products"
msgstr "Import products"

msgctxt "empty_column"
msgid "Empty column"
msgstr "Empty column"

msgctxt "empty_column_description"
msgid "The file does not contain any value in this column."
msgstr "The file does not contain any value in this column."

msgctxt "import_file_status_title"
msgid "Data import in progress"
msgstr "Data import in progress"

# "product data" means data for many products
msgctxt "import_file_status_description"
msgid "The product data has been received and is going to be imported on the platform for producers."
msgstr "The product data has been received and is going to be imported on the platform for producers."

msgctxt "import_file_status"
msgid "Status"
msgstr "Status"

msgctxt "job_status_inactive"
msgid "Scheduled"
msgstr "Scheduled"

msgctxt "job_status_active"
msgid "In progress"
msgstr "In progress"

msgctxt "job_status_finished"
msgid "Finished"
msgstr "Finished"

msgctxt "job_status_failed"
msgid "Failed"
msgstr "Failed"

msgctxt "import_file_result"
msgid "Import result"
msgstr "Import result"

msgctxt "products_modified"
msgid "Products modified"
msgstr "Products modified"

msgctxt "import_file_result_no_change"
msgid "There were no product added or modified. The data has probably been already imported previously."
msgstr "There were no product added or modified. The data has probably been already imported previously."

msgctxt "import_file_result_products"
msgid "List of products added or modified"
msgstr "List of products added or modified"

msgctxt "imports_p"
msgid "imports"
msgstr "imports"

msgctxt "imports_s"
msgid "import"
msgstr "import"

msgctxt "imports"
msgid "imports"
msgstr "imports"

msgctxt "number_of_products_with_data_quality_errors_producers"
msgid "Number of products with data quality errors"
msgstr "Number of products with data quality errors"

msgctxt "number_of_products_with_data_quality_warnings_producers"
msgid "Number of products with data quality warnings"
msgstr "Number of products with data quality warnings"

msgctxt "number_of_products_with_improvements"
msgid "Number of products with improvement opportunities"
msgstr "Number of products with improvement opportunities"

msgctxt "improvements_facet_description_1"
msgid "This table lists possible opportunities to improve the nutritional quality, the Nutri-Score and the composition of food products."
msgstr "This table lists possible opportunities to improve the nutritional quality, the Nutri-Score and the composition of food products."

msgctxt "improvements_facet_description_2"
msgid "In order to get relevant results, please make sure the product data is complete (nutrition facts with values for fiber and fruits and vegetables to compute the Nutri-Score, and a precise category to compare each product to similar products)."
msgstr "In order to get relevant results, please make sure the product data is complete (nutrition facts with values for fiber and fruits and vegetables to compute the Nutri-Score, and a precise category to compare each product to similar products)."

# "product photos" in this sentence means photos for many products, not just one product
msgctxt "import_photos_title"
msgid "Import product photos"
msgstr "Import product photos"

msgctxt "import_photos_description"
msgid "You can use the form below to easily upload photos (front of product, ingredients list and nutrition facts table) for many products."
msgstr "You can use the form below to easily upload photos (front of product, ingredients list and nutrition facts table) for many products."

msgctxt "import_photos_format_1"
msgid "Each filename needs to contains the barcode of the product."
msgstr "Each filename needs to contains the barcode of the product."

msgctxt "import_photos_format_2"
msgid "And you can also specify the type of the photo in the filename:"
msgstr "And you can also specify the type of the photo in the filename:"

# Do not translate the file name
msgctxt "import_photos_format_barcode"
msgid "3001234567890.jpg: front of the product in the current language."
msgstr "3001234567890.jpg: front of the product in the current language."

# Do not translate the file name
msgctxt "import_photos_format_front"
msgid "3001234567890.front_nl.jpg: front of the product in Dutch."
msgstr "3001234567890.front_nl.jpg: front of the product in Dutch."

# Do not translate the file name
msgctxt "import_photos_format_ingredients"
msgid "3001234567890.ingredients_fr.jpg: ingredients list in French."
msgstr "3001234567890.ingredients_fr.jpg: ingredients list in French."

# Do not translate the file name
msgctxt "import_photos_format_nutrition"
msgid "3001234567890.nutrition_es.jpg: nutrition table in Spanish."
msgstr "3001234567890.nutrition_es.jpg: nutrition table in Spanish."

msgctxt "add_photos"
msgid "Add photos..."
msgstr "Add photos..."

msgctxt "start_upload"
msgid "Start upload"
msgstr "Start upload"

msgctxt "start"
msgid "Start"
msgstr "Start"

msgctxt "close"
msgid "Close"
msgstr "Close"

msgctxt "cancel_upload"
msgid "Cancel upload"
msgstr "Cancel upload"

msgctxt "info"
msgid "Info"
msgstr "Info"

msgctxt "file_received"
msgid "File received"
msgstr "File received"

msgctxt "nutriscore_calculation_details"
msgid "Details of the calculation of the Nutri-Score"
msgstr "Details of the calculation of the Nutri-Score"

msgctxt "nutriscore_is_beverage"
msgid "This product is considered a beverage for the calculation of the Nutri-Score."
msgstr "This product is considered a beverage for the calculation of the Nutri-Score."

msgctxt "nutriscore_is_not_beverage"
msgid "This product is not considered a beverage for the calculation of the Nutri-Score."
msgstr "This product is not considered a beverage for the calculation of the Nutri-Score."

msgctxt "nutriscore_positive_points"
msgid "Positive points"
msgstr "Positive points"

msgctxt "nutriscore_negative_points"
msgid "Negative points"
msgstr "Negative points"

msgctxt "nutriscore_proteins_negative_points_less_than_11"
msgid "The points for proteins are counted because the negative points are less than 11."
msgstr "The points for proteins are counted because the negative points are less than 11."

msgctxt "nutriscore_proteins_negative_points_greater_or_equal_to_11"
msgid "The points for proteins are not counted because the negative points are greater or equal to 11."
msgstr "The points for proteins are not counted because the negative points are greater or equal to 11."

msgctxt "nutriscore_proteins_maximum_fruits_points"
msgid "The points for proteins are counted because the points for the fruits, vegetables, nuts and colza/walnut/olive oils are at the maximum."
msgstr "The points for proteins are counted because the points for the fruits, vegetables, nuts and colza/walnut/olive oils are at the maximum."

msgctxt "nutriscore_proteins_is_cheese"
msgid "The points for proteins are counted because the product is in the cheeses category."
msgstr "The points for proteins are counted because the product is in the cheeses category."

msgctxt "nutriscore_proteins_is_added_fat"
msgid "The product is in the fats category, the points for saturated fat are replaced by the points for the saturated fat / fat ratio."
msgstr "The product is in the fats category, the points for saturated fat are replaced by the points for the saturated fat / fat ratio."

msgctxt "nutriscore_points_for_energy"
msgid "Energy"
msgstr "Energy"

msgctxt "nutriscore_points_for_sugars"
msgid "Sugars"
msgstr "Sugars"

msgctxt "nutriscore_points_for_saturated_fat"
msgid "Saturated fat"
msgstr "Saturated fat"

msgctxt "nutriscore_points_for_saturated_fat_ratio"
msgid "Saturated fat / fat ratio"
msgstr "Saturated fat / fat ratio"

msgctxt "nutriscore_points_for_sodium"
msgid "Sodium"
msgstr "Sodium"

msgctxt "nutriscore_points_for_fruits_vegetables_nuts_colza_walnut_olive_oils"
msgid "Fruits, vegetables, nuts, and colza/walnut/olive oils"
msgstr "Fruits, vegetables, nuts, and colza/walnut/olive oils"

msgctxt "nutriscore_points_for_fiber"
msgid "Fiber"
msgstr "Fiber"

msgctxt "nutriscore_points_for_proteins"
msgid "Proteins"
msgstr "Proteins"

msgctxt "nutriscore_source_value"
msgid "value"
msgstr "value"

msgctxt "nutriscore_rounded_value"
msgid "rounded value"
msgstr "rounded value"

msgctxt "nutriscore_score"
msgid "Nutritional score"
msgstr "Nutritional score"

# Do not translate
msgctxt "nutriscore_grade"
msgid "Nutri-Score"
msgstr "Nutri-Score"

# This is not the Nutri-Score grade with letters, but the Nutri-Score number score used to compute the grade. Translate score but not Nutri-Score.
msgctxt "nutriscore_score_producer"
msgid "Nutri-Score score"
msgstr "Nutri-Score score"

# Do not translate
msgctxt "nutriscore_grade_producer"
msgid "Nutri-Score"
msgstr "Nutri-Score"

# free as in not costing something
msgctxt "donate_free_and_independent"
msgid "Open Food Facts is 100% free and independent."
msgstr ""

# leave empty link
msgctxt "donate_help_and_donations"
msgid "<a href=\"\">We need your help and donations</a> to continue and to grow the project."
msgstr ""

msgctxt "thank_you"
msgid "Thank you!"
msgstr ""

msgctxt "thank_you_very_much"
msgid "Thank you very much!"
msgstr ""

msgctxt "value_for_the_product"
msgid "Value for the product"
msgstr "Value for the product"

# Do not translate %s, it will be replaced by the category name
msgctxt "value_for_the_category"
msgid "Mean value for the %s category"
msgstr "Mean value for the %s category"

# Keep the %s
msgctxt "better_nutriscore"
msgid "The Nutri-Score can be changed from %s to %s by changing the %s value from %s to %s (%s percent difference)."
msgstr "The Nutri-Score can be changed from %s to %s by changing the %s value from %s to %s (%s percent difference)."

msgctxt "export_products_to_public_database_email"
msgid "The platform for producers is still under development and we make manual checks before importing products to the public database. Please e-mail us at <a href=\"mailto:producers@openfoodfacts.org\">producers@openfoodfacts.org</a> to update the public database."
msgstr "The platform for producers is still under development and we make manual checks before importing products to the public database. Please e-mail us at <a href=\"mailto:producers@openfoodfacts.org\">producers@openfoodfacts.org</a> to update the public database."

msgctxt "crm_user_id"
msgid "Id of corresponding contact in CRM"
msgstr "Id of corresponding contact in CRM"

msgctxt "crm_org_id"
msgid "Id of corresponding organization in CRM"
msgstr "Id of corresponding organization in CRM"

msgctxt "user_groups"
msgid "Groups"
msgstr "Groups"

msgctxt "user_group_producer"
msgid "Producer"
msgstr "Producer"

msgctxt "user_group_producer_description"
msgid "Must be checked only for accounts of producers who edit their own products. Product ownership will be attributed to producers when they add or edit a product."
msgstr "Must be checked only for accounts of producers who edit their own products. Product ownership will be attributed to producers when they add or edit a product."

msgctxt "user_group_database"
msgid "Database"
msgstr "Database"

msgctxt "user_group_database_description"
msgid "For external sources of data. Product ownership of imported products will not change."
msgstr "For external sources of data. Product ownership of imported products will not change."

msgctxt "user_group_app"
msgid "App"
msgstr "App"

msgctxt "user_group_app_description"
msgid "For applications."
msgstr "For applications."

msgctxt "user_group_bot"
msgid "Bot"
msgstr "Bot"

msgctxt "user_group_bot_description"
msgid "For robots, scripts etc."
msgstr "For robots, scripts etc."

msgctxt "user_group_moderator"
msgid "Moderator"
msgstr "Moderator"

msgctxt "user_group_moderator_description"
msgid "Moderators have access to special features to edit and review products."
msgstr "Moderators have access to special features to edit and review products."

msgctxt "user_group_pro_moderator"
msgid "Moderator for the producers platform"
msgstr "Moderator for the producers platform"

msgctxt "user_group_pro_moderator_description"
msgid "Moderators of the producers platform can view and edit the private products of all users and organizations on the producers platform."
msgstr "Moderators of the producers platform can view and edit the private products of all users and organizations on the producers platform."

msgctxt "donation_banner_hide"
msgid "I have already donated or I'm not interested. Hide the banner."
msgstr "I have already donated or I'm not interested. Hide the banner."

msgctxt "donation_banner_independant"
msgid "An independant and citizen-led project for food transparency?"
msgstr "An independant and citizen-led project for food transparency?"

msgctxt "donation_banner_public_health"
msgid "Food product data for research that improves public health?"
msgstr "Food product data for research that improves public health?"

msgctxt "donation_banner_choices"
msgid "Easier and better food choices according to your own criteria?"
msgstr "Easier and better food choices according to your own criteria?"

msgctxt "donation_banner_cta"
msgid "We need your support!"
msgstr "We need your support!"

msgctxt "donation_banner_cta_button"
msgid "Please Donate"
msgstr "Please Donate"

msgctxt "producers_platform_moderation_title"
msgid "Producers platform moderation"
msgstr "Producers platform moderation"

# variable names between { } must not be translated
msgctxt "f_pro_moderator_owner_set"
msgid "You are currently viewing products from {organization}."
msgstr "You are currently viewing products from {organization}."

msgctxt "pro_moderator_owner_not_set"
msgid "You are currently viewing your own products."
msgstr "You are currently viewing your own products."

msgctxt "pro_moderator_edit_owner_description"
msgid "To see products from a specific user or organization, enter its id below. Leave field empty to unset."
msgstr "To see products from a specific user or organization, enter its id. Leave field empty to unset."

# Action verb "Change" to put on a form button
msgctxt "pro_moderator_edit_owner"
msgid "Switch to another organization"
msgstr "Switch to another organization"

msgctxt "pro_moderator_edit_owner_placeholder"
msgid "user-abc or org-xyz"
msgstr "user-abc or org-xyz"

# keep %s, it is a variable for the name of the user
msgctxt "error_user_does_not_exist"
msgid "User %s does not exist"
msgstr "User %s does not exist"

msgctxt "error_malformed_owner"
msgid "The id must be of the form user-abc or org-xyz"
msgstr "The id must be of the form user-abc or org-xyz"

msgctxt "import_products_categories_from_public_database"
msgid "Import product categories from the public database"
msgstr "Import product categories from the public database"

msgctxt "import_products_categories_from_public_database_description"
msgid "Add categories from the public database to the products on the platform for producers."
msgstr "Add categories from the public database to the products on the platform for producers."

msgctxt "import_products_categories"
msgid "Import the categories"
msgstr "Import the categories"

msgctxt "nutri_score_score_from_producer"
msgid "Nutri-Score score from producer"
msgstr "Nutri-Score score from producer"

msgctxt "nutri_score_score_calculated"
msgid "Calculated Nutri-Score score"
msgstr "Calculated Nutri-Score score"

msgctxt "nutri_score_grade_from_producer"
msgid "Nutri-Score grade from producer"
msgstr "Nutri-Score grade from producer"

msgctxt "nutri_score_grade_calculated"
msgid "Calculated Nutri-Score grade"
msgstr "Calculated Nutri-Score grade"

msgctxt "scanned_code"
msgid "Scanned code"
msgstr "Scanned code"

msgctxt "code_from_filename"
msgid "Code from file name"
msgstr "Code from file name"

msgctxt "using_previous_code"
msgid "Using previous code"
msgstr "Using previous code"

msgctxt "add_field_values"
msgid "You can specify field values that will be added to all products for which you will send images."
msgstr "You can specify field values that will be added to all products for which you will send images."

msgctxt "add_tag_field"
msgid "Add a field"
msgstr "Add a field"

msgctxt "remove_products"
msgid "Remove all the products"
msgstr "Remove all the products"

msgctxt "remove_user"
msgid "Remove user"
msgstr "Remove user"

msgctxt "remove_products_from_producers_platform"
msgid "Remove all your products from the platform for producers"
msgstr "Remove all your products from the platform for producers"

msgctxt "remove_products_from_producers_platform_description"
msgid "You can remove all your products from the platform for producers, for instance to start with a clean slate if there were some issues with an import. This will not affect your products in the public database."
msgstr "You can remove all your products from the platform for producers, for instance to start with a clean slate if there were some issues with an import. This will not affect your products in the public database."

msgctxt "this_action_cannot_be_undone"
msgid "Please note that this action cannot be undone."
msgstr "Please note that this action cannot be undone."

msgctxt "remove_products_confirm"
msgid "Warning: this action cannot be undone. Are you sure that you want to remove all your products from the platform for producers?"
msgstr "Warning: this action cannot be undone. Are you sure that you want to remove all your products from the platform for producers?"

msgctxt "function_not_available"
msgid "This function is not available."
msgstr "This function is not available."

msgctxt "remove_products_done"
msgid "Your products have been removed from the platform for producers."
msgstr "Your products have been removed from the platform for producers."

msgctxt "ingredients_analysis_details"
msgid "Details of the analysis of the ingredients"
msgstr "Details of the analysis of the ingredients"

msgctxt "some_unknown_ingredients"
msgid "Some ingredients could not be recognized."
msgstr "Some ingredients could not be recognized."

# variable names between { } must not be translated
msgctxt "f_move_data_and_photos_to_main_language"
msgid "Move all data and selected photos in {language} to the main language of the product: {main_language}"
msgstr "Move all data and selected photos in {language} to the main language of the product: {main_language}"

msgctxt "move_data_and_photos_to_main_language_replace"
msgid "Replace existing values and selected photos"
msgstr "Replace existing values and selected photos"

msgctxt "move_data_and_photos_to_main_language_ignore"
msgid "Keep existing values and selected photos"
msgstr "Keep existing values and selected photos"

msgctxt "done_status"
msgid "Done"
msgstr "Done"

msgctxt "to_do_status"
msgid "To do"
msgstr "To do"

msgctxt "teams"
msgid "Teams"
msgstr "Teams"

msgctxt "optional"
msgid "optional"
msgstr "optional"

msgctxt "teams_p"
msgid "teams"
msgstr "teams"

msgctxt "teams_s"
msgid "team"
msgstr "team"

msgctxt "teams_description"
msgid "You can join 1 to 3 teams. Products you add or edit will be credited to you and to your teams. Teams can be changed at any time."
msgstr "You can join 1 to 3 teams. Products you add or edit will be credited to you and to your teams. Teams can be changed at any time."

msgctxt "teams_names_warning"
msgid "Team names are public. Do not create teams with names containing personal data (e.g. family names), trademarks (unless you own them), or anything offensive."
msgstr "Team names are public. Do not create teams with names containing personal data (e.g. family names), trademarks (unless you own them), or anything offensive."

# keep %s, it can be a number "Team 1" or a name "Team XYZ"
msgctxt "team_s"
msgid "Team %s"
msgstr "Team %s"

msgctxt "contributor_settings"
msgid "Contributor"
msgstr "Contributor"

msgctxt "contributor_settings_description"
msgid "Those settings allow you to personalize some aspects of the website"
msgstr "Those settings allow you to personalize some aspects of the website"

msgctxt "display_barcode_in_search"
msgid "Display barcode in search results"
msgstr "Display barcode in search results"

msgctxt "edit_link_in_search"
msgid "Add an edit link in search results"
msgstr "Add an edit link in search results"

msgctxt "ciqual_food_name"
msgid "CIQUAL food name"
msgstr "CIQUAL food name"

msgctxt "ciqual_food_name_s"
msgid "CIQUAL food name"
msgstr "CIQUAL food name"

msgctxt "ciqual_food_name_p"
msgid "CIQUAL food names"
msgstr "CIQUAL food names"

msgctxt "we_need_your_help"
msgid "We need your help!"
msgstr "We need your help!"

msgctxt "you_can_help_improve_ingredients_analysis"
msgid "You can help us recognize more ingredients and better analyze the list of ingredients for this product and others by:"
msgstr "You can help us recognize more ingredients and better analyze the list of ingredients for this product and others:"

msgctxt "help_improve_ingredients_analysis_1"
msgid "Edit this product page to correct spelling mistakes in the ingredients list, and/or to remove ingredients in other languages and sentences that are not related to the ingredients."
msgstr "Edit this product page to correct spelling mistakes in the ingredients list, and/or to remove ingredients in other languages and sentences that are not related to the ingredients."

msgctxt "help_improve_ingredients_analysis_2"
msgid "Add new entries, synonyms or translations to our multilingual lists of ingredients, ingredient processing methods, and labels."
msgstr "Add new entries, synonyms or translations to our multilingual lists of ingredients, ingredient processing methods, and labels."

# Do not translate #ingredients
msgctxt "help_improve_ingredients_analysis_instructions"
msgid "Join the #ingredients channel on <a href=\"https://slack.openfoodfacts.org\">our Slack discussion space</a> and/or learn about <a href=\"https://wiki.openfoodfacts.org/Ingredients_Extraction_and_Analysis\">ingredients analysis on our wiki</a>, if you would like to help. Thank you!"
msgstr "If you would like to help, join the #ingredients channel on <a href=\"https://slack.openfoodfacts.org\">our Slack discussion space</a> and/or learn about <a href=\"https://wiki.openfoodfacts.org/Ingredients_Extraction_and_Analysis\">ingredients analysis on our wiki</a>. Thank you!"

msgctxt "footer_producers_link"
msgid "https://world.pro.openfoodfacts.org/"
msgstr "http://world.pro.openfoodfacts.org/"

msgctxt "footer_producers"
msgid "Producers"
msgstr "Producers"

# %s will be replaced by the language name
msgctxt "add_ingredients_in_language"
msgid "If this product has an ingredients list in %s, please add it."
msgstr "If this product has an ingredients list in %s, please add it."

msgctxt "missing_barcode"
msgid "Missing barcode"
msgstr "Missing barcode"

msgctxt "invalid_barcode"
msgid "Invalid barcode"
msgstr "Invalid barcode"

# Either 'ltr' for left to right languages like English or 'rtl' for right to left languages like Arabic
msgctxt "text_direction"
msgid "ltr"
msgstr "ltr"

msgctxt "separate_values_with_commas"
msgid "Separate multiple values with commas."
msgstr "Separate multiple values with commas."

msgctxt "lc_note"
msgid "If the product's packaging is in multiple languages, indicate the most visible language on the product."
msgstr "If the product's packaging is in multiple languages, indicate the most visible language on the product."

msgctxt "obsolete_import_note"
msgid "Enter Yes, Y or 1 if the product is no longer available in stores."
msgstr "Enter Yes, Y or 1 if the product is no longer available in stores."

msgctxt "specify_value_and_unit_or_use_default_unit"
msgid "Specify both the value and unit, or use the default unit: %s"
msgstr "Specify both the value and unit, or use the default unit: %s"

msgctxt "specify_value_and_unit"
msgid "Specify both the value and unit."
msgstr "Specify both the value and unit."

msgctxt "download_sample_import_file"
msgid "Download an XLSX template file for Excel or LibreOffice with the fields that can be imported."
msgstr "Download an XLSX template file for Excel or LibreOffice with the fields that can be imported."

msgctxt "code_import_note"
msgid "Barcode as it appears on the product."
msgstr "Barcode as it appears on the product."

msgctxt "producer_product_id_import_note"
msgid "Internal code used by the producer to identify the product, different from the product's barcode."
msgstr "Internal code used by the producer to identify the product, different from the product's barcode."

msgctxt "producer_version_id_import_note"
msgid "Internal code used by the producer to identify a specific version of a product when it changes."
msgstr "Internal code used by the producer to identify a specific version of a product when it changes."

msgctxt "categories_import_note"
msgid "Providing a category is very important to make the product easy to search for, and to compute the Nutri-Score"
msgstr "Providing a category is very important to make the product easy to search for, and to compute the Nutri-Score"

msgctxt "labels_import_note"
msgid "Some labels such as the organic label are used to filter and/or rank search results, so it is strongly recommended to specify them."
msgstr "Some labels such as the organic label are used to filter and/or rank search results, so it is strongly recommended to specify them."

msgctxt "origins_import_note"
msgid "This field must contain only a comma separated list of countries of origin of the ingredients"
msgstr "This field must contain only a comma separated list of countries of origin of the ingredients"

msgctxt "origin_import_note"
msgid "Text or sentences that indicate the origin of the product and/or its ingredients."
msgstr "Text or sentences that indicate the origin of the product and/or its ingredients."

msgctxt "nutriscore_grade_producer_note"
msgid "Nutri-Score grade from A to E displayed on the product label"
msgstr "Nutri-Score grade from A to E displayed on the product label"

msgctxt "nutriscore_grade_producer_import_note"
msgid "Open Food Facts computes the Nutri-Score grade based on the information provided (nutrition facts and category). If the grade we compute is different from the grade you provide, you will get a private notification on the producers platform so that the difference can be resolved."
msgstr "Open Food Facts computes the Nutri-Score grade based on the information provided (nutrition facts and category). If the grade we compute is different from the grade you provide, you will get a private notification on the producers platform so that the difference can be resolved."

msgctxt "nutriscore_score_producer_note"
msgid "Nutri-Score score (numeric value from which the A to E grade is derived)"
msgstr "Nutri-Score score (numeric value from which the A to E grade is derived)"

msgctxt "nutriscore_score_producer_import_note"
msgid "Open Food Facts computes the Nutri-Score score based on the information provided (nutrition facts and category). If the score we compute is different from the score you provide, you will get a private notification on the producers platform so that the difference can be resolved."
msgstr "Open Food Facts computes the Nutri-Score score based on the information provided (nutrition facts and category). If the score we compute is different from the score you provide, you will get a private notification on the producers platform so that the difference can be resolved."

msgctxt "mandatory_field"
msgid "Mandatory field"
msgstr "Mandatory field"

msgctxt "mandatory_field_note"
msgid "All products should have this information."
msgstr "All products should have this information."

msgctxt "recommended_field"
msgid "Recommended field"
msgstr "Recommended field"

msgctxt "recommended_field_note"
msgid "If this information exists and is relevant for the product, it is recommended to provide it to make the product easier to search for and the product data more useful."
msgstr "If this information exists and is relevant for the product, it is recommended to provide it to make the product easier to search for and the product data more useful."

msgctxt "optional_field"
msgid "Optional field"
msgstr "Optional field"

msgctxt "optional_field_note"
msgid "If available, this information will be displayed on the product page."
msgstr "If available, this information will be displayed on the product page."

# product photos here means photos of multiple products
msgctxt "images_can_be_provided_separately"
msgid "Product photos can also be provided separately through the Import product photos function of the platform for producers."
msgstr "Product photos can also be provided separately through the Import product photos function of the platform for producers."

# This is linked to a unit test
msgctxt "attribute_group_labels_name"
msgid "Labels"
msgstr "Labels"

msgctxt "attribute_labels_organic_name"
msgid "Organic farming"
msgstr "Organic farming"

msgctxt "attribute_labels_organic_yes_title"
msgid "Organic product"
msgstr "Organic product"

msgctxt "attribute_labels_organic_no_title"
msgid "Not an organic product"
msgstr "Not an organic product"

msgctxt "attribute_labels_organic_unknown_title"
msgid "Missing information: organic product?"
msgstr "Missing information: organic product?"

msgctxt "attribute_labels_organic_yes_description_short"
msgid "Promotes ecological sustainability and biodiversity."
msgstr "Promotes ecological sustainability and biodiversity."

msgctxt "attribute_labels_organic_description_short"
msgid "Organic products promote ecological sustainability and biodiversity."
msgstr "Organic products promote ecological sustainability and biodiversity."

msgctxt "attribute_labels_organic_description"
msgid "Organic farming aims to protect the environment and to conserve biodiversity by prohibiting or limiting the use of synthetic fertilizers, pesticides and food additives."
msgstr "Organic farming aims to protect the environment and to conserve biodiversity by prohibiting or limiting the use of synthetic fertilizers, pesticides and food additives."

msgctxt "attribute_labels_fair_trade_name"
msgid "Fair trade"
msgstr "Fair trade"

msgctxt "attribute_labels_fair_trade_yes_title"
msgid "Fair trade product"
msgstr "Fair trade product"

msgctxt "attribute_labels_fair_trade_no_title"
msgid "Not a fair trade product"
msgstr "Not a fair trade product"

msgctxt "attribute_labels_fair_trade_unknown_title"
msgid "Missing information: fair trade product?"
msgstr "Missing information: fair trade product?"

msgctxt "attribute_labels_fair_trade_yes_description_short"
msgid "Helps producers in developing countries."
msgstr "Helps producers in developing countries."

msgctxt "attribute_labels_fair_trade_description_short"
msgid "Fair trade products help producers in developing countries."
msgstr "Fair trade products help producers in developing countries."

msgctxt "attribute_labels_fair_trade_description"
msgid "When you buy fair trade products, producers in developing countries are paid an higher and fairer price, which helps them improve and sustain higher social and often environmental standards."
msgstr "When you buy fair trade products, producers in developing countries are paid an higher and fairer price, which helps them improve and sustain higher social and often environmental standards."

msgctxt "attribute_group_nutritional_quality_name"
msgid "Nutritional quality"
msgstr "Nutritional quality"

msgctxt "attribute_nutriscore_name"
msgid "Nutri-Score"
msgstr "Nutri-Score"

msgctxt "attribute_nutriscore_setting_name"
msgid "Good nutritional quality (Nutri-Score)"
msgstr "Good nutritional quality (Nutri-Score)"

msgctxt "attribute_nutriscore_setting_note"
msgid "The Nutri-Score is computed and can be taken into account for all products, even if is not displayed on the packaging."
msgstr "The Nutri-Score is computed and can be taken into account for all products, even if is not displayed on the packaging."

# keep %s, it will be replaced by the letter A, B, C, D or E
msgctxt "attribute_nutriscore_grade_title"
msgid "Nutri-Score %s"
msgstr "Nutri-Score %s"

msgctxt "attribute_nutriscore_unknown_title"
msgid "Nutri-Score unknown"
msgstr "Nutri-Score unknown"

msgctxt "attribute_nutriscore_unknown_description_short"
msgid "Missing data to compute the Nutri-Score"
msgstr "Missing data to compute the Nutri-Score"

msgctxt "attribute_nutriscore_not_applicable_title"
msgid "Nutri-Score not-applicable"
msgstr "Nutri-Score not-applicable"

msgctxt "attribute_nutriscore_not_applicable_description_short"
msgid "Not-applicable for the category"
msgstr "Not-applicable for the category"

# variable names between { } must not be translated
msgctxt "f_attribute_nutriscore_not_applicable_description"
msgid "Not-applicable for the category: {category}"
msgstr "Not-applicable for the category: {category}"

msgctxt "attribute_nutriscore_a_description_short"
msgid "Very good nutritional quality"
msgstr "Very good nutritional quality"

msgctxt "attribute_nutriscore_b_description_short"
msgid "Good nutritional quality"
msgstr "Good nutritional quality"

msgctxt "attribute_nutriscore_c_description_short"
msgid "Average nutritional quality"
msgstr "Average nutritional quality"

# lower: translate to "less good" in some languages (e.g. French: "Moins bonne qualité nutritionnelle")
msgctxt "attribute_nutriscore_d_description_short"
msgid "Lower nutritional quality"
msgstr "Lower nutritional quality"

# lower: translate to "less good" in some languages (e.g. French: "Moins bonne qualité nutritionnelle")
msgctxt "attribute_nutriscore_e_description_short"
msgid "Lower nutritional quality"
msgstr "Lower nutritional quality"

msgctxt "attribute_group_processing_name"
msgid "Food processing"
msgstr "Food processing"

msgctxt "attribute_nova_name"
msgid "NOVA group"
msgstr "NOVA group"

msgctxt "attribute_nova_unknown_title"
msgid "NOVA not computed"
msgstr "NOVA not computed"

msgctxt "attribute_nova_unknown_description_short"
msgid "Food processing level unknown"
msgstr "Food processing level unknown"

msgctxt "attribute_nova_setting_name"
msgid "No or little food processing (NOVA group)"
msgstr "No or little food processing (NOVA group)"

msgctxt "attribute_nova_setting_note"
msgid "To determine the level of processing of a product, we rely on the list of ingredients (markers, processing methods) and categories."
msgstr "To determine the level of processing of a product, we rely on the list of ingredients (markers, processing methods) and categories."

# keep %s, it will be replaced by the group 1, 2, 3 or 4
msgctxt "attribute_nova_group_title"
msgid "NOVA %s"
msgstr "NOVA %s"

msgctxt "attribute_nova_1_description_short"
msgid "Unprocessed or minimally processed foods"
msgstr "Unprocessed or minimally processed foods"

msgctxt "attribute_nova_2_description_short"
msgid "Processed culinary ingredients"
msgstr "Processed culinary ingredients"

msgctxt "attribute_nova_3_description_short"
msgid "Processed foods"
msgstr "Processed foods"

msgctxt "attribute_nova_4_description_short"
msgid "Ultra-processed foods"
msgstr "Ultra-processed foods"

msgctxt "attribute_nova_4_1_marker"
msgid "1 ultra-processing marker"
msgstr "1 ultra-processing marker"

# variable names between { } must not be translated
msgctxt "f_attribute_nova_4_markers"
msgid "{number} ultra-processing markers"
msgstr "{number} ultra-processing markers"

msgctxt "export_product_page"
msgid "Export product to public database"
msgstr "Export product to public database"

msgctxt "no_products_to_export"
msgid "No products to export."
msgstr "No products to export."

msgctxt "query_filter"
msgid "Query filter"
msgstr "Query filter"

msgctxt "nova_group_producer"
msgid "NOVA group"
msgstr "NOVA group"

msgctxt "error_unknown_org"
msgid "Unknown organization."
msgstr "Unknown organization."

msgctxt "error_unknown_user"
msgid "Unknown user."
msgstr "Unknown user."

msgctxt "attribute_low_salt_setting_note"
msgid "The salt level is taken into account by the Nutri-Score. Use this setting only if you are specifically on a low salt diet."
msgstr "The salt level is taken into account by the Nutri-Score. Use this setting only if you are specifically on a low salt diet."

msgctxt "attribute_low_sugars_setting_note"
msgid "The sugars level is taken into account by the Nutri-Score. Use this setting only if you are specifically on a low sugars diet."
msgstr "The sugars level is taken into account by the Nutri-Score. Use this setting only if you are specifically on a low sugars diet."

msgctxt "attribute_low_fat_setting_note"
msgid "The fat level is taken into account by the Nutri-Score. Use this setting only if you are specifically on a low fat diet."
msgstr "The fat level is taken into account by the Nutri-Score. Use this setting only if you are specifically on a low fat diet."

msgctxt "attribute_low_saturated_fat_setting_note"
msgid "The saturated fat level is taken into account by the Nutri-Score. Use this setting only if you are specifically on a low saturated fat diet."
msgstr "The saturated fat level is taken into account by the Nutri-Score. Use this setting only if you are specifically on a low saturated fat diet."

msgctxt "attribute_group_allergens_name"
msgid "Allergens"
msgstr "Allergens"

msgctxt "attribute_group_allergens_warning"
msgid "There is always a possibility that data about allergens may be missing, incomplete, incorrect or that the product's composition has changed. If you are allergic, always check the information on the actual product packaging."
msgstr "There is always a possibility that data about allergens may be missing, incomplete, incorrect or that the product's composition has changed. If you are allergic, always check the information on the actual product packaging."

msgctxt "attribute_additives_name"
msgid "Additives"
msgstr "Additives"

msgctxt "attribute_additives_setting_name"
msgid "No or few additives"
msgstr "No or few additives"

msgctxt "attribute_additives_setting_note"
msgid "Additives are markers of food processing, and excess consumption of some of them have undesirable health impacts."
msgstr ""

msgctxt "attribute_additives_unknown_title"
msgid "Additives not computed"
msgstr "Additives not computed"

msgctxt "preference_not_important"
msgid "Not important"
msgstr "Not important"

msgctxt "preference_important"
msgid "Important"
msgstr "Important"

msgctxt "preference_very_important"
msgid "Very important"
msgstr "Very important"

msgctxt "preference_mandatory"
msgid "Mandatory"
msgstr "Mandatory"

msgctxt "packaging_alt"
msgid "Recycling instructions and/or packaging information"
msgstr "Recycling instructions and/or packaging information"

msgctxt "image_packaging"
msgid "Recycling instructions and/or packaging information picture"
msgstr "Recycling instructions and/or packaging information picture"

msgctxt "image_packaging_url"
msgid "Link to recycling instructions and/or packaging information photo"
msgstr "Link to recycling instructions and/or packaging information photo"

# Do not translate the file name
msgctxt "import_photos_format_packaging"
msgid "3001234567890.packaging_es.jpg: recycling instructions in Spanish."
msgstr "3001234567890.packaging_es.jpg: recycling instructions in Spanish."

msgctxt "packaging_text"
msgid "Recycling instructions and/or packaging information"
msgstr "Recycling instructions and/or packaging information"

msgctxt "packaging_text_example"
msgid "1 plastic film to discard, 1 FSC carboard box to recycle, 6 1.5L transparent PET plastic bottles to recycle, 6 colored opaque plastic caps, 12 33cl aluminium cans"
msgstr "1 plastic film to discard, 1 FSC carboard box to recycle, 6 1.5L transparent PET plastic bottles to recycle, 6 colored opaque plastic caps, 12 33cl aluminium cans"

msgctxt "packaging_text_note"
msgid "List all packaging parts separated by a comma or line feed, with their amount (e.g. 1 or 6) type (e.g. bottle, box, can), material (e.g. plastic, metal, aluminium) and if available their size (e.g. 33cl) and recycling instructions."
msgstr "List all packaging parts separated by a comma or line feed, with their amount (e.g. 1 or 6) type (e.g. bottle, box, can), material (e.g. plastic, metal, aluminium) and if available their size (e.g. 33cl) and recycling instructions."

msgctxt "packaging_text_note_2"
msgid "Try to be as specific as possible. For plastic, please indicate if it is opaque or transparent, colored, PET or PEHD."
msgstr "Try to be as specific as possible. For plastic, please indicate if it is opaque or transparent, colored, PET or PEHD."

msgctxt "packaging_text_note_3"
msgid "Data from this field will be combined with any data provided for each packaging part. It is possible to provide one or the other, or both."
msgstr "Data from this field will be combined with any data provided for each packaging part. It is possible to provide one or the other, or both."

msgctxt "product_js_extract_packaging"
msgid "Extract the recycling instructions and/or packaging information from the picture"
msgstr "Extract the recycling instructions and/or packaging information from the picture"

msgctxt "product_js_extracted_packaging_nok"
msgid "Recycling instructions and/or packaging information text could not be extracted. Try with a sharper image, with higher resolution or a better framing of the text."
msgstr "Recycling instructions and/or packaging information text could not be extracted. Try with a sharper image, with higher resolution or a better framing of the text."

msgctxt "product_js_extracted_packaging_ok"
msgid "Recycling instructions and/or packaging information text has been extracted. Text recognition is not perfect, so please check the text below and correct errors if needed."
msgstr "Recycling instructions and/or packaging information text has been extracted. Text recognition is not perfect, so please check the text below and correct errors if needed."

msgctxt "product_js_extracting_packaging"
msgid "Extracting recycling instructions and/or packaging information"
msgstr "Extracting recycling instructions and/or packaging information"

msgctxt "attribute_group_environment_name"
msgid "Environment"
msgstr "Environment"

msgctxt "attribute_environmental_score_name"
msgid "Green-Score"
msgstr "Green-Score"

msgctxt "attribute_environmental_score_setting_name"
msgid "Low environmental impact (Green-Score)"
msgstr "Low environmental impact (Green-Score)"

msgctxt "attribute_environmental_score_setting_note"
msgid "The Green-Score is an environmental score from A to E which makes it easy to compare the impact of food products on the environment."
msgstr ""

# Note: the Eco-Score is renamed to Green-Score, but we keep the ecoscore identifier as it is stored in clients
msgctxt "attribute_ecoscore_name"
msgid "Green-Score"
msgstr "Green-Score"

msgctxt "attribute_ecoscore_setting_name"
msgid "Low environmental impact (Green-Score)"
msgstr "Low environmental impact (Green-Score)"

msgctxt "attribute_ecoscore_setting_note"
msgid "The Green-Score is an environmental score from A to E which makes it easy to compare the impact of food products on the environment."
msgstr "The Green-Score is an environmental score from A to E which makes it easy to compare the impact of food products on the environment."

# keep %s, it will be replaced by the letter A+, A, B, C, D, E or F
msgctxt "attribute_environmental_score_grade_title"
msgid "Green-Score %s"
msgstr "Green-Score %s"

msgctxt "attribute_environmental_score_a_plus_description_short"
msgid "Very low environmental impact"
msgstr "Very low environmental impact"

msgctxt "attribute_environmental_score_a_description_short"
msgid "Very low environmental impact"
msgstr "Very low environmental impact"

msgctxt "attribute_environmental_score_b_description_short"
msgid "Low environmental impact"
msgstr "Low environmental impact"

msgctxt "attribute_environmental_score_c_description_short"
msgid "Moderate environmental impact"
msgstr "Moderate environmental impact"

msgctxt "attribute_environmental_score_d_description_short"
msgid "High environmental impact"
msgstr "High environmental impact"

msgctxt "attribute_environmental_score_e_description_short"
msgid "Very high environmental impact"
msgstr "Very high environmental impact"

msgctxt "attribute_environmental_score_f_description_short"
msgid "Very high environmental impact"
msgstr "Very high environmental impact"

# keep the %s, it will be replaced by an allergen
msgctxt "contains_s"
msgid "Contains: %s"
msgstr "Contains: %s"

# keep the %s, it will be replaced by an allergen
msgctxt "may_contain_s"
msgid "May contain: %s"
msgstr "May contain: %s"

# keep the %s, it will be replaced by an allergen
msgctxt "does_not_contain_s"
msgid "Does not contain: %s"
msgstr "Does not contain: %s"

# keep the %s, it will be replaced by an allergen
msgctxt "without_s"
msgid "Without %s"
msgstr "Without %s"

msgctxt "owners_p"
msgid "owners"
msgstr "owners"

msgctxt "owners_s"
msgid "owner"
msgstr "owner"

msgctxt "org_profile_description"
msgid "You can provide information about your company that will be displayed in your organization profile."
msgstr "You can provide information about your company that will be displayed in your organization profile."

msgctxt "org_profile_description_2"
msgid "Some of the information like the customer service contact information may also be displayed directly on pages for your products."
msgstr "Some of the information like the customer service contact information may also be displayed directly on pages for your products."

msgctxt "org_name"
msgid "Name"
msgstr "Name"

msgctxt "org_link"
msgid "Link to the official web site"
msgstr "Link to the official web site"

msgctxt "org_customer_service"
msgid "Customer service"
msgstr "Customer service"

msgctxt "org_customer_service_description"
msgid "Customer service information is public and can be shown on the Open Food Facts web site and apps."
msgstr "Customer service information is public and can be shown on the Open Food Facts web site and apps."

msgctxt "org_customer_service_note"
msgid "All fields are optional."
msgstr "All fields are optional."

msgctxt "org_commercial_service"
msgid "Commercial service"
msgstr "Commercial service"

msgctxt "org_commercial_service_description"
msgid "Commercial service information is only shown in the organization profile."
msgstr "Commercial service information is only shown in the organization profile."

msgctxt "contact_name"
msgid "Name"
msgstr "Name"

msgctxt "contact_address"
msgid "Address"
msgstr "Address"

msgctxt "contact_phone"
msgid "Phone number"
msgstr "Phone number"

msgctxt "contact_email"
msgid "e-mail address"
msgstr "e-mail address"

msgctxt "contact_link"
msgid "Contact form link"
msgstr "Contact form link"

msgctxt "contact_info"
msgid "Other information"
msgstr "Other information"

msgctxt "contact_info_note"
msgid "e.g. opening times"
msgstr "e.g. opening times"

msgctxt "error_org_does_not_exist"
msgid "The organization was not found."
msgstr "The organization was not found."

msgctxt "error_missing_org_name"
msgid "The organization name is missing."
msgstr "The organization name is missing."

msgctxt "edit_org_title"
msgid "Organization profile"
msgstr "Organization profile"

msgctxt "edit_org_result"
msgid "The organization profile has been updated."
msgstr "The organization profile has been updated."

msgctxt "delete_org"
msgid "Delete the organization"
msgstr "Delete the organization"

msgctxt "official_site"
msgid "Official site"
msgstr "Official site"

msgctxt "organization_members"
msgid "Organization Members"
msgstr "Organization Members"

msgctxt "number_of_members"
msgid "Number of Members"
msgstr "Number of Members"

msgctxt "contact_form"
msgid "Contact form"
msgstr "Contact form"

msgctxt "edit_org_profile"
msgid "Edit your organization profile"
msgstr "Edit your organization profile"

msgctxt "edit_user_profile"
msgid "Edit your user profile"
msgstr "Edit your user profile"

msgctxt "attribute_group_ingredients_analysis_name"
msgid "Ingredients"
msgstr "Ingredients"

# keep the %s, it will be replaced by an allergen
msgctxt "presence_unknown_s"
msgid "Presence unknown: %s"
msgstr "Presence unknown: %s"

msgctxt "environmental_impact"
msgid "Environmental impact"
msgstr "Environmental impact"

# Numerical score for the Green-Score (do not translate Green-Score)
msgctxt "environmental_score_score"
msgid "Green-Score score"
msgstr "Green-Score score"

# Letter grade from A to E for the Green-Score (do not translate Green-Score)
msgctxt "environmental_score_grade"
msgid "Green-Score grade"
msgstr "Green-Score grade"

# do not translate Green-Score
msgctxt "environmental_score_calculation_details"
msgid "Details of the calculation of the Green-Score"
msgstr "Details of the calculation of the Green-Score"

# do not translate Green-Score
msgctxt "environmental_score_information"
msgid "Information about the Green-Score"
msgstr "Information about the Green-Score"

msgctxt "preferences_currently_selected_preferences"
msgid "Currently selected preferences"
msgstr "Currently selected preferences"

msgctxt "preferences_locally_saved"
msgid "Your preferences are kept in your browser and never sent to Open Food Facts or anyone else."
msgstr "Your preferences are kept in your browser and never sent to Open Food Facts or anyone else."

msgctxt "preferences_edit_your_preferences"
msgid "Edit your preferences"
msgstr "Edit your preferences"

msgctxt "preferences_your_preferences"
msgid "Your preferences"
msgstr "Your preferences"

# used in phrases like "salt in unknown quantity"
msgctxt "unknown_quantity"
msgid "unknown quantity"
msgstr "unknown quantity"

msgctxt "missing_ingredients_list"
msgid "Missing ingredients list"
msgstr "Missing ingredients list"

msgctxt "missing_nutrition_facts"
msgid "Missing nutrition facts"
msgstr "Missing nutrition facts"

msgctxt "ecoscore_p"
msgid "Green-Score"
msgstr "Green-Score"

msgctxt "ecoscore_s"
msgid "Green-Score"
msgstr "Green-Score"

msgctxt "environmental_score_p"
msgid "Green-Score"
msgstr "Green-Score"

msgctxt "environmental_score_s"
msgid "Green-Score"
msgstr "Green-Score"

msgctxt "misc_p"
msgid "Miscellaneous"
msgstr "Miscellaneous"

msgctxt "misc_s"
msgid "Miscellaneous"
msgstr "Miscellaneous"

msgctxt "packaging_parts"
msgid "Packaging parts"
msgstr "Packaging parts"

# A short name for a physical piece of packaging (e.g. in English, "packaging" instead of "packaging part"). Used with a number (e.g. "Packaging 1" to identify a packaging part)
msgctxt "packaging_part_short"
msgid "Packaging"
msgstr "Packaging"

# Number of packaging parts
msgctxt "packaging_number"
msgid "Number"
msgstr "Number"

msgctxt "packaging_shape"
msgid "Shape"
msgstr "Shape"

msgctxt "packaging_quantity"
msgid "Quantity contained"
msgstr "Quantity contained"

msgctxt "packaging_material"
msgid "Material"
msgstr "Material"

msgctxt "packaging_recycling"
msgid "Recycling"
msgstr "Recycling"

msgctxt "products_on_this_page_are_sorted_according_to_your_preferences"
msgid "Products on this page are sorted according to your preferences:"
msgstr "Products on this page are sorted according to your preferences:"

msgctxt "choose_which_information_you_prefer_to_see_first"
msgid "Choose which information you prefer to see first."
msgstr "Choose which information you prefer to see first."

msgctxt "see_your_preferences"
msgid "See your preferences"
msgstr "See your preferences"

msgctxt "delete_all_preferences"
msgid "Delete all preferences"
msgstr "Delete all preferences"

msgctxt "products_are_being_loaded_please_wait"
msgid "Products are being loaded, please wait."
msgstr "Products are being loaded, please wait."

msgctxt "products_match_all"
msgid "All products"
msgstr "All products"

msgctxt "products_match_yes"
msgid "Products that match your preferences"
msgstr "Products that match your preferences"

msgctxt "products_match_no"
msgid "Products that do not match your preferences"
msgstr "Products that do not match your preferences"

msgctxt "products_match_unknown"
msgid "Products for which we currently miss data to determine if they match your preferences"
msgstr "Products for which we currently miss data to determine if they match your preferences"

msgctxt "forest_footprint"
msgid "Forest footprint"
msgstr "Forest footprint"

msgctxt "ingredients_requiring_soy"
msgid "Ingredients requiring soy"
msgstr "Ingredients requiring soy"

msgctxt "type"
msgid "Type"
msgstr "Type"

msgctxt "processing_factor"
msgid "Processing factor"
msgstr "Processing factor"

msgctxt "soy_feed_factor"
msgid "Soy feed factor"
msgstr "Soy feed factor"

msgctxt "soy_yield"
msgid "Soy yield"
msgstr "Soy yield"

msgctxt "deforestation_risk"
msgid "Deforestation risk"
msgstr "Deforestation risk"

msgctxt "total_forest_footprint"
msgid "Total forest footprint"
msgstr "Total forest footprint"

msgctxt "square_meters_per_kg_of_food"
msgid "m² per kg of food"
msgstr "m² per kg of food"

msgctxt "percent_of_food_after_processing"
msgid "% of food after processing"
msgstr "% of food after processing"

msgctxt "kg_of_soy_per_kg_of_food"
msgid "kg of soy per kg of food"
msgstr "kg of soy per kg of food"

msgctxt "kg_of_soy_per_square_meter"
msgid "kg of soy per m²"
msgstr "kg of soy per m²"

msgctxt "percent_in_product"
msgid "% in product"
msgstr "% in product"

msgctxt "forest_footprint_calculation_details"
msgid "Details of the calculation of the forest footprint"
msgstr "Details of the calculation of the forest footprint"

msgctxt "you_are_on_the_public_database"
msgid "You are on the public database."
msgstr "You are on the public database."

msgctxt "manage_your_products_on_the_producers_platform"
msgid "Manage your products on the platform for producers"
msgstr "Manage your products on the platform for producers"

msgctxt "number_of_products_with_changes_since_last_export"
msgid "Number of products with changes since last export"
msgstr "Number of products with changes since last export"

msgctxt "number_of_products_withdrawn_from_the_market_since_last_export"
msgid "Number of products withdrawn from the market since last export"
msgstr "Number of products withdrawn from the market since last export"

msgctxt "only_export_products_with_changes"
msgid "Only export products with changes"
msgstr "Only export products with changes"

msgctxt "product_edits_by_producers"
msgid "Is this your product? If it is, please use our free platform for producers to update it."
msgstr "Is this your product? If it is, please use our free platform for producers to update it."

msgctxt "product_edits_by_producers_platform"
msgid "We encourage manufacturers to add or change data and photos for their products through our free platform for producers so that they can be marked as official and protected from changes by others."
msgstr "We encourage manufacturers to add or change data and photos for their products through our free platform for producers so that they can be marked as official and protected from changes by others."

msgctxt "product_edits_by_producers_import"
msgid "The platform makes it easy to import product data and photos with an Excel or CSV file in any format."
msgstr "The platform makes it easy to import product data and photos with an Excel or CSV file in any format."

msgctxt "product_edits_by_producers_analysis"
msgid "The platform also provides in-depth analysis of the products."
msgstr "The platform also provides in-depth analysis of the products."

# It = the platform
msgctxt "product_edits_by_producers_indicators"
msgid "It computes indicators such as the Nutri-Score, NOVA, and the Green-Score, and automatically identifies suggestions to improve them (for instance all products that would get a better Nutri-Score grade with a slight composition change)."
msgstr "It computes indicators such as the Nutri-Score, NOVA, and the Green-Score, and automatically identifies suggestions to improve them (for instance all products that would get a better Nutri-Score grade with a slight composition change)."

msgctxt "attribute_forest_footprint_name"
msgid "Forest footprint"
msgstr ""

msgctxt "attribute_forest_footprint_setting_name"
msgid "Low risk of deforestation (Forest footprint)"
msgstr ""

msgctxt "attribute_forest_footprint_setting_note"
msgid "The forest footprint corresponds to the risk of deforestation associated with its ingredients."
msgstr ""

msgctxt "attribute_forest_footprint_a_title"
msgid "Very small forest footprint"
msgstr ""

msgctxt "attribute_forest_footprint_b_title"
msgid "Small forest footprint"
msgstr ""

msgctxt "attribute_forest_footprint_c_title"
msgid "Medium forest footprint"
msgstr ""

msgctxt "attribute_forest_footprint_d_title"
msgid "Large forest footprint"
msgstr ""

msgctxt "attribute_forest_footprint_e_title"
msgid "Very large forest footprint"
msgstr ""

msgctxt "attribute_forest_footprint_not_computed_title"
msgid "Forest footprint not computed"
msgstr ""

msgctxt "attribute_forest_footprint_a_description_short"
msgid "Almost no risk of deforestation"
msgstr ""

msgctxt "attribute_forest_footprint_b_description_short"
msgid "Low risk of deforestation"
msgstr ""

msgctxt "attribute_forest_footprint_c_description_short"
msgid "Moderate risk of deforestation"
msgstr ""

msgctxt "attribute_forest_footprint_d_description_short"
msgid "High risk of deforestation"
msgstr ""

msgctxt "attribute_forest_footprint_e_description_short"
msgid "Very high risk of deforestation"
msgstr ""

msgctxt "attribute_forest_footprint_not_computed_description_short"
msgid "Currently only for products with chicken or eggs"
msgstr ""

msgctxt "classify_products_according_to_your_preferences"
msgid "Classify products according to your preferences"
msgstr ""

# %d will be replaced by the number of products
msgctxt "classify_the_d_products_below_according_to_your_preferences"
msgid "Classify the %d products below according to your preferences"
msgstr ""

msgctxt "sort_by_popularity"
msgid "Most scanned products"
msgstr ""

msgctxt "sort_by_nutriscore_score"
msgid "Products with the best Nutri-Score"
msgstr ""

msgctxt "sort_by_environmental_score_score"
msgid "Products with the best Green-Score"
msgstr ""

msgctxt "sort_by_created_t"
msgid "Recently added products"
msgstr ""

msgctxt "sort_by_last_modified_t"
msgid "Recently modified products"
msgstr ""

# %d will be replaced by the number of products
msgctxt "d_products_per_page"
msgid "%d products per page"
msgstr ""

msgctxt "not_applicable"
msgid "Not applicable"
msgstr ""

msgctxt "abbreviated_product_name"
msgid "Abbreviated product name"
msgstr "Abbreviated product name"

msgctxt "abbreviated_product_name_note"
msgid "Product name with abbreviations shown on receipts"
msgstr "Product name with abbreviations shown on receipts"

msgctxt "footer_vision"
msgid "Vision, Mission, Values and Programs"
msgstr "Vision, Mission, Values and Programs"

# Do not translate
msgctxt "footer_vision_link"
msgid "https://world.openfoodfacts.org/open-food-facts-vision-mission-values-and-programs"
msgstr "https://world.openfoodfacts.org/open-food-facts-vision-mission-values-and-programs"

msgctxt "forgotten_password"
msgid "Forgotten password?"
msgstr "Mot de passe oublié ?"

msgctxt "reset_password_error"
msgid "We could not reinitialize your password, please contact us for assistance."
msgstr "We could not reinitialize your password, please contact us for assistance."

msgctxt "remove_all_nutrient_values"
msgid "Remove all nutrient values"
msgstr "Remove all nutrient values"

msgctxt "delete_user_process"
msgid "User is being deleted. This may take a few minutes."
msgstr "User is being deleted. This may take a few minutes."

msgctxt "attribute_environmental_score_not_applicable_title"
msgid "Green-Score not applicable"
msgstr "Green-Score not applicable"

msgctxt "attribute_environmental_score_not_applicable_description_short"
msgid "Not applicable for the category"
msgstr "Not applicable for the category"

# variable names between { } must not be translated
msgctxt "f_attribute_environmental_score_not_applicable_description"
msgid "Not yet applicable for the category: {category}"
msgstr "Not yet applicable for the category: {category}"

msgctxt "environmental_score_not_applicable_coming_soon"
msgid "The Green-Score is not yet applicable for this category, but we are working on adding support for it."
msgstr "The Green-Score is not yet applicable for this category, but we are working on adding support for it."

msgctxt "attribute_environmental_score_unknown_title"
msgid "Green-Score not computed"
msgstr "Green-Score not computed"

msgctxt "attribute_environmental_score_unknown_description_short"
msgid "Unknown environmental impact"
msgstr "Unknown environmental impact"

msgctxt "environmental_score_unknown_call_to_help"
msgid "We could not compute the Green-Score of this product as it is missing some data, could you help complete it?"
msgstr "We could not compute the Green-Score of this product as it is missing some data, could you help complete it?"

msgctxt "org_list_of_gs1_gln_description"
msgid "GS1 data is automatically associated with an OFF organization identifier that corresponds to the GS1 partyName field. To change the OFF organization identifier, you can directly assign 1 or more GS1 GLN identifiers."
msgstr "GS1 data is automatically associated with an OFF organization identifier that corresponds to the GS1 partyName field. To change the OFF organization identifier, you can directly assign 1 or more GS1 GLN identifiers."

msgctxt "org_list_of_gs1_gln"
msgid "List of GS1 GLN identifiers to be associated with the organization"
msgstr "List of GS1 GLN identifiers to be associated with the organization"

msgctxt "org_list_of_gs1_gln_note"
msgid "A comma separated list of GS1 GLN identifiers to force the association with this organization."
msgstr "A comma separated list of GS1 GLN identifiers to force the association with this organization."

msgctxt "org_valid_org"
msgid "Validate organization as a real producer."
msgstr "Validate organization as a real producer."

msgctxt "org_valid_org_note"
msgid "The organization is verified as a real producer by a human, also creates entry in CRM."
msgstr "The organization is verified as a real producer by a human, also creates entry in CRM."

msgctxt "org_enable_manual_export_to_public_platform"
msgid "Enable organization members to manually export product data and photos to the public database."
msgstr "Enable organization members to manually export product data and photos to the public database."

msgctxt "org_enable_manual_export_to_public_platform_note"
msgid "Manual exports can be enabled once the imported data has been reviewed by an administrator."
msgstr "Manual exports can be enabled once the imported data has been reviewed by an administrator."

msgctxt "org_activate_automated_daily_export_to_public_platform"
msgid "Activate automated daily exports of product data and photos to the public database."
msgstr "Activate automated daily exports of product data and photos to the public database."

msgctxt "org_activate_automated_daily_export_to_public_platform_note"
msgid "Automated exports should be activated only for organizations that have automated imports (e.g. through Equadis)."
msgstr "Automated exports should be activated only for organizations that have automated imports (e.g. through Equadis)."

msgctxt "org_admin"
msgid "Administrator fields"
msgstr "Administrator fields"

msgctxt "minion_status_inactive"
msgid "Queued"
msgstr "Queued"

msgctxt "minion_status_active"
msgid "In progress"
msgstr "In progress"

msgctxt "minion_status_finished"
msgid "Finished"
msgstr "Finished"

msgctxt "minion_status_failed"
msgid "Failed"
msgstr "Failed"

# Export: use a noun and not a verb
msgctxt "export_job_export"
msgid "Export from the producers platform"
msgstr "Export from the producers platform"

# Import: use a noun and not a verb
msgctxt "export_job_import"
msgid "Import to the public database"
msgstr "Import to the public database"

# Update: use a noun and not a verb
msgctxt "export_job_status_update"
msgid "Update of the import status on the producers platform"
msgstr "Update of the import status on the producers platform"

msgctxt "export_in_progress"
msgid "The export has been scheduled. This page can be closed."
msgstr "The export has been scheduled. This page can be closed."

msgctxt "export_products_to_public_database_request_email"
msgid "Your export has been scheduled. You will receive an e-mail once it is finished."
msgstr "Your export has been scheduled. You will receive an e-mail once it is finished."

msgctxt "product_page_on_the_public_database"
msgid "Product page on the public database"
msgstr "Product page on the public database"

msgctxt "product_does_not_exist_on_the_public_database"
msgid "The product does not exist yet on the public database"
msgstr "The product does not exist yet on the public database"

# product updates = updates to multiple products
msgctxt "some_product_updates_have_not_been_published_on_the_public_database"
msgid "Some product updates have not been published on the public database."
msgstr "Some product updates have not been published on the public database."

msgctxt "org_do_not_import_codeonline"
msgid "Do not import CodeOnline data."
msgstr "Do not import CodeOnline data."

msgctxt "overwrite_owner"
msgid "Overwrite products that have a different owner on the public platform. Otherwise, products with a different owner will be skipped."
msgstr "Overwrite products that have a different owner on the public platform. Otherwise, products with a different owner will be skipped."

msgctxt "data_source_database"
msgid "Some of the data for the products of %s come from %s."
msgstr "Some of the data for the products of %s come from %s."

msgctxt "data_source_database_note_about_the_producers_platform"
msgid "Manufacturers can use the Open Food Facts <a href=\"<producers_platform_url>\">free plaform for producers</a> to access and complete this data, and to obtain reports, analysis and product improvements opportunities (e.g. better Nutri-Score)."
msgstr "Manufacturers can use the Open Food Facts <a href=\"<producers_platform_url>\">free plaform for producers</a> to access and complete this data, and to obtain reports, analysis and product improvements opportunities (e.g. better Nutri-Score)."

# variable names between { } must not be translated
msgctxt "f_data_source_database_provider"
msgid "The manufacturer {manufacturer} uses {provider} to automatically transmit data and photos for its products."
msgstr "The manufacturer {manufacturer} uses {provider} to automatically transmit data and photos for its products."

msgctxt "image_other_type"
msgid "Type of the product photo"
msgstr "Type of the product photo"

# do not translate "front, ingredients, nutrition, packaging"
msgctxt "image_other_type_description"
msgid "If you use the same column on multiple lines to provide images URLs for a single product, you can use this field to indicate the type of the image: front, ingredients, nutrition or packaging."
msgstr "If you use the same column on multiple lines to provide images URLs for a single product, you can use this field to indicate the type of the image: front, ingredients, nutrition or packaging."

msgctxt "forest_footprint_one_line_explanation"
msgid "The forest footprint is calculated by taking into account the ingredients whose production requires soybeans, the cultivation of which is linked to deforestation."
msgstr "The forest footprint is calculated by taking into account the ingredients whose production requires soybeans, the cultivation of which is linked to deforestation"

msgctxt "environmental_score_agribalyse_match_warning"
msgid "The Green-Score can only be calculated if the product has a sufficiently precise category."
msgstr "The Green-Score can only be calculated if the product has a sufficiently precise category."

msgctxt "environmental_score_add_more_precise_category"
msgid "You can modify the product page to add a more precise category."
msgstr "You can modify the product page to add a more precise category."

msgctxt "environmental_score_platform_promo"
msgid "If you are the manufacturer of this product, you can send us the information with our <a href=\"https://world.pro.openfoodfacts.org\">free platform for producers</a>."
msgstr "If you are the manufacturer of this product, you can send us the information with our <a href=\"https://world.pro.openfoodfacts.org\">free platform for producers</a>."

msgctxt "environmental_score_warning_missing_information"
msgid "Warning: some information necessary to calculate the Green-Score with precision is not provided (see the details of the calculation below)."
msgstr "Warning: some information necessary to calculate the Green-Score with precision is not provided (see the details of the calculation below)."

msgctxt "environmental_score_add_missing_information"
msgid "You can edit the product to add the missing information."
msgstr "You can edit the product to add the missing information."

msgctxt "environmental_score_product_category_reference_score"
msgid "Baseline score of the product category"
msgstr "Baseline score of the product category"

msgctxt "environmental_score_panel_lca"
msgid "Lifecyle Analysis (LCA)"
msgstr "Lifecyle Analysis (LCA)"

# do not translate Agribalyse
msgctxt "environmental_score_agribalyse_category"
msgid "Agribalyse category"
msgstr "Agribalyse category"

msgctxt "environmental_score_category_proxy_match"
msgid "Approximate match with the product category"
msgstr "Approximate match with the product category"

msgctxt "environmental_score_category_exact_match"
msgid "Exact match with the product category"
msgstr "Exact match with the product category"

msgctxt "environmental_score_pef_environmental_score"
msgid "PEF environmental score"
msgstr "PEF environmental score"

msgctxt "environmental_score_incl_climate_change_impact"
msgid "including impact on climate change"
msgstr "including impact on climate change"

msgctxt "environmental_score_impact_detail_by_stages"
msgid "Details of the impacts by stages of the life cycle"
msgstr "Details of the impacts by stages of the life cycle"

# stage meaning step
msgctxt "environmental_score_stage"
msgid "Stage"
msgstr "Stage"

msgctxt "environmental_score_impact"
msgid "Impact"
msgstr "Impact"

msgctxt "environmental_score_agriculture"
msgid "Agriculture"
msgstr "Agriculture"

msgctxt "environmental_score_processing"
msgid "Processing"
msgstr "Processing"

msgctxt "environmental_score_packaging"
msgid "Packaging"
msgstr "Packaging"

msgctxt "environmental_score_transportation"
msgid "Transportation"
msgstr "Transportation"

msgctxt "environmental_score_distribution"
msgid "Distribution"
msgstr "Distribution"

msgctxt "environmental_score_consumption"
msgid "Consumption"
msgstr "Consumption"

msgctxt "environmental_score_lca_score_out_of_100"
msgid "LCA score out of 100"
msgstr "LCA score out of 100"

msgctxt "environmental_score_no_agribalyse_category_match"
msgid "No match between product categories and Agribalyse categories."
msgstr "No match between product categories and Agribalyse categories."

msgctxt "environmental_score_edit_category_to_more_granular"
msgid "You can modify the product page to add a more granular category."
msgstr "You can modify the product page to add a more granular category."

msgctxt "environmental_score_additional_bonuses_and_maluses"
msgid "Additional bonuses and maluses"
msgstr "Additional bonuses and maluses"

msgctxt "environmental_score_production_system"
msgid "Production mode"
msgstr "Production mode"

msgctxt "environmental_score_no_labels_taken_into_account"
msgid "No labels taken into account for the production system."
msgstr "No labels taken into account for the production system."

msgctxt "environmental_score_please_add_the_labels"
msgid "If this product has a label characterizing the production system (organic, fair trade, Label Rouge, Bleu Blanc Coeur etc.), you can modify the product sheet to add it."
msgstr "If this product has a label characterizing the production system (organic, fair trade, Label Rouge, Bleu Blanc Coeur etc.), you can modify the product sheet to add it."

msgctxt "environmental_score_origins_of_ingredients"
msgid "Origins of ingredients"
msgstr "Origins of ingredients"

msgctxt "environmental_score_ingredients_not_indicated"
msgid "The origins of the ingredients of this product are not indicated."
msgstr "The origins of the ingredients of this product are not indicated."

msgctxt "environmental_score_please_add_the_ingredients"
msgid "If they are indicated on the packaging, you can modify the product sheet and add them."
msgstr "If they are indicated on the packaging, you can modify the product sheet and add them."

msgctxt "environmental_score_environmental_policy"
msgid "Environmental policy"
msgstr "Environmental policy"

msgctxt "environmental_score_threatened_species"
msgid "Threatened species"
msgstr "Threatened species"

msgctxt "environmental_score_ingredients_whose_cultivation_threatens_species"
msgid "Ingredients that threatens species"
msgstr "Ingredients that threatens species"

msgctxt "environmental_score_no_species_threatening_ingredients"
msgid "No ingredients that threaten species"
msgstr "No ingredients that threaten species"

msgctxt "environmental_score_ingredients_unknown"
msgid "The information on the ingredients of this product has not been given."
msgstr "The information on the ingredients of this product has not been given."

msgctxt "environmental_score_packaging_ratio"
msgid "ratio"
msgstr "ratio"

msgctxt "environmental_score_packaging_score"
msgid "score"
msgstr "score"

msgctxt "environmental_score_score_of_all_components"
msgid "Score of all components"
msgstr "Score of all components"

msgctxt "environmental_score_no_packaging_information"
msgid "The information about the packaging of this product is not filled in."
msgstr "The information about the packaging of this product is not filled in."

msgctxt "environmental_score_unprecise_packaging_information"
msgid "The information about the packaging of this product is not sufficiently precise (exact shapes and materials of all components of the packaging)."
msgstr "The information about the packaging of this product is not sufficiently precise (exact shapes and materials of all components of the packaging)."

# duplicate
msgctxt "environmental_score_edit_for_more_precise_environmental_score"
msgid "For a more precise calculation of the Green-Score, you can modify the product page and add them."
msgstr "For a more precise calculation of the Green-Score, you can modify the product page and add them."

# duplicate
msgctxt "environmental_score_edit_for_more_precise_environmental_score"
msgid "For a more precise calculation of the Green-Score, you can edit the product page and add them."
msgstr "For a more precise calculation of the Green-Score, you can edit the product page and add them."

msgctxt "environmental_score_final_score"
msgid "Final score"
msgstr "Final score"

msgctxt "environmental_score_lower_the_score_lower_the_impact"
msgid "(the lower the score, the lower the impact)"
msgstr "(the lower the score, the lower the impact)"

msgctxt "environmental_score_kg_co2_eq_kg_product"
msgid "kg CO2 eq/kg of product"
msgstr "kg CO2 eq/kg of product"

# do not translate the link
msgctxt "environmental_score_platform_prompt_environmental_score_modal"
msgid "If you are the manufacturer of this product, you can send us the information with our <a href=\"https://world.pro.openfoodfacts.org\">free platform for producers</a>."
msgstr "If you are the manufacturer of this product, you can send us the information with our <a href=\"https://world.pro.openfoodfacts.org\">free platform for producers</a>."

# do not translate Green-Score and the link
msgctxt "environmental_score_description"
msgid "The <a href=\"/green-score\">Green-Score</a> is an experimental score that summarizes the environmental impacts of food products."
msgstr "The <a href=\"/green-score\">Green-Score</a> is an experimental score that summarizes the environmental impacts of food products."

# do not translate Green-Score
msgctxt "environmental_score_warning_fr"
msgid "The Green-Score formula is subject to change as it is regularly improved to make it more precise."
msgstr "The Green-Score formula is subject to change as it is is regularly improved to make it more precise."

# do not translate Green-Score
msgctxt "environmental_score_warning_international"
msgid "The Green-Score was initially developped for France and it is being extended to other European countries. The Green-Score formula is subject to change as it is regularly improved to make it more precise and better suited to each country."
msgstr "The Green-Score was initially developped for France and it is being extended to other European countries. The Green-Score formula is subject to change as it is regularly improved to make it more precise and better suited to each country."

msgctxt "environmental_score_warning_transportation_world"
msgid "Select a country in order to include the full impact of transportation."
msgstr "Select a country in order to include the full impact of transportation."

msgctxt "environmental_score_warning_transportation"
msgid "The full impact of transportation to your country is currently unknown."
msgstr "The full impact of transportation to your country is currently unknown."

msgctxt "app_banner_text"
msgid "Scan barcodes to get the Nutri-Score, the Green-Score and more!"
msgstr "Scan barcodes to get the Nutri-Score, the Green-Score and more!"

msgctxt "org_gs1_product_name_is_abbreviated"
msgid "GS1 product names for this manufacturer are abbreviated."
msgstr "GS1 product names for this manufacturer are abbreviated."

msgctxt "org_gs1_nutrients_are_unprepared"
msgid "GS1 prepared nutrients for this manufacturer are in fact for the product as sold."
msgstr "GS1 prepared nutrients for this manufacturer are in fact for the product as sold."

msgctxt "org_gs1_nutrients_are_unprepared_note"
msgid "Check that the manufacturer does not make products that really have nutrients for the prepared product."
msgstr "Check that the manufacturer does not make products that really have nutrients for the prepared product."

msgctxt "org_gs1_product_name_is_abbreviated_description"
msgid "Some manufacturers have incorrect values for some fields in GS1. The features below can be used to fix some of them."
msgstr "Some manufacturers have incorrect values for some fields in GS1. The features below can be used to fix some of them."

# do not remove %s, it will be replaced with the source name
msgctxt "import_source_string"
msgid "Import data from %s"
msgstr "Import data from %s"

msgctxt "org_protect_data"
msgid "Protect the data that is provided by the organization."
msgstr "Protect the data that is provided by the organization."

msgctxt "org_protect_data_note"
msgid "Removing or changing the provided data will be possible only by experimented contributors on the web site."
msgstr "Removing or changing the provided data will be possible only by experimented contributors on the web site."

msgctxt "environmental_score_packaging_impact_high"
msgid "Packaging with a high impact"
msgstr "Packaging with a high impact"

msgctxt "environmental_score_packaging_impact_medium"
msgid "Packaging with a medium impact"
msgstr "Packaging with a medium impact"

msgctxt "environmental_score_packaging_impact_low"
msgid "Packaging with a low impact"
msgstr "Packaging with a low impact"

msgctxt "environmental_score_packaging_missing_information"
msgid "Missing packaging information for this product"
msgstr "Missing packaging information for this product"

msgctxt "environmental_score_origins_of_ingredients_impact_high"
msgid "Origins of ingredients with a high impact"
msgstr "Origins of ingredients with a high impact"

msgctxt "environmental_score_origins_of_ingredients_impact_medium"
msgid "Origins of ingredients with a medium impact"
msgstr "Origins of ingredients with a medium impact"

msgctxt "environmental_score_origins_of_ingredients_impact_low"
msgid "Origins of ingredients with a low impact"
msgstr "Origins of ingredients with a low impact"

msgctxt "environmental_score_origins_of_ingredients_missing_information"
msgid "Missing origins of ingredients information"
msgstr "Missing origins of ingredients information"

msgctxt "percent_of_ingredients"
msgid "% of ingredients"
msgstr "% of ingredients"

# medium as in "medium impact"
msgctxt "medium"
msgid "medium"
msgstr "medium"

msgctxt "nutrition_grade_fr_tea_bags_note"
msgid "Note: the Nutri-Score of teas and herbal teas corresponds to the product prepared with water only, without sugar or milk."
msgstr "Note: the Nutri-Score of teas and herbal teas corresponds to the product prepared with water only, without sugar or milk."

msgctxt "g_per_100g"
msgid "%s g / 100 g"
msgstr "%s g / 100 g"

msgctxt "donation_title"
msgid "Important: we need your support!"
msgstr ""

msgctxt "donation_text_2023_main"
msgid "Help us make food transparency the norm!"
msgstr ""

msgctxt "donation_text_2023_secondary"
msgid "As a non-profit organization, we depend on your donations to continue informing consumers around the world about what they eat."
msgstr ""

msgctxt "donation_text_2023_tertiary"
msgid "The food revolution starts with you!"
msgstr ""

msgctxt "donation_hook_2024"
msgid "Help us inform millions of consumers around the world about what they eat"
msgstr "Help us inform millions of consumers around the world about what they eat"

msgctxt "donation_title_2024"
msgid "Please give to our 2024 Fundraiser"
msgstr "Please give to our 2024 Fundraiser"

# Don't translate {year}, it will be replaced by the 4 digits year
msgctxt "f_donation_title_year"
msgid "Please give to our {year} Fundraiser"
msgstr "Please give to our {year} Fundraiser"

msgctxt "donation_list_2024_main"
msgid "Your donations fund the day-to-day operations of our non-profit association:"
msgstr "Your donations fund the day-to-day operations of our non-profit association:"

msgctxt "donation_list_2024_first"
msgid "keeping our database open & available to all,"
msgstr "keeping our database open & available to all,"

msgctxt "donation_list_2024_first_sub"
msgid "technical infrastructure (website/mobile app) & a small permanent team"
msgstr "technical infrastructure (website/mobile app) & a small permanent team"

msgctxt "donation_list_2024_second"
msgid "remain independent of the food industry,"
msgstr "remain independent of the food industry,"

msgctxt "donation_list_2024_third"
msgid "engage a community of committed citizens,"
msgstr "engage a community of committed citizens,"

msgctxt "donation_list_2024_fourth"
msgid "support the advancement of public health research."
msgstr "support the advancement of public health research."

msgctxt "donation_financial_2024_text"
msgid "Each donation counts! We appreciate your support in bringing further food transparency in the world."
msgstr "Each donation counts! We appreciate your support in bringing further food transparency in the world."

msgctxt "donation_button_2024_text"
msgid "I SUPPORT"
msgstr "I SUPPORT"

msgctxt "donation_cta"
msgid "Donate"
msgstr ""

msgctxt "environmental_score_production_system_no_labels_with_environmental_benefits"
msgid "No labels with environmental benefits"
msgstr "No labels with environmental benefits"

msgctxt "environmental_score_production_system_labels_with_environmental_benefits"
msgid "Labels with environmental benefits"
msgstr "Labels with environmental benefits"

msgctxt "environmental_score_production_system_labels_with_environmental_benefits_high"
msgid "Labels with high environmental benefits"
msgstr "Labels with high environmental benefits"

msgctxt "environmental_score_production_system_labels_with_environmental_benefits_very_high"
msgid "Labels with very high environmental benefits"
msgstr "Labels with very high environmental benefits"

msgctxt "other"
msgid "Other"
msgstr "Other"

# statistical mean
msgctxt "mean"
msgid "Mean"
msgstr "Mean"

msgctxt "recipes_ingredients_statistics"
msgid "Ingredients statistics for all products"
msgstr "Ingredients statistics for all products"

msgctxt "recipes_ingredients_for_each_product"
msgid "Ingredients for each product"
msgstr "Ingredients for each product"

msgctxt "product_deleted"
msgid "Product deleted."
msgstr "Product deleted."

msgctxt "carbon_footprint"
msgid "Carbon footprint"
msgstr "Carbon footprint"

# variable names between { } must not be translated
msgctxt "f_carbon_footprint_per_100g_of_product"
msgid "{grams} g CO₂e per 100g of product"
msgstr "{grams} g CO₂e per 100g of product"

# variable names between { } must not be translated
msgctxt "f_carbon_footprint_per_unit"
msgid "{kilograms} kg CO₂e per unit"
msgstr "{kilograms} kg CO₂e per unit"

msgctxt "average_for_the_category"
msgid "average for the category"
msgstr "average for the category"

msgctxt "data_source_and_detailed_carbon_impact"
msgid "Data source and detailed carbon impact"
msgstr "Data source and detailed carbon impact"

# variable names between { } must not be translated
msgctxt "f_equal_to_driving_km_in_a_petrol_car"
msgid "Equal to driving {kilometers} km in a petrol car"
msgstr "Equal to driving {kilometers} km in a petrol car"

msgctxt "source_ademe_agribalyse"
msgid "Source: ADEME Agribalyse Database"
msgstr "Source: ADEME Agribalyse Database"

msgctxt "source_ademe_agribalyse_for_category"
msgid "The carbon emission figure comes from ADEME's Agribalyse database, for the category:"
msgstr "The carbon emission figure comes from ADEME's Agribalyse database, for the category:"

msgctxt "environment_card_title"
msgid "Environment"
msgstr "Environment"

msgctxt "health_card_title"
msgid "Nutrition and health"
msgstr "Nutrition and health"

msgctxt "contains_palm_oil"
msgid "Contains palm oil"
msgstr "Contains palm oil"

msgctxt "contains_palm_oil_subtitle"
msgid "Drives deforestation and threatens species such as the orangutan"
msgstr "Drives deforestation and threatens species such as the orangutan"

msgctxt "contains_palm_oil_description"
msgid "Tropical forests in Asia, Africa and Latin America are destroyed to create and expand oil palm tree plantations. The deforestation contributes to climate change, and it endangers species such as the orangutan, the pigmy elephant and the Sumatran rhino."
msgstr "Tropical forests in Asia, Africa and Latin America are destroyed to create and expand oil palm tree plantations. The deforestation contributes to climate change, and it endangers species such as the orangutan, the pigmy elephant and the Sumatran rhino."

msgctxt "bonus"
msgid "Bonus"
msgstr "Bonus"

msgctxt "malus"
msgid "Malus"
msgstr "Malus"

msgctxt "life_cycle_analysis"
msgid "Life cycle analysis"
msgstr "Life cycle analysis"

msgctxt "environmental_score_bonuses_and_maluses"
msgid "Bonuses and maluses"
msgstr "Bonuses and maluses"

msgctxt "environmental_score_for_this_product"
msgid "Green-Score for this product"
msgstr "Green-Score for this product"

msgctxt "average_impact_of_the_category"
msgid "Average impact of products of the same category"
msgstr "Average impact of products of the same category"

msgctxt "environmental_score_sum_of_bonuses_and_maluses"
msgid "Sum of bonuses and maluses"
msgstr "Sum of bonuses and maluses"

msgctxt "environmental_score_sum_of_bonuses_and_maluses_is_capped"
msgid "The sum of bonuses and maluses is capped at +25."
msgstr "The sum of bonuses and maluses is capped at +25."

msgctxt "environmental_score_lca_score"
msgid "Life cycle analysis score"
msgstr "Life cycle analysis score"

msgctxt "impact_for_this_product"
msgid "Impact for this product"
msgstr "Impact for this product"

msgctxt "environmental_score_downgraded_non_recyclable_and_non_biodegradable_materials"
msgid "The score of products with non-recyclable and non-biodegradable packaging materials is capped at 79 (grade B)."
msgstr "The score of products with non-recyclable and non-biodegradable packaging materials is capped at 79 (grade B)."

msgctxt "nutriscore_not_applicable"
msgid "Nutri-Score not applicable for this product category."
msgstr "Nutri-Score not applicable for this product category."

msgctxt "nutriscore_missing_category"
msgid "The category of the product must be specified in order to compute the Nutri-Score."
msgstr "The category of the product must be specified in order to compute the Nutri-Score."

msgctxt "nutriscore_missing_nutrition_data"
msgid "The nutrition facts of the product must be specified in order to compute the Nutri-Score."
msgstr "The nutrition facts of the product must be specified in order to compute the Nutri-Score."

msgctxt "nutriscore_missing_nutrition_data_details"
msgid "Missing nutrition facts:"
msgstr "Missing nutrition facts:"

msgctxt "nutriscore_missing_category_and_nutrition_data"
msgid "The category and the nutrition facts of the product must be specified in order to compute the Nutri-Score."
msgstr "The category and the nutrition facts of the product must be specified in order to compute the Nutri-Score."

msgctxt "health"
msgid "Health"
msgstr "Health"

msgctxt "contribution_panel_title"
msgid "Contribution"
msgstr "Contribution"

msgctxt "contribution_navigation"
msgid "Contribution"
msgstr "Contribution"

msgctxt "data_quality_errors_panel_title"
msgid "Detected Errors"
msgstr "Detected Errors"

msgctxt "data_quality_errors_panel_subtitle"
msgid "Help us improve quality of our data by contributing fixes"
msgstr "Help us improve quality of our data by contributing fixes"

msgctxt "data_quality_warnings_panel_title"
msgid "Potential issues"
msgstr "Potential issues"

msgctxt "data_quality_warnings_panel_subtitle"
msgid "We have detected some potential issues or potential improvements, could you check if some apply ?"
msgstr "We have detected some potential issues or potential improvement, could you check if some apply ?"

msgctxt "data_quality_info_panel_title"
msgid "Data Quality infos"
msgstr "Data Quality infos"

msgctxt "data_quality_info_panel_subtitle"
msgid "Some infos about data quality on this product"
msgstr "Some infos about data quality on this product"

# will be followed by : and a value. e.g. "Compared to: bananas"
msgctxt "compared_to"
msgid "Compared to"
msgstr "Compared to"

# name of an activity / a sport
msgctxt "activity_walking"
msgid "Walking"
msgstr "Walking"

# name of an activity / a sport
msgctxt "activity_swimming"
msgid "Swimming"
msgstr "Swimming"

# name of an activity / a sport
msgctxt "activity_bicycling"
msgid "Bicycling"
msgstr "Bicycling"

# name of an activity / a sport
msgctxt "activity_running"
msgid "Running"
msgstr "Running"

# Don't translate {kj}, it will be replaced by a number
msgctxt "f_energy_per_100g"
msgid "{kj} kJ per 100g"
msgstr "{kj} kJ per 100g"

# Don't translate {kj}, it will be replaced by a number
msgctxt "f_equal_to_walking_minutes_or_steps"
msgid "Equal to walking {minutes} minutes or {steps} steps"
msgstr "Equal to walking {minutes} minutes or {steps} steps"

# Don't translate {kg} and {lb}, it will be replaced by a number
msgctxt "f_energy_expenditure_for_weight_in_kg_lb"
msgid "Energy expenditure for a person weighting {kg} kg / {lb} lb"
msgstr "Energy expenditure for a person weighting {kg} kg / {lb} lb"

msgctxt "nutriscore_missing_category_short"
msgid "Missing category"
msgstr "Missing category"

msgctxt "nutriscore_missing_nutrition_data_short"
msgid "Missing nutrition facts"
msgstr "Missing nutrition facts"

msgctxt "nutriscore_missing_category_and_nutrition_data_short"
msgid "Missing category and nutrition facts"
msgstr "Missing category and nutrition facts"

msgctxt "recommendation_who_reduce_or_stop_drinking_alcohol_title"
msgid "Reduce or stop drinking alcohol"
msgstr "Reduce or stop drinking alcohol"

msgctxt "recommendation_who_reduce_or_stop_drinking_alcohol_subtitle"
msgid "Less is better"
msgstr "Less is better"

msgctxt "recommendation_who_reduce_or_stop_drinking_alcohol_text"
msgid "This might not be the answer people want to hear, but there is no safe level for drinking alcohol. Of course there is lower-risk drinking, but WHO does not set particular limits, because the evidence shows that the ideal situation for health is to not drink at all. Alcohol is closely related to around 60 different diagnoses and for almost all there is a close dose–response relationship, so the more you drink, the higher your risk of disease. Less is better."
msgstr "This might not be the answer people want to hear, but there is no safe level for drinking alcohol. Of course there is lower-risk drinking, but WHO does not set particular limits, because the evidence shows that the ideal situation for health is to not drink at all. Alcohol is closely related to around 60 different diagnoses and for almost all there is a close dose–response relationship, so the more you drink, the higher your risk of disease. Less is better."

# "source" as in "source of the information"
msgctxt "source"
msgid "Source"
msgstr "Source"

# variable names between { } must not be translated
msgctxt "f_app_user"
msgid "A user of the {app_name} app"
msgstr "A user of the {app_name} app"

msgctxt "food_groups_p"
msgid "food groups"
msgstr "food groups"

msgctxt "food_groups_s"
msgid "food group"
msgstr "food group"

msgctxt "non_vegan_ingredients"
msgid "Non-vegan ingredients"
msgstr "Non-vegan ingredients"

msgctxt "vegan_ingredients"
msgid "No non-vegan ingredients detected"
msgstr "No non-vegan ingredients"

msgctxt "maybe_vegan_ingredients"
msgid "Ingredients that may not be vegan"
msgstr "Ingredients that may not be vegan"

msgctxt "attribute_vegan_setting_note"
msgid "To determine whether a product is vegan, we only rely on the list of ingredients."
msgstr ""

msgctxt "non_vegetarian_ingredients"
msgid "Non-vegetarian ingredients"
msgstr "Non-vegetarian ingredients"

msgctxt "vegetarian_ingredients"
msgid "No non-vegetarian ingredients detected"
msgstr "No non-vegetarian ingredients detected"

msgctxt "maybe_vegetarian_ingredients"
msgid "Ingredients that may not be vegetarian"
msgstr "Ingredients that may not be vegetarian"

msgctxt "attribute_vegetarian_setting_note"
msgid "To determine whether a product is vegetarian, we only rely on the list of ingredients."
msgstr ""

msgctxt "palm_oil_ingredients"
msgid "Ingredients that contain palm oil"
msgstr "Ingredients that contain palm oil"

msgctxt "may_contain_palm_oil_ingredients"
msgid "Ingredients that may contain palm oil"
msgstr "Ingredients that may contain palm oil"

msgctxt "palm_oil_free_ingredients"
msgid "No ingredients containing palm oil detected"
msgstr "No ingredients containing palm oil detected"

msgctxt "attribute_palm_oil_setting_note"
msgid "To determine whether a product contains palm oil, we only rely on the list of ingredients."
msgstr "To determine whether a product contains palm oil, we only rely on the list of ingredients."

msgctxt "attribute_without_palm_oil_setting_note"
msgid "To determine whether a product contains palm oil, we only rely on the list of ingredients."
msgstr "To determine whether a product contains palm oil, we only rely on the list of ingredients."

msgctxt "unrecognized_ingredients"
msgid "Unrecognized ingredients"
msgstr "Unrecognized ingredients"

msgctxt "nova_1_unprocessed_ingredients"
msgid "The product contains only unprocessed or minimally processed ingredients."
msgstr "The product contains only unprocessed or minimally processed ingredients."

# variable names between { } must not be translated
msgctxt "f_nova_markers_for_nova_group"
msgid "Elements that indicate the product is in the {nova_group} group"
msgstr "Elements that indicate the product is in the {nova_group} group"

msgctxt "nova_classification_description"
msgid "Food products are classified into 4 groups according to their degree of processing:"
msgstr "Food products are classified into 4 groups according to their degree of processing:"

msgctxt "nova_classification_how"
msgid "The determination of the group is based on the category of the product and on the ingredients it contains."
msgstr "The determination of the group is based on the category of the product and on the ingredients it contains."

msgctxt "nova_classification_learn_more"
msgid "Learn more about the NOVA classification"
msgstr "Learn more about the NOVA classification"

msgctxt "nova_group_missing_category"
msgid "The category of the product must be specified in order to determine the NOVA group."
msgstr "The category of the product must be specified in order to determine the NOVA group."

msgctxt "nova_group_missing_ingredients"
msgid "The ingredients of the product must be specified in order to determine the NOVA group."
msgstr "The ingredients of the product must be specified in order to determine the NOVA group."

msgctxt "nova_group_too_many_unknown_ingredient"
msgid "We could not recognize some of the ingredients and determine the NOVA group."
msgstr "We could not recognize some of the ingredients and determine the NOVA group."

msgctxt "unselect_image"
msgid "Unselect Image"
msgstr ""

msgctxt "nutriscore_learn_more"
msgid "Learn more about the Nutri-Score"
msgstr "Learn more about the Nutri-Score"

msgctxt "environmental_score_learn_more"
msgid "Learn more about the Green-Score"
msgstr "Learn more about the Green-Score"

# The translation needs to be short as it is displayed at the top of small product cards
msgctxt "products_match_very_good_match"
msgid "Very good match"
msgstr "Very good match"

# The translation needs to be short as it is displayed at the top of small product cards
msgctxt "products_match_good_match"
msgid "Good match"
msgstr "Good match"

# The translation needs to be short as it is displayed at the top of small product cards
msgctxt "products_match_poor_match"
msgid "Poor match"
msgstr "Poor match"

# The translation needs to be short as it is displayed at the top of small product cards
msgctxt "products_match_unknown_match"
msgid "Unknown match"
msgstr "Unknown match"

# The translation needs to be short as it is displayed at the top of small product cards
msgctxt "products_match_may_not_match"
msgid "May not match"
msgstr "May not match"

# The translation needs to be short as it is displayed at the top of small product cards
msgctxt "products_match_does_not_match"
msgid "Does not match"
msgstr "Does not match"

msgctxt "reset_preferences"
msgid "Use default preferences"
msgstr "Use default preferences"

msgctxt "reset_preferences_details"
msgid "Nutri-Score, Green-Score and food processing level (NOVA)"
msgstr "Nutri-Score, Green-Score and food processing level (NOVA)"

msgctxt "actions_add_ingredients"
msgid "Could you add the ingredients list?"
msgstr "Could you add the ingredients list?"

msgctxt "actions_to_compute_nutriscore"
msgid "Could you add the information needed to compute the Nutri-Score?"
msgstr "Could you add the information needed to compute the Nutri-Score?"

msgctxt "actions_to_compute_environmental_score"
msgid "Could you add a precise product category so that we can compute the Green-Score?"
msgstr "Could you add a precise product category so that we can compute the Green-Score?"

msgctxt "action_add_ingredients_text"
msgid "Add the ingredients"
msgstr "Add the ingredients"

msgctxt "action_add_categories"
msgid "Add a category"
msgstr "Add a category"

msgctxt "action_add_nutrition_facts"
msgid "Add nutrition facts"
msgstr "Add nutrition facts"

msgctxt "action_add_origins"
msgid "Add the origins of ingredients for this product"
msgstr "Add the origins of ingredients for this product"

msgctxt "action_add_packaging_image"
msgid "Take a photo of the recycling information"
msgstr "Take a photo of the recycling information"

msgctxt "action_add_packaging_components"
msgid "Add packaging components"
msgstr "Take a photo of the recycling information"

msgctxt "action_add_quantity"
msgid "Add quantity of the product"
msgstr "Add quantity of the product"

# this is not used yet
msgctxt "action_add_basic_details"
msgid "Add basic details"
msgstr "Add basic details"

# this is not used yet
msgctxt "action_add_portion_size"
msgid "Add portion size"
msgstr "Add portion size"

# this is not used yet
msgctxt "action_add_ingredients_image"
msgid "Take a photo of the ingredients"
msgstr "Take a photo of the ingredients"

# this is not used yet
msgctxt "action_add_nutrition_image"
msgid "Take a photo of the nutrition facts"
msgstr "Take a photo of the nutrition facts"

# this is not used yet
msgctxt "action_refresh_ingredients_image"
msgid "Refresh the photo of the ingredients"
msgstr "Refresh the photo of the ingredients"

# this is not used yet
msgctxt "action_refresh_nutrition_image"
msgid "Refresh the photo of the nutrition facts"
msgstr "Refresh the photo of the nutrition facts"

# this is not used yet
msgctxt "action_add_packaging_text"
msgid "Extract and check the recycling information"
msgstr "Extract and check the recycling information"

# this is not used yet
msgctxt "action_add_stores"
msgid "Add the store where you found this product"
msgstr "Add the store where you found this product"

# this is not used yet
msgctxt "action_labels"
msgid "Add any label present on this product"
msgstr "Add any label present on this product"

# this is not used yet
msgctxt "action_countries"
msgid "Add the country where you found this product"
msgstr "Add the country where you found this product"

# this is not used yet
msgctxt "action_packager_codes_image"
msgid "Take a photo of traceability codes"
msgstr "Take a photo of traceability codes"

msgctxt "action_report_product_to_nutripatrol"
msgid "Report this product to our moderators"
msgstr "Report this product to our moderators"

# Used as a header for key facts
msgctxt "knowledge_panels_facts"
msgid "What you need to know"
msgstr "What you need to know"

msgctxt "knowledge_panels_recommendation"
msgid "Recommendation"
msgstr "Recommendation"

msgctxt "nutrient_info_salt_risk"
msgid "A high consumption of salt (or sodium) can cause raised blood pressure, which can increase the risk of heart disease and stroke."
msgstr "A high consumption of salt (or sodium) can cause raised blood pressure, which can increase the risk of heart disease and stroke."

msgctxt "nutrient_info_salt_high_blood_pressure"
msgid "Many people who have high blood pressure do not know it, as there are often no symptoms."
msgstr "Many people who have high blood pressure do not know it, as there are often no symptoms."

msgctxt "nutrient_info_salt_high_consumption"
msgid "Most people consume too much salt (on average 9 to 12 grams per day), around twice the recommended maximum level of intake."
msgstr "Most people consume too much salt (on average 9 to 12 grams per day), around twice the recommended maximum level of intake."

msgctxt "nutrient_recommendation_salt_title"
msgid "Limit the consumption of salt and salted food"
msgstr "Limit the consumption of salt and salted food"

msgctxt "nutrient_recommendation_salt_cooking_and_table"
msgid "Reduce the quantity of salt used when cooking, and don't salt again at the table."
msgstr "Reduce the quantity of salt used when cooking, and don't salt again at the table."

msgctxt "nutrient_recommendation_salt_limit_salty_snacks"
msgid "Limit the consumption of salty snacks and choose products with lower salt content."
msgstr "Limit the consumption of salty snacks and choose products with lower salt content."

msgctxt "nutrient_info_sugars_risk"
msgid "A high consumption of sugar can cause weight gain and tooth decay. It also augments the risk of type 2 diabetes and cardio-vascular diseases."
msgstr "A high consumption of sugar can cause weight gain and tooth decay. It also augments the risk of type 2 diabetes and cardio-vascular diseases."

msgctxt "nutrient_recommendation_sugars_title"
msgid "Limit the consumption of sugar and sugary drinks"
msgstr "Limit the consumption of sugar and sugary drinks"

msgctxt "nutrient_recommendation_sugars_drinks"
msgid "Sugary drinks (such as sodas, fruit beverages, and fruit juices and nectars) should be limited as much as possible (no more than 1 glass a day)."
msgstr "Sugary drinks (such as sodas, fruit beverages, and fruit juices and nectars) should be limited as much as possible (no more than 1 glass a day)."

msgctxt "nutrient_recommendation_sugars_food"
msgid "Choose products with lower sugar content and reduce the consumption of products with added sugars."
msgstr "Choose products with lower sugar content and reduce the consumption of products with added sugars."

msgctxt "nutrient_info_fat_and_saturated_fat_risk"
msgid "A high consumption of fat, especially saturated fats, can raise cholesterol, which increases the risk of heart diseases."
msgstr "A high consumption of fat, especially saturated fats, can raise cholesterol, which increases the risk of heart diseases."

msgctxt "nutrient_recommendation_fat_and_saturated_fat_title"
msgid "Reduce the consumption of fat and saturated fat"
msgstr "Limit the consumption of fat and saturated fat"

msgctxt "nutrient_recommendation_fat_and_saturated_fat"
msgid "Choose products with lower fat and saturated fat content."
msgstr "Choose products with lower fat and saturated fat content."

msgctxt "sign_in"
msgid "Sign in"
msgstr "Sign in"

msgctxt "sign_out"
msgid "Sign out"
msgstr "Sign out"

msgctxt "your_contributions"
msgid "Your contributions"
msgstr "Your contributions"

msgctxt "products_added"
msgid "Products added"
msgstr "Products added"

msgctxt "products_edited"
msgid "Products edited"
msgstr "Products edited"

msgctxt "products_photographed"
msgid "Products photographed"
msgstr "Products photographed"

# result of the matching with the user preferences: should ne a noun, not a verb
msgctxt "matching_with_your_preferences"
msgid "Matching with your preferences"
msgstr "Matching with your preferences"

# HTML tags and variable names between { } must not be translated
msgctxt "f_join_us_on_slack"
msgid "Join us on <a href=\"{url}\">Slack</a>"
msgstr "Join us on <a href=\"{url}\">Slack</a>"

# HTML tags and variable names between { } must not be translated
msgctxt "f_discover_our_code_of_conduct"
msgid "Discover our <a href=\"{url}\">Code of conduct</a>"
msgstr "Discover our <a href=\"{url}\">Code of conduct</a>"

# {links} must not be translated, it will be replaced by icons and/or text links
msgctxt "f_footer_follow_us_links"
msgid "Follow us: {links}"
msgstr "Follow us: {links}"

# Should be as small as possible, e.g. use "app" instead of "application", don't specify "mobile"
msgctxt "footer_install_the_app_exclamation_mark"
msgid "Install the app!"
msgstr "Install the app!"

# HTML tags must not be translated, keep <span id=\"everyday\"> and <span id=\"foods\"> and put them around the corresponding words in the translation
# e.g. in French: Scannez les <span id=\"foods\">aliments</span> de votre <span id=\"everyday\">quotidien</span>
msgctxt "footer_scan_your_everyday_foods"
msgid "Scan your <span id=\"everyday\">everyday</span> <span id=\"foods\">foods</span>"
msgstr "Scan your <span id=\"everyday\">everyday</span> <span id=\"foods\">foods</span>"

msgctxt "nutrition"
msgid "Nutrition"
msgstr "Nutrition"

# Note: "criteria" is plural here. So in French for instance: "Vos critères"
msgctxt "your_criteria"
msgid "Your criteria"
msgstr "Your criteria"

msgctxt "product"
msgid "Product"
msgstr "Product"

msgctxt "environment"
msgid "Environment"
msgstr "Environment"

msgctxt "api_result_failure"
msgid "Failure"
msgstr "Failure"

msgctxt "api_result_product_found"
msgid "Product found"
msgstr "Product found"

msgctxt "api_result_product_not_found"
msgid "Product not found"
msgstr "Product not found"

msgctxt "api_result_product_found_with_a_different_product_type"
msgid "Product found with a different product type"
msgstr "Product found with a different product type"

msgctxt "api_result_product_updated"
msgid "Product updated"
msgstr "Product updated"

msgctxt "api_message_invalid_api_action"
msgid "Invalid API action"
msgstr "Invalid API action"

msgctxt "api_message_invalid_api_method"
msgid "Invalid API method"
msgstr "Invalid API method"

msgctxt "api_message_empty_request_body"
msgid "Empty request body"
msgstr "Empty request body"

msgctxt "api_message_invalid_json_in_request_body"
msgid "Invalid JSON in request body"
msgstr "Invalid JSON in request body"

msgctxt "api_message_invalid_code"
msgid "Invalid code"
msgstr "Invalid code"

msgctxt "api_message_invalid_product_type"
msgid "Invalid product type"
msgstr "Invalid product type"

msgctxt "api_message_invalid_type_must_be_object"
msgid "Invalid type: must be an object"
msgstr "Invalid type: must be an object"

msgctxt "api_message_invalid_type_must_be_array"
msgid "Invalid type: must be an array"
msgstr "Invalid type: must be an array"

msgctxt "api_message_invalid_type_must_be_integer"
msgid "Invalid type: must be an integer"
msgstr "Invalid type: must be an integer"

msgctxt "api_message_invalid_type_must_be_number"
msgid "Invalid type: must be a number"
msgstr "Invalid type: must be a number"

msgctxt "api_message_missing_field"
msgid "Missing field"
msgstr "Missing field"

msgctxt "api_message_unrecognized_field"
msgid "Unrecognized field"
msgstr "Unrecognized field"

msgctxt "api_message_unrecognized_value"
msgid "Unrecognized value"
msgstr "Unrecognized value"

msgctxt "api_impact_none"
msgid "None"
msgstr "None"

msgctxt "api_impact_warning"
msgid "Warning"
msgstr "Warning"

msgctxt "api_impact_failure"
msgid "Failure"
msgstr "Failure"

msgctxt "api_impact_field_ignored"
msgid "Field ignored"
msgstr "Field ignored"

msgctxt "api_impact_value_converted"
msgid "Value converted"
msgstr "Value converted"

# Unit = element, not unit of measure
msgctxt "packaging_number_of_units"
msgid "Number of units"
msgstr "Number of units"

# Unit = element, not unit of measure
msgctxt "packaging_weight"
msgid "Weight of one empty unit"
msgstr "Weight of one empty unit"

# Unit = element, not unit of measure
msgctxt "packaging_quantity_per_unit"
msgid "Quantity of product contained per unit"
msgstr "Quantity of product contained per unit"

# variable names between { } must not be translated
msgctxt "f_help_categorize_on_hunger_games"
msgid "Help categorize more {title} on Hunger Games"
msgstr "Help categorize more {title} on Hunger Games"

msgctxt "packagings_complete"
msgid "All the packaging parts of the product are listed."
msgstr "All the packaging parts of the product are listed."

msgctxt "api_message_invalid_user_id_and_password"
msgid "Invalid user id and password"
msgstr "Invalid user id and password"

msgctxt "api_message_invalid_value_must_be_0_or_1"
msgid "Invalid value: must be 0 or 1"
msgstr "Invalid value: must be 0 or 1"

# Unit = element, not unit of measure
msgctxt "packaging_number_of_units_description"
msgid "Enter the number of packaging units of the same shape and material contained in the product."
msgstr "Enter the number of packaging units of the same shape and material contained in the product."

msgctxt "packaging_shape_description"
msgid "Enter the shape name listed in the recycling instructions if they are available, or select a shape."
msgstr "Enter the shape name listed in the recycling instructions if they are available, or select a shape."

msgctxt "packaging_material_description"
msgid "Enter the specific material if it can be determined (a material code inside a triangle can often be found on packaging parts), or a generic material (for instance plastic or metal) if you are unsure."
msgstr "Enter the specific material if it can be determined (a material code inside a triangle can often be found on packaging parts), or a generic material (for instance plastic or metal) if you are unsure."

msgctxt "packaging_recycling_description"
msgid "Enter recycling instructions only if they are listed on the product."
msgstr "Enter recycling instructions only if they are listed on the product."

# Unit = element, not unit of measure
msgctxt "packaging_weight_description"
msgid "Remove any remaining food and wash and dry the packaging part before weighting. If possible, use a scale with 0.1g or 0.01g precision."
msgstr "Remove any remaining food and wash and dry the packaging part before weighting. If possible, use a scale with 0.1g or 0.01g precision."

# Unit = element, not unit of measure
msgctxt "packaging_quantity_per_unit_description"
msgid "Enter the net weight or net volume and indicate the unit (for example g or ml)."
msgstr "Enter the net weight or net volume and indicate the unit (for example g or ml)."

msgctxt "import_and_export_products"
msgid "Import and export products"
msgstr "Import and export products"

msgctxt "add_products"
msgid "Add products"
msgstr "Add products"

# Needs to be short (displayed in a menu)
msgctxt "install_the_app_to_add_products"
msgid "Install the app to add products"
msgstr "Install the app to add products"

msgctxt "search_and_analyze_products"
msgid "Search and analyze products"
msgstr "Search and analyze products"

msgctxt "resources"
msgid "Resources"
msgstr "Resources"

msgctxt "pro_platform_user_guide"
msgid "Pro platform user guide"
msgstr "Pro platform user guide"

msgctxt "faq_for_producers"
msgid "FAQ for producers"
msgstr "FAQ for producers"

# variable names between { } must not be translated
msgctxt "product_js_enter_value_between_0_and_max"
msgid "Please enter a value between 0 and {max}."
msgstr "Please enter a value between 0 and {max}."

msgctxt "please_ask_users_create_account_first"
msgid "Please ask the following users to create an Open Food Facts account first:"
msgstr "Please ask the following users to create an Open Food Facts account first:"

msgctxt "users_added_successfully"
msgid "Users added to the organization successfully:"
msgstr "Users added to the organization successfully:"

msgctxt "product_js_sugars_warning"
msgid "Sugars should not be higher than carbohydrates."
msgstr "Sugars should not be higher than carbohydrates."

msgctxt "product_js_saturated_fat_warning"
msgid "Saturated fat should not be higher than fat."
msgstr "Saturated fat should not be higher than fat."

msgctxt "packaging_materials"
msgid "Packaging materials"
msgstr "Packaging materials"

msgctxt "packaging_weight_total"
msgid "Packaging weight"
msgstr "Packaging weight"

msgctxt "packaging_weight_100g"
msgid "Packaging weight per 100 g of product"
msgstr "Packaging weight per 100 g of product"

msgctxt "packaging_weight_100g_mean"
msgid "Mean packaging weight per 100 g of product"
msgstr "Mean packaging weight per 100 g of product"

msgctxt "total"
msgid "Total"
msgstr "Total"

msgctxt "packaging_material_products_percent"
msgid "% of products containing the material"
msgstr "% of products containing the material"

msgctxt "packaging_material_products_percent_main"
msgid "% of products containing mostly the material"
msgstr "% of products containing mostly the material"

msgctxt "relative_to_products_containing_the_material"
msgid "for products that contain the material"
msgstr "for products that contain the material"

msgctxt "relative_to_products_containing_mostly_the_material"
msgid "for products that contain mostly the material"
msgstr "for products that contain mostly the material"

msgctxt "relative_to_all_products"
msgid "relative to all products"
msgstr "relative to all products"

msgctxt "preferred_language"
msgid "Preferred Language"
msgstr "Preferred Language"

msgctxt "packagings_n_p"
msgid "Numbers of packaging components"
msgstr "Numbers of packaging components"

msgctxt "packagings_n_s"
msgid "Number of packaging components"
msgstr "Number of packaging components"

msgctxt "packagings_materials_all"
msgid "All materials"
msgstr "All materials"

msgctxt "weight"
msgid "Weight"
msgstr "Weight"

msgctxt "weight_100g"
msgid "Weight per 100g of product"
msgstr "Weight per 100g of product"

msgctxt "weight_percent"
msgid "Weight percent"
msgstr "Weight percent"

msgctxt "nutriscore_component_energy"
msgid "Energy"
msgstr ""

msgctxt "nutriscore_component_energy_from_saturated_fat"
msgid "Energy from saturated fat"
msgstr ""

msgctxt "nutriscore_component_sugars"
msgid "Sugars"
msgstr ""

msgctxt "nutriscore_component_saturated_fat"
msgid "Saturated fat"
msgstr ""

msgctxt "nutriscore_component_saturated_fat_ratio"
msgid "Saturated fat / fat"
msgstr ""

msgctxt "nutriscore_component_salt"
msgid "Salt"
msgstr ""

msgctxt "nutriscore_component_non_nutritive_sweeteners"
msgid "Non-nutritive sweeteners"
msgstr ""

msgctxt "nutriscore_component_fruits_vegetables_legumes"
msgid "Fruits, vegetables and legumes"
msgstr ""

msgctxt "nutriscore_component_fiber"
msgid "Fiber"
msgstr ""

msgctxt "nutriscore_component_proteins"
msgid "Proteins"
msgstr ""

msgctxt "presence"
msgid "Presence"
msgstr ""

msgctxt "absence"
msgid "Absence"
msgstr ""

msgctxt "nutriscore_is_water"
msgid "This product is considered to be water for the calculation of the Nutri-Score."
msgstr ""

msgctxt "nutriscore_is_fat_oil_nuts_seeds"
msgid "This product is considered to be fat, oil, nuts or seeds for the calculation of the Nutri-Score."
msgstr ""

msgctxt "nutriscore_is_cheese"
msgid "This product is considered to be cheese for the calculation of the Nutri-Score."
msgstr ""

msgctxt "nutriscore_is_red_meat_product"
msgid "This product is considered to be a red meat product for the calculation of the Nutri-Score."
msgstr ""

msgctxt "nutriscore_count_proteins_reason_beverage"
msgid "Points for proteins are counted because the product is considered to be a beverage."
msgstr ""

msgctxt "nutriscore_count_proteins_reason_cheese"
msgid "Points for proteins are counted because the product is considered to be cheese."
msgstr ""

msgctxt "nutriscore_count_proteins_reason_negative_points_less_than_7"
msgid "Points for proteins are counted because the negative points are less than 7."
msgstr ""

msgctxt "nutriscore_count_proteins_reason_negative_points_less_than_11"
msgid "Points for proteins are counted because the negative points are less than 11."
msgstr ""

msgctxt "nutriscore_count_proteins_reason_negative_points_greater_than_or_equal_to_7"
msgid "Points for proteins are not counted because the negative points greater than or equal to 7."
msgstr ""

msgctxt "nutriscore_count_proteins_reason_negative_points_greater_than_or_equal_to_11"
msgid "Points for proteins are not counted because the negative points greater than or equal to 11."
msgstr ""

msgctxt "nutriscore_new_computation_title"
msgid "Discover the new Nutri-Score!"
msgstr "Discover the new Nutri-Score!"

msgctxt "nutriscore_new_computation_description"
msgid "<p>The computation of the Nutri-Score is evolving to provide better recommendations based on the latest scientific evidence.</p>"
"<p>Main improvements:</p>"
"<ul>"
"<li>Better score for some fatty fish and oils rich in good fats</li>"
"<li>Better score for whole products rich in fiber</li>"
"<li>Worse score for products containing a lot of salt or sugar</li>"
"<li>Worse score for red meat (compared to poultry)</li>"
"</ul>"
msgstr "<p>The computation of the Nutri-Score is evolving to provide better recommendations based on the latest scientific evidence.</p>"
"<p>Main improvements:</p>"
"<ul>"
"<li>Better score for some fatty fish and oils rich in good fats</li>"
"<li>Better score for whole products rich in fiber</li>"
"<li>Worse score for products containing a lot of salt or sugar</li>"
"<li>Worse score for red meat (compared to poultry)</li>"
"</ul>"

msgctxt "nutriscore_new_computation_link_text"
msgid "Discover all the improvements of the new Nutri-Score"
msgstr "Discover all the improvements of the new Nutri-Score"

msgctxt "nutriscore_explanation_what_it_is"
msgid "The Nutri-Score is a logo on the overall nutritional quality of products."
msgstr "The Nutri-Score is a logo on the overall nutritional quality of products."

msgctxt "nutriscore_explanation_what_it_takes_into_account"
msgid "The score from A to E is calculated based on nutrients and foods to favor (proteins, fiber, fruits, vegetables and legumes ...) and nutrients to limit (calories, saturated fat, sugars, salt)."
msgstr "The score from A to E is calculated based on nutrients and foods to favor (proteins, fiber, fruits, vegetables and legumes ...) and nutrients to limit (calories, saturated fat, sugars, salt)."

msgctxt "nutriscore_explanation_where_the_data_comes_from"
msgid "The score is calculated from the data of the nutrition facts table and the composition data (fruits, vegetables and legumes)."
msgstr "The score is calculated from the data of the nutrition facts table and the composition data (fruits, vegetables and legumes)."

msgctxt "nutriscore_explanation_recommended_by_public_health_authorities"
msgid "The display of this logo is recommended by public health authorities without obligation for companies."
msgstr "The display of this logo is recommended by public health authorities without obligation for companies."

msgctxt "nutriscore_explanation_title"
msgid "What is the Nutri-Score?"
msgstr ""

# For benefits and risks of Nutri-Score components, see the "rationale" sections in the different Nutri-Score algorithms documents

msgctxt "nutrient_info_energy_risk"
msgid "Energy intakes above energy requirements are associated with increased risks of weight gain, overweight, obesity, and consequently risk of diet-related chronic diseases."
msgstr "Energy intakes above energy requirements are associated with increased risks of weight gain, overweight, obesity, and consequently risk of diet-related chronic diseases."

msgctxt "nutrient_info_saturated_fat_risk"
msgid "A high consumption of fat, especially saturated fats, can raise cholesterol, which increases the risk of heart diseases."
msgstr "A high consumption of fat, especially saturated fats, can raise cholesterol, which increases the risk of heart diseases."

msgctxt "nutrient_info_saturated_fat_ratio_risk"
msgid "A high consumption of fat, especially saturated fats, can raise cholesterol, which increases the risk of heart diseases."
msgstr "A high consumption of fat, especially saturated fats, can raise cholesterol, which increases the risk of heart diseases."

msgctxt "nutrient_info_energy_from_saturated_fat_risk"
msgid "A high consumption of fat, especially saturated fats, can raise cholesterol, which increases the risk of heart diseases."
msgstr "A high consumption of fat, especially saturated fats, can raise cholesterol, which increases the risk of heart diseases."

# https://www.who.int/news/item/15-05-2023-who-advises-not-to-use-non-sugar-sweeteners-for-weight-control-in-newly-released-guideline

msgctxt "nutrient_info_non_nutritive_sweeteners_risk"
msgid "Non-nutritive sweeteners may not confer any long-term benefit in reducing body fat in adults or children. There may be potential undesirable effects from long-term use of non-nutritive sweeteners, such as an increased risk of type 2 diabetes and cardiovascular diseases in adults."
msgstr "Non-nutritive sweeteners may not confer any long-term benefit in reducing body fat in adults or children. There may be potential undesirable effects from long-term use of non-nutritive sweeteners, such as an increased risk of type 2 diabetes and cardiovascular diseases in adults."

msgctxt "nutrient_info_fiber_benefit"
msgid "Consuming foods rich in fiber (especially whole grain foods) reduces the risks of aerodigestive cancers, cardiovascular diseases, obesity and diabetes."
msgstr "Consuming foods rich in fiber (especially whole grain foods) reduces the risks of aerodigestive cancers, cardiovascular diseases, obesity and diabetes."

msgctxt "nutrient_info_fruits_vegetables_legumes_benefit"
msgid "Consuming foods rich in fruits, vegetables and legumes reduces the risks of aerodigestive cancers, cardiovascular diseases, obesity and diabetes."
msgstr "Consuming foods rich in fruits, vegetables and legumes reduces the risks of aerodigestive cancers, cardiovascular diseases, obesity and diabetes."

# Proteins are included in the Nutri-Score because they are a proxy for calcium and iron (there is no added benefit from consuming more proteins)

msgctxt "nutrient_info_proteins_benefit"
msgid "Foods that are rich in proteins are usually rich in calcium or iron which are essential minerals with numerous health benefits."
msgstr "Foods that are rich in proteins are usually rich in calcium or iron which are essential minerals with numerous health benefits."

msgctxt "revert"
msgid "Revert to this revision"
msgstr "Revert to this revision"

msgctxt "product_js_product_revert_confirm"
msgid "Revert to this product revision?"
msgstr "Revert to this product revision?"

msgctxt "api_status_success"
msgid "Success"
msgstr "Success"

msgctxt "api_status_failure"
msgid "Failure"
msgstr "Failure"

msgctxt "api_result_product_reverted"
msgid "Product reverted to the specified revision"
msgstr "Product reverted to the specified revision"

msgctxt "api_result_product_not_reverted"
msgid "Product not reverted to the specified revision"
msgstr "Product not reverted to the specified revision"

# sweeteners (additives), plural
msgctxt "sweeteners"
msgid "sweeteners"
msgstr ""

# sweetener (additive), singular
msgctxt "sweetener"
msgid "sweetener"
msgstr ""

msgctxt "action_edit_product"
msgid "Complete or correct product information"
msgstr "Complete or correct product information"

msgctxt "report_problem_panel_title"
msgid "Report a problem"
msgstr "Report a problem"

# duplicate with "report_problem_panel_title"
msgctxt "report_problem_navigation"
msgid "Report a problem"
msgstr "Report a problem"

msgctxt "report_problem_navigation"
msgid "Report a problem."
msgstr "Report a problem."

msgctxt "incomplete_or_incorrect_data_title"
msgid "Incomplete or incorrect information?"
msgstr "Incomplete or incorrect information?"

msgctxt "incomplete_or_incorrect_data_subtitle_off"
msgid "Category, labels, ingredients, allergens, nutritional information, photos etc."
msgstr "Category, labels, ingredients, allergens, nutritional information, photos etc."

msgctxt "incomplete_or_incorrect_data_content_correct"
msgid "If the information does not match the information on the packaging, you can complete or correct it. Thank you!"
msgstr "If the information does not match the information on the packaging, you can complete or correct it. Thank you!"

msgctxt "incomplete_or_incorrect_data_content_correct_off"
msgid "Open Food Facts is a collaborative database, and every contribution is useful for all."
msgstr "Open Food Facts is a collaborative database, and every contribution is useful for all."

msgctxt "report_to_nutripatrol_explain"
msgid "If you want to report vandalism, inappropriate content or erroneous data you can't fix yourself, report it to our moderators team."
msgstr "If you want to report vandalism, inappropriate content or erroneous data you can't fix yourself, report it to our moderators team."

msgctxt "description"
msgid "Description"
msgstr "Description"

msgctxt "enter_main_contact_username"
msgid "Enter main contact's username :"
msgstr "Enter main contact's username :"

msgctxt "change_main_contact"
msgid "Change main contact"
msgstr "Change main contact"

msgctxt "main_contact_updated"
msgid "Main contact updated"
msgstr "Main contact updated"

msgctxt "error_unknown_member"
msgid "This user is not a member of the organization."
msgstr "This user is not a member of the organization."

msgctxt "skip_to_content"
msgid "Skip to Content"
msgstr "Skip to Content"

msgctxt "cant_delete_main_contact"
msgid "You cannot remove the main contact. Change it first."
msgstr "You cannot remove the main contact. Change it first."

msgctxt "open_in_crm"
msgid "Open in CRM"
msgstr "Open in CRM"

msgctxt "information_provided_by_the_manufacturer"
msgid "Information provided by the manufacturer"
msgstr "Information provided by the manufacturer"

msgctxt "information_provided_by_the_manufacturer_edit_form"
msgid "Information identified by a factory icon has been provided by the manufacturer. It can be changed only by the manufacturer and moderators. If it is out of date or incorrect, please let us know."
msgstr "Information identified by a factory icon has been provided by the manufacturer. It can be changed only by the manufacturer and moderators. If it is out of date or incorrect, please let us know."

msgctxt "knowledge_panels_did_you_know"
msgid "Did you know?"
msgstr "Did you know?"

msgctxt "knowledge_panels_why_it_matters"
msgid "Why it matters"
msgstr "Why it matters"

msgctxt "knowledge_panels_what_you_can_do"
msgid "What you can do"
msgstr "What you can do"

msgctxt "knowledge_panels_ingredients_rare_crops_title"
msgid "Good for agricultural biodiversity"
msgstr "Good for agricultural biodiversity"

msgctxt "knowledge_panels_ingredients_rare_crops_subtitle"
msgid "Contains neglected or underutilized crops:"
msgstr "Contains neglected or underutilized crops:"

msgctxt "knowledge_panels_ingredients_rare_crops_did_you_know"
msgid "Since 1900, 75% of plant diversity has been lost as farmers around the world have abandoned local varieties for high-yielding varieties adapted to mass industrial processing. As a result, 60 % of human energy intake in the world comes from only 3 species: wheat, rice and corn."
msgstr "Since 1900, 75% of plant diversity has been lost as farmers around the world have abandoned local varieties for high-yielding varieties adapted to mass industrial processing. As a result, 60 % of human energy intake in the world comes from only 3 species: wheat, rice and corn."

msgctxt "knowledge_panels_ingredients_rare_crops_why_it_matters"
msgid "The lack of variety of crops makes our food supply more vulnerable to pests, diseases and climate change."
msgstr "The lack of variety of crops makes our food supply more vulnerable to pests, diseases and climate change."

msgctxt "knowledge_panels_ingredients_rare_crops_what_you_can_do"
msgid "Consuming diverse cereals, legumes, vegetables and fruits contributes to:"
msgstr "Consuming diverse cereals, legumes, vegetables and fruits contributes to:"

msgctxt "knowledge_panels_ingredients_rare_crops_what_you_can_do_list_1"
msgid "preserving neglected and underutilized species"
msgstr "preserving neglected and underutilized species"

msgctxt "knowledge_panels_ingredients_rare_crops_what_you_can_do_list_2"
msgid "rural development and support of local farmers and companies"
msgstr "rural development and support of local farmers and companies"

msgctxt "knowledge_panels_ingredients_rare_crops_what_you_can_do_list_3"
msgid "preserving of diversified landscapes"
msgstr "preserving of diversified landscapes"

msgctxt "knowledge_panels_ingredients_rare_crops_what_you_can_do_list_4"
msgid "food security"
msgstr "food security"

msgctxt "knowledge_panels_ingredients_rare_crops_what_you_can_do_list_5"
msgid "and your health!"
msgstr "and your health!"

#msgctxt "brands_example_beauty"
#msgid "Nivea, Nivea Men"
#msgstr "Nivea, Nivea Men"

#msgctxt "categories_example_beauty"
#msgid "Anti-dandruff shampoo, Whitening toothpaste"
#msgstr "Anti-dandruff shampoo, Whitening toothpaste"

#msgctxt "emb_codes_example_beauty"
#msgid "EMB 53062"
#msgstr "EMB 53062"

#msgctxt "generic_name_example_beauty"
#msgid "Anti-dandruff shampoo"
#msgstr "Anti-dandruff shampoo"

#msgctxt "product_name_example_beauty"
#msgid "Anti-Perspirant Stress Protect"
#msgstr "Anti-Perspirant Stress Protect"

#msgctxt "ingredients_text_example_beauty"
#msgid "AQUA/WATER, SODIUM LAURETH SULFATE, DISODIUM COCOAMPHODIACETATE, GLYCOL DISTEARATE, COCAMIDE MEA"
#msgstr "AQUA/WATER, SODIUM LAURETH SULFATE, DISODIUM COCOAMPHODIACETATE, GLYCOL DISTEARATE, COCAMIDE MEA"

msgctxt "created_by"
msgid "Created by"
msgstr "Created by"

msgctxt "org_id"
msgid "Org id"
msgstr "Org id"

msgctxt "verified_status"
msgid "Verified status"
msgstr "Verified status"

msgctxt "creation_date"
msgid "Creation date"
msgstr "Creation date"

msgctxt "knowledge_panels_ingredients_rare_crops_divinfood"
msgid "Open Food Facts participates in the European project <a href=\"https://divinfood.eu/\">DIVINFOOD</a> (funded from European Union’s Horizon 2020 research and innovation programme). DIVINFOOD aims to develop food chains that value under-utilised agrobiodiversity in order to act against the decline of biodiversity and to meet the growing expectations of consumers for healthy, local products that contribute to sustainable food systems."
msgstr "Open Food Facts participates in the European project <a href=\"https://divinfood.eu/\">DIVINFOOD</a> (funded from European Union’s Horizon 2020 research and innovation programme). DIVINFOOD aims to develop food chains that value under-utilised agrobiodiversity in order to act against the decline of biodiversity and to meet the growing expectations of consumers for healthy, local products that contribute to sustainable food systems."

msgctxt "deny"
msgid "Deny"
msgstr "Deny"

msgctxt "users_requested_to_join_org"
msgid "These users have requested to join the organization:"
msgstr "These users have requested to join the organization :"

msgctxt "last_login"
msgid "Last login date"
msgstr "Last login date"

msgctxt "last_import"
msgid "Last import date"
msgstr "Last import date"

msgctxt "drop_a_file"
msgid "Drop"
msgstr "Drop"

msgctxt "select_product_data_file"
msgid "Select a file with product data"
msgstr "Select a file with product data"

msgctxt "number_of_products_without_nutriscore"
msgid "Number of products without Nutri-Score"
msgstr "Number of products without Nutri-Score"

msgctxt "percent_of_products_with_nutriscore"
msgid "% of products where Nutri-Score is computed"
msgstr "% of products where Nutri-Score is computed"

msgctxt "products_to_be_exported"
msgid "Products to be exported"
msgstr "Products to be exported"

msgctxt "products_exported"
msgid "Products exported"
msgstr "Products exported"

msgctxt "opportunities_to_improve_nutriscore"
msgid "Opp. for Nutri-Score improvements"
msgstr "Opp. for Nutri-Score improvements"

msgctxt "date_of_last_update"
msgid "Date of last update"
msgstr "Date of last update"

msgctxt "number_of_products_on_public_platform"
msgid "Number of products on public platform"
msgstr "Number of products on public platform"

msgctxt "number_of_products_on_producer_platform"
msgid "Number of products on producer platform"
msgstr "Number of products on producer platform"

msgctxt "automated_daily_export_to_public_platform"
msgid "Automatic daily export to public platform"
msgstr "Automatic daily export to public platform"

msgctxt "improvements_navigation"
msgid "Improvements"
msgstr "Improvements"

msgctxt "products_with_changes_since_last_export"
msgid "Products with changes since last export"
msgstr "Products with changes since last export"

msgctxt "organization_list"
msgid "Organization list"
msgstr "Organization list"

msgctxt "open_org"
msgid "Open org"
msgstr "Open org"

msgctxt "secondhand"
msgid "Secondhand"
msgstr "Secondhand"

msgctxt "donated_products_title"
msgid "Donations"
msgstr "Donations"

msgctxt "donated_products_subtitle"
msgid "Give this product, or search for a similar donated product"
msgstr "Give this product, or search for a similar donated product"

msgctxt "used_products_title"
msgid "Used products"
msgstr "Used products"

msgctxt "used_products_subtitle"
msgid "Buy this product used, or search for a similar used product"
msgstr "Buy this product used, or search for a similar used product"

msgctxt "attribute_repairability_index_france_name"
msgid "Repairability index"
msgstr "Repairability index"

msgctxt "attribute_repairability_index_france_setting_name"
msgid "Good repairability"
msgstr "Good repairability"

msgctxt "attribute_repairability_index_france_setting_note"
msgid "Mandatory rating in France for certain products since 2021"
msgstr "Mandatory rating in France for certain products since 2021"

# keep %s, it will be replaced by the letter A, B, C, D or E
msgctxt "attribute_repairability_index_france_grade_title"
msgid "Repairability index %s"
msgstr "Repairability index %s"

msgctxt "attribute_repairability_index_france_unknown_title"
msgid "Repairability index unknown"
msgstr "Repairability index unknown"

msgctxt "attribute_repairability_index_france_not_applicable_title"
msgid "Repairability index not-applicable"
msgstr "Repairability index not-applicable"

msgctxt "attribute_repairability_index_france_not_applicable_description_short"
msgid "Not-applicable for the category"
msgstr "Not-applicable for the category"

# variable names between { } must not be translated
msgctxt "f_attribute_repairability_index_france_not_applicable_description"
msgid "Applicable only for categories: {categories}"
msgstr "Applicable only for categories: {categories}"

msgctxt "attribute_repairability_index_france_very_good_description_short"
msgid "Very good repairability"
msgstr "Very good repairability"

msgctxt "attribute_repairability_index_france_good_description_short"
msgid "Good repairability"
msgstr "Good repairability"

msgctxt "attribute_repairability_index_france_average_description_short"
msgid "Average repairability"
msgstr "Average repairability"

msgctxt "attribute_repairability_index_france_poor_description_short"
msgid "Poor repairability"
msgstr "Poor repairability"

msgctxt "attribute_repairability_index_france_bad_description_short"
msgid "Bad repairability"
msgstr "Bad repairability"

msgctxt "estimate"
msgid "estimate"
msgstr "estimate"

# information on several ingredients, in plural in languages like French
msgctxt "ingredient_information"
msgid "Ingredient information"
msgstr "Ingredient information"

msgctxt "product_type"
msgid "Product type"
msgstr "Product type"

# Food product type
msgctxt "product_type_food"
msgid "Food"
msgstr "Food"

# Pet food product type
msgctxt "product_type_petfood"
msgid "Pet food"
msgstr "Pet food"

# Beauty product type
msgctxt "product_type_beauty"
msgid "Beauty"
msgstr "Beauty"

# General product product type
msgctxt "product_type_product"
msgid "Product"
msgstr "Product"

msgctxt "recommendation_limit_ultra_processed_foods_title"
msgid "Limit ultra-processed foods"
msgstr "Limit ultra-processed foods"

msgctxt "recommendation_limit_ultra_processed_foods_subtitle"
msgid "Limiting ultra-processed foods reduces the risk of noncommunicable chronic diseases"
msgstr "Limiting ultra-processed foods reduces the risk of noncommunicable chronic diseases"

msgctxt "recommendation_limit_ultra_processed_foods_text"
msgid "Several studies have found that a lower consumption of ultra-processed foods is associated with a reduced risk of noncommunicable chronic diseases, such as obesity, hypertension and diabetes."
msgstr "Several studies have found that a lower consumption of ultra-processed foods is associated with a reduced risk of noncommunicable chronic diseases, such as obesity, hypertension and diabetes."

msgctxt "discover_the_evolution_of_the_nutriscore_grades_of_your_products"
msgid "Discover the evolution of the Nutri-Score grades of your products"
msgstr "Discover the evolution of the Nutri-Score grades of your products"

msgctxt "add_products_to_discover_the_evolution_of_their_nutriscore_grades"
msgid "Add products with a category, ingredients list and nutrition facts to discover the evolution of their Nutri-Score grades."
msgstr "Add products with a category, ingredients list and nutrition facts to discover the evolution of their Nutri-Score grades."

msgctxt "in_contact_with_food"
msgid "In contact with food"
msgstr "In contact with food"

msgctxt "contact_us_producers"
msgid "Contact Us"
msgstr "Contact Us"

msgctxt "delete"
msgid "Delete"
msgstr "Delete"

msgctxt "f_add_product_to_our_database"
msgid "Is {barcode} the barcode of a product you have? If so, please add it to the database. It only takes a few minutes."
msgstr "Is {barcode} the barcode of a product you have? If so, please add it to the database. It only takes a few minutes."

# Please change get-it-on-en.svg to get-it-on-XX.svg. check the url https://static.openfoodfacts.org/images/misc/f-droid/svg/get-it-on-XX.svg
msgctxt "f_droid_app_icon_url"
msgid "/images/misc/f-droid/svg/get-it-on-en.svg"
msgstr "/images/misc/f-droid/svg/get-it-on-en.svg"

msgctxt "f_droid_app_icon_alt_text"
msgid "Available on F-Droid"
msgstr "Available on F-Droid"

<<<<<<< HEAD
msgctxt "update_nutrients_data"
msgid "Update nutrients data"
msgstr "Update nutrients data"
=======
msgctxt "update_nutrition_facts"
msgid "Extract nutrition facts"
msgstr "Extract nutrition facts"
>>>>>>> e9b60122
<|MERGE_RESOLUTION|>--- conflicted
+++ resolved
@@ -7455,12 +7455,10 @@
 msgid "Available on F-Droid"
 msgstr "Available on F-Droid"
 
-<<<<<<< HEAD
 msgctxt "update_nutrients_data"
 msgid "Update nutrients data"
 msgstr "Update nutrients data"
-=======
+
 msgctxt "update_nutrition_facts"
 msgid "Extract nutrition facts"
 msgstr "Extract nutrition facts"
->>>>>>> e9b60122
