msgid ""
msgstr ""
"MIME-Version: 1.0\n"
"Content-Type: text/plain; charset=UTF-8\n"
"Content-Transfer-Encoding: 8bit\n"
"Language: en\n"
"Project-Id-Version: \n"
"PO-Revision-Date: \n"
"Language-Team: \n"
"Last-Translator: \n"
"POT-Creation-Date: \n"
"X-Generator: Poedit 2.1\n"

msgctxt "1_product"
msgid "1 product"
msgstr ""

msgctxt "about"
msgid "About me"
msgstr ""

msgctxt "add"
msgid "Add"
msgstr ""

msgctxt "add_language"
msgid "Add language"
msgstr ""

msgctxt "add_product"
msgid "Add a product"
msgstr ""

msgctxt "add_user"
msgid "Register"
msgstr ""

msgctxt "add_user_display"
msgid "Register"
msgstr "Register"

msgctxt "add_user_process"
msgid "Welcome!"
msgstr "Welcome!"

msgctxt "add_user_result"
msgid "Thank you for joining us!"
msgstr "Thank you for joining us!"

msgctxt "add_user_you_can_edit"
msgid "You can now add and edit products on the web or with our free <a href=\"%s\">mobile app</a>."
msgstr "You can now add and edit products on the web or with our free <a href=\"%s\">mobile app</a>."

msgctxt "join_us_on_slack"
msgid "Join us on Slack"
msgstr "Join us on Slack"

msgctxt "add_user_join_the_project"
msgid "%s is a collaborative project to which you can bring much more than new products: your energy, enthusiasm and ideas!"
msgstr "%s is a collaborative project to which you can bring much more than new products: your energy, enthusiasm and ideas!"

msgctxt "add_user_join_us_on_slack"
msgid "We use a discussion system called Slack where all project participants can exchange and collaborate. Please join! We would be happy to know you!"
msgstr "We use a discussion system called Slack where all project participants can exchange and collaborate. Please join! We would be happy to know you!"

msgctxt "add_user_you_can_edit_pro"
msgid "You can now easily import your product data and photos."
msgstr "You can now easily import your product data and photos."

msgctxt "add_user_you_can_edit_pro_promo"
msgid "You can now add and edit your products and import their data and photos on our free <a href=\"%s\">platform for producers</a>."
msgstr "You can now add and edit your products and import their data and photos on our free <a href=\"%s\">platform for producers</a>."

msgctxt "add_user_existing_org"
msgid "There is already an existing organization with the name %s."
msgstr "There is already an existing organization with the name %s."

msgctxt "add_user_existing_org_pending"
msgid "Your request to join the organization is pending approval of the organization administrator."
msgstr "Your request to join the organization is pending approval of the organization administrator."

msgctxt "admin_status_updated"
msgid "Admin Status Updated"
msgstr "Admin Status Updated"

msgctxt "admin_status"
msgid "Admin Status"
msgstr "Admin Status"

msgctxt "grant_remove_admin_status"
msgid "Grant/Remove Admin status"
msgstr "Grant/Remove Admin status"

msgctxt "please_email_producers"
msgid "Please e-mail <a href=\"mailto:producers@openfoodfacts.org\">producers@openfoodfacts.org</a> if you have any question."
msgstr "Please e-mail <a href=\"mailto:producers@openfoodfacts.org\">producers@openfoodfacts.org</a> if you have any question."

msgctxt "if_you_work_for_a_producer"
msgid "If you work for a producer or brand and will add or complete data for your own products only, you can get access to our completely free Platform for Producers."
msgstr "If you work for a producer or brand and will add or complete data for your own products only, you can get access to our completely free Platform for Producers."

msgctxt "producers_platform_description_long"
msgid "The platform for producers allows manufacturers to easily import data and photos for all their products, to mark them as official, and to get free analysis of improvement opportunities for their products."
msgstr "The platform for producers allows manufacturers to easily import data and photos for all their products, to mark them as official, and to get free analysis of improvement opportunities for their products."

msgctxt "pro_account"
msgid "Professional account"
msgstr "Professional account"

msgctxt "this_is_a_pro_account"
msgid "This is a producer or brand account."
msgstr "This is a producer or brand account."

msgctxt "producer_or_brand"
msgid "Name of producer or name of brand"
msgstr "Name of producer or name of brand"

msgctxt "error_missing_org"
msgid "Professional accounts must have an associated organization (company name or brand)."
msgstr "Professional accounts must have an associated organization (company name or brand)."

msgctxt "enter_name_of_org"
msgid "Please enter the name of your organization (company name or brand)."
msgstr "Please enter the name of your organization (company name or brand)."

msgctxt "enter_email_addresses_of_users"
msgid "Enter email addresses of users to invite (comma-separated):"
msgstr "Enter email addresses of users to invite (comma-separated):"

msgctxt "f_this_is_a_pro_account_for_org"
msgid "This account is a professional account associated with the producer or brand {org}. You have access to the Platform for Producers."
msgstr "This account is a professional account associated with the producer or brand {org}. You have access to the Platform for Producers."

# please check that site_name and the brackets stays intact
msgctxt "add_user_email_subject"
msgid "Thanks for joining <<site_name>>"
msgstr ""

msgctxt "additives_1"
msgid "Potentially hazardous food additive. Limit usage."
msgstr ""

msgctxt "additives_2"
msgid "Hazardous food additive. Avoid."
msgstr ""

msgctxt "additives_3"
msgid "Food additive banned in Europe. Avoid at all cost."
msgstr ""

msgctxt "additives_p"
msgid "additives"
msgstr ""

msgctxt "additives_s"
msgid "additive"
msgstr ""

msgctxt "advanced_search"
msgid "Advanced search"
msgstr ""

msgctxt "advanced_search_old"
msgid "Advanced search and graphs"
msgstr ""

msgctxt "alcohol_warning"
msgid "Excess drinking is harmful for health."
msgstr ""

msgctxt "email_warning"
msgid "Please note that your Pro account will only be valid if you use your professional e-mail address. Our moderation team checks that the domain name is consistent with the organisation you wish to join."
msgstr ""

msgctxt "all_missions"
msgid "All missions"
msgstr ""

msgctxt "allergens"
msgid "Substances or products causing allergies or intolerances"
msgstr ""

msgctxt "allergens_p"
msgid "allergens"
msgstr ""

msgctxt "allergens_s"
msgid "allergen"
msgstr ""

msgctxt "also_edited_by"
msgid "Product page also edited by"
msgstr ""

msgctxt "android_apk_app_icon_url"
msgid "/images/misc/android-apk.svg"
msgstr ""

msgctxt "android_apk_app_icon_alt_text"
msgid "Android APK"
msgstr ""

# DO NOT TRANSLATE
msgctxt "android_apk_app_link"
msgid "https://world.openfoodfacts.org/files/off.apk"
msgstr ""

# Please change en_get.svg to fr_get.svg. check the url https://static.openfoodfacts.org/images/misc/playstore/img/XX_get.svg
msgctxt "android_app_icon_url"
msgid "/images/misc/playstore/img/en_get.svg"
msgstr ""

msgctxt "android_app_icon_alt_text"
msgid "Get It On Google Play"
msgstr ""

# Change hl=en to your language, and make sure the url works
msgctxt "android_app_link"
msgid "https://play.google.com/store/apps/details?id=org.openfoodfacts.scanner&hl=en"
msgstr ""

msgctxt "app_please_take_pictures"
msgid "<p>This product is not yet in the <<site_name>> database. Could you please take some pictures of the product, barcode, ingredients list and nutrition facts to add it on <a href=\"https://world.openfoodfacts.org\" target=\"_blank\"><<site_name>></a>?</p>\n"
"<p>Thanks in advance!</p>\n"
msgstr ""

msgctxt "app_take_a_picture"
msgid "Take a picture"
msgstr ""

msgctxt "app_take_a_picture_note"
msgid "Note: the pictures you send are published under the free licence Creative Commons Attribution and ShareAlike."
msgstr ""

msgctxt "app_you_can_add_pictures"
msgid "You can add pictures:"
msgstr ""

msgctxt "axis_x"
msgid "Horizontal axis"
msgstr ""

msgctxt "axis_y"
msgid "Vertical axis"
msgstr ""

msgctxt "barcode"
msgid "Barcode"
msgstr ""

msgctxt "barcode_number"
msgid "Barcode number:"
msgstr ""

msgctxt "you_can_also_help_us"
msgid "You can also help to fund the Open Food Facts project"
msgstr ""

msgctxt "producers_administration_manual"
msgid "Producers Admin manual"
msgstr "Producers Admin manual"

msgctxt "bottom_content"
msgid "<a href=\"https://world.openfoodfacts.org/donate-to-open-food-facts?utm_source=login-open-food-facts\"><img src=\"https://static.openfoodfacts.org/images/svg/donate-icon.svg\" alt=\"Donate to Open Food Facts\" /></a><p><<site_name>> is made by a non-profit association, independent from the industry. It is made for all, by all, and it is funded by all. You can support our work by <a href=\"https://world.openfoodfacts.org/donate-to-open-food-facts?utm_source=login-open-food-facts\">donating to Open Food Facts</a> and also by <a href=\"https://www.lilo.org/fr/open-food-facts/?utm_source=open-food-facts\">using the Lilo search engine</a>.<br/><b>Thank you!</b></p>"
msgstr "<a href=\"https://world.openfoodfacts.org/donate-to-open-food-facts?utm_source=login-open-food-facts\"><img src=\"https://static.openfoodfacts.org/images/svg/donate-icon.svg\" alt=\"Donate to Open Food Facts\" /></a><p><<site_name>> is made by a non-profit association, independent from the industry. It is made for all, by all, and it is funded by all. You can support our work by <a href=\"https://world.openfoodfacts.org/donate-to-open-food-facts?utm_source=login-open-food-facts\">donating to Open Food Facts</a> and also by <a href=\"https://www.lilo.org/fr/open-food-facts/?utm_source=open-food-facts\">using the Lilo search engine</a>.<br/><b>Thank you!</b></p>"

msgctxt "bottom_title"
msgid "Donate to support our work"
msgstr ""

msgctxt "brands"
msgid "Brands"
msgstr ""

msgctxt "brands_example"
msgid "Kinder Bueno White, Kinder Bueno, Kinder, Ferrero"
msgstr ""

msgctxt "brands_p"
msgid "brands"
msgstr ""

msgctxt "brands_products"
msgid "Products from the %s brand"
msgstr ""

msgctxt "brands_s"
msgid "brand"
msgstr ""

msgctxt "brands_tagsinput"
msgid "add a brand"
msgstr ""

msgctxt "brands_without_products"
msgid "Products not from the %s brand"
msgstr ""

msgctxt "brand_owner"
msgid "Brand owner"
msgstr ""

msgctxt "brand_owner_example"
msgid "The Coca Cola Company"
msgstr ""

msgctxt "by"
msgid "by"
msgstr ""

msgctxt "categories"
msgid "Categories"
msgstr ""

msgctxt "categories_example"
msgid "Sardines in olive oil, Orange juice from concentrate"
msgstr ""

msgctxt "categories_note"
msgid "Indicate only the most specific category. \"Parents\" categories will be automatically added."
msgstr ""

msgctxt "categories_p"
msgid "categories"
msgstr ""

msgctxt "categories_products"
msgid "Products from the %s category"
msgstr ""

msgctxt "categories_s"
msgid "category"
msgstr ""

msgctxt "categories_tagsinput"
msgid "add a category"
msgstr ""

msgctxt "categories_without_products"
msgid "Products not from the %s category"
msgstr ""

msgctxt "change_fields"
msgid "Data"
msgstr ""

msgctxt "change_nutriments"
msgid "Nutriments"
msgstr ""

msgctxt "change_selected_images"
msgid "Selected images"
msgstr ""

msgctxt "change_uploaded_images"
msgid "Uploaded images"
msgstr ""

msgctxt "checkers_p"
msgid "checkers"
msgstr ""

msgctxt "checkers_s"
msgid "checker"
msgstr ""

msgctxt "cities_p"
msgid "packaging cities"
msgstr ""

msgctxt "cities_products"
msgid "Products packaged in the city of %s"
msgstr ""

msgctxt "cities_s"
msgid "packaging city"
msgstr ""

msgctxt "cities_without_products"
msgid "Products not packaged in the city of %s"
msgstr ""

msgctxt "codes_p"
msgid "Codes"
msgstr ""

msgctxt "codes_s"
msgid "Code"
msgstr ""

msgctxt "completed_n_missions"
msgid "completed %d missions:"
msgstr ""

msgctxt "connected_with_facebook"
msgid "You are connected with your Facebook account."
msgstr ""

msgctxt "contributor_since"
msgid "Contributor since"
msgstr ""

msgctxt "copy_data"
msgid "Copy data from current product to new product"
msgstr ""

msgctxt "correct_the_following_errors"
msgid "Please correct the following errors:"
msgstr ""

msgctxt "correctors_p"
msgid "correctors"
msgstr ""

msgctxt "correctors_s"
msgid "corrector"
msgstr ""

msgctxt "countries"
msgid "Countries where sold"
msgstr ""

msgctxt "countries_note"
msgid "Countries where the product is widely available (not including stores specialising in foreign products)"
msgstr ""

msgctxt "countries_p"
msgid "countries"
msgstr ""

msgctxt "countries_products"
msgid "Products sold in %s"
msgstr ""

msgctxt "countries_s"
msgid "country"
msgstr ""

msgctxt "countries_without_products"
msgid "Products not sold in %s"
msgstr ""

msgctxt "data_source"
msgid "Data source"
msgstr ""

msgctxt "data_sources_p"
msgid "data sources"
msgstr ""

msgctxt "data_sources_s"
msgid "data source"
msgstr ""

msgctxt "debug_p"
msgid "debug"
msgstr ""

msgctxt "debug_s"
msgid "debug"
msgstr ""

msgctxt "delete_comment"
msgid "Reason for removal"
msgstr ""

msgctxt "delete_product"
msgid "Delete a product"
msgstr ""

msgctxt "delete_product_page"
msgid "Delete the page"
msgstr ""

msgctxt "delete_the_images"
msgid "Delete the images"
msgstr ""

msgctxt "delete_user"
msgid "Delete a user"
msgstr ""

msgctxt "keycloak_info"
msgid "To edit more information, or to delete your account, please open the user center."
msgstr ""

# Link in button style to the Keycloak account page
msgctxt "keycloak_account_button"
msgid "User Center"
msgstr ""

msgctxt "diff_add"
msgid "Added:"
msgstr ""

msgctxt "diff_change"
msgid "Changed:"
msgstr ""

msgctxt "diff_delete"
msgid "Deleted:"
msgstr ""

msgctxt "donate"
msgid "Donate to Open Food Facts"
msgstr ""

msgctxt "donate_link"
msgid "https://world.openfoodfacts.org/donate-to-open-food-facts"
msgstr ""

msgctxt "ecological_data_table"
msgid "Ecological footprint"
msgstr ""

msgctxt "ecological_data_table_note"
msgid "If the carbon footprint is specified on the label (rarely at this time), indicate it for the same quantity than the nutritional composition."
msgstr ""

msgctxt "edit"
msgid "edit"
msgstr ""

msgctxt "edit_comment"
msgid "Changes summary"
msgstr ""

msgctxt "edit_product"
msgid "Edit a product"
msgstr ""

msgctxt "edit_product_page"
msgid "Edit the page"
msgstr ""

msgctxt "edit_profile"
msgid "Edit your public profile"
msgstr ""

msgctxt "edit_profile_confirm"
msgid "Changes to your public profile have been saved."
msgstr ""

msgctxt "edit_profile_msg"
msgid "Information below is visible in your public profile."
msgstr ""

msgctxt "edit_settings"
msgid "Change your account parameters"
msgstr ""

msgctxt "edit_user"
msgid "Account parameters"
msgstr "Account parameters"

msgctxt "edit_user_display"
msgid "Account parameters"
msgstr "Account parameters"

msgctxt "edit_user_process"
msgid "Account parameters"
msgstr "Account parameters"

msgctxt "edit_user_result"
msgid "Your account parameters have been changed."
msgstr "Your account parameters have been changed."

msgctxt "editors_p"
msgid "editors"
msgstr ""

msgctxt "editors_s"
msgid "editor"
msgstr ""

msgctxt "email"
msgid "E-mail address"
msgstr ""

msgctxt "emb_code_products"
msgid "Products packaged by the company with traceability code %s"
msgstr ""

msgctxt "emb_code_p"
msgid "Traceability codes"
msgstr ""

msgctxt "emb_code_s"
msgid "Traceability code"
msgstr ""

msgctxt "emb_codes"
msgid "Traceability code"
msgstr ""

msgctxt "emb_codes_p"
msgid "traceability codes"
msgstr ""

msgctxt "emb_codes_products"
msgid "Products with the traceability code %s"
msgstr ""

msgctxt "emb_codes_s"
msgid "traceability code"
msgstr ""

msgctxt "emb_codes_without_products"
msgid "Products without the traceability code %s"
msgstr ""

# Those are country specific codes. For European countries, you can change FR 62.448.034 CE to DE BY 718 EG (for instance)
msgctxt "emb_codes_example"
msgid "EMB 53062, FR 62.448.034 CE, 84 R 20, 33 RECOLTANT 522"
msgstr ""

msgctxt "emb_codes_note"
msgid "In Europe, the code is in an ellipse with the 2 country initials followed by a number and CE."
msgstr ""

msgctxt "entry_dates_p"
msgid "Entry dates"
msgstr ""

msgctxt "entry_dates_s"
msgid "Entry date"
msgstr ""

msgctxt "error"
msgid "Error"
msgstr ""

msgctxt "error_bad_login_password"
msgid "Incorrect user name or password. <a href=\"/cgi/reset_password.pl\">Forgotten password?</a>"
msgstr ""

msgctxt "error_database"
msgid "An error occurred while reading the data, try to refresh the page."
msgstr ""

msgctxt "error_different_passwords"
msgid "The password and confirmation password are different."
msgstr ""

msgctxt "error_email_already_in_use"
msgid "The e-mail address is already used by another user. Maybe you already have an account? You can <a href=\"/cgi/reset_password.pl\">reset the password</a> of your other account."
msgstr ""

msgctxt "error_invalid_address"
msgid "Invalid address."
msgstr ""

msgctxt "error_invalid_email"
msgid "Invalid e-mail address"
msgstr ""

msgctxt "error_invalid_password"
msgid "The password needs to be at least 6 characters long."
msgstr ""

msgctxt "error_invalid_user"
msgid "Invalid user."
msgstr ""

msgctxt "error_invalid_username"
msgid "The user name must contain only unaccented letters, digits and dashes."
msgstr ""

msgctxt "error_username_too_long"
msgid "The user name is too long (maximum 40 characters)."
msgstr ""

msgctxt "error_name_too_long"
msgid "The name is too long (maximum 60 characters)."
msgstr ""

msgctxt "error_new_code_already_exists"
msgid "A product already exists with the new code"
msgstr ""

msgctxt "error_no_name"
msgid "You need to enter a name or nickname."
msgstr ""

msgctxt "error_no_permission"
msgid "Permission denied."
msgstr ""

msgctxt "error_no_username"
msgid "You need to enter a user name"
msgstr ""

msgctxt "error_username_not_available"
msgid "This username already exists, please choose another."
msgstr ""

msgctxt "example"
msgid "Example:"
msgstr ""

msgctxt "examples"
msgid "Examples:"
msgstr ""

msgctxt "expiration_date"
msgid "Best before date"
msgstr ""

msgctxt "expiration_date_note"
msgid "The expiration date is a way to track product changes over time and to identify the most recent version."
msgstr ""

msgctxt "explore_products_by"
msgid "Explore products by..."
msgstr ""

msgctxt "facebook_locale"
msgid "en_US"
msgstr ""

msgctxt "facebook_page"
msgid "https://www.facebook.com/OpenFoodFacts"
msgstr ""

msgctxt "fixme_product"
msgid "If the data is incomplete or incorrect, you can complete or correct it by editing this page."
msgstr ""

msgctxt "footer_and_the_facebook_group"
msgid "and the <a href=\"https://www.facebook.com/groups/openfoodfacts/\">Facebook group for contributors</a>"
msgstr ""

msgctxt "footer_blog"
msgid "<<site_name>> blog"
msgstr ""

# Do not translate
msgctxt "footer_blog_link"
msgid "https://blog.openfoodfacts.org/en/"
msgstr ""

msgctxt "footer_code_of_conduct"
msgid "Code of conduct"
msgstr ""

# Do not translate without having the same exact string in the Tags template. Do not use spaces, special characters, only alphanumeric characters separated by hyphens
msgctxt "footer_code_of_conduct_link"
msgid "/code-of-conduct"
msgstr ""

msgctxt "footer_data"
msgid "Data, API and SDKs"
msgstr ""

# Do not translate without having the same exact string in the Tags template. Do not use spaces, special characters, only alphanumeric characters separated by hyphens
msgctxt "footer_data_link"
msgid "/data"
msgstr ""

msgctxt "footer_discover_the_project"
msgid "Discover the project"
msgstr ""

msgctxt "footer_faq"
msgid "Frequently asked questions"
msgstr ""

# Do not translate without having the same exact string in the Tags template. Do not use spaces, special characters, only alphanumeric characters separated by hyphens
msgctxt "footer_faq_link"
msgid "https://support.openfoodfacts.org/help/en-gb"
msgstr ""

msgctxt "footer_translators"
msgid "Translators"
msgstr ""

# Do not translate
msgctxt "footer_translators_link"
msgid "/cgi/top_translators.pl"
msgstr ""

msgctxt "footer_follow_us"
msgid "Follow us on <a href=\"https://twitter.com/openfoodfacts\">Twitter</a>,\n"
"<a href=\"https://www.facebook.com/OpenFoodFacts\">Facebook</a> and\n"
"<a href=\"https://www.instagram.com/open.food.facts/\">Instagram</a>\n"
msgstr ""

msgctxt "footer_install_the_app"
msgid "Install the app"
msgstr ""

msgctxt "footer_join_the_community"
msgid "Join the community"
msgstr ""

msgctxt "footer_join_us_on"
msgid "Join us on %s:"
msgstr ""

msgctxt "footer_legal"
msgid "Legal"
msgstr ""

# Do not translate without having the same exact string in the Tags template. Do not use spaces, special characters, only alphanumeric characters separated by hyphens
msgctxt "footer_legal_link"
msgid "/legal"
msgstr ""

msgctxt "footer_privacy"
msgid "Privacy"
msgstr ""

# Do not translate without having the same exact string in the Tags template. Do not use spaces, special characters, only alphanumeric characters separated by hyphens
msgctxt "footer_privacy_link"
msgid "/privacy"
msgstr ""

msgctxt "footer_press"
msgid "Press"
msgstr ""

# Do not translate without having the same exact string in the Tags template. Do not use spaces, special characters, only alphanumeric characters separated by hyphens
msgctxt "footer_press_link"
msgid "/press"
msgstr ""

msgctxt "footer_tagline"
msgid "A collaborative, free and open database of food products from around the world."
msgstr ""

msgctxt "footer_terms"
msgid "Terms of use"
msgstr ""

# Do not translate without having the same exact string in the Tags template. Do not use spaces, special characters, only alphanumeric characters separated by hyphens
msgctxt "footer_terms_link"
msgid "/terms-of-use"
msgstr ""

msgctxt "footer_who_we_are"
msgid "Who we are"
msgstr ""

# Do not translate without having the same exact string in the Tags template. Do not use spaces, special characters, only alphanumeric characters separated by hyphens
msgctxt "footer_who_we_are_link"
msgid "/who-we-are"
msgstr ""

msgctxt "footer_wiki"
msgid "<<site_name>> wiki (en)"
msgstr ""

# Do not translate
msgctxt "footer_wiki_link"
msgid "https://wiki.openfoodfacts.org"
msgstr ""

# Do not translate Open Beauty Facts but do translate Cosmetics
msgctxt "footer_obf"
msgid "Open Beauty Facts - Cosmetics"
msgstr ""

msgctxt "footer_obf_link"
msgid "https://world.openbeautyfacts.org"
msgstr ""

msgctxt "footer_pro"
msgid "Open Food Facts for Producers"
msgstr ""

msgctxt "for"
msgid "for"
msgstr ""

msgctxt "front_alt"
msgid "Product"
msgstr ""

msgctxt "generic_name"
msgid "Common name"
msgstr ""

msgctxt "generic_name_example"
msgid "Chocolate bar with milk and hazelnuts"
msgstr ""

msgctxt "goodbye"
msgid "See you soon!"
msgstr ""

msgctxt "graph_count"
msgid "%d products match the search criteria, of which %i products have defined values for the graph's axis."
msgstr ""

msgctxt "graph_title"
msgid "Graph title"
msgstr ""

msgctxt "graphs_and_maps"
msgid "Graphs and maps"
msgstr ""

msgctxt "hello"
msgid "Hello"
msgstr ""

msgctxt "high"
msgid "high"
msgstr ""

msgctxt "high_quantity"
msgid "high quantity"
msgstr ""

msgctxt "history"
msgid "Changes history"
msgstr ""

msgctxt "image_front"
msgid "Front picture"
msgstr ""

msgctxt "image_ingredients"
msgid "Ingredients picture"
msgstr ""

msgctxt "image_ingredients_note"
msgid "If the picture is neat enough, the ingredients can be extracted automatically"
msgstr ""

msgctxt "image_nutrition"
msgid "Nutrition facts picture"
msgstr ""

msgctxt "image_upload_error_image_already_exists"
msgid "This picture has already been sent."
msgstr ""

msgctxt "image_upload_error_image_too_small"
msgid "The picture is too small. Please do not upload pictures found on the Internet and only send photos you have taken yourself."
msgstr ""

msgctxt "image_upload_error_no_barcode_found_in_image_long"
msgid "The barcode in the image could not be read, or the image contained no barcode.\n"
"You can try with another image, or directly enter the barcode."
msgstr ""

msgctxt "image_upload_error_no_barcode_found_in_image_short"
msgid "No barcode found in the image."
msgstr ""

msgctxt "image_upload_error_no_barcode_specified_or_found"
msgid "No barcode specified or found in the image or filename."
msgstr "No barcode specified or found in the image or filename."

msgctxt "image_upload_error_could_not_read_image"
msgid "The image could not be read."
msgstr "The image could not be read."

msgctxt "image_upload_error_no_barcode_found_in_text"
msgid "You must enter the characters of the barcode or send a product image when the barcode is visible."
msgstr ""

msgctxt "image_full_size"
msgid "Full size"
msgstr ""

msgctxt "image_attribution_creativecommons"
msgid "This file was uploaded to product %s and is licensed under the %s license."
msgstr ""

msgctxt "image_attribution_photographer"
msgid "Attribution: Photo by %s per %s"
msgstr ""

msgctxt "image_attribution_photographer_editor"
msgid "Attribution: Photo by %s with additional modifications by %s per %s"
msgstr ""

msgctxt "image_original_link_text"
msgid "(Original Image)"
msgstr ""

msgctxt "image_attribution_link_title"
msgid "Photo detail and attribution information"
msgstr ""

msgctxt "invite_user"
msgid "Invite Users"
msgstr "Invite Users"

msgctxt "incomplete_products_you_added"
msgid "Products you added that need to be completed"
msgstr ""

msgctxt "informers_p"
msgid "informers"
msgstr ""

msgctxt "informers_s"
msgid "informers"
msgstr ""

msgctxt "ingredients"
msgid "Ingredients"
msgstr ""

msgctxt "no_ingredient"
msgid "Ingredients are missing"
msgstr "Ingredients are missing"

msgctxt "one_ingredient"
msgid "1 ingredient"
msgstr "1 ingredient"

msgctxt "f_ingredients_with_number"
msgid "{number} ingredients"
msgstr "{number} ingredients"

msgctxt "ingredients_alt"
msgid "Ingredients"
msgstr ""

msgctxt "ingredients_analysis_note"
msgid "Note: ingredients can be listed with many different names, please let us know if you think the analysis above is incorrect."
msgstr ""

msgctxt "ingredients_from_or_that_may_be_from_palm_oil_p"
msgid "ingredients from or that may be from palm oil"
msgstr ""

msgctxt "ingredients_from_or_that_may_be_from_palm_oil_s"
msgid "ingredient from or that may be from palm oil"
msgstr ""

msgctxt "ingredients_from_palm_oil_p"
msgid "ingredients from palm oil"
msgstr ""

msgctxt "ingredients_from_palm_oil_s"
msgid "ingredient from palm oil"
msgstr ""

msgctxt "ingredients_n_p"
msgid "Numbers of ingredients"
msgstr ""

msgctxt "ingredients_n_s"
msgid "Number of ingredients"
msgstr ""

msgctxt "known_ingredients_n_s"
msgid "Number of recognized ingredients"
msgstr "Number of recognized ingredients"

msgctxt "unknown_ingredients_n_s"
msgid "Number of unrecognized ingredients"
msgstr "Number of unrecognized ingredients"

msgctxt "ingredients_p"
msgid "ingredients"
msgstr ""

msgctxt "ingredients_products"
msgid "Products that contain the ingredient %s"
msgstr ""

msgctxt "ingredients_s"
msgid "ingredient"
msgstr ""

msgctxt "ingredients_text"
msgid "Ingredients list"
msgstr ""

msgctxt "ingredients_text_display_note"
msgid "Ingredients are listed in order of importance (quantity)."
msgstr ""

msgctxt "ingredients_text_example"
msgid "Cereals 85.5% (_wheat_ flour, whole-_wheat_ flour 11%), malt extract, cocoa 4,8%, ascorbic acid"
msgstr ""

msgctxt "ingredients_text_note"
msgid "Keep the order, indicate the % when specified, separate with a comma or - , use ( ) for ingredients of an ingredient, surround allergens with _ e.g. _milk_"
msgstr ""

msgctxt "ingredients_that_may_be_from_palm_oil_p"
msgid "ingredients that may be from palm oil"
msgstr ""

msgctxt "ingredients_that_may_be_from_palm_oil_s"
msgid "ingredient that may be from palm oil"
msgstr ""

msgctxt "ingredients_without_products"
msgid "Products that do not contain the ingredient %s"
msgstr ""

# Please change appstore_US.svg to appstore_XX.svg. check the url https://static.openfoodfacts.org/images/misc/appstore/black/appstore_XX.svg
msgctxt "ios_app_icon_url"
msgid "/images/misc/appstore/black/appstore_US.svg"
msgstr ""

msgctxt "ios_app_icon_alt_text"
msgid "Download on the App Store"
msgstr ""

msgctxt "ios_app_link"
msgid "https://apps.apple.com/app/open-food-facts/id588797948"
msgstr ""

msgctxt "known_nutrients_p"
msgid "known nutrients"
msgstr ""

msgctxt "known_nutrients_s"
msgid "known nutrient"
msgstr ""

msgctxt "labels"
msgid "Labels, certifications, awards"
msgstr ""

msgctxt "labels_example"
msgid "Organic"
msgstr ""

msgctxt "labels_note"
msgid "Indicate only the most specific labels. \"Parents\" labels will be added automatically."
msgstr ""

msgctxt "labels_p"
msgid "labels"
msgstr ""

msgctxt "labels_products"
msgid "Products that have the label %s"
msgstr ""

msgctxt "labels_s"
msgid "label"
msgstr ""

msgctxt "labels_tagsinput"
msgid "add a label"
msgstr ""

msgctxt "labels_without_products"
msgid "Products that do not have the label %s"
msgstr ""

msgctxt "lang"
msgid "Main language"
msgstr ""

msgctxt "lang_note"
msgid "Language most present and most highlighted on the product"
msgstr ""

msgctxt "language"
msgid "en-US"
msgstr ""

msgctxt "languages_p"
msgid "languages"
msgstr ""

msgctxt "languages_s"
msgid "language"
msgstr ""

msgctxt "last_edit_dates_p"
msgid "Last edit dates"
msgstr ""

msgctxt "last_edit_dates_s"
msgid "Last edit date"
msgstr ""

msgctxt "last_image_dates_p"
msgid "Last picture dates"
msgstr ""

msgctxt "last_image_dates_s"
msgid "Last picture date"
msgstr ""

msgctxt "licence_accept"
msgid "By adding information, data and/or images, you accept to place irrevocably your contribution under the <a href=\"https://opendatacommons.org/licenses/dbcl/1.0/\">Database Contents Licence 1.0</a> licence\n"
"for information and data, and under the <a href=\"https://creativecommons.org/licenses/by-sa/3.0/deed.en\">Creative Commons Attribution - ShareAlike 3.0</a> licence for images.\n"
"You accept to be credited by re-users by a link to the product your are contributing to."
msgstr ""

msgctxt "link"
msgid "Link to the product page on the official site of the producer"
msgstr ""

msgctxt "list_of_x"
msgid "List of %s"
msgstr ""

msgctxt "loadmore"
msgid "Load more results"
msgstr ""

msgctxt "login_and_add_product"
msgid "Sign-in and add the product"
msgstr ""

msgctxt "login_and_edit_product"
msgid "Sign-in and edit the product"
msgstr ""

msgctxt "login_create_your_account"
msgid "Create your account."
msgstr ""

msgctxt "login_not_registered_yet"
msgid "Not registered yet?"
msgstr ""

msgctxt "login_register_title"
msgid "Sign-in"
msgstr ""

msgctxt "login_to_add_and_edit_products"
msgid "Sign-in to add or edit products."
msgstr ""

msgctxt "login_to_add_products"
msgid "<p>Please sign-in to add or edit a product.</p>\n\n"
"<p>If you do not yet have an account on <<site_name>>, you can <a href=\"/cgi/user.pl\">register in 30 seconds</a>.</p>\n"
msgstr ""

msgctxt "login_username_email"
msgid "Username or e-mail address:"
msgstr ""

msgctxt "low"
msgid "low"
msgstr ""

msgctxt "low_quantity"
msgid "low quantity"
msgstr ""

msgctxt "manage_images"
msgid "Manage images"
msgstr ""

msgctxt "manage_images_info"
msgid "You can select one or more images and then:"
msgstr ""

msgctxt "manufacturing_places"
msgid "Manufacturing or processing places"
msgstr ""

msgctxt "manufacturing_places_example"
msgid "Montana, USA"
msgstr ""

msgctxt "manufacturing_places_p"
msgid "manufacturing or processing places"
msgstr ""

msgctxt "manufacturing_places_products"
msgid "Products manufactured or processed in %s"
msgstr ""

msgctxt "manufacturing_places_s"
msgid "manufacturing or processing place"
msgstr ""

msgctxt "manufacturing_places_tagsinput"
msgid "add a place"
msgstr ""

msgctxt "manufacturing_places_without_products"
msgid "Products not manufactured or processed in %s"
msgstr ""

msgctxt "map_count"
msgid "%d products match the search criteria, of which %i products have a known production place."
msgstr ""

msgctxt "map_title"
msgid "Map title"
msgstr ""

msgctxt "menu"
msgid "Menu"
msgstr ""

msgctxt "menu_add_a_product"
msgid "Add a product"
msgstr ""

# Do not translate without having the same exact string in the Tags template. Do not use spaces, special characters, only alphanumeric characters separated by hyphens
msgctxt "menu_add_a_product_link"
msgid "/add-a-product"
msgstr ""

msgctxt "menu_contribute"
msgid "Contribute"
msgstr ""

# Do not translate without having the same exact string in the Tags template. Do not use spaces, special characters, only alphanumeric characters separated by hyphens
msgctxt "menu_contribute_link"
msgid "/contribute"
msgstr ""

msgctxt "menu_discover"
msgid "Discover"
msgstr ""

# Do not translate without having the same exact string in the Tags template. Do not use spaces, special characters, only alphanumeric characters separated by hyphens
msgctxt "menu_discover_link"
msgid "/discover"
msgstr ""

msgctxt "mission_"
msgid "Mission: "
msgstr ""

msgctxt "mission_accomplished_by"
msgid "This mission has been completed by:"
msgstr ""

msgctxt "mission_accomplished_by_n"
msgid "Completed by %d persons."
msgstr ""

msgctxt "mission_accomplished_by_nobody"
msgid "Be the first to complete this mission!"
msgstr ""

msgctxt "mission_goal"
msgid "Goal:"
msgstr ""

msgctxt "missions"
msgid "Missions"
msgstr ""

msgctxt "moderate"
msgid "moderate"
msgstr ""

msgctxt "moderate_quantity"
msgid "moderate quantity"
msgstr ""

msgctxt "move_images_to_another_product"
msgid "Move the images to another product"
msgstr ""

msgctxt "n_products"
msgid "%s products"
msgstr ""

msgctxt "name"
msgid "Name"
msgstr ""

msgctxt "names"
msgid "Names"
msgstr ""

msgctxt "new_code"
msgid "If the barcode is not correct, please correct it here:"
msgstr ""

msgctxt "new_code_note"
msgid "For products without a barcode, an internal code is automatically set."
msgstr ""

msgctxt "newsletter_description"
msgid "Subscribe to the newsletter (2 emails per month maximum)"
msgstr ""

msgctxt "subscribe_to_our_newsletter"
msgid "Subscribe to our newsletter"
msgstr ""

msgctxt "next"
msgid "Next"
msgstr ""

msgctxt "no_barcode"
msgid "Product without barcode"
msgstr ""

msgctxt "no_nutrition_data"
msgid "Nutrition facts are not specified on the product."
msgstr ""

msgctxt "multiple_nutrition_data"
msgid "Multiple nutrition facts are specified on the product (e.g. with added water or milk)."
msgstr ""

msgctxt "multiple_nutrition_data_instructions"
msgid "Enter only the nutrition facts for the unprepared product, without added water or milk. If there are different products, enter nutrition facts for the first product listed."
msgstr ""

msgctxt "no_product_for_barcode"
msgid "No product listed for barcode %s."
msgstr ""

msgctxt "no_products"
msgid "No products."
msgstr ""

msgctxt "not_saved"
msgid "Error while saving, please retry."
msgstr ""

msgctxt "number_of_additives"
msgid "Number of additives"
msgstr ""

msgctxt "number_of_products"
msgid "Number of products"
msgstr ""

msgctxt "nutrient_in_quantity"
msgid "%s in %s"
msgstr ""

msgctxt "nutrient_levels_info"
msgid "Nutrient levels for 100 g"
msgstr ""

# Do not translate without having the same exact string in the Tags template. Do not use spaces, special characters, only alphanumeric characters separated by hyphens
msgctxt "nutrient_levels_link"
msgid "/nutrient-levels"
msgstr ""

msgctxt "nutrient_levels_p"
msgid "nutrient levels"
msgstr ""

msgctxt "nutrient_levels_s"
msgid "nutrient level"
msgstr ""

msgctxt "nutriments_p"
msgid "nutriments"
msgstr ""

msgctxt "nutriments_products"
msgid "Products that contain the nutriment %s"
msgstr ""

msgctxt "nutriments_s"
msgid "nutriment"
msgstr ""

msgctxt "nutriments_without_products"
msgid "Products that do not contain the nutriment %s"
msgstr ""

msgctxt "nutrition_alt"
msgid "Nutrition facts"
msgstr ""

msgctxt "nutrition_data"
msgid "Nutrition facts"
msgstr ""

msgctxt "nutrition_data_average"
msgid "Average nutrition facts for the %d products of the %s category for which nutrition facts are known (out of %d products)."
msgstr ""

msgctxt "nutrition_data_compare_percent"
msgid "% of difference"
msgstr ""

msgctxt "nutrition_data_compare_value"
msgid "value for 100 g / 100 ml"
msgstr ""

msgctxt "nutrition_data_comparison_with_categories"
msgid "Comparison to average values of products in the same category:"
msgstr ""

msgctxt "nutrition_data_comparison_with_categories_note"
msgid "Please note: for each nutriment, the average is computed for products for which the nutriment quantity is known, not on all products of the category."
msgstr ""

msgctxt "nutrition_data_note"
msgid "If the picture is sufficiently sharp and level, nutrition facts can be automatically extracted from the picture."
msgstr ""

msgctxt "nutrition_data_per_10"
msgid "10th centile"
msgstr ""

msgctxt "nutrition_data_per_100g"
msgid "for 100 g / 100 ml"
msgstr ""

msgctxt "nutrition_data_per_5"
msgid "5<sup>th</sup> centile"
msgstr ""

msgctxt "nutrition_data_per_50"
msgid "Median"
msgstr ""

msgctxt "nutrition_data_per_90"
msgid "90th centile"
msgstr ""

msgctxt "nutrition_data_per_95"
msgid "95<sup>th</sup> centile"
msgstr ""

msgctxt "nutrition_data_per_max"
msgid "Maximum"
msgstr ""

msgctxt "nutrition_data_per_mean"
msgid "Mean"
msgstr ""

msgctxt "nutrition_data_per_min"
msgid "Minimum"
msgstr ""

msgctxt "nutrition_data_per_serving"
msgid "per serving"
msgstr ""

msgctxt "nutrition_data_per_std"
msgid "Standard deviation"
msgstr ""

msgctxt "nutrition_data_table"
msgid "Nutrition facts"
msgstr ""

msgctxt "nutrition_data_table_note"
msgid "The table lists by default nutriments that are often specified. Leave the field blank if it's not on the label.<br/>You can add extra nutriments (vitamins, minerals, cholesterol etc.)\n"
"by typing the first letters of their name in the last row of the table."
msgstr ""

msgctxt "nutrition_data_table_asterisk"
msgid "Essential nutrients to calculate the Nutri-Score."
msgstr ""

msgctxt "nutrition_grades_p"
msgid "Nutrition grades"
msgstr ""

msgctxt "nutrition_grades_s"
msgid "Nutrition grade"
msgstr ""

# Make sure the translated link works (eg that the image already exists in your language)
msgctxt "og_image_url"
msgid "https://static.openfoodfacts.org/images/logos/logo-vertical-white-social-media-preview.png"
msgstr ""

# Do not change the lang code if the blog doesn't exist in your language
msgctxt "on_the_blog_content"
msgid "<p>To learn more about <<site_name>>, visit <a href=\"https://blog.openfoodfacts.org/en/\">our blog</a>!</p>\n"
"<p>Recent news:</p>\n"
msgstr ""

msgctxt "on_the_blog_title"
msgid "News"
msgstr ""

msgctxt "openfoodhunt_points"
msgid "It's <a href=\"/open-food-hunt-2015\">Open Food Hunt</a> on <<site_name>> from Saturday February 21st 2015 to Sunday March 1st 2015! Contributors are awarded\n"
"Explorer points for products they add and Ambassador points for new contributors they recruit. Points are updated every 30 minutes."
msgstr ""

msgctxt "or"
msgid "or:"
msgstr ""

msgctxt "origins"
msgid "Origin of ingredients"
msgstr ""

msgctxt "origins_example"
msgid "California, USA"
msgstr ""

msgctxt "origins_note_xxx"
msgid "Indicate the origin of ingredients"
msgstr ""

msgctxt "origins_p"
msgid "origins of ingredients"
msgstr ""

msgctxt "origins_products"
msgid "Products with ingredients originating from %s"
msgstr ""

msgctxt "origins_s"
msgid "origin of ingredients"
msgstr ""

msgctxt "origins_tagsinput"
msgid "add an origin"
msgstr ""

msgctxt "origins_without_products"
msgid "Products without ingredients originating from %s"
msgstr ""

msgctxt "packaging"
msgid "Packaging"
msgstr ""

msgctxt "packaging_example"
msgid "Fresh, Canned, Frozen, Bottle, Box, Glass, Plastic..."
msgstr ""

msgctxt "packaging_note"
msgid "Packaging type, format, material"
msgstr ""

msgctxt "packaging_p"
msgid "packaging"
msgstr ""

msgctxt "packaging_products"
msgid "Products with a %s packaging"
msgstr ""

msgctxt "packaging_s"
msgid "packaging"
msgstr ""

msgctxt "packaging_tagsinput"
msgid "add a type, shape or material"
msgstr ""

msgctxt "packaging_without_products"
msgid "Products without a %s packaging"
msgstr ""

msgctxt "page_x"
msgid "Page %d"
msgstr ""

msgctxt "page_x_out_of_y"
msgid "Page %d out of %d."
msgstr ""

msgctxt "pages"
msgid "Pages:"
msgstr ""

msgctxt "password"
msgid "Password"
msgstr ""

msgctxt "password_new"
msgid "New password"
msgstr ""

msgctxt "password_confirm"
msgid "Confirm password"
msgstr ""

msgctxt "periods_after_opening"
msgid "Period of time after opening"
msgstr ""

msgctxt "periods_after_opening_note"
msgid "Found in an open container logo with a number of months: e.g. 12 M"
msgstr ""

msgctxt "periods_after_opening_p"
msgid "Periods after opening"
msgstr ""

msgctxt "periods_after_opening_s"
msgid "Period after opening"
msgstr ""

msgctxt "photographers_p"
msgid "photographers"
msgstr ""

msgctxt "photographers_s"
msgid "photographer"
msgstr ""

msgctxt "pnns_groups_1"
msgid "PNNS groups 1"
msgstr ""

msgctxt "pnns_groups_1_p"
msgid "PNNS groups 1"
msgstr ""

msgctxt "pnns_groups_1_s"
msgid "PNNS group 1"
msgstr ""

msgctxt "pnns_groups_2"
msgid "PNNS groups 2"
msgstr ""

msgctxt "pnns_groups_2_p"
msgid "PNNS groups 2"
msgstr ""

msgctxt "pnns_groups_2_s"
msgid "PNNS group 2"
msgstr ""

msgctxt "points_all_countries"
msgid "There are %d Explorers and %d Ambassadors."
msgstr ""

msgctxt "points_all_users"
msgid "There are Explorers for %d countries and Ambassadors for %d countries."
msgstr ""

msgctxt "points_country"
msgid "%s has %d Explorers and %d Ambassadors."
msgstr ""

msgctxt "points_ranking"
msgid "Ranking"
msgstr ""

msgctxt "points_ranking_users_and_countries"
msgid "Ranking of contributors and countries"
msgstr ""

msgctxt "points_user"
msgid "%s is an Explorer for %d countries and an Ambassador for %d countries."
msgstr ""

msgctxt "previous"
msgid "Previous"
msgstr ""

msgctxt "product_add_nutrient"
msgid "Add a nutrient"
msgstr ""

msgctxt "product_added"
msgid "Product added on"
msgstr ""

msgctxt "product_changes_saved"
msgid "Changes saved."
msgstr ""

msgctxt "product_edit_you_contributed"
msgid "You just helped to improve the world largest open data database."
msgstr "You just helped to improve the world largest open data database."

msgctxt "product_edit_thank_you"
msgid "Thank you so much for joining us in our journey to data transparency!"
msgstr "Thank you so much for joining us in our journey to data transparency!"

msgctxt "product_characteristics"
msgid "Product characteristics"
msgstr ""

msgctxt "product_created"
msgid "Product created"
msgstr ""

msgctxt "product_description"
msgid "Ingredients, allergens, additives, nutrition facts, labels, origin of ingredients and information on product %s"
msgstr ""

msgctxt "product_image"
msgid "Product picture"
msgstr ""

msgctxt "product_image_with_barcode"
msgid "Picture with barcode:"
msgstr ""

msgctxt "product_js_current_image"
msgid "Current image:"
msgstr ""

msgctxt "product_js_deleting_images"
msgid "Deleting images"
msgstr ""

msgctxt "product_js_extract_ingredients"
msgid "Extract the ingredients from the picture"
msgstr ""

msgctxt "product_js_extracted_ingredients_nok"
msgid "Ingredients text could not be extracted. Try with a sharper image, with higher resolution or a better framing of the text."
msgstr ""

msgctxt "product_js_extracted_ingredients_ok"
msgid "Ingredients text has been extracted. Text recognition is not perfect, so please check the text below and correct errors if needed."
msgstr ""

msgctxt "product_js_extracting_ingredients"
msgid "Extracting ingredients"
msgstr ""

msgctxt "product_js_image_normalize"
msgid "Normalize colors"
msgstr ""

msgctxt "product_js_image_open_full_size_image"
msgid "Open the picture in original size in a new windows"
msgstr ""

msgctxt "product_js_image_received"
msgid "Image received"
msgstr ""

msgctxt "product_js_image_rotate_and_crop"
msgid "Rotate the image if necessary, then click and drag to select the interesting zone:"
msgstr ""

msgctxt "product_js_image_rotate_left"
msgid "Rotate left"
msgstr ""

msgctxt "product_js_image_rotate_right"
msgid "Rotate right"
msgstr ""

msgctxt "product_js_image_save"
msgid "Validate and/or resize image"
msgstr ""

msgctxt "product_js_image_saved"
msgid "Image saved"
msgstr ""

msgctxt "product_js_image_saving"
msgid "Saving image"
msgstr ""

msgctxt "product_js_image_upload_error"
msgid "Error while uploading image"
msgstr ""

msgctxt "product_js_image_white_magic"
msgid "Photo on white background: try to remove the background"
msgstr ""

msgctxt "product_js_images_delete_error"
msgid "Errors while deleting images"
msgstr ""

msgctxt "product_js_images_deleted"
msgid "Images deleted"
msgstr ""

msgctxt "product_js_images_move_error"
msgid "Errors while moving images"
msgstr ""

msgctxt "product_js_images_moved"
msgid "Images moved"
msgstr ""

msgctxt "product_js_moving_images"
msgid "Moving images"
msgstr ""

msgctxt "product_js_upload_image"
msgid "Add a picture"
msgstr ""

msgctxt "product_js_upload_image_note"
msgid "→ With Chrome, Firefox and Safari, you can select multiple pictures (product, ingredients, nutrition facts etc.) by clicking them while holding the Ctrl key pressed to add them all in one shot."
msgstr ""

msgctxt "product_js_uploading_image"
msgid "Uploading image"
msgstr ""

msgctxt "product_last_edited"
msgid "Last edit of product page on"
msgstr ""

msgctxt "product_name"
msgid "Product name"
msgstr ""

msgctxt "product_name_example"
msgid "Kinder Bueno White"
msgstr ""

msgctxt "products"
msgid "products"
msgstr ""

msgctxt "products_stats"
msgid "Evolution of the number of products on <<site_name>>"
msgstr ""

msgctxt "products_stats_completed_t"
msgid "Products with complete information"
msgstr ""

msgctxt "products_stats_created_t"
msgid "Products"
msgstr ""

msgctxt "products_with_nutriments"
msgid "with nutrition facts"
msgstr ""

msgctxt "products_you_edited"
msgid "Products you added or edited"
msgstr ""

msgctxt "purchase_places"
msgid "City, state and country where purchased"
msgstr ""

msgctxt "purchase_places_note"
msgid "Indicate where you bought or saw the product (at least the country)"
msgstr ""

msgctxt "purchase_places_p"
msgid "purchase places"
msgstr ""

msgctxt "purchase_places_products"
msgid "Products sold in %s"
msgstr ""

msgctxt "purchase_places_s"
msgid "purchase place"
msgstr ""

msgctxt "purchase_places_tagsinput"
msgid "add a place"
msgstr ""

msgctxt "purchase_places_without_products"
msgid "Products not sold in %s"
msgstr ""

msgctxt "quantity"
msgid "Quantity"
msgstr ""

msgctxt "quantity_example"
msgid "2 l, 250 g, 1 kg, 25 cl, 6 fl oz, 1 pound"
msgstr ""

msgctxt "remember_me"
msgid "Remember me"
msgstr ""

msgctxt "remember_purchase_places_and_stores"
msgid "Remember the place of purchase and store for the next product adds"
msgstr ""

msgctxt "risk_level"
msgid "Risk"
msgstr ""

msgctxt "risk_level_0"
msgid "To be completed"
msgstr ""

msgctxt "risk_level_1"
msgid "Low risks"
msgstr ""

msgctxt "risk_level_2"
msgid "Moderate risks"
msgstr ""

msgctxt "risk_level_3"
msgid "High risks"
msgstr ""

msgctxt "salt_equivalent"
msgid "salt equivalent"
msgstr ""

msgctxt "save"
msgid "Save"
msgstr ""

msgctxt "saved"
msgid "Saved."
msgstr ""

msgctxt "saving"
msgid "Saving."
msgstr ""

msgctxt "search"
msgid "Search"
msgstr ""

msgctxt "search_a_product_placeholder"
msgid "Search a product"
msgstr ""

msgctxt "search_button"
msgid "Search"
msgstr ""

msgctxt "search_contains"
msgid "contains"
msgstr ""

msgctxt "search_criteria"
msgid "Select products with specific brands, categories, labels, origins of ingredients, manufacturing places etc."
msgstr ""

msgctxt "search_description_opensearch"
msgid "Open Food Facts product search"
msgstr ""

msgctxt "search_does_not_contain"
msgid "does not contain"
msgstr ""

msgctxt "search_download_button"
msgid "Download"
msgstr ""

msgctxt "search_download_choice"
msgid "Download results"
msgstr ""

msgctxt "search_download_results"
msgid "Download results in XLSX or CSV format. Please note that for performance reasons, you can download up to 10.000 results only."
msgstr ""

msgctxt "search_download_xlsx"
msgid "XLSX format"
msgstr ""

msgctxt "search_download_xlsx_description"
msgid "Excel or LibreOffice"
msgstr ""

msgctxt "search_download_csv"
msgid "CSV format"
msgstr ""

msgctxt "search_download_csv_description"
msgid "Character set: Unicode (UTF-8) - Separator: tabulation (tab)"
msgstr ""

msgctxt "search_edit"
msgid "Change search criteria"
msgstr ""

msgctxt "search_generate_graph"
msgid "Generate graph"
msgstr ""

msgctxt "search_generate_map"
msgid "Generate the map"
msgstr ""

msgctxt "search_graph"
msgid "Graph"
msgstr ""

msgctxt "search_graph_2_axis"
msgid "Scatter plot"
msgstr ""

msgctxt "search_graph_blog"
msgid "<p>→ learn more about <<site_name>> graphs: <a href=\"/graphs-in-3-clicks\">Graphs in 3 clicks</a> (blog).</p>"
msgstr ""

msgctxt "search_graph_choice"
msgid "Results on a graph"
msgstr ""

msgctxt "search_graph_instructions"
msgid "Select what you want to graph on the horizontal axis to obtain a histogram, or select two axis to\n"
"get a cloud of products (scatter plot)."
msgstr ""

msgctxt "search_graph_link"
msgid "Permanent link to this graph, shareable by e-mail and on social networks"
msgstr ""

msgctxt "search_graph_note"
msgid "The graph will show only products for which displayed values are known."
msgstr ""

msgctxt "search_graph_title"
msgid "Display results on a graph"
msgstr ""

msgctxt "search_graph_warning"
msgid "Note: this is a user generated graph. The title, represented products and axis of visualization have been chosen by the author of the graph."
msgstr ""

msgctxt "search_indifferent"
msgid "Indifferent"
msgstr ""

msgctxt "search_ingredients"
msgid "Ingredients"
msgstr ""

msgctxt "search_link"
msgid "Permanent link to these results, shareable by e-mail and on social networks"
msgstr ""

msgctxt "search_list_choice"
msgid "Results in a list of products"
msgstr ""

msgctxt "search_map"
msgid "Map"
msgstr ""

msgctxt "search_map_choice"
msgid "Results on a map"
msgstr ""

msgctxt "search_map_link"
msgid "Permanent link to this map, shareable by e-mail and on social networks"
msgstr ""

msgctxt "search_map_note"
msgid "The map will show only products for which the production place is known."
msgstr ""

msgctxt "search_map_title"
msgid "Display results on a map"
msgstr ""

msgctxt "search_nutriment"
msgid "choose a nutriment..."
msgstr ""

msgctxt "search_nutriments"
msgid "Nutriments"
msgstr ""

msgctxt "search_or"
msgid "or"
msgstr ""

msgctxt "search_page_size"
msgid "Results per page"
msgstr ""

msgctxt "search_products"
msgid "Products search"
msgstr ""

msgctxt "search_results"
msgid "Search results"
msgstr ""

msgctxt "search_series"
msgid "Use a different color for the following products:"
msgstr ""

msgctxt "search_series_default"
msgid "Other products"
msgstr ""

msgctxt "search_series_fairtrade"
msgid "Fair trade"
msgstr ""

msgctxt "search_series_fairtrade_label"
msgid "fair-trade"
msgstr ""

msgctxt "search_series_nutrition_grades"
msgid "Use nutrition grades colors"
msgstr ""

msgctxt "search_series_organic"
msgid "Organic"
msgstr ""

msgctxt "search_series_organic_label"
msgid "organic"
msgstr ""

msgctxt "search_series_with_sweeteners"
msgid "With sweeteners"
msgstr ""

msgctxt "search_tag"
msgid "choose a criterion..."
msgstr ""

msgctxt "search_tags"
msgid "Criteria"
msgstr ""

msgctxt "search_terms"
msgid "Search terms"
msgstr ""

msgctxt "search_terms_note"
msgid "Search for words present in the product name, generic name, brands, categories, origins and labels"
msgstr ""

msgctxt "search_title"
msgid "Search a product, brand, ingredient, nutriment etc."
msgstr ""

msgctxt "search_title_graph"
msgid "Results graph"
msgstr ""

msgctxt "search_title_map"
msgid "Results map"
msgstr ""

msgctxt "search_tools"
msgid "Search tools"
msgstr ""

msgctxt "search_value"
msgid "value"
msgstr ""

msgctxt "search_with"
msgid "With"
msgstr ""

msgctxt "search_without"
msgid "Without"
msgstr ""

msgctxt "see_product_page"
msgid "See the product page"
msgstr ""

msgctxt "re_edit_product_page"
msgid "Edit the product again"
msgstr "Edit the product again"

msgctxt "select_country"
msgid "Country"
msgstr ""

msgctxt "select_lang"
msgid "Language"
msgstr ""

msgctxt "send_image"
msgid "Send a picture..."
msgstr ""

msgctxt "send_image_error"
msgid "Upload error"
msgstr ""

msgctxt "sending_image"
msgid "Sending image"
msgstr ""

msgctxt "serving_size"
msgid "Serving size"
msgstr ""

msgctxt "serving_size_prepared"
msgid "Prepared serving size"
msgstr ""

msgctxt "serving_size_example"
msgid "60 g, 12 oz, 20cl, 2 fl oz"
msgstr ""

msgctxt "serving_size_note"
msgid "If the nutrition facts table contains values for the prepared product, indicate the total serving size of the prepared product (including added water or milk)."
msgstr ""

msgctxt "serving_too_small_for_nutrition_analysis"
msgid "Serving size is too small (5 g / 5 ml or less) to calculate 100 g / 100 ml values and perform any further nutritional analysis"
msgstr ""

msgctxt "session_title"
msgid "Sign-in"
msgstr ""

msgctxt "share"
msgid "Share"
msgstr ""

msgctxt "show_category_stats"
msgid "Show detailed stats"
msgstr ""

msgctxt "show_category_stats_details"
msgid "standard deviation, minimum, maximum, 10th and 90th percentiles"
msgstr ""

msgctxt "signin_before_submit"
msgid "If you already have an account on <SITE>, please sign-in before filling this form."
msgstr ""

msgctxt "signout"
msgid "Sign-out"
msgstr ""

msgctxt "site_description"
msgid "A collaborative, free and open database of ingredients, nutrition facts and information on food products from around the world"
msgstr ""

msgctxt "site_name"
msgid "Open Food Facts"
msgstr "Open Food Facts"

msgctxt "logo_site_name"
msgid "Open Food Facts logo"
msgstr ""

msgctxt "sort_by"
msgid "Sort by"
msgstr ""

msgctxt "sort_completeness"
msgid "Completeness"
msgstr ""

msgctxt "sort_created_t"
msgid "Add date"
msgstr ""

msgctxt "sort_modified_t"
msgid "Edit date"
msgstr ""

msgctxt "sort_popularity"
msgid "Popularity"
msgstr ""

msgctxt "sort_product_name"
msgid "Product name"
msgstr ""

msgctxt "state"
msgid "State"
msgstr ""

msgctxt "states_p"
msgid "states"
msgstr ""

msgctxt "states_s"
msgid "state"
msgstr ""

msgctxt "stores"
msgid "Stores"
msgstr ""

msgctxt "stores_note"
msgid "Name of the shop or supermarket chain"
msgstr ""

msgctxt "stores_p"
msgid "stores"
msgstr ""

msgctxt "stores_products"
msgid "Products sold at %s"
msgstr ""

msgctxt "stores_s"
msgid "store"
msgstr ""

msgctxt "stores_tagsinput"
msgid "add a store"
msgstr ""

msgctxt "stores_without_products"
msgid "Products not bought at %s"
msgstr ""

msgctxt "subscribe"
msgid "Subscribe"
msgstr ""

msgctxt "tag_belongs_to"
msgid "Belongs to:"
msgstr ""

msgctxt "tag_contains"
msgid "Contains:"
msgstr ""

msgctxt "tag_weblinks"
msgid "Weblinks"
msgstr ""

msgctxt "tagstable_filtered"
msgid "out of _MAX_"
msgstr ""

msgctxt "tagstable_search"
msgid "Search:"
msgstr ""

# This is linked to a unit test
msgctxt "traces"
msgid "Traces"
msgstr ""

msgctxt "traces_example"
msgid "Milk, Gluten, Nuts"
msgstr ""

msgctxt "traces_note"
msgid "Indicate ingredients from mentions like \"May contain traces of\", \"Made in a factory that also uses\" etc."
msgstr ""

msgctxt "traces_p"
msgid "traces"
msgstr ""

msgctxt "traces_s"
msgid "trace"
msgstr ""

msgctxt "twitter"
msgid "Twitter username (optional)"
msgstr ""

msgctxt "twitter_account"
msgid "OpenFoodFacts"
msgstr ""

msgctxt "unknown"
msgid "Unknown"
msgstr ""

msgctxt "unknown_nutrients_p"
msgid "unknown nutrients"
msgstr ""

msgctxt "unknown_nutrients_s"
msgid "unknown nutrient"
msgstr ""

msgctxt "unsubscribe"
msgid "Unsubscribe"
msgstr ""

msgctxt "unsubscribe_info"
msgid "You can unsubscribe from the lists at any time."
msgstr ""

msgctxt "userid_or_email"
msgid "Username or e-mail address: "
msgstr ""

msgctxt "username"
msgid "User name"
msgstr ""

msgctxt "username_info"
msgid "(non-accented letters, digits and/or dashes)"
msgstr ""

msgctxt "username_or_email"
msgid "Username or email address"
msgstr ""

msgctxt "users_add_products"
msgid "Products that were added by the user %s"
msgstr ""

msgctxt "users_add_without_products"
msgid "Products that were not added by the user %s"
msgstr ""

msgctxt "users_edit_products"
msgid "Products that were edited by the user %s"
msgstr ""

msgctxt "users_edit_without_products"
msgid "Products that were not edited by the user %s"
msgstr ""

msgctxt "users_p"
msgid "contributors"
msgstr ""

msgctxt "users_products"
msgid "Products added by %s"
msgstr ""

msgctxt "users_s"
msgid "contributor"
msgstr ""

msgctxt "users_without_products"
msgid "Products not added by %s"
msgstr ""

msgctxt "video_tutorials"
msgid "Video Tutorials"
msgstr ""

msgctxt "view"
msgid "view"
msgstr ""

msgctxt "view_list_for_products_from_the_entire_world"
msgid "View the list for matching products from the entire world"
msgstr ""

msgctxt "view_products_from_the_entire_world"
msgid "View matching products from the entire world"
msgstr ""

msgctxt "view_results_from_the_entire_world"
msgid "View results from the entire world"
msgstr ""

msgctxt "warning_3rd_party_content"
msgid "Information and data must come from the product package and label (and not from other sites or the manufacturer's site), and you must have taken the pictures yourself.<br/>\n"
"→ <a href=\"https://support.openfoodfacts.org/help/en-gb/9/27\">Why it matters</a>"
msgstr ""

msgctxt "website"
msgid "Site or blog address"
msgstr ""

# Please change English.svg to French.svg or German.svg… Check the url https://static.openfoodfacts.org/images/misc/microsoft/XXXX.svg
msgctxt "windows_phone_app_icon_url"
msgid "/images/misc/microsoft/English.svg"
msgstr ""

msgctxt "windows_phone_app_icon_alt_text"
msgid "Get it from Microsoft"
msgstr ""

# Please change en-us to fr-fr, pt-br or de-ch…Check the URL !
msgctxt "windows_phone_app_link"
msgid "https://apps.microsoft.com/store/detail/open-food-facts-scan-to-get-nutriscore-ecoscore-and-more/XP8LT18SRPKLRG"
msgstr ""

msgctxt "you_are_connected_as_x"
msgid "You are connected as %s."
msgstr ""

msgctxt "product_js_unselect_image"
msgid "Unselect image"
msgstr ""

msgctxt "product_js_unselecting_image"
msgid "Unselecting image."
msgstr ""

msgctxt "product_js_unselected_image_ok"
msgid "Unselected image."
msgstr ""

msgctxt "product_js_unselected_image_nok"
msgid "Error while unselecting image."
msgstr ""

msgctxt "product_js_zoom_on_wheel"
msgid "Enable zooming with the mouse wheel."
msgstr "Enable zooming with the mouse wheel."

msgctxt "product_js_use_low_res_images"
msgid "Load lower resolution images (for slow connections)"
msgstr "Load lower resolution images (for slow connections)"

msgctxt "protected_image_message"
msgid "An image has been sent by the manufacturer. If you think it is incorrect or not up-to-date, please contact us."
msgstr "An image has been sent by the manufacturer. If you think it is incorrect or not up-to-date, please contact us."

msgctxt "nutrition_grade_fr_nutriments_estimated_warning"
msgid "Warning: the nutrition facts are not specified. They have been estimated from the list of ingredients."
msgstr ""

msgctxt "nutrition_grade_fr_fiber_warning"
msgid "Warning: the amount of fiber is not specified, their possible positive contribution to the grade could not be taken into account."
msgstr ""

msgctxt "nutrition_grade_fr_fiber_and_fruits_vegetables_nuts_warning"
msgid "Warning: the amounts of fiber and of fruits, vegetables and nuts are not specified, their possible positive contribution to the grade could not be taken into account."
msgstr ""

msgctxt "nutrition_grade_fr_no_fruits_vegetables_nuts_warning"
msgid "Warning: the amount of fruits, vegetables and nuts is not specified, their possible positive contribution to the grade could not be taken into account."
msgstr ""

msgctxt "nutrition_grade_fr_fruits_vegetables_nuts_estimate_warning"
msgid "Warning: the amount of fruits, vegetables and nuts is not specified on the label, it was manually estimated from the list of ingredients: %d"
msgstr ""

msgctxt "nutrition_grade_fr_fruits_vegetables_nuts_from_category_warning"
msgid "Warning: the amount of fruits, vegetables and nuts is not specified on the label, it was estimated from the category (%s) of the product: %d"
msgstr ""

msgctxt "nutrition_grade_fr_fruits_vegetables_nuts_estimate_from_ingredients_warning"
msgid "Warning: the amount of fruits, vegetables and nuts is not specified on the label, it was estimated from the list of ingredients: %d"
msgstr ""

msgctxt "nutrition_grade_fr_title"
msgid "NutriScore color nutrition grade"
msgstr ""

msgctxt "nutrition_grade_fr_formula"
msgid "How the color nutrition grade is computed"
msgstr ""

msgctxt "nutrition_grade_fr_alt"
msgid "NutriScore nutrition grade"
msgstr ""

msgctxt "delete_product_page"
msgid "Delete the product page"
msgstr ""

msgctxt "deleting_product"
msgid "Deleting product"
msgstr ""

msgctxt "has_deleted_product"
msgid "has deleted product"
msgstr ""

msgctxt "delete_product_confirm"
msgid "Are you sure that you want to delete the page for this product?"
msgstr ""

msgctxt "delete_user"
msgid "Delete the user"
msgstr ""

msgctxt "sources_manufacturer"
msgid "Some of the data for this product has been provided directly by the manufacturer %s."
msgstr "Some of the data for this product has been provided directly by the manufacturer %s."

msgctxt "list_of_sources"
msgid "Some of the data and/or photos for this product come from those sources:"
msgstr "Some of the data and/or photos for this product come from those sources:"

msgctxt "warning_not_complete"
msgid "This product page is not complete. You can help to complete it by editing it and adding more data from the photos we have, or by taking more photos using the app for <a href=\"https://android.openfoodfacts.org\">Android</a> or <a href=\"https://ios.openfoodfacts.org\">iPhone/iPad</a>. Thank you!"
msgstr ""

msgctxt "title_separator"
msgid " - "
msgstr ""

msgctxt "recent_changes"
msgid "Recent Changes"
msgstr ""

msgctxt "translators_title"
msgid "Our Translators"
msgstr ""

msgctxt "translators_lead"
msgid "We would like to say THANK YOU to the awesome translators that make it possible to present Open Food Facts, Open Beauty Facts, and Open Pet Food Facts to you in all these different languages! <a href=\"https://translate.openfoodfacts.org/\">You can join us in this global effort: it doesn't require any technical knowledge.</a>"
msgstr ""

msgctxt "translators_renewal_notice"
msgid "Please note that this table is refreshed nightly and might be out of date."
msgstr ""

msgctxt "translators_column_name"
msgid "Name"
msgstr ""

msgctxt "translators_column_translated_words"
msgid "Translated (Words)"
msgstr ""

msgctxt "translators_column_target_words"
msgid "Target Words"
msgstr ""

msgctxt "translators_column_approved_words"
msgid "Approved (Words)"
msgstr ""

msgctxt "translators_column_votes_made"
msgid "Votes Made"
msgstr ""

msgctxt "minerals_p"
msgid "added minerals"
msgstr ""

msgctxt "minerals_s"
msgid "added mineral"
msgstr ""

msgctxt "vitamins_p"
msgid "added vitamins"
msgstr ""

msgctxt "vitamins_s"
msgid "added vitamin"
msgstr ""

msgctxt "amino_acids_p"
msgid "added amino acids"
msgstr ""

msgctxt "amino_acids_s"
msgid "added amino acid"
msgstr ""

msgctxt "nucleotides_p"
msgid "added nucleotides"
msgstr ""

msgctxt "nucleotides_s"
msgid "added nucleotide"
msgstr ""

msgctxt "other_nutritional_substances_p"
msgid "other nutritional substances added"
msgstr ""

msgctxt "other_nutritional_substances_s"
msgid "other nutritional substance added"
msgstr ""

msgctxt "product_as_sold"
msgid "As sold"
msgstr ""

msgctxt "prepared_product"
msgid "Prepared"
msgstr ""

msgctxt "unit"
msgid "Unit"
msgstr ""

msgctxt "nutrition_data_exists"
msgid "Nutrition facts are specified for the product as sold."
msgstr ""

msgctxt "nutrition_data_prepared_exists"
msgid "Nutrition facts are specified for the prepared product."
msgstr ""

msgctxt "nova_groups_s"
msgid "NOVA group"
msgstr ""

msgctxt "nova_groups_p"
msgid "NOVA groups"
msgstr ""

# Title for the link to the explanation of what a NOVA Group is
msgctxt "nova_groups_info"
msgid "NOVA groups for food processing"
msgstr ""

msgctxt "footer_partners"
msgid "Partners"
msgstr ""

# Do not translate without having the same exact string in the Tags template. Do not use spaces, special characters, only alphanumeric characters separated by hyphens
msgctxt "footer_partners_link"
msgid "/partners"
msgstr ""

msgctxt "adults"
msgid "Adults"
msgstr ""

msgctxt "adults_age"
msgid "18 to 64"
msgstr ""

msgctxt "adults_description"
msgid "From 18 years up to and including 64 years of age"
msgstr ""

msgctxt "elderly"
msgid "Elderly"
msgstr ""

msgctxt "elderly_age"
msgid "65+"
msgstr ""

msgctxt "elderly_description"
msgid "From 65 years of age and older"
msgstr ""

msgctxt "adolescents"
msgid "Adolescents"
msgstr ""

msgctxt "adolescents_age"
msgid "10 to 17"
msgstr ""

msgctxt "adolescents_description"
msgid "From 10 years up to and including 17 years of age"
msgstr ""

msgctxt "children"
msgid "Children"
msgstr ""

msgctxt "children_age"
msgid "3 to 9"
msgstr ""

msgctxt "children_description"
msgid "From 36 months up to and including 9 years of age"
msgstr ""

msgctxt "toddlers"
msgid "Toddlers"
msgstr ""

msgctxt "toddlers_age"
msgid "1 to 2"
msgstr ""

msgctxt "toddlers_description"
msgid "From 12 months up to and including 35 months of age"
msgstr ""

msgctxt "infants"
msgid "Infants"
msgstr ""

msgctxt "infants_age"
msgid "< 1"
msgstr ""

msgctxt "infants_description"
msgid "From more than 12 weeks up to and including 11 months of age"
msgstr ""

msgctxt "additives_efsa_evaluation"
msgid "EFSA evaluation"
msgstr ""

msgctxt "additives_efsa_evaluation_overexposure_risk_title"
msgid "Risk of overexposure"
msgstr ""

msgctxt "additives_efsa_evaluation_overexposure_risk_high"
msgid "The European Food Safety Authority (EFSA) has determined that some population groups have a high risk of reaching or exceeding the Acceptable Daily Intake (ADI) for <tag>."
msgstr "The European Food Safety Authority (EFSA) has determined that some population groups have a high risk of consuming too much <tag>."

msgctxt "additives_efsa_evaluation_overexposure_risk_moderate"
msgid "The European Food Safety Authority (EFSA) has determined that some population groups have a moderate risk of reaching or exceeding the Acceptable Daily Intake (ADI) for <tag>."
msgstr "The European Food Safety Authority (EFSA) has determined that some population groups have a moderate risk of reaching or exceeding the Acceptable Daily Intake (ADI) for <tag>."

msgctxt "additives_efsa_evaluation_overexposure_risk_description"
msgid "To evaluate your exposure to the <tag> food additive, you can browse our list of products that contain it. See the list of <nb_products> products with <tag> below."
msgstr ""

msgctxt "additives_efsa_evaluation_overexposure_risk_products_link"
msgid "%d products with %s"
msgstr ""

msgctxt "additives_efsa_evaluation_overexposure_risk_no"
msgid "The European Food Safety Authority (EFSA) has determined that no population groups has more than 5% of members at risk of consuming more than the acceptable daily intake of <tag>."
msgstr ""

msgctxt "additives_efsa_evaluation_overexposure_risk_icon_alt_high"
msgid "High risk of over exposure"
msgstr ""

msgctxt "additives_efsa_evaluation_overexposure_risk_icon_alt_moderate"
msgid "Moderate risk of over exposure"
msgstr ""

msgctxt "additives_efsa_evaluation_overexposure_risk_icon_alt_no"
msgid "No or very low risk of over exposure"
msgstr ""

msgctxt "additives_efsa_evaluation_exposure_greater_than_adi"
msgid "Risk of reaching or exceeding the acceptable daily intake (ADI)"
msgstr ""

msgctxt "additives_efsa_evaluation_exposure_greater_than_noael"
msgid "Risk of reaching exceeding the maximum dose without adverse effect (No observed adverse effect level - NOAEL)"
msgstr ""

msgctxt "additives_efsa_evaluation_exposure_mean_greater_than_adi"
msgid "Groups with more than 50% of members exceeding the acceptable daily intake (ADI)"
msgstr ""

msgctxt "additives_efsa_evaluation_exposure_95th_greater_than_adi"
msgid "Groups with more than 5% of members exceeding the acceptable daily intake (ADI)"
msgstr ""

msgctxt "additives_efsa_evaluation_exposure_mean_greater_than_noael"
msgid "Groups with more than 50% of members exceeding the maximum dose without adverse effect (No observed adverse effect level - NOAEL)"
msgstr ""

msgctxt "additives_efsa_evaluation_exposure_95th_greater_than_noael"
msgid "Groups with more than 5% of members exceeding the maximum dose without adverse effect (No observed adverse effect level - NOAEL)"
msgstr ""

msgctxt "exposure_title_95th"
msgid "Moderate risk"
msgstr "Moderate risk"

msgctxt "exposure_description_95th"
msgid "5% of people or more"
msgstr "5% of people or more"

msgctxt "exposure_title_mean"
msgid "High risk"
msgstr "High risk"

msgctxt "exposure_description_mean"
msgid "50% of people or more"
msgstr "50% of people or more"

msgctxt "wikipedia"
msgid "Wikipedia"
msgstr ""

msgctxt "additives_classes"
msgid "Functions"
msgstr ""

msgctxt "photos_and_data_check"
msgid "Photos and data check"
msgstr ""

msgctxt "photos_and_data_check_description"
msgid "Product pages can be marked as checked by experienced contributors who verify that the most recent photos are selected and cropped, and that all the product data that can be inferred from the product photos has been filled and is correct."
msgstr ""

msgctxt "photos_and_data_checked"
msgid "Photos and data checked"
msgstr ""

msgctxt "i_checked_the_photos_and_data"
msgid "I checked the photos and data."
msgstr ""

msgctxt "i_checked_the_photos_and_data_again"
msgid "I checked the photos and data again."
msgstr ""

msgctxt "last_check_dates_p"
msgid "Last check dates"
msgstr ""

msgctxt "last_check_dates_s"
msgid "Last check date"
msgstr ""

msgctxt "product_last_checked"
msgid "Last check of product page on"
msgstr ""

msgctxt "product_other_information"
msgid "Other information"
msgstr ""

msgctxt "producer_version_id"
msgid "Producer version identifier"
msgstr ""

msgctxt "producer_product_id"
msgid "Producer product identifier"
msgstr ""

msgctxt "net_weight"
msgid "Net weight"
msgstr ""

msgctxt "drained_weight"
msgid "Drained weight"
msgstr ""

msgctxt "volume"
msgid "Volume"
msgstr ""

msgctxt "other_information"
msgid "Other information"
msgstr ""

msgctxt "conservation_conditions"
msgid "Conservation conditions"
msgstr ""

msgctxt "warning"
msgid "Warning"
msgstr ""

msgctxt "preparation"
msgid "Preparation"
msgstr ""

msgctxt "recipe_idea"
msgid "Recipe idea"
msgstr ""

msgctxt "origin"
msgid "Origin of the product and/or its ingredients"
msgstr ""

msgctxt "origin_note"
msgid "Packaging mentions that indicate the manufacturing place and/or the origins of the ingredients"
msgstr ""

msgctxt "origin_example"
msgid "Made in France. Tomatoes from Italy. Origin of the rice: India, Thailand."
msgstr ""

msgctxt "customer_service"
msgid "Customer service"
msgstr ""

msgctxt "producer"
msgid "Producer"
msgstr ""

msgctxt "recycling_instructions_to_recycle"
msgid "Recycling instructions - To recycle"
msgstr ""

msgctxt "recycling_instructions_to_discard"
msgid "Recycling instructions - To discard"
msgstr ""

msgctxt "checkers_products"
msgid "Products checked by %s"
msgstr ""

msgctxt "checkers_without_products"
msgid "Products not checked by %s"
msgstr ""

msgctxt "correctors_products"
msgid "Products corrected by %s"
msgstr ""

msgctxt "correctors_without_products"
msgid "Products not corrected by %s"
msgstr ""

msgctxt "contributors_products"
msgid "Products added by %s"
msgstr ""

msgctxt "editors_products"
msgid "Products edited by %s"
msgstr ""

msgctxt "editors_without_products"
msgid "Products not edited by %s"
msgstr ""

msgctxt "informers_products"
msgid "Products completed by %s"
msgstr ""

msgctxt "informers_without_products"
msgid "Products not completed by %s"
msgstr ""

msgctxt "photographers_products"
msgid "Products photographed by %s"
msgstr ""

msgctxt "photographers_without_products"
msgid "Products not photographed by %s"
msgstr ""

msgctxt "user_s_page"
msgid "%s's page"
msgstr ""

msgctxt "obsolete"
msgid "Product taken off the market"
msgstr ""

msgctxt "obsolete_since_date"
msgid "Withdrawal date"
msgstr ""

msgctxt "obsolete_since_date_note"
msgid "Format: YYYY-MM-DD or YYYY-MM or YYYY"
msgstr ""

msgctxt "obsolete_since_date_example"
msgid "2019-09-30 or 2019-09 or 2019"
msgstr ""

msgctxt "obsolete_warning"
msgid "Important note: this product is no longer sold. The data is kept for reference only. This product does not appear in regular searches and is not taken into account for statistics."
msgstr ""

# This will be on a button and needs to be as short as possible
# So instead of something like "Install the mobile application"
# try to make it very short "Get the app" or "Install the app"
# Use infinitive instead of imperative
msgctxt "get_the_app"
msgid "Get the app"
msgstr ""

msgctxt "get_the_app_android"
msgid "Get the Android app"
msgstr ""

msgctxt "get_the_app_iphone"
msgid "Get the iPhone app"
msgstr ""

msgctxt "get_the_app_ipad"
msgid "Get the iPad app"
msgstr ""

msgctxt "warning_gs1_company_prefix"
msgid "<em>Ambiguous barcode</em>: This product has a Restricted Circulation Number barcode for products within a company. This means that different producers and stores can use the same barcode for different products."
msgstr ""

msgctxt "environment_infocard"
msgid "Environment infocard"
msgstr ""

msgctxt "environment_infocard_note"
msgid "HTML code for the environment infocard in the mobile application"
msgstr ""

msgctxt "environment_impact_level"
msgid "Environment impact level"
msgstr ""

msgctxt "environment_impact_level_example"
msgid "en:low, en:medium or en:high"
msgstr ""

msgctxt "carbon_impact_from_meat_or_fish"
msgid "Carbon impact from meat or fish"
msgstr ""

msgctxt "of_carbon_impact_from_meat_or_fish_for_whole_product"
msgid "of carbon emission from meat or fish for the whole product"
msgstr ""

msgctxt "of_sustainable_daily_emissions_of_1_person"
msgid "of sustainable daily emissions of 1 person"
msgstr ""

msgctxt "of_sustainable_weekly_emissions_of_1_person"
msgid "of sustainable weekly emissions of 1 person"
msgstr ""

msgctxt "for_one_serving"
msgid "for one serving"
msgstr ""

msgctxt "methodology"
msgid "Methodology"
msgstr ""

msgctxt "carbon_footprint_note_foodges_ademe"
msgid "Carbon emissions computations rely on the CO<sub>2</sub> per kg values from the FoodGES program by <a href=\"https://www.ademe.fr\">ADEME</a>."
msgstr ""

msgctxt "carbon_footprint_note_sustainable_annual_emissions"
msgid "Sustainable annual emissions: 2 tons of CO<sub>2</sub> equivalent per person to achieve the goals set in COP21."
msgstr ""

msgctxt "carbon_footprint_note_uncertainty"
msgid "Carbon footprint calculations have high uncertainty. Values should be looked at with caution and are more intended for relative comparison than as absolute values."
msgstr ""

msgctxt "error_too_many_products_to_export"
msgid "Too many products (%d products, the limit is %d) to export, please download the <a href=\"/data\">complete database export</a> instead."
msgstr ""

msgctxt "translate_taxonomy_to"
msgid "Help translate the %s to %s"
msgstr ""

msgctxt "translate_taxonomy_description"
msgid "You can suggest translations for the entries below that have not yet been translated to your language. The blue link and the black text (both in English) show respectively the non-localized product and the original entry incl. optional synonyms separated by commas. Enter the translation in the text field, incl. optional synonyms, and then click the Save button. Thank you!"
msgstr ""

msgctxt "translate_taxonomy_add"
msgid "Show only entries without pending translations."
msgstr ""

msgctxt "translate_taxonomy_edit"
msgid "Also show entries with pending translations from you or other users."
msgstr ""

msgctxt "translated"
msgid "translated"
msgstr ""

msgctxt "to_be_translated"
msgid "to be translated"
msgstr ""

msgctxt "current_translation"
msgid "Current translation"
msgstr ""

msgctxt "button_caption_yes"
msgid "Yes"
msgstr ""

msgctxt "button_caption_no"
msgid "No"
msgstr ""

msgctxt "button_caption_skip"
msgid "Skip"
msgstr ""

msgctxt "popularity_s"
msgid "popularity"
msgstr ""

msgctxt "popularity_p"
msgid "popularity"
msgstr ""

msgctxt "ingredients_analysis_p"
msgid "ingredients analysis"
msgstr ""

msgctxt "ingredients_analysis_s"
msgid "ingredients analysis"
msgstr ""

msgctxt "ingredients_analysis"
msgid "Ingredients analysis"
msgstr ""

msgctxt "ingredients_analysis_disclaimer"
msgid "The analysis is based solely on the ingredients listed and does not take into account processing methods."
msgstr ""

msgctxt "rev_warning"
msgid "You are viewing an old version of this product page!"
msgstr "You are viewing an old version of this product page!"

msgctxt "rev_number"
msgid "Revision number: "
msgstr "Revision number: "

msgctxt "rev_contributor"
msgid "Edited by: "
msgstr "Edited by: "

msgctxt "rev_previous"
msgid "Previous version"
msgstr "Previous version"

msgctxt "rev_next"
msgid "Next version"
msgstr "Next version"

msgctxt "rev_latest"
msgid "Latest version"
msgstr "Latest version"

# "product data" in this sentence means data for many products, not just one product
msgctxt "import_data_file_title"
msgid "Import a product data file"
msgstr "Import a product data file"

# "product data" in this sentence means data for many products, not just one product
msgctxt "import_data_file_description"
msgid "Upload a spreadsheet file (Excel file or a comma or tab separated UTF-8 encoded CSV file) with product data."
msgstr "Upload a spreadsheet file (Excel file or a comma or tab separated UTF-8 encoded CSV file) with product data."

# "product data" in this sentence means data for many products, not just one product
msgctxt "import_data_file_format"
msgid "You can upload a table with the columns Open Food Facts import format, or you can upload a table in any format and then select the columns to import."
msgstr "You can upload a table with the columns Open Food Facts import format, or you can upload a table in any format and then select the columns to import."

# "product data" in this sentence means data for many products, not just one product
msgctxt "upload_product_data_file"
msgid "Upload a file with product data"
msgstr "Upload a file with product data"

msgctxt "uploading_file"
msgid "File being uploaded."
msgstr "File being uploaded."

msgctxt "upload_error"
msgid "The file could not be uploaded."
msgstr "The file could not be uploaded."

msgctxt "import_data_file_select_format_title"
msgid "Select and import data"
msgstr "Select and import data"

msgctxt "import_data_file_select_format_description"
msgid "Use the form below to indicate which columns to import and what data they contain."
msgstr "Use the form below to indicate which columns to import and what data they contain."

msgctxt "import_data"
msgid "Import data"
msgstr "Import data"

msgctxt "import_file_rows_columns"
msgid "The uploaded file contains %s rows and %s columns."
msgstr "The uploaded file contains %s rows and %s columns."

msgctxt "import_file_selected_columns"
msgid "%s columns out of %s have been selected and will be imported."
msgstr "%s columns out of %s have been selected and will be imported."

msgctxt "fields_group_identification"
msgid "Product identification"
msgstr "Product identification"

msgctxt "fields_group_origins"
msgid "Origins"
msgstr "Origins"

msgctxt "fields_group_ingredients"
msgid "Ingredients"
msgstr "Ingredients"

msgctxt "fields_group_nutrition"
msgid "Nutrition facts"
msgstr "Nutrition facts"

msgctxt "fields_group_nutrition_other"
msgid "Optional nutrition facts"
msgstr "Optional nutrition facts"

msgctxt "fields_group_other"
msgid "Other information"
msgstr "Other information"

msgctxt "fields_group_images"
msgid "Product photos"
msgstr "Product photos"

msgctxt "fields_group_packaging"
msgid "Packaging"
msgstr "Packaging"

msgctxt "image_front_url"
msgid "Link to front product photo"
msgstr "Link to front product photo"

msgctxt "image_ingredients_url"
msgid "Link to ingredients list photo"
msgstr "Link to ingredients list photo"

msgctxt "image_nutrition_url"
msgid "Link to nutrition facts table photo"
msgstr "Link to nutrition facts table photo"

msgctxt "image_other_url"
msgid "Link to other product photo"
msgstr "Link to other product photo"

msgctxt "labels_specific"
msgid "Specific label"
msgstr "Specific label"

msgctxt "categories_specific"
msgid "Specific category"
msgstr "Specific category"

msgctxt "sources_fields_specific"
msgid "Source specific field"
msgstr "Source specific field"

msgctxt "select_a_field"
msgid "Select a field"
msgstr "Select a field"

msgctxt "specify"
msgid "Specify"
msgstr "Specify"

msgctxt "value_unit_dropdown"
msgid "In the dropdown menu on the right, specify if the column contains:"
msgstr "In the dropdown menu on the right, specify if the column contains:"

msgctxt "value_unit_dropdown_value_unit"
msgid "the value and the unit"
msgstr "the value and the unit"

msgctxt "value_unit_dropdown_value_specific_unit"
msgid "the value in a specific unit"
msgstr "the value in a specific unit"

msgctxt "value_unit_dropdown_value"
msgid "only the value, with the unit in another column"
msgstr "only the value, with the unit in another column"

msgctxt "value_unit_dropdown_unit"
msgid "only the unit, with the value in another column"
msgstr "only the unit, with the value in another column"

# Please do not translate Y, Yes and 1
msgctxt "labels_specific_tag"
msgid "Select this option if the column indicates the presence of a specific label (e.g. Organic, Fair-Trade) when the value is either Y, Yes or 1."
msgstr "Select this option if the column indicates the presence of a specific label (e.g. Organic, Fair-Trade) when the value is either Y, Yes or 1."

msgctxt "labels_specific_tag_value"
msgid "Type the name of the label in the text field on the right."
msgstr "Type the name of the label in the text field on the right."

# Please do not translate Y, Yes and 1
msgctxt "categories_specific_tag"
msgid "Select this option if the column indicates the presence of a specific category (e.g. Beverages) when the value is either Y, Yes or 1."
msgstr "Select this option if the column indicates the presence of a specific category (e.g. Beverages) when the value is either Y, Yes or 1."

msgctxt "categories_specific_tag_value"
msgid "Type the name of the category in the text field on the right."
msgstr "Type the name of the category in the text field on the right."

# Please do not translate Y, Yes and 1
msgctxt "sources_fields_specific_tag"
msgid "Select this option for fields that are specific to the source, and that we want to keep as source specific fields."
msgstr "Select this option for fields that are specific to the source, and that we want to keep as source specific fields."

msgctxt "sources_fields_specific_tag_value"
msgid "Type the name of the target field in the text field on the right, or leave blank to use the name of the source field."
msgstr "Type the name of the target field in the text field on the right, or leave blank to use the name of the source field."

msgctxt "value"
msgid "Value"
msgstr "Value"

msgctxt "value_unit"
msgid "Value + Unit"
msgstr "Value + Unit"

msgctxt "value_in_l"
msgid "Value in L"
msgstr "Value in L"

msgctxt "value_in_dl"
msgid "Value in dl"
msgstr "Value in dl"

msgctxt "value_in_cl"
msgid "Value in cl"
msgstr "Value in cl"

msgctxt "value_in_ml"
msgid "Value in ml"
msgstr "Value in ml"

msgctxt "value_in_kg"
msgid "Value in kg"
msgstr "Value in kg"

msgctxt "value_in_g"
msgid "Value in g"
msgstr "Value in g"

msgctxt "value_in_mg"
msgid "Value in mg"
msgstr "Value in mg"

msgctxt "value_in_mcg"
msgid "Value in μg"
msgstr "Value in μg"

msgctxt "value_in_iu"
msgid "Value in IU"
msgstr "Value in IU"

msgctxt "value_in_kcal"
msgid "Value in kcal"
msgstr "Value in kcal"

msgctxt "value_in_kj"
msgid "Value in kJ"
msgstr "Value in kJ"

msgctxt "value_in_percent"
msgid "Value in %"
msgstr "Value in %"

msgctxt "no_owner_defined"
msgid "Please log-in to use this feature."
msgstr "Please log-in to use this feature."

msgctxt "organization"
msgid "Organization"
msgstr "Organization"

msgctxt "column_in_file"
msgid "Column in file"
msgstr "Column in file"

msgctxt "field_on_site"
msgid "Field on %s"
msgstr "Field on %s"

msgctxt "producers_platform"
msgid "Platform for producers"
msgstr "Platform for producers"

# "product data and photos" in this sentence means data and photos for many products, not just one product
msgctxt "producers_platform_description"
msgid "The platform for producers allows manufacturers to easily manage their product photos and data on Open Food Facts."
msgstr "The platform for producers allows manufacturers to easily manage their product photos and data on Open Food Facts."

# "product data and photos" in this sentence means data and photos for many products, not just one product
msgctxt "producers_platform_private_database"
msgid "The product data and photos you send on the platform for producers are stored in a private database. You will be able to check that all the data is correct before making it available on the public Open Food Facts database."
msgstr "The product data and photos you send on the platform for producers are stored in a private database. You will be able to check that all the data is correct before making it available on the public Open Food Facts database."

# "product data and photos" in this sentence means data and photos for many products, not just one product
msgctxt "producers_platform_licence"
msgid "The product data and photos will become publicly available in the Open Food Facts database, under the <a href=\"https://opendatacommons.org/licenses/odbl/1.0/\">Open Database License</a>. Individual contents of the database are available under the <a href=\"https://opendatacommons.org/licenses/dbcl/1.0/\">Database Contents License</a> and products images are available under the <a href=\"https://creativecommons.org/licenses/by-sa/3.0/deed.en\">Creative Commons Attribution ShareAlike licence</a>."
msgstr "The product data and photos will become publicly available in the Open Food Facts database, under the <a href=\"https://opendatacommons.org/licenses/odbl/1.0/\">Open Database License</a>. Individual contents of the database are available under the <a href=\"https://opendatacommons.org/licenses/dbcl/1.0/\">Database Contents License</a> and products images are available under the <a href=\"https://creativecommons.org/licenses/by-sa/3.0/deed.en\">Creative Commons Attribution ShareAlike licence</a>."

# "product data" in this sentence means data for many products, not just one product
msgctxt "import_product_data"
msgid "Import product data"
msgstr "Import product data"

# "product photos" in this sentence means data for many products, not just one product
msgctxt "import_product_photos"
msgid "Import product photos"
msgstr "Import product photos"

# "product data and photos" in this sentence means data and photos for many products, not just one product
msgctxt "export_product_data_photos"
msgid "Export product data and photos to the public database"
msgstr "Export product data and photos to the public database"

msgctxt "export_product_data_photos_please_check"
msgid "Please check that the data on the platform for producers is correct before exporting it to the public database."
msgstr "Please check that the data on the platform for producers is correct before exporting it to the public database."

msgctxt "export_photos"
msgid "Export photos to the public database"
msgstr "Export photos to the public database"

msgctxt "replace_selected_photos"
msgid "Replace existing selected photos"
msgstr "Replace existing selected photos"

msgctxt "cancel"
msgid "Cancel"
msgstr "Cancel"

msgctxt "collapsed_changes"
msgid "Collapsed changes"
msgstr "Collapsed changes"

msgctxt "data_quality_p"
msgid "data quality"
msgstr "data quality"

msgctxt "data_quality_s"
msgid "data quality"
msgstr "data quality"

msgctxt "data_quality"
msgid "data quality"
msgstr "data quality"

msgctxt "data_quality_bugs_p"
msgid "data quality bugs"
msgstr "data quality bugs"

msgctxt "data_quality_bugs_s"
msgid "data quality bug"
msgstr "data quality bug"

msgctxt "data_quality_bugs"
msgid "data quality bugs"
msgstr "data quality bugs"

msgctxt "data_quality_info_p"
msgid "data quality info"
msgstr "data quality info"

msgctxt "data_quality_info_s"
msgid "data quality info"
msgstr "data quality info"

msgctxt "data_quality_info"
msgid "data quality info"
msgstr "data quality info"

msgctxt "data_quality_warnings_p"
msgid "data quality warnings"
msgstr "data quality warnings"

msgctxt "data_quality_warnings_s"
msgid "data quality warning"
msgstr "data quality warning"

msgctxt "data_quality_warnings"
msgid "data quality warnings"
msgstr "data quality warnings"

msgctxt "data_quality_errors_p"
msgid "data quality errors"
msgstr "data quality errors"

msgctxt "data_quality_errors_s"
msgid "data quality error"
msgstr "data quality error"

msgctxt "data_quality_errors"
msgid "data quality errors"
msgstr "data quality errors"

msgctxt "data_quality_warnings_producers_p"
msgid "data quality warnings"
msgstr "data quality warnings"

msgctxt "data_quality_warnings_producers_s"
msgid "data quality warning"
msgstr "data quality warning"

msgctxt "data_quality_warnings_producers"
msgid "data quality warnings"
msgstr "data quality warnings"

msgctxt "data_quality_errors_producers_p"
msgid "data quality errors"
msgstr "data quality errors"

msgctxt "data_quality_errors_producers_s"
msgid "data quality error"
msgstr "data quality error"

msgctxt "data_quality_errors_producers"
msgid "data quality errors"
msgstr "data quality errors"

# abbreviation for Minimum
msgctxt "min"
msgid "Min"
msgstr "Min"

# abbreviation for Maximum
msgctxt "max"
msgid "Max"
msgstr "Max"

msgctxt "improvements_p"
msgid "possible improvements"
msgstr "possible improvements"

msgctxt "improvements_s"
msgid "possible improvement"
msgstr "possible improvement"

msgctxt "improvements"
msgid "possible improvements"
msgstr "possible improvements"

# Do not translate
msgctxt "import_products_link"
msgid "/import-products"
msgstr "/import-products"

msgctxt "add_or_update_products"
msgid "Add or update products"
msgstr "Add or update products"

# Formal you
msgctxt "your_products"
msgid "Your products"
msgstr "Your products"

# Do not translate the e-mail address
msgctxt "account_without_org"
msgid "Your account is not associated with a company yet. Please e-mail <a href=\"mailto:producers@openfoodfacts.org\">producers@openfoodfacts.org</a> to activate the free access to the platform for producers."
msgstr "Your account is not associated with a company yet. Please e-mail <a href=\"mailto:producers@openfoodfacts.org\">producers@openfoodfacts.org</a> to activate the free access to the platform for producers."

msgctxt "import_products"
msgid "Import products"
msgstr "Import products"

msgctxt "empty_column"
msgid "Empty column"
msgstr "Empty column"

msgctxt "empty_column_description"
msgid "The file does not contain any value in this column."
msgstr "The file does not contain any value in this column."

msgctxt "import_file_status_title"
msgid "Data import in progress"
msgstr "Data import in progress"

# "product data" means data for many products
msgctxt "import_file_status_description"
msgid "The product data has been received and is going to be imported on the platform for producers."
msgstr "The product data has been received and is going to be imported on the platform for producers."

msgctxt "import_file_status"
msgid "Status"
msgstr "Status"

msgctxt "job_status_inactive"
msgid "Scheduled"
msgstr "Scheduled"

msgctxt "job_status_active"
msgid "In progress"
msgstr "In progress"

msgctxt "job_status_finished"
msgid "Finished"
msgstr "Finished"

msgctxt "job_status_failed"
msgid "Failed"
msgstr "Failed"

msgctxt "import_file_result"
msgid "Import result"
msgstr "Import result"

msgctxt "products_modified"
msgid "Products modified"
msgstr "Products modified"

msgctxt "import_file_result_no_change"
msgid "There were no product added or modified. The data has probably been already imported previously."
msgstr "There were no product added or modified. The data has probably been already imported previously."

msgctxt "import_file_result_products"
msgid "List of products added or modified"
msgstr "List of products added or modified"

msgctxt "imports_p"
msgid "imports"
msgstr "imports"

msgctxt "imports_s"
msgid "import"
msgstr "import"

msgctxt "imports"
msgid "imports"
msgstr "imports"

msgctxt "number_of_products_with_data_quality_errors_producers"
msgid "Number of products with data quality errors"
msgstr "Number of products with data quality errors"

msgctxt "number_of_products_with_data_quality_warnings_producers"
msgid "Number of products with data quality warnings"
msgstr "Number of products with data quality warnings"

msgctxt "number_of_products_with_improvements"
msgid "Number of products with improvement opportunities"
msgstr "Number of products with improvement opportunities"

msgctxt "improvements_facet_description_1"
msgid "This table lists possible opportunities to improve the nutritional quality, the Nutri-Score and the composition of food products."
msgstr "This table lists possible opportunities to improve the nutritional quality, the Nutri-Score and the composition of food products."

msgctxt "improvements_facet_description_2"
msgid "In order to get relevant results, please make sure the product data is complete (nutrition facts with values for fiber and fruits and vegetables to compute the Nutri-Score, and a precise category to compare each product to similar products)."
msgstr "In order to get relevant results, please make sure the product data is complete (nutrition facts with values for fiber and fruits and vegetables to compute the Nutri-Score, and a precise category to compare each product to similar products)."

# "product photos" in this sentence means photos for many products, not just one product
msgctxt "import_photos_title"
msgid "Import product photos"
msgstr "Import product photos"

msgctxt "import_photos_description"
msgid "You can use the form below to easily upload photos (front of product, ingredients list and nutrition facts table) for many products."
msgstr "You can use the form below to easily upload photos (front of product, ingredients list and nutrition facts table) for many products."

msgctxt "import_photos_format_1"
msgid "Each filename needs to contains the barcode of the product."
msgstr "Each filename needs to contains the barcode of the product."

msgctxt "import_photos_format_2"
msgid "And you can also specify the type of the photo in the filename:"
msgstr "And you can also specify the type of the photo in the filename:"

# Do not translate the file name
msgctxt "import_photos_format_barcode"
msgid "3001234567890.jpg: front of the product in the current language."
msgstr "3001234567890.jpg: front of the product in the current language."

# Do not translate the file name
msgctxt "import_photos_format_front"
msgid "3001234567890.front_nl.jpg: front of the product in Dutch."
msgstr "3001234567890.front_nl.jpg: front of the product in Dutch."

# Do not translate the file name
msgctxt "import_photos_format_ingredients"
msgid "3001234567890.ingredients_fr.jpg: ingredients list in French."
msgstr "3001234567890.ingredients_fr.jpg: ingredients list in French."

# Do not translate the file name
msgctxt "import_photos_format_nutrition"
msgid "3001234567890.nutrition_es.jpg: nutrition table in Spanish."
msgstr "3001234567890.nutrition_es.jpg: nutrition table in Spanish."

msgctxt "add_photos"
msgid "Add photos..."
msgstr "Add photos..."

msgctxt "start_upload"
msgid "Start upload"
msgstr "Start upload"

msgctxt "start"
msgid "Start"
msgstr "Start"

msgctxt "close"
msgid "Close"
msgstr "Close"

msgctxt "cancel_upload"
msgid "Cancel upload"
msgstr "Cancel upload"

msgctxt "info"
msgid "Info"
msgstr "Info"

msgctxt "file_received"
msgid "File received"
msgstr "File received"

msgctxt "nutriscore_calculation_details"
msgid "Details of the calculation of the Nutri-Score"
msgstr "Details of the calculation of the Nutri-Score"

msgctxt "nutriscore_is_beverage"
msgid "This product is considered a beverage for the calculation of the Nutri-Score."
msgstr "This product is considered a beverage for the calculation of the Nutri-Score."

msgctxt "nutriscore_is_not_beverage"
msgid "This product is not considered a beverage for the calculation of the Nutri-Score."
msgstr "This product is not considered a beverage for the calculation of the Nutri-Score."

msgctxt "nutriscore_positive_points"
msgid "Positive points"
msgstr "Positive points"

msgctxt "nutriscore_negative_points"
msgid "Negative points"
msgstr "Negative points"

msgctxt "nutriscore_proteins_negative_points_less_than_11"
msgid "The points for proteins are counted because the negative points are less than 11."
msgstr "The points for proteins are counted because the negative points are less than 11."

msgctxt "nutriscore_proteins_negative_points_greater_or_equal_to_11"
msgid "The points for proteins are not counted because the negative points are greater or equal to 11."
msgstr "The points for proteins are not counted because the negative points are greater or equal to 11."

msgctxt "nutriscore_proteins_maximum_fruits_points"
msgid "The points for proteins are counted because the points for the fruits, vegetables, nuts and colza/walnut/olive oils are at the maximum."
msgstr "The points for proteins are counted because the points for the fruits, vegetables, nuts and colza/walnut/olive oils are at the maximum."

msgctxt "nutriscore_proteins_is_cheese"
msgid "The points for proteins are counted because the product is in the cheeses category."
msgstr "The points for proteins are counted because the product is in the cheeses category."

msgctxt "nutriscore_proteins_is_added_fat"
msgid "The product is in the fats category, the points for saturated fat are replaced by the points for the saturated fat / fat ratio."
msgstr "The product is in the fats category, the points for saturated fat are replaced by the points for the saturated fat / fat ratio."

msgctxt "nutriscore_points_for_energy"
msgid "Energy"
msgstr "Energy"

msgctxt "nutriscore_points_for_sugars"
msgid "Sugars"
msgstr "Sugars"

msgctxt "nutriscore_points_for_saturated_fat"
msgid "Saturated fat"
msgstr "Saturated fat"

msgctxt "nutriscore_points_for_saturated_fat_ratio"
msgid "Saturated fat / fat ratio"
msgstr "Saturated fat / fat ratio"

msgctxt "nutriscore_points_for_sodium"
msgid "Sodium"
msgstr "Sodium"

msgctxt "nutriscore_points_for_fruits_vegetables_nuts_colza_walnut_olive_oils"
msgid "Fruits, vegetables, nuts, and colza/walnut/olive oils"
msgstr "Fruits, vegetables, nuts, and colza/walnut/olive oils"

msgctxt "nutriscore_points_for_fiber"
msgid "Fiber"
msgstr "Fiber"

msgctxt "nutriscore_points_for_proteins"
msgid "Proteins"
msgstr "Proteins"

msgctxt "nutriscore_source_value"
msgid "value"
msgstr "value"

msgctxt "nutriscore_rounded_value"
msgid "rounded value"
msgstr "rounded value"

msgctxt "nutriscore_score"
msgid "Nutritional score"
msgstr "Nutritional score"

# Do not translate
msgctxt "nutriscore_grade"
msgid "Nutri-Score"
msgstr "Nutri-Score"

# This is not the Nutri-Score grade with letters, but the Nutri-Score number score used to compute the grade. Translate score but not Nutri-Score.
msgctxt "nutriscore_score_producer"
msgid "Nutri-Score score"
msgstr "Nutri-Score score"

# Do not translate
msgctxt "nutriscore_grade_producer"
msgid "Nutri-Score"
msgstr "Nutri-Score"

# free as in not costing something
msgctxt "donate_free_and_independent"
msgid "Open Food Facts is 100% free and independent."
msgstr ""

# leave empty link
msgctxt "donate_help_and_donations"
msgid "<a href=\"\">We need your help and donations</a> to continue and to grow the project."
msgstr ""

msgctxt "thank_you"
msgid "Thank you!"
msgstr ""

msgctxt "thank_you_very_much"
msgid "Thank you very much!"
msgstr ""

msgctxt "value_for_the_product"
msgid "Value for the product"
msgstr "Value for the product"

# Do not translate %s, it will be replaced by the category name
msgctxt "value_for_the_category"
msgid "Mean value for the %s category"
msgstr "Mean value for the %s category"

# Keep the %s
msgctxt "better_nutriscore"
msgid "The Nutri-Score can be changed from %s to %s by changing the %s value from %s to %s (%s percent difference)."
msgstr "The Nutri-Score can be changed from %s to %s by changing the %s value from %s to %s (%s percent difference)."

msgctxt "export_products_to_public_database_email"
msgid "The platform for producers is still under development and we make manual checks before importing products to the public database. Please e-mail us at <a href=\"mailto:producers@openfoodfacts.org\">producers@openfoodfacts.org</a> to update the public database."
msgstr "The platform for producers is still under development and we make manual checks before importing products to the public database. Please e-mail us at <a href=\"mailto:producers@openfoodfacts.org\">producers@openfoodfacts.org</a> to update the public database."

msgctxt "crm_user_id"
msgid "Id of corresponding contact in CRM"
msgstr "Id of corresponding contact in CRM"

msgctxt "crm_org_id"
msgid "Id of corresponding organization in CRM"
msgstr "Id of corresponding organization in CRM"

msgctxt "user_groups"
msgid "Groups"
msgstr "Groups"

msgctxt "user_group_producer"
msgid "Producer"
msgstr "Producer"

msgctxt "user_group_producer_description"
msgid "Must be checked only for accounts of producers who edit their own products. Product ownership will be attributed to producers when they add or edit a product."
msgstr "Must be checked only for accounts of producers who edit their own products. Product ownership will be attributed to producers when they add or edit a product."

msgctxt "user_group_database"
msgid "Database"
msgstr "Database"

msgctxt "user_group_database_description"
msgid "For external sources of data. Product ownership of imported products will not change."
msgstr "For external sources of data. Product ownership of imported products will not change."

msgctxt "user_group_app"
msgid "App"
msgstr "App"

msgctxt "user_group_app_description"
msgid "For applications."
msgstr "For applications."

msgctxt "user_group_bot"
msgid "Bot"
msgstr "Bot"

msgctxt "user_group_bot_description"
msgid "For robots, scripts etc."
msgstr "For robots, scripts etc."

msgctxt "user_group_moderator"
msgid "Moderator"
msgstr "Moderator"

msgctxt "user_group_moderator_description"
msgid "Moderators have access to special features to edit and review products."
msgstr "Moderators have access to special features to edit and review products."

msgctxt "user_group_pro_moderator"
msgid "Moderator for the producers platform"
msgstr "Moderator for the producers platform"

msgctxt "user_group_pro_moderator_description"
msgid "Moderators of the producers platform can view and edit the private products of all users and organizations on the producers platform."
msgstr "Moderators of the producers platform can view and edit the private products of all users and organizations on the producers platform."

msgctxt "donation_banner_hide"
msgid "I have already donated or I'm not interested. Hide the banner."
msgstr "I have already donated or I'm not interested. Hide the banner."

msgctxt "donation_banner_independant"
msgid "An independant and citizen-led project for food transparency?"
msgstr "An independant and citizen-led project for food transparency?"

msgctxt "donation_banner_public_health"
msgid "Food product data for research that improves public health?"
msgstr "Food product data for research that improves public health?"

msgctxt "donation_banner_choices"
msgid "Easier and better food choices according to your own criteria?"
msgstr "Easier and better food choices according to your own criteria?"

msgctxt "donation_banner_cta"
msgid "We need your support!"
msgstr "We need your support!"

msgctxt "donation_banner_cta_button"
msgid "Please Donate"
msgstr "Please Donate"

msgctxt "alcohol_warning"
msgid "Excessive consumption of alcohol is harmful to health, to be consumed with moderation."
msgstr "Excessive consumption of alcohol is harmful to health, to be consumed with moderation."

msgctxt "producers_platform_moderation_title"
msgid "Producers platform moderation"
msgstr "Producers platform moderation"

# variable names between { } must not be translated
msgctxt "f_pro_moderator_owner_set"
msgid "You are currently viewing products from {organization}."
msgstr "You are currently viewing products from {organization}."

msgctxt "pro_moderator_owner_not_set"
msgid "You are currently viewing your own products."
msgstr "You are currently viewing your own products."

msgctxt "pro_moderator_edit_owner_description"
msgid "To see products from a specific user or organization, enter its id below. Leave field empty to unset."
msgstr "To see products from a specific user or organization, enter its id. Leave field empty to unset."

# Action verb "Change" to put on a form button
msgctxt "pro_moderator_edit_owner"
msgid "Switch to another organization"
msgstr "Switch to another organization"

msgctxt "pro_moderator_edit_owner_placeholder"
msgid "user-abc or org-xyz"
msgstr "user-abc or org-xyz"

# keep %s, it is a variable for the name of the user
msgctxt "error_user_does_not_exist"
msgid "User %s does not exist"
msgstr "User %s does not exist"

msgctxt "error_malformed_owner"
msgid "The id must be of the form user-abc or org-xyz"
msgstr "The id must be of the form user-abc or org-xyz"

msgctxt "import_products_categories_from_public_database"
msgid "Import product categories from the public database"
msgstr "Import product categories from the public database"

msgctxt "import_products_categories_from_public_database_description"
msgid "Add categories from the public database to the products on the platform for producers."
msgstr "Add categories from the public database to the products on the platform for producers."

msgctxt "import_products_categories"
msgid "Import the categories"
msgstr "Import the categories"

msgctxt "nutri_score_score_from_producer"
msgid "Nutri-Score score from producer"
msgstr "Nutri-Score score from producer"

msgctxt "nutri_score_score_calculated"
msgid "Calculated Nutri-Score score"
msgstr "Calculated Nutri-Score score"

msgctxt "nutri_score_grade_from_producer"
msgid "Nutri-Score grade from producer"
msgstr "Nutri-Score grade from producer"

msgctxt "nutri_score_grade_calculated"
msgid "Calculated Nutri-Score grade"
msgstr "Calculated Nutri-Score grade"

msgctxt "scanned_code"
msgid "Scanned code"
msgstr "Scanned code"

msgctxt "code_from_filename"
msgid "Code from file name"
msgstr "Code from file name"

msgctxt "using_previous_code"
msgid "Using previous code"
msgstr "Using previous code"

msgctxt "add_field_values"
msgid "You can specify field values that will be added to all products for which you will send images."
msgstr "You can specify field values that will be added to all products for which you will send images."

msgctxt "add_tag_field"
msgid "Add a field"
msgstr "Add a field"

msgctxt "remove_products"
msgid "Remove all the products"
msgstr "Remove all the products"

msgctxt "remove_user"
msgid "Remove user"
msgstr "Remove user"

msgctxt "remove_products_from_producers_platform"
msgid "Remove all your products from the platform for producers"
msgstr "Remove all your products from the platform for producers"

msgctxt "remove_products_from_producers_platform_description"
msgid "You can remove all your products from the platform for producers, for instance to start with a clean slate if there were some issues with an import. This will not affect your products in the public database."
msgstr "You can remove all your products from the platform for producers, for instance to start with a clean slate if there were some issues with an import. This will not affect your products in the public database."

msgctxt "this_action_cannot_be_undone"
msgid "Please note that this action cannot be undone."
msgstr "Please note that this action cannot be undone."

msgctxt "remove_products_confirm"
msgid "Warning: this action cannot be undone. Are you sure that you want to remove all your products from the platform for producers?"
msgstr "Warning: this action cannot be undone. Are you sure that you want to remove all your products from the platform for producers?"

msgctxt "function_not_available"
msgid "This function is not available."
msgstr "This function is not available."

msgctxt "remove_products_done"
msgid "Your products have been removed from the platform for producers."
msgstr "Your products have been removed from the platform for producers."

msgctxt "ingredients_analysis_details"
msgid "Details of the analysis of the ingredients"
msgstr "Details of the analysis of the ingredients"

msgctxt "some_unknown_ingredients"
msgid "Some ingredients could not be recognized."
msgstr "Some ingredients could not be recognized."

# variable names between { } must not be translated
msgctxt "f_move_data_and_photos_to_main_language"
msgid "Move all data and selected photos in {language} to the main language of the product: {main_language}"
msgstr "Move all data and selected photos in {language} to the main language of the product: {main_language}"

msgctxt "move_data_and_photos_to_main_language_replace"
msgid "Replace existing values and selected photos"
msgstr "Replace existing values and selected photos"

msgctxt "move_data_and_photos_to_main_language_ignore"
msgid "Keep existing values and selected photos"
msgstr "Keep existing values and selected photos"

msgctxt "done_status"
msgid "Done"
msgstr "Done"

msgctxt "to_do_status"
msgid "To do"
msgstr "To do"

msgctxt "teams"
msgid "Teams"
msgstr "Teams"

msgctxt "optional"
msgid "optional"
msgstr "optional"

msgctxt "teams_p"
msgid "teams"
msgstr "teams"

msgctxt "teams_s"
msgid "team"
msgstr "team"

msgctxt "teams_description"
msgid "You can join 1 to 3 teams. Products you add or edit will be credited to you and to your teams. Teams can be changed at any time."
msgstr "You can join 1 to 3 teams. Products you add or edit will be credited to you and to your teams. Teams can be changed at any time."

msgctxt "teams_names_warning"
msgid "Team names are public. Do not create teams with names containing personal data (e.g. family names), trademarks (unless you own them), or anything offensive."
msgstr "Team names are public. Do not create teams with names containing personal data (e.g. family names), trademarks (unless you own them), or anything offensive."

# keep %s, it can be a number "Team 1" or a name "Team XYZ"
msgctxt "team_s"
msgid "Team %s"
msgstr "Team %s"

msgctxt "contributor_settings"
msgid "Contributor"
msgstr "Contributor"

msgctxt "contributor_settings_description"
msgid "Those settings allow you to personalize some aspects of the website"
msgstr "Those settings allow you to personalize some aspects of the website"

msgctxt "display_barcode_in_search"
msgid "Display barcode in search results"
msgstr "Display barcode in search results"

msgctxt "edit_link_in_search"
msgid "Add an edit link in search results"
msgstr "Add an edit link in search results"

msgctxt "ciqual_food_name"
msgid "CIQUAL food name"
msgstr "CIQUAL food name"

msgctxt "ciqual_food_name_s"
msgid "CIQUAL food name"
msgstr "CIQUAL food name"

msgctxt "ciqual_food_name_p"
msgid "CIQUAL food names"
msgstr "CIQUAL food names"

msgctxt "we_need_your_help"
msgid "We need your help!"
msgstr "We need your help!"

msgctxt "you_can_help_improve_ingredients_analysis"
msgid "You can help us recognize more ingredients and better analyze the list of ingredients for this product and others by:"
msgstr "You can help us recognize more ingredients and better analyze the list of ingredients for this product and others:"

msgctxt "help_improve_ingredients_analysis_1"
msgid "Edit this product page to correct spelling mistakes in the ingredients list, and/or to remove ingredients in other languages and sentences that are not related to the ingredients."
msgstr "Edit this product page to correct spelling mistakes in the ingredients list, and/or to remove ingredients in other languages and sentences that are not related to the ingredients."

msgctxt "help_improve_ingredients_analysis_2"
msgid "Add new entries, synonyms or translations to our multilingual lists of ingredients, ingredient processing methods, and labels."
msgstr "Add new entries, synonyms or translations to our multilingual lists of ingredients, ingredient processing methods, and labels."

# Do not translate #ingredients
msgctxt "help_improve_ingredients_analysis_instructions"
msgid "Join the #ingredients channel on <a href=\"https://slack.openfoodfacts.org\">our Slack discussion space</a> and/or learn about <a href=\"https://wiki.openfoodfacts.org/Ingredients_Extraction_and_Analysis\">ingredients analysis on our wiki</a>, if you would like to help. Thank you!"
msgstr "If you would like to help, join the #ingredients channel on <a href=\"https://slack.openfoodfacts.org\">our Slack discussion space</a> and/or learn about <a href=\"https://wiki.openfoodfacts.org/Ingredients_Extraction_and_Analysis\">ingredients analysis on our wiki</a>. Thank you!"

msgctxt "footer_producers_link"
msgid "https://world.pro.openfoodfacts.org/"
msgstr "http://world.pro.openfoodfacts.org/"

msgctxt "footer_producers"
msgid "Producers"
msgstr "Producers"

# %s will be replaced by the language name
msgctxt "add_ingredients_in_language"
msgid "If this product has an ingredients list in %s, please add it."
msgstr "If this product has an ingredients list in %s, please add it."

msgctxt "missing_barcode"
msgid "Missing barcode"
msgstr "Missing barcode"

msgctxt "invalid_barcode"
msgid "Invalid barcode"
msgstr "Invalid barcode"

# Either 'ltr' for left to right languages like English or 'rtl' for right to left languages like Arabic
msgctxt "text_direction"
msgid "ltr"
msgstr "ltr"

msgctxt "separate_values_with_commas"
msgid "Separate multiple values with commas."
msgstr "Separate multiple values with commas."

msgctxt "lc_note"
msgid "If the product's packaging is in multiple languages, indicate the most visible language on the product."
msgstr "If the product's packaging is in multiple languages, indicate the most visible language on the product."

msgctxt "obsolete_import_note"
msgid "Enter Yes, Y or 1 if the product is no longer available in stores."
msgstr "Enter Yes, Y or 1 if the product is no longer available in stores."

msgctxt "specify_value_and_unit_or_use_default_unit"
msgid "Specify both the value and unit, or use the default unit: %s"
msgstr "Specify both the value and unit, or use the default unit: %s"

msgctxt "specify_value_and_unit"
msgid "Specify both the value and unit."
msgstr "Specify both the value and unit."

msgctxt "download_sample_import_file"
msgid "Download an XLSX template file for Excel or LibreOffice with the fields that can be imported."
msgstr "Download an XLSX template file for Excel or LibreOffice with the fields that can be imported."

msgctxt "code_import_note"
msgid "Barcode as it appears on the product."
msgstr "Barcode as it appears on the product."

msgctxt "producer_product_id_import_note"
msgid "Internal code used by the producer to identify the product, different from the product's barcode."
msgstr "Internal code used by the producer to identify the product, different from the product's barcode."

msgctxt "producer_version_id_import_note"
msgid "Internal code used by the producer to identify a specific version of a product when it changes."
msgstr "Internal code used by the producer to identify a specific version of a product when it changes."

msgctxt "categories_import_note"
msgid "Providing a category is very important to make the product easy to search for, and to compute the Nutri-Score"
msgstr "Providing a category is very important to make the product easy to search for, and to compute the Nutri-Score"

msgctxt "labels_import_note"
msgid "Some labels such as the organic label are used to filter and/or rank search results, so it is strongly recommended to specify them."
msgstr "Some labels such as the organic label are used to filter and/or rank search results, so it is strongly recommended to specify them."

msgctxt "origins_import_note"
msgid "This field must contain only a comma separated list of countries of origin of the ingredients"
msgstr "This field must contain only a comma separated list of countries of origin of the ingredients"

msgctxt "origin_import_note"
msgid "Text or sentences that indicate the origin of the product and/or its ingredients."
msgstr "Text or sentences that indicate the origin of the product and/or its ingredients."

msgctxt "nutriscore_grade_producer_note"
msgid "Nutri-Score grade from A to E displayed on the product label"
msgstr "Nutri-Score grade from A to E displayed on the product label"

msgctxt "nutriscore_grade_producer_import_note"
msgid "Open Food Facts computes the Nutri-Score grade based on the information provided (nutrition facts and category). If the grade we compute is different from the grade you provide, you will get a private notification on the producers platform so that the difference can be resolved."
msgstr "Open Food Facts computes the Nutri-Score grade based on the information provided (nutrition facts and category). If the grade we compute is different from the grade you provide, you will get a private notification on the producers platform so that the difference can be resolved."

msgctxt "nutriscore_score_producer_note"
msgid "Nutri-Score score (numeric value from which the A to E grade is derived)"
msgstr "Nutri-Score score (numeric value from which the A to E grade is derived)"

msgctxt "nutriscore_score_producer_import_note"
msgid "Open Food Facts computes the Nutri-Score score based on the information provided (nutrition facts and category). If the score we compute is different from the score you provide, you will get a private notification on the producers platform so that the difference can be resolved."
msgstr "Open Food Facts computes the Nutri-Score score based on the information provided (nutrition facts and category). If the score we compute is different from the score you provide, you will get a private notification on the producers platform so that the difference can be resolved."

msgctxt "mandatory_field"
msgid "Mandatory field"
msgstr "Mandatory field"

msgctxt "mandatory_field_note"
msgid "All products should have this information."
msgstr "All products should have this information."

msgctxt "recommended_field"
msgid "Recommended field"
msgstr "Recommended field"

msgctxt "recommended_field_note"
msgid "If this information exists and is relevant for the product, it is recommended to provide it to make the product easier to search for and the product data more useful."
msgstr "If this information exists and is relevant for the product, it is recommended to provide it to make the product easier to search for and the product data more useful."

msgctxt "optional_field"
msgid "Optional field"
msgstr "Optional field"

msgctxt "optional_field_note"
msgid "If available, this information will be displayed on the product page."
msgstr "If available, this information will be displayed on the product page."

# product photos here means photos of multiple products
msgctxt "images_can_be_provided_separately"
msgid "Product photos can also be provided separately through the Import product photos function of the platform for producers."
msgstr "Product photos can also be provided separately through the Import product photos function of the platform for producers."

# This is linked to a unit test
msgctxt "attribute_group_labels_name"
msgid "Labels"
msgstr "Labels"

msgctxt "attribute_labels_organic_name"
msgid "Organic farming"
msgstr "Organic farming"

msgctxt "attribute_labels_organic_yes_title"
msgid "Organic product"
msgstr "Organic product"

msgctxt "attribute_labels_organic_no_title"
msgid "Not an organic product"
msgstr "Not an organic product"

msgctxt "attribute_labels_organic_unknown_title"
msgid "Missing information: organic product?"
msgstr "Missing information: organic product?"

msgctxt "attribute_labels_organic_yes_description_short"
msgid "Promotes ecological sustainability and biodiversity."
msgstr "Promotes ecological sustainability and biodiversity."

msgctxt "attribute_labels_organic_description_short"
msgid "Organic products promote ecological sustainability and biodiversity."
msgstr "Organic products promote ecological sustainability and biodiversity."

msgctxt "attribute_labels_organic_description"
msgid "Organic farming aims to protect the environment and to conserve biodiversity by prohibiting or limiting the use of synthetic fertilizers, pesticides and food additives."
msgstr "Organic farming aims to protect the environment and to conserve biodiversity by prohibiting or limiting the use of synthetic fertilizers, pesticides and food additives."

msgctxt "attribute_labels_fair_trade_name"
msgid "Fair trade"
msgstr "Fair trade"

msgctxt "attribute_labels_fair_trade_yes_title"
msgid "Fair trade product"
msgstr "Fair trade product"

msgctxt "attribute_labels_fair_trade_no_title"
msgid "Not a fair trade product"
msgstr "Not a fair trade product"

msgctxt "attribute_labels_fair_trade_unknown_title"
msgid "Missing information: fair trade product?"
msgstr "Missing information: fair trade product?"

msgctxt "attribute_labels_fair_trade_yes_description_short"
msgid "Helps producers in developing countries."
msgstr "Helps producers in developing countries."

msgctxt "attribute_labels_fair_trade_description_short"
msgid "Fair trade products help producers in developing countries."
msgstr "Fair trade products help producers in developing countries."

msgctxt "attribute_labels_fair_trade_description"
msgid "When you buy fair trade products, producers in developing countries are paid an higher and fairer price, which helps them improve and sustain higher social and often environmental standards."
msgstr "When you buy fair trade products, producers in developing countries are paid an higher and fairer price, which helps them improve and sustain higher social and often environmental standards."

msgctxt "attribute_group_nutritional_quality_name"
msgid "Nutritional quality"
msgstr "Nutritional quality"

msgctxt "attribute_nutriscore_name"
msgid "Nutri-Score"
msgstr "Nutri-Score"

msgctxt "attribute_nutriscore_setting_name"
msgid "Good nutritional quality (Nutri-Score)"
msgstr "Good nutritional quality (Nutri-Score)"

msgctxt "attribute_nutriscore_setting_note"
msgid "The Nutri-Score is computed and can be taken into account for all products, even if is not displayed on the packaging."
msgstr "The Nutri-Score is computed and can be taken into account for all products, even if is not displayed on the packaging."

# keep %s, it will be replaced by the letter A, B, C, D or E
msgctxt "attribute_nutriscore_grade_title"
msgid "Nutri-Score %s"
msgstr "Nutri-Score %s"

msgctxt "attribute_nutriscore_unknown_title"
msgid "Nutri-Score unknown"
msgstr "Nutri-Score unknown"

msgctxt "attribute_nutriscore_unknown_description_short"
msgid "Missing data to compute the Nutri-Score"
msgstr "Missing data to compute the Nutri-Score"

msgctxt "attribute_nutriscore_not_applicable_title"
msgid "Nutri-Score not-applicable"
msgstr "Nutri-Score not-applicable"

msgctxt "attribute_nutriscore_not_applicable_description_short"
msgid "Not-applicable for the category"
msgstr "Not-applicable for the category"

# variable names between { } must not be translated
msgctxt "f_attribute_nutriscore_not_applicable_description"
msgid "Not-applicable for the category: {category}"
msgstr "Not-applicable for the category: {category}"

msgctxt "attribute_nutriscore_a_description_short"
msgid "Very good nutritional quality"
msgstr "Very good nutritional quality"

msgctxt "attribute_nutriscore_b_description_short"
msgid "Good nutritional quality"
msgstr "Good nutritional quality"

msgctxt "attribute_nutriscore_c_description_short"
msgid "Average nutritional quality"
msgstr "Average nutritional quality"

msgctxt "attribute_nutriscore_d_description_short"
msgid "Poor nutritional quality"
msgstr "Poor nutritional quality"

msgctxt "attribute_nutriscore_e_description_short"
msgid "Bad nutritional quality"
msgstr "Bad nutritional quality"

msgctxt "attribute_group_processing_name"
msgid "Food processing"
msgstr "Food processing"

msgctxt "attribute_nova_name"
msgid "NOVA group"
msgstr "NOVA group"

msgctxt "attribute_nova_unknown_title"
msgid "NOVA not computed"
msgstr "NOVA not computed"

msgctxt "attribute_nova_unknown_description_short"
msgid "Food processing level unknown"
msgstr "Food processing level unknown"

msgctxt "attribute_nova_setting_name"
msgid "No or little food processing (NOVA group)"
msgstr "No or little food processing (NOVA group)"

# keep %s, it will be replaced by the group 1, 2, 3 or 4
msgctxt "attribute_nova_group_title"
msgid "NOVA %s"
msgstr "NOVA %s"

msgctxt "attribute_nova_1_description_short"
msgid "Unprocessed or minimally processed foods"
msgstr "Unprocessed or minimally processed foods"

msgctxt "attribute_nova_2_description_short"
msgid "Processed culinary ingredients"
msgstr "Processed culinary ingredients"

msgctxt "attribute_nova_3_description_short"
msgid "Processed foods"
msgstr "Processed foods"

msgctxt "attribute_nova_4_description_short"
msgid "Ultra processed foods"
msgstr "Ultra processed foods"

msgctxt "export_product_page"
msgid "Export product to public database"
msgstr "Export product to public database"

msgctxt "no_products_to_export"
msgid "No products to export."
msgstr "No products to export."

msgctxt "query_filter"
msgid "Query filter"
msgstr "Query filter"

msgctxt "nova_group_producer"
msgid "NOVA group"
msgstr "NOVA group"

msgctxt "error_unknown_org"
msgid "Unknown organization."
msgstr "Unknown organization."

msgctxt "error_unknown_user"
msgid "Unknown user."
msgstr "Unknown user."

msgctxt "attribute_low_salt_setting_note"
msgid "The salt level is taken into account by the Nutri-Score. Use this setting only if you are specifically on a low salt diet."
msgstr "The salt level is taken into account by the Nutri-Score. Use this setting only if you are specifically on a low salt diet."

msgctxt "attribute_low_sugars_setting_note"
msgid "The sugars level is taken into account by the Nutri-Score. Use this setting only if you are specifically on a low sugars diet."
msgstr "The sugars level is taken into account by the Nutri-Score. Use this setting only if you are specifically on a low sugars diet."

msgctxt "attribute_low_fat_setting_note"
msgid "The fat level is taken into account by the Nutri-Score. Use this setting only if you are specifically on a low fat diet."
msgstr "The fat level is taken into account by the Nutri-Score. Use this setting only if you are specifically on a low fat diet."

msgctxt "attribute_low_saturated_fat_setting_note"
msgid "The saturated fat level is taken into account by the Nutri-Score. Use this setting only if you are specifically on a low saturated fat diet."
msgstr "The saturated fat level is taken into account by the Nutri-Score. Use this setting only if you are specifically on a low saturated fat diet."

msgctxt "attribute_group_allergens_name"
msgid "Allergens"
msgstr "Allergens"

msgctxt "attribute_group_allergens_warning"
msgid "There is always a possibility that data about allergens may be missing, incomplete, incorrect or that the product's composition has changed. If you are allergic, always check the information on the actual product packaging."
msgstr "There is always a possibility that data about allergens may be missing, incomplete, incorrect or that the product's composition has changed. If you are allergic, always check the information on the actual product packaging."

msgctxt "attribute_additives_name"
msgid "Additives"
msgstr "Additives"

msgctxt "attribute_additives_setting_name"
msgid "No or few additives"
msgstr "No or few additives"

msgctxt "attribute_additives_setting_note"
msgid "Additives are markers of food processing, and excess consumption of some of them have undesirable health impacts."
msgstr ""

msgctxt "attribute_additives_unknown_title"
msgid "Additives not computed"
msgstr "Additives not computed"

msgctxt "preference_not_important"
msgid "Not important"
msgstr "Not important"

msgctxt "preference_important"
msgid "Important"
msgstr "Important"

msgctxt "preference_very_important"
msgid "Very important"
msgstr "Very important"

msgctxt "preference_mandatory"
msgid "Mandatory"
msgstr "Mandatory"

msgctxt "packaging_alt"
msgid "Recycling instructions and/or packaging information"
msgstr "Recycling instructions and/or packaging information"

msgctxt "image_packaging"
msgid "Recycling instructions and/or packaging information picture"
msgstr "Recycling instructions and/or packaging information picture"

msgctxt "image_packaging_url"
msgid "Link to recycling instructions and/or packaging information photo"
msgstr "Link to recycling instructions and/or packaging information photo"

# Do not translate the file name
msgctxt "import_photos_format_packaging"
msgid "3001234567890.packaging_es.jpg: recycling instructions in Spanish."
msgstr "3001234567890.packaging_es.jpg: recycling instructions in Spanish."

msgctxt "packaging_text"
msgid "Recycling instructions and/or packaging information"
msgstr "Recycling instructions and/or packaging information"

msgctxt "packaging_text_example"
msgid "1 plastic film to discard, 1 FSC carboard box to recycle, 6 1.5L transparent PET plastic bottles to recycle, 6 colored opaque plastic caps, 12 33cl aluminium cans"
msgstr "1 plastic film to discard, 1 FSC carboard box to recycle, 6 1.5L transparent PET plastic bottles to recycle, 6 colored opaque plastic caps, 12 33cl aluminium cans"

msgctxt "packaging_text_note"
msgid "List all packaging parts separated by a comma or line feed, with their amount (e.g. 1 or 6) type (e.g. bottle, box, can), material (e.g. plastic, metal, aluminium) and if available their size (e.g. 33cl) and recycling instructions."
msgstr "List all packaging parts separated by a comma or line feed, with their amount (e.g. 1 or 6) type (e.g. bottle, box, can), material (e.g. plastic, metal, aluminium) and if available their size (e.g. 33cl) and recycling instructions."

msgctxt "packaging_text_note_2"
msgid "Try to be as specific as possible. For plastic, please indicate if it is opaque or transparent, colored, PET or PEHD."
msgstr "Try to be as specific as possible. For plastic, please indicate if it is opaque or transparent, colored, PET or PEHD."

msgctxt "packaging_text_note_3"
msgid "Data from this field will be combined with any data provided for each packaging part. It is possible to provide one or the other, or both."
msgstr "Data from this field will be combined with any data provided for each packaging part. It is possible to provide one or the other, or both."

msgctxt "product_js_extract_packaging"
msgid "Extract the recycling instructions and/or packaging information from the picture"
msgstr "Extract the recycling instructions and/or packaging information from the picture"

msgctxt "product_js_extracted_packaging_nok"
msgid "Recycling instructions and/or packaging information text could not be extracted. Try with a sharper image, with higher resolution or a better framing of the text."
msgstr "Recycling instructions and/or packaging information text could not be extracted. Try with a sharper image, with higher resolution or a better framing of the text."

msgctxt "product_js_extracted_packaging_ok"
msgid "Recycling instructions and/or packaging information text has been extracted. Text recognition is not perfect, so please check the text below and correct errors if needed."
msgstr "Recycling instructions and/or packaging information text has been extracted. Text recognition is not perfect, so please check the text below and correct errors if needed."

msgctxt "product_js_extracting_packaging"
msgid "Extracting recycling instructions and/or packaging information"
msgstr "Extracting recycling instructions and/or packaging information"

msgctxt "attribute_group_environment_name"
msgid "Environment"
msgstr "Environment"

msgctxt "attribute_ecoscore_name"
msgid "Eco-Score"
msgstr "Eco-Score"

msgctxt "attribute_ecoscore_setting_name"
msgid "Low environmental impact (Eco-Score)"
msgstr "Low environmental impact (Eco-Score)"

msgctxt "attribute_ecoscore_setting_note"
msgid "The Eco-Score is an environmental score (ecoscore) from A to E which makes it easy to compare the impact of food products on the environment."
msgstr ""

# keep %s, it will be replaced by the letter A, B, C, D or E
msgctxt "attribute_ecoscore_grade_title"
msgid "Eco-Score %s"
msgstr "Eco-Score %s"

msgctxt "attribute_ecoscore_a_description_short"
msgid "Very low environmental impact"
msgstr "Very low environmental impact"

msgctxt "attribute_ecoscore_b_description_short"
msgid "Low environmental impact"
msgstr "Low environmental impact"

msgctxt "attribute_ecoscore_c_description_short"
msgid "Moderate environmental impact"
msgstr "Moderate environmental impact"

msgctxt "attribute_ecoscore_d_description_short"
msgid "High environmental impact"
msgstr "High environmental impact"

msgctxt "attribute_ecoscore_e_description_short"
msgid "Very high environmental impact"
msgstr "Very high environmental impact"

# keep the %s, it will be replaced by an allergen
msgctxt "contains_s"
msgid "Contains: %s"
msgstr "Contains: %s"

# keep the %s, it will be replaced by an allergen
msgctxt "may_contain_s"
msgid "May contain: %s"
msgstr "May contain: %s"

# keep the %s, it will be replaced by an allergen
msgctxt "does_not_contain_s"
msgid "Does not contain: %s"
msgstr "Does not contain: %s"

# keep the %s, it will be replaced by an allergen
msgctxt "without_s"
msgid "Without %s"
msgstr "Without %s"

msgctxt "owners_p"
msgid "owners"
msgstr "owners"

msgctxt "owners_s"
msgid "owner"
msgstr "owner"

msgctxt "org_profile_description"
msgid "You can provide information about your company that will be displayed in your organization profile."
msgstr "You can provide information about your company that will be displayed in your organization profile."

msgctxt "org_profile_description_2"
msgid "Some of the information like the customer service contact information may also be displayed directly on pages for your products."
msgstr "Some of the information like the customer service contact information may also be displayed directly on pages for your products."

msgctxt "org_name"
msgid "Name"
msgstr "Name"

msgctxt "org_link"
msgid "Link to the official web site"
msgstr "Link to the official web site"

msgctxt "org_customer_service"
msgid "Customer service"
msgstr "Customer service"

msgctxt "org_customer_service_description"
msgid "Customer service information is public and can be shown on the Open Food Facts web site and apps."
msgstr "Customer service information is public and can be shown on the Open Food Facts web site and apps."

msgctxt "org_customer_service_note"
msgid "All fields are optional."
msgstr "All fields are optional."

msgctxt "org_commercial_service"
msgid "Commercial service"
msgstr "Commercial service"

msgctxt "org_commercial_service_description"
msgid "Commercial service information is only shown in the organization profile."
msgstr "Commercial service information is only shown in the organization profile."

msgctxt "contact_name"
msgid "Name"
msgstr "Name"

msgctxt "contact_address"
msgid "Address"
msgstr "Address"

msgctxt "contact_phone"
msgid "Phone number"
msgstr "Phone number"

msgctxt "contact_email"
msgid "e-mail address"
msgstr "e-mail address"

msgctxt "contact_link"
msgid "Contact form link"
msgstr "Contact form link"

msgctxt "contact_info"
msgid "Other information"
msgstr "Other information"

msgctxt "contact_info_note"
msgid "e.g. opening times"
msgstr "e.g. opening times"

msgctxt "error_org_does_not_exist"
msgid "The organization was not found."
msgstr "The organization was not found."

msgctxt "error_missing_org_name"
msgid "The organization name is missing."
msgstr "The organization name is missing."

msgctxt "edit_org_title"
msgid "Organization profile"
msgstr "Organization profile"

msgctxt "edit_org_result"
msgid "The organization profile has been updated."
msgstr "The organization profile has been updated."

msgctxt "delete_org"
msgid "Delete the organization"
msgstr "Delete the organization"

msgctxt "official_site"
msgid "Official site"
msgstr "Official site"

msgctxt "organization_members"
msgid "Organization Members"
msgstr "Organization Members"

msgctxt "number_of_members"
msgid "Number of Members"
msgstr "Number of Members"

msgctxt "serial_no"
msgid "S.No"
msgstr "S.No"

msgctxt "contact_form"
msgid "Contact form"
msgstr "Contact form"

msgctxt "edit_org_profile"
msgid "Edit your organization profile"
msgstr "Edit your organization profile"

msgctxt "edit_user_profile"
msgid "Edit your user profile"
msgstr "Edit your user profile"

msgctxt "attribute_group_ingredients_analysis_name"
msgid "Ingredients"
msgstr "Ingredients"

# keep the %s, it will be replaced by an allergen
msgctxt "presence_unknown_s"
msgid "Presence unknown: %s"
msgstr "Presence unknown: %s"

msgctxt "environmental_impact"
msgid "Environmental impact"
msgstr "Environmental impact"

# Numerical score for the Eco-score (do not translate Eco-score)
msgctxt "ecoscore_score"
msgid "Eco-score score"
msgstr "Eco-score score"

# Letter grade from A to E for the Eco-score (do not translate Eco-score)
msgctxt "ecoscore_grade"
msgid "Eco-score grade"
msgstr "Eco-score grade"

# do not translate Eco-score
msgctxt "ecoscore_calculation_details"
msgid "Details of the calculation of the Eco-score"
msgstr "Details of the calculation of the Eco-score"

# do not translate Eco-score
msgctxt "ecoscore_information"
msgid "Information about the Eco-score"
msgstr "Information about the Eco-score"

msgctxt "preferences_edit_your_food_preferences"
msgid "Edit your food preferences"
msgstr "Edit your food preferences"

msgctxt "preferences_your_preferences"
msgid "Your food preferences"
msgstr "Your food preferences"

msgctxt "preferences_currently_selected_preferences"
msgid "Currently selected preferences"
msgstr "Currently selected preferences"

msgctxt "preferences_locally_saved"
msgid "Your food preferences are kept in your browser and never sent to Open Food Facts or anyone else."
msgstr "Your food preferences are kept in your browser and never sent to Open Food Facts or anyone else."

# used in phrases like "salt in unknown quantity"
msgctxt "unknown_quantity"
msgid "unknown quantity"
msgstr "unknown quantity"

msgctxt "missing_ingredients_list"
msgid "Missing ingredients list"
msgstr "Missing ingredients list"

msgctxt "missing_nutrition_facts"
msgid "Missing nutrition facts"
msgstr "Missing nutrition facts"

msgctxt "ecoscore_p"
msgid "Eco-Score"
msgstr "Eco-Score"

msgctxt "ecoscore_s"
msgid "Eco-Score"
msgstr "Eco-Score"

msgctxt "packaging_parts"
msgid "Packaging parts"
msgstr "Packaging parts"

# A short name for a physical piece of packaging (e.g. in English, "packaging" instead of "packaging part"). Used with a number (e.g. "Packaging 1" to identify a packaging part)
msgctxt "packaging_part_short"
msgid "Packaging"
msgstr "Packaging"

# Number of packaging parts
msgctxt "packaging_number"
msgid "Number"
msgstr "Number"

msgctxt "packaging_shape"
msgid "Shape"
msgstr "Shape"

msgctxt "packaging_quantity"
msgid "Quantity contained"
msgstr "Quantity contained"

msgctxt "packaging_material"
msgid "Material"
msgstr "Material"

msgctxt "packaging_recycling"
msgid "Recycling"
msgstr "Recycling"

msgctxt "products_on_this_page_are_sorted_according_to_your_preferences"
msgid "Products on this page are sorted according to your preferences:"
msgstr "Products on this page are sorted according to your preferences:"

msgctxt "choose_which_information_you_prefer_to_see_first"
msgid "Choose which information you prefer to see first."
msgstr "Choose which information you prefer to see first."

msgctxt "see_your_preferences"
msgid "See your preferences"
msgstr "See your preferences"

msgctxt "delete_all_preferences"
msgid "Delete all preferences"
msgstr "Delete all preferences"

msgctxt "products_are_being_loaded_please_wait"
msgid "Products are being loaded, please wait."
msgstr "Products are being loaded, please wait."

msgctxt "products_match_all"
msgid "All products"
msgstr "All products"

msgctxt "products_match_yes"
msgid "Products that match your preferences"
msgstr "Products that match your preferences"

msgctxt "products_match_no"
msgid "Products that do not match your preferences"
msgstr "Products that do not match your preferences"

msgctxt "products_match_unknown"
msgid "Products for which we currently miss data to determine if they match your preferences"
msgstr "Products for which we currently miss data to determine if they match your preferences"

msgctxt "forest_footprint"
msgid "Forest footprint"
msgstr "Forest footprint"

msgctxt "ingredients_requiring_soy"
msgid "Ingredients requiring soy"
msgstr "Ingredients requiring soy"

msgctxt "type"
msgid "Type"
msgstr "Type"

msgctxt "processing_factor"
msgid "Processing factor"
msgstr "Processing factor"

msgctxt "soy_feed_factor"
msgid "Soy feed factor"
msgstr "Soy feed factor"

msgctxt "soy_yield"
msgid "Soy yield"
msgstr "Soy yield"

msgctxt "deforestation_risk"
msgid "Deforestation risk"
msgstr "Deforestation risk"

msgctxt "total_forest_footprint"
msgid "Total forest footprint"
msgstr "Total forest footprint"

msgctxt "square_meters_per_kg_of_food"
msgid "m² per kg of food"
msgstr "m² per kg of food"

msgctxt "percent_of_food_after_processing"
msgid "% of food after processing"
msgstr "% of food after processing"

msgctxt "kg_of_soy_per_kg_of_food"
msgid "kg of soy per kg of food"
msgstr "kg of soy per kg of food"

msgctxt "kg_of_soy_per_square_meter"
msgid "kg of soy per m²"
msgstr "kg of soy per m²"

msgctxt "percent_in_product"
msgid "% in product"
msgstr "% in product"

msgctxt "forest_footprint_calculation_details"
msgid "Details of the calculation of the forest footprint"
msgstr "Details of the calculation of the forest footprint"

msgctxt "you_are_on_the_public_database"
msgid "You are on the public database."
msgstr "You are on the public database."

msgctxt "manage_your_products_on_the_producers_platform"
msgid "Manage your products on the platform for producers"
msgstr "Manage your products on the platform for producers"

msgctxt "number_of_products_with_changes_since_last_export"
msgid "Number of products with changes since last export"
msgstr "Number of products with changes since last export"

msgctxt "number_of_products_withdrawn_from_the_market_since_last_export"
msgid "Number of products withdrawn from the market since last export"
msgstr "Number of products withdrawn from the market since last export"

msgctxt "only_export_products_with_changes"
msgid "Only export products with changes"
msgstr "Only export products with changes"

msgctxt "product_edits_by_producers"
msgid "Is this your product? If it is, please use our free platform for producers to update it."
msgstr "Is this your product? If it is, please use our free platform for producers to update it."

msgctxt "product_edits_by_producers_platform"
msgid "We encourage manufacturers to add or change data and photos for their products through our free platform for producers so that they can be marked as official and protected from changes by others."
msgstr "We encourage manufacturers to add or change data and photos for their products through our free platform for producers so that they can be marked as official and protected from changes by others."

msgctxt "product_edits_by_producers_import"
msgid "The platform makes it easy to import product data and photos with an Excel or CSV file in any format."
msgstr "The platform makes it easy to import product data and photos with an Excel or CSV file in any format."

msgctxt "product_edits_by_producers_analysis"
msgid "The platform also provides in-depth analysis of the products."
msgstr "The platform also provides in-depth analysis of the products."

# It = the platform
msgctxt "product_edits_by_producers_indicators"
msgid "It computes indicators such as the Nutri-Score, NOVA, and the Eco-score, and automatically identifies suggestions to improve them (for instance all products that would get a better Nutri-Score grade with a slight composition change)."
msgstr "It computes indicators such as the Nutri-Score, NOVA, and the Eco-score, and automatically identifies suggestions to improve them (for instance all products that would get a better Nutri-Score grade with a slight composition change)."

msgctxt "attribute_forest_footprint_name"
msgid "Forest footprint"
msgstr ""

msgctxt "attribute_forest_footprint_setting_name"
msgid "Low risk of deforestation (Forest footprint)"
msgstr ""

msgctxt "attribute_forest_footprint_setting_note"
msgid "The forest footprint corresponds to the risk of deforestation associated with its ingredients."
msgstr ""

msgctxt "attribute_forest_footprint_a_title"
msgid "Very small forest footprint"
msgstr ""

msgctxt "attribute_forest_footprint_b_title"
msgid "Small forest footprint"
msgstr ""

msgctxt "attribute_forest_footprint_c_title"
msgid "Medium forest footprint"
msgstr ""

msgctxt "attribute_forest_footprint_d_title"
msgid "Large forest footprint"
msgstr ""

msgctxt "attribute_forest_footprint_e_title"
msgid "Very large forest footprint"
msgstr ""

msgctxt "attribute_forest_footprint_not_computed_title"
msgid "Forest footprint not computed"
msgstr ""

msgctxt "attribute_forest_footprint_a_description_short"
msgid "Almost no risk of deforestation"
msgstr ""

msgctxt "attribute_forest_footprint_b_description_short"
msgid "Low risk of deforestation"
msgstr ""

msgctxt "attribute_forest_footprint_c_description_short"
msgid "Moderate risk of deforestation"
msgstr ""

msgctxt "attribute_forest_footprint_d_description_short"
msgid "High risk of deforestation"
msgstr ""

msgctxt "attribute_forest_footprint_e_description_short"
msgid "Very high risk of deforestation"
msgstr ""

msgctxt "attribute_forest_footprint_not_computed_description_short"
msgid "Currently only for products with chicken or eggs"
msgstr ""

msgctxt "classify_products_according_to_your_preferences"
msgid "Classify products according to your preferences"
msgstr ""

# %d will be replaced by the number of products
msgctxt "classify_the_d_products_below_according_to_your_preferences"
msgid "Classify the %d products below according to your preferences"
msgstr ""

msgctxt "sort_by_popularity"
msgid "Most scanned products"
msgstr ""

msgctxt "sort_by_nutriscore_score"
msgid "Products with the best Nutri-Score"
msgstr ""

msgctxt "sort_by_ecoscore_score"
msgid "Products with the best Eco-Score"
msgstr ""

msgctxt "sort_by_created_t"
msgid "Recently added products"
msgstr ""

msgctxt "sort_by_last_modified_t"
msgid "Recently modified products"
msgstr ""

# %d will be replaced by the number of products
msgctxt "d_products_per_page"
msgid "%d products per page"
msgstr ""

msgctxt "not_applicable"
msgid "Not applicable"
msgstr ""

msgctxt "abbreviated_product_name"
msgid "Abbreviated product name"
msgstr "Abbreviated product name"

msgctxt "abbreviated_product_name_note"
msgid "Product name with abbreviations shown on receipts"
msgstr "Product name with abbreviations shown on receipts"

msgctxt "footer_vision"
msgid "Vision, Mission, Values and Programs"
msgstr "Vision, Mission, Values and Programs"

# Do not translate
msgctxt "footer_vision_link"
msgid "https://world.openfoodfacts.org/open-food-facts-vision-mission-values-and-programs"
msgstr "https://world.openfoodfacts.org/open-food-facts-vision-mission-values-and-programs"

msgctxt "forgotten_password"
msgid "Forgotten password?"
msgstr "Mot de passe oublié ?"

msgctxt "remove_all_nutrient_values"
msgid "Remove all nutrient values"
msgstr "Remove all nutrient values"

msgctxt "delete_user_process"
msgid "User is being deleted. This may take a few minutes."
msgstr "User is being deleted. This may take a few minutes."

msgctxt "attribute_ecoscore_not_applicable_title"
msgid "Eco-Score not yet applicable"
msgstr "Eco-Score not yet applicable"

msgctxt "attribute_ecoscore_not_applicable_description_short"
msgid "Not yet applicable for the category"
msgstr "Not yet applicable for the category"

# variable names between { } must not be translated
msgctxt "f_attribute_ecoscore_not_applicable_description"
msgid "Not yet applicable for the category: {category}"
msgstr "Not yet applicable for the category: {category}"

msgctxt "ecoscore_not_applicable_coming_soon"
msgid "The Eco-Score is not yet applicable for this category, but we are working on adding support for it."
msgstr "The Eco-Score is not yet applicable for this category, but we are working on adding support for it."

msgctxt "attribute_ecoscore_unknown_title"
msgid "Eco-Score not computed"
msgstr "Eco-Score not computed"

msgctxt "attribute_ecoscore_unknown_description_short"
msgid "Unknown environmental impact"
msgstr "Unknown environmental impact"

msgctxt "ecoscore_unknown_call_to_help"
msgid "We could not compute the Eco-Score of this product as it is missing some data, could you help complete it?"
msgstr "We could not compute the Eco-Score of this product as it is missing some data, could you help complete it?"

msgctxt "org_list_of_gs1_gln_description"
msgid "GS1 data is automatically associated with an OFF organization identifier that corresponds to the GS1 partyName field. To change the OFF organization identifier, you can directly assign 1 or more GS1 GLN identifiers."
msgstr "GS1 data is automatically associated with an OFF organization identifier that corresponds to the GS1 partyName field. To change the OFF organization identifier, you can directly assign 1 or more GS1 GLN identifiers."

msgctxt "org_list_of_gs1_gln"
msgid "List of GS1 GLN identifiers to be associated with the organization"
msgstr "List of GS1 GLN identifiers to be associated with the organization"

msgctxt "org_list_of_gs1_gln_note"
msgid "A comma separated list of GS1 GLN identifiers to force the association with this organization."
msgstr "A comma separated list of GS1 GLN identifiers to force the association with this organization."

msgctxt "org_valid_org"
msgid "Validate organization as a real producer."
msgstr "Validate organization as a real producer."

msgctxt "org_valid_org_note"
msgid "The organization is verified as a real producer by a human, also creates entry in CRM."
msgstr "The organization is verified as a real producer by a human, also creates entry in CRM."

msgctxt "org_enable_manual_export_to_public_platform"
msgid "Enable organization members to manually export product data and photos to the public database."
msgstr "Enable organization members to manually export product data and photos to the public database."

msgctxt "org_enable_manual_export_to_public_platform_note"
msgid "Manual exports can be enabled once the imported data has been reviewed by an administrator."
msgstr "Manual exports can be enabled once the imported data has been reviewed by an administrator."

msgctxt "org_activate_automated_daily_export_to_public_platform"
msgid "Activate automated daily exports of product data and photos to the public database."
msgstr "Activate automated daily exports of product data and photos to the public database."

msgctxt "org_activate_automated_daily_export_to_public_platform_note"
msgid "Automated exports should be activated only for organizations that have automated imports (e.g. through Equadis)."
msgstr "Automated exports should be activated only for organizations that have automated imports (e.g. through Equadis)."

msgctxt "org_admin"
msgid "Administrator fields"
msgstr "Administrator fields"

msgctxt "minion_status_inactive"
msgid "Queued"
msgstr "Queued"

msgctxt "minion_status_active"
msgid "In progress"
msgstr "In progress"

msgctxt "minion_status_finished"
msgid "Finished"
msgstr "Finished"

msgctxt "minion_status_failed"
msgid "Failed"
msgstr "Failed"

# Export: use a noun and not a verb
msgctxt "export_job_export"
msgid "Export from the producers platform"
msgstr "Export from the producers platform"

# Import: use a noun and not a verb
msgctxt "export_job_import"
msgid "Import to the public database"
msgstr "Import to the public database"

# Update: use a noun and not a verb
msgctxt "export_job_status_update"
msgid "Update of the import status on the producers platform"
msgstr "Update of the import status on the producers platform"

msgctxt "export_in_progress"
msgid "The export has been scheduled. This page can be closed."
msgstr "The export has been scheduled. This page can be closed."

msgctxt "export_products_to_public_database_request_email"
msgid "Your export has been scheduled. You will receive an e-mail once it is finished."
msgstr "Your export has been scheduled. You will receive an e-mail once it is finished."

msgctxt "product_page_on_the_public_database"
msgid "Product page on the public database"
msgstr "Product page on the public database"

msgctxt "product_does_not_exist_on_the_public_database"
msgid "The product does not exist yet on the public database"
msgstr "The product does not exist yet on the public database"

# product updates = updates to multiple products
msgctxt "some_product_updates_have_not_been_published_on_the_public_database"
msgid "Some product updates have not been published on the public database."
msgstr "Some product updates have not been published on the public database."

msgctxt "org_do_not_import_codeonline"
msgid "Do not import CodeOnline data."
msgstr "Do not import CodeOnline data."

msgctxt "overwrite_owner"
msgid "Overwrite products that have a different owner on the public platform. Otherwise, products with a different owner will be skipped."
msgstr "Overwrite products that have a different owner on the public platform. Otherwise, products with a different owner will be skipped."

msgctxt "data_source_database"
msgid "Some of the data for the products of %s come from %s."
msgstr "Some of the data for the products of %s come from %s."

msgctxt "data_source_database_note_about_the_producers_platform"
msgid "Manufacturers can use the Open Food Facts <a href=\"<producers_platform_url>\">free plaform for producers</a> to access and complete this data, and to obtain reports, analysis and product improvements opportunities (e.g. better Nutri-Score)."
msgstr "Manufacturers can use the Open Food Facts <a href=\"<producers_platform_url>\">free plaform for producers</a> to access and complete this data, and to obtain reports, analysis and product improvements opportunities (e.g. better Nutri-Score)."

# variable names between { } must not be translated
msgctxt "f_data_source_database_provider"
msgid "The manufacturer {manufacturer} uses {provider} to automatically transmit data and photos for its products."
msgstr "The manufacturer {manufacturer} uses {provider} to automatically transmit data and photos for its products."

msgctxt "image_other_type"
msgid "Type of the product photo"
msgstr "Type of the product photo"

# do not translate "front, ingredients, nutrition, packaging"
msgctxt "image_other_type_description"
msgid "If you use the same column on multiple lines to provide images URLs for a single product, you can use this field to indicate the type of the image: front, ingredients, nutrition or packaging."
msgstr "If you use the same column on multiple lines to provide images URLs for a single product, you can use this field to indicate the type of the image: front, ingredients, nutrition or packaging."

msgctxt "forest_footprint_one_line_explanation"
msgid "The forest footprint is calculated by taking into account the ingredients whose production requires soybeans, the cultivation of which is linked to deforestation."
msgstr "The forest footprint is calculated by taking into account the ingredients whose production requires soybeans, the cultivation of which is linked to deforestation"

msgctxt "ecoscore_agribalyse_match_warning"
msgid "The Eco-Score can only be calculated if the product has a sufficiently precise category."
msgstr "The Eco-Score can only be calculated if the product has a sufficiently precise category."

msgctxt "ecoscore_add_more_precise_category"
msgid "You can modify the product page to add a more precise category."
msgstr "You can modify the product page to add a more precise category."

msgctxt "ecoscore_platform_promo"
msgid "If you are the manufacturer of this product, you can send us the information with our <a href=\"https://world.pro.openfoodfacts.org\">free platform for producers</a>."
msgstr "If you are the manufacturer of this product, you can send us the information with our <a href=\"https://world.pro.openfoodfacts.org\">free platform for producers</a>."

msgctxt "ecoscore_warning_missing_information"
msgid "Warning: some information necessary to calculate the Eco-Score with precision is not provided (see the details of the calculation below)."
msgstr "Warning: some information necessary to calculate the Eco-Score with precision is not provided (see the details of the calculation below)."

msgctxt "ecoscore_add_missing_information"
msgid "You can edit the product to add the missing information."
msgstr "You can edit the product to add the missing information."

msgctxt "ecoscore_product_category_reference_score"
msgid "Baseline score of the product category"
msgstr "Baseline score of the product category"

msgctxt "ecoscore_panel_lca"
msgid "Lifecyle Analysis (LCA)"
msgstr "Lifecyle Analysis (LCA)"

# do not translate Agribalyse
msgctxt "ecoscore_agribalyse_category"
msgid "Agribalyse category"
msgstr "Agribalyse category"

msgctxt "ecoscore_category_proxy_match"
msgid "Approximate match with the product category"
msgstr "Approximate match with the product category"

msgctxt "ecoscore_category_exact_match"
msgid "Exact match with the product category"
msgstr "Exact match with the product category"

msgctxt "ecoscore_pef_environmental_score"
msgid "PEF environmental score"
msgstr "PEF environmental score"

msgctxt "ecoscore_incl_climate_change_impact"
msgid "including impact on climate change"
msgstr "including impact on climate change"

msgctxt "ecoscore_impact_detail_by_stages"
msgid "Details of the impacts by stages of the life cycle"
msgstr "Details of the impacts by stages of the life cycle"

# stage meaning step
msgctxt "ecoscore_stage"
msgid "Stage"
msgstr "Stage"

msgctxt "ecoscore_impact"
msgid "Impact"
msgstr "Impact"

msgctxt "ecoscore_agriculture"
msgid "Agriculture"
msgstr "Agriculture"

msgctxt "ecoscore_processing"
msgid "Processing"
msgstr "Processing"

msgctxt "ecoscore_packaging"
msgid "Packaging"
msgstr "Packaging"

msgctxt "ecoscore_transportation"
msgid "Transportation"
msgstr "Transportation"

msgctxt "ecoscore_distribution"
msgid "Distribution"
msgstr "Distribution"

msgctxt "ecoscore_consumption"
msgid "Consumption"
msgstr "Consumption"

msgctxt "ecoscore_lca_score_out_of_100"
msgid "LCA score out of 100"
msgstr "LCA score out of 100"

msgctxt "ecoscore_no_agribalyse_category_match"
msgid "No match between product categories and Agribalyse categories."
msgstr "No match between product categories and Agribalyse categories."

msgctxt "ecoscore_edit_category_to_more_granular"
msgid "You can modify the product page to add a more granular category."
msgstr "You can modify the product page to add a more granular category."

msgctxt "ecoscore_additional_bonuses_and_maluses"
msgid "Additional bonuses and maluses"
msgstr "Additional bonuses and maluses"

msgctxt "ecoscore_production_system"
msgid "Production mode"
msgstr "Production mode"

msgctxt "ecoscore_no_labels_taken_into_account"
msgid "No labels taken into account for the production system."
msgstr "No labels taken into account for the production system."

msgctxt "ecoscore_please_add_the_labels"
msgid "If this product has a label characterizing the production system (organic, fair trade, Label Rouge, Bleu Blanc Coeur etc.), you can modify the product sheet to add it."
msgstr "If this product has a label characterizing the production system (organic, fair trade, Label Rouge, Bleu Blanc Coeur etc.), you can modify the product sheet to add it."

msgctxt "ecoscore_origins_of_ingredients"
msgid "Origins of ingredients"
msgstr "Origins of ingredients"

msgctxt "ecoscore_ingredients_not_indicated"
msgid "The origins of the ingredients of this product are not indicated."
msgstr "The origins of the ingredients of this product are not indicated."

msgctxt "ecoscore_please_add_the_ingredients"
msgid "If they are indicated on the packaging, you can modify the product sheet and add them."
msgstr "If they are indicated on the packaging, you can modify the product sheet and add them."

msgctxt "ecoscore_environmental_policy"
msgid "Environmental policy"
msgstr "Environmental policy"

msgctxt "ecoscore_threatened_species"
msgid "Threatened species"
msgstr "Threatened species"

msgctxt "ecoscore_ingredients_whose_cultivation_threatens_species"
msgid "Ingredients that threatens species"
msgstr "Ingredients that threatens species"

msgctxt "ecoscore_no_species_threatening_ingredients"
msgid "No ingredients that threaten species"
msgstr "No ingredients that threaten species"

msgctxt "ecoscore_ingredients_unknown"
msgid "The information on the ingredients of this product has not been given."
msgstr "The information on the ingredients of this product has not been given."

msgctxt "ecoscore_edit_for_more_precise_ecoscore"
msgid "For a more precise calculation of the Eco-Score, you can edit the product page and add them."
msgstr "For a more precise calculation of the Eco-Score, you can edit the product page and add them."

msgctxt "ecoscore_packaging_ratio"
msgid "ratio"
msgstr "ratio"

msgctxt "ecoscore_packaging_score"
msgid "score"
msgstr "score"

msgctxt "ecoscore_score_of_all_components"
msgid "Score of all components"
msgstr "Score of all components"

msgctxt "ecoscore_no_packaging_information"
msgid "The information about the packaging of this product is not filled in."
msgstr "The information about the packaging of this product is not filled in."

msgctxt "ecoscore_unprecise_packaging_information"
msgid "The information about the packaging of this product is not sufficiently precise (exact shapes and materials of all components of the packaging)."
msgstr "The information about the packaging of this product is not sufficiently precise (exact shapes and materials of all components of the packaging)."

msgctxt "ecoscore_edit_for_more_precise_ecoscore"
msgid "For a more precise calculation of the Eco-Score, you can modify the product page and add them."
msgstr "For a more precise calculation of the Eco-Score, you can modify the product page and add them."

msgctxt "ecoscore_final_score"
msgid "Final score"
msgstr "Final score"

msgctxt "ecoscore_lower_the_score_lower_the_impact"
msgid "(the lower the score, the lower the impact)"
msgstr "(the lower the score, the lower the impact)"

msgctxt "ecoscore_kg_co2_eq_kg_product"
msgid "kg CO2 eq/kg of product"
msgstr "kg CO2 eq/kg of product"

# do not translate the link
msgctxt "ecoscore_platform_prompt_ecoscore_modal"
msgid "If you are the manufacturer of this product, you can send us the information with our <a href=\"https://world.pro.openfoodfacts.org\">free platform for producers</a>."
msgstr "If you are the manufacturer of this product, you can send us the information with our <a href=\"https://world.pro.openfoodfacts.org\">free platform for producers</a>."

# do not translate Eco-Score and the link
msgctxt "ecoscore_description"
msgid "The <a href=\"/ecoscore\">Eco-Score</a> is an experimental score that summarizes the environmental impacts of food products."
msgstr "The <a href=\"/ecoscore\">Eco-Score</a> is an experimental score that summarizes the environmental impacts of food products."

# do not translate Eco-Score
msgctxt "ecoscore_warning_fr"
msgid "The Eco-Score formula is subject to change as it is regularly improved to make it more precise."
msgstr "The Eco-Score formula is subject to change as it is is regularly improved to make it more precise."

# do not translate Eco-Score
msgctxt "ecoscore_warning_international"
msgid "The Eco-Score was initially developped for France and it is being extended to other European countries. The Eco-Score formula is subject to change as it is regularly improved to make it more precise and better suited to each country."
msgstr "The Eco-Score was initially developped for France and it is being extended to other European countries. The Eco-Score formula is subject to change as it is regularly improved to make it more precise and better suited to each country."

msgctxt "ecoscore_warning_transportation_world"
msgid "Select a country in order to include the full impact of transportation."
msgstr "Select a country in order to include the full impact of transportation."

msgctxt "ecoscore_warning_transportation"
msgid "The full impact of transportation to your country is currently unknown."
msgstr "The full impact of transportation to your country is currently unknown."

msgctxt "app_banner_text"
msgid "Scan barcodes to get the Nutri-Score, the Eco-Score and more!"
msgstr "Scan barcodes to get the Nutri-Score, the Eco-Score and more!"

msgctxt "org_gs1_product_name_is_abbreviated"
msgid "GS1 product names for this manufacturer are abbreviated."
msgstr "GS1 product names for this manufacturer are abbreviated."

msgctxt "org_gs1_nutrients_are_unprepared"
msgid "GS1 prepared nutrients for this manufacturer are in fact for the product as sold."
msgstr "GS1 prepared nutrients for this manufacturer are in fact for the product as sold."

msgctxt "org_gs1_nutrients_are_unprepared_note"
msgid "Check that the manufacturer does not make products that really have nutrients for the prepared product."
msgstr "Check that the manufacturer does not make products that really have nutrients for the prepared product."

msgctxt "org_gs1_product_name_is_abbreviated_description"
msgid "Some manufacturers have incorrect values for some fields in GS1. The features below can be used to fix some of them."
msgstr "Some manufacturers have incorrect values for some fields in GS1. The features below can be used to fix some of them."

# do not remove %s, it will be replaced with the source name
msgctxt "import_source_string"
msgid "Import data from %s"
msgstr "Import data from %s"

msgctxt "org_protect_data"
msgid "Protect the data that is provided by the organization."
msgstr "Protect the data that is provided by the organization."

msgctxt "org_protect_data_note"
msgid "Removing or changing the provided data will be possible only by experimented contributors on the web site."
msgstr "Removing or changing the provided data will be possible only by experimented contributors on the web site."

msgctxt "ecoscore_packaging_impact_high"
msgid "Packaging with a high impact"
msgstr "Packaging with a high impact"

msgctxt "ecoscore_packaging_impact_medium"
msgid "Packaging with a medium impact"
msgstr "Packaging with a medium impact"

msgctxt "ecoscore_packaging_impact_low"
msgid "Packaging with a low impact"
msgstr "Packaging with a low impact"

msgctxt "ecoscore_packaging_missing_information"
msgid "Missing packaging information for this product"
msgstr "Missing packaging information for this product"

msgctxt "ecoscore_origins_of_ingredients_impact_high"
msgid "Origins of ingredients with a high impact"
msgstr "Origins of ingredients with a high impact"

msgctxt "ecoscore_origins_of_ingredients_impact_medium"
msgid "Origins of ingredients with a medium impact"
msgstr "Origins of ingredients with a medium impact"

msgctxt "ecoscore_origins_of_ingredients_impact_low"
msgid "Origins of ingredients with a low impact"
msgstr "Origins of ingredients with a low impact"

msgctxt "ecoscore_origins_of_ingredients_missing_information"
msgid "Missing origins of ingredients information"
msgstr "Missing origins of ingredients information"

msgctxt "percent_of_ingredients"
msgid "% of ingredients"
msgstr "% of ingredients"

# medium as in "medium impact"
msgctxt "medium"
msgid "medium"
msgstr "medium"

msgctxt "nutrition_grade_fr_tea_bags_note"
msgid "Note: the Nutri-Score of teas and herbal teas corresponds to the product prepared with water only, without sugar or milk."
msgstr "Note: the Nutri-Score of teas and herbal teas corresponds to the product prepared with water only, without sugar or milk."

msgctxt "g_per_100g"
msgid "%s g / 100 g"
msgstr "%s g / 100 g"

msgctxt "donation_title"
msgid "Important: we need your support!"
msgstr ""

msgctxt "donation_text_2023_main"
msgid "Help us make food transparency the norm!"
msgstr ""

msgctxt "donation_text_2023_secondary"
msgid "As a non-profit organization, we depend on your donations to continue informing consumers around the world about what they eat."
msgstr ""

msgctxt "donation_text_2023_tertiary"
msgid "The food revolution starts with you!"
msgstr ""

msgctxt "donation_cta"
msgid "Donate"
msgstr ""

msgctxt "ecoscore_production_system_no_labels_with_environmental_benefits"
msgid "No labels with environmental benefits"
msgstr "No labels with environmental benefits"

msgctxt "ecoscore_production_system_labels_with_environmental_benefits"
msgid "Labels with environmental benefits"
msgstr "Labels with environmental benefits"

msgctxt "ecoscore_production_system_labels_with_environmental_benefits_high"
msgid "Labels with high environmental benefits"
msgstr "Labels with high environmental benefits"

msgctxt "ecoscore_production_system_labels_with_environmental_benefits_very_high"
msgid "Labels with very high environmental benefits"
msgstr "Labels with very high environmental benefits"

msgctxt "other"
msgid "Other"
msgstr "Other"

# statistical mean
msgctxt "mean"
msgid "Mean"
msgstr "Mean"

msgctxt "recipes_ingredients_statistics"
msgid "Ingredients statistics for all products"
msgstr "Ingredients statistics for all products"

msgctxt "recipes_ingredients_for_each_product"
msgid "Ingredients for each product"
msgstr "Ingredients for each product"

msgctxt "product_deleted"
msgid "Product deleted."
msgstr "Product deleted."

msgctxt "carbon_footprint"
msgid "Carbon footprint"
msgstr "Carbon footprint"

# variable names between { } must not be translated
msgctxt "f_carbon_footprint_per_100g_of_product"
msgid "{grams} g CO² per 100g of product"
msgstr "{grams} g CO² per 100g of product"

# variable names between { } must not be translated
msgctxt "f_equal_to_driving_km_in_a_petrol_car"
msgid "Equal to driving {kilometers} km in a petrol car"
msgstr "Equal to driving {kilometers} km in a petrol car"

msgctxt "source_ademe_agribalyse"
msgid "Source: ADEME Agribalyse Database"
msgstr "Source: ADEME Agribalyse Database"

msgctxt "source_ademe_agribalyse_for_category"
msgid "The carbon emission figure comes from ADEME's Agribalyse database, for the category:"
msgstr "The carbon emission figure comes from ADEME's Agribalyse database, for the category:"

msgctxt "environment_card_title"
msgid "Environment"
msgstr "Environment"

msgctxt "health_card_title"
msgid "Nutrition and health"
msgstr "Nutrition and health"

msgctxt "contains_palm_oil"
msgid "Contains palm oil"
msgstr "Contains palm oil"

msgctxt "contains_palm_oil_subtitle"
msgid "Drives deforestation and threatens species such as the orangutan"
msgstr "Drives deforestation and threatens species such as the orangutan"

msgctxt "contains_palm_oil_description"
msgid "Tropical forests in Asia, Africa and Latin America are destroyed to create and expand oil palm tree plantations. The deforestation contributes to climate change, and it endangers species such as the orangutan, the pigmy elephant and the Sumatran rhino."
msgstr "Tropical forests in Asia, Africa and Latin America are destroyed to create and expand oil palm tree plantations. The deforestation contributes to climate change, and it endangers species such as the orangutan, the pigmy elephant and the Sumatran rhino."

msgctxt "bonus"
msgid "Bonus"
msgstr "Bonus"

msgctxt "malus"
msgid "Malus"
msgstr "Malus"

msgctxt "life_cycle_analysis"
msgid "Life cycle analysis"
msgstr "Life cycle analysis"

msgctxt "ecoscore_bonuses_and_maluses"
msgid "Bonuses and maluses"
msgstr "Bonuses and maluses"

msgctxt "ecoscore_for_this_product"
msgid "Eco-Score for this product"
msgstr "Eco-Score for this product"

msgctxt "average_impact_of_the_category"
msgid "Average impact of products of the same category"
msgstr "Average impact of products of the same category"

msgctxt "ecoscore_sum_of_bonuses_and_maluses"
msgid "Sum of bonuses and maluses"
msgstr "Sum of bonuses and maluses"

msgctxt "ecoscore_sum_of_bonuses_and_maluses_is_capped"
msgid "The sum of bonuses and maluses is capped at +25."
msgstr "The sum of bonuses and maluses is capped at +25."

msgctxt "ecoscore_lca_score"
msgid "Life cycle analysis score"
msgstr "Life cycle analysis score"

msgctxt "impact_for_this_product"
msgid "Impact for this product"
msgstr "Impact for this product"

msgctxt "ecoscore_downgraded_non_recyclable_and_non_biodegradable_materials"
msgid "The score of products with non-recyclable and non-biodegradable packaging materials is capped at 79 (grade B)."
msgstr "The score of products with non-recyclable and non-biodegradable packaging materials is capped at 79 (grade B)."

msgctxt "nutriscore_not_applicable"
msgid "Nutri-Score not applicable for this product category."
msgstr "Nutri-Score not applicable for this product category."

msgctxt "nutriscore_missing_category"
msgid "The category of the product must be specified in order to compute the Nutri-Score."
msgstr "The category of the product must be specified in order to compute the Nutri-Score."

msgctxt "nutriscore_missing_nutrition_data"
msgid "The nutrition facts of the product must be specified in order to compute the Nutri-Score."
msgstr "The nutrition facts of the product must be specified in order to compute the Nutri-Score."

msgctxt "nutriscore_missing_category_and_nutrition_data"
msgid "The category and the nutrition facts of the product must be specified in order to compute the Nutri-Score."
msgstr "The category and the nutrition facts of the product must be specified in order to compute the Nutri-Score."

msgctxt "health"
msgid "Health"
msgstr "Health"

msgctxt "contribution_panel_title"
msgid "Contribution"
msgstr "Contribution"

msgctxt "contribution_navigation"
msgid "Contribution"
msgstr "Contribution"

msgctxt "data_quality_errors_panel_title"
msgid "Detected Errors"
msgstr "Detected Errors"

msgctxt "data_quality_errors_panel_subtitle"
msgid "Help us improve quality of our data by contributing fixes"
msgstr "Help us improve quality of our data by contributing fixes"

msgctxt "data_quality_warnings_panel_title"
msgid "Potential issues"
msgstr "Potential issues"

msgctxt "data_quality_warnings_panel_subtitle"
msgid "We have detected some potential issues or potential improvements, could you check if some apply ?"
msgstr "We have detected some potential issues or potential improvement, could you check if some apply ?"

msgctxt "data_quality_info_panel_title"
msgid "Data Quality infos"
msgstr "Data Quality infos"

msgctxt "data_quality_info_panel_subtitle"
msgid "Some infos about data quality on this product"
msgstr "Some infos about data quality on this product"

# will be followed by : and a value. e.g. "Compared to: bananas"
msgctxt "compared_to"
msgid "Compared to"
msgstr "Compared to"

# name of an activity / a sport
msgctxt "activity_walking"
msgid "Walking"
msgstr "Walking"

# name of an activity / a sport
msgctxt "activity_swimming"
msgid "Swimming"
msgstr "Swimming"

# name of an activity / a sport
msgctxt "activity_bicycling"
msgid "Bicycling"
msgstr "Bicycling"

# name of an activity / a sport
msgctxt "activity_running"
msgid "Running"
msgstr "Running"

# Don't translate {kj}, it will be replaced by a number
msgctxt "f_energy_per_100g"
msgid "{kj} kJ per 100g"
msgstr "{kj} kJ per 100g"

# Don't translate {kj}, it will be replaced by a number
msgctxt "f_equal_to_walking_minutes_or_steps"
msgid "Equal to walking {minutes} minutes or {steps} steps"
msgstr "Equal to walking {minutes} minutes or {steps} steps"

# Don't translate {kg} and {lb}, it will be replaced by a number
msgctxt "f_energy_expenditure_for_weight_in_kg_lb"
msgid "Energy expenditure for a person weighting {kg} kg / {lb} lb"
msgstr "Energy expenditure for a person weighting {kg} kg / {lb} lb"

msgctxt "nutriscore_missing_category_short"
msgid "Missing category"
msgstr "Missing category"

msgctxt "nutriscore_missing_nutrition_data_short"
msgid "Missing nutrition facts"
msgstr "Missing nutrition facts"

msgctxt "nutriscore_missing_category_and_nutrition_data_short"
msgid "Missing category and nutrition facts"
msgstr "Missing category and nutrition facts"

msgctxt "recommendation_who_reduce_or_stop_drinking_alcohol_title"
msgid "Reduce or stop drinking alcohol"
msgstr "Reduce or stop drinking alcohol"

msgctxt "recommendation_who_reduce_or_stop_drinking_alcohol_subtitle"
msgid "Less is better"
msgstr "Less is better"

msgctxt "recommendation_who_reduce_or_stop_drinking_alcohol_text"
msgid "This might not be the answer people want to hear, but there is no safe level for drinking alcohol. Of course there is lower-risk drinking, but WHO does not set particular limits, because the evidence shows that the ideal situation for health is to not drink at all. Alcohol is closely related to around 60 different diagnoses and for almost all there is a close dose–response relationship, so the more you drink, the higher your risk of disease. Less is better."
msgstr "This might not be the answer people want to hear, but there is no safe level for drinking alcohol. Of course there is lower-risk drinking, but WHO does not set particular limits, because the evidence shows that the ideal situation for health is to not drink at all. Alcohol is closely related to around 60 different diagnoses and for almost all there is a close dose–response relationship, so the more you drink, the higher your risk of disease. Less is better."

# "source" as in "source of the information"
msgctxt "source"
msgid "Source"
msgstr "Source"

# variable names between { } must not be translated
msgctxt "f_app_user"
msgid "A user of the {app_name} app"
msgstr "A user of the {app_name} app"

msgctxt "food_groups_p"
msgid "food groups"
msgstr "food groups"

msgctxt "food_groups_s"
msgid "food group"
msgstr "food group"

msgctxt "non_vegan_ingredients"
msgid "Non-vegan ingredients"
msgstr "Non-vegan ingredients"

msgctxt "vegan_ingredients"
msgid "No non-vegan ingredients detected"
msgstr "No non-vegan ingredients"

msgctxt "maybe_vegan_ingredients"
msgid "Ingredients that may not be vegan"
msgstr "Ingredients that may not be vegan"

msgctxt "attribute_vegan_setting_note"
msgid "To determine whether a product is vegan, we only rely on the list of ingredients."
msgstr ""

msgctxt "non_vegetarian_ingredients"
msgid "Non-vegetarian ingredients"
msgstr "Non-vegetarian ingredients"

msgctxt "vegetarian_ingredients"
msgid "No non-vegetarian ingredients detected"
msgstr "No non-vegetarian ingredients detected"

msgctxt "maybe_vegetarian_ingredients"
msgid "Ingredients that may not be vegetarian"
msgstr "Ingredients that may not be vegetarian"

msgctxt "attribute_vegetarian_setting_note"
msgid "To determine whether a product is vegetarian, we only rely on the list of ingredients."
msgstr ""

msgctxt "palm_oil_ingredients"
msgid "Ingredients that contain palm oil"
msgstr "Ingredients that contain palm oil"

msgctxt "may_contain_palm_oil_ingredients"
msgid "Ingredients that may contain palm oil"
msgstr "Ingredients that may contain palm oil"

msgctxt "palm_oil_free_ingredients"
msgid "No ingredients containing palm oil detected"
msgstr "No ingredients containing palm oil detected"

msgctxt "attribute_palm_oil_setting_note"
msgid "To determine whether a product contains palm oil, we only rely on the list of ingredients."
msgstr ""

msgctxt "unrecognized_ingredients"
msgid "Unrecognized ingredients"
msgstr "Unrecognized ingredients"

msgctxt "nova_1_unprocessed_ingredients"
msgid "The product contains only unprocessed or minimally processed ingredients."
msgstr "The product contains only unprocessed or minimally processed ingredients."

# variable names between { } must not be translated
msgctxt "f_nova_markers_for_nova_group"
msgid "Elements that indicate the product is in the {nova_group} group"
msgstr "Elements that indicate the product is in the {nova_group} group"

msgctxt "nova_classification_description"
msgid "Food products are classified into 4 groups according to their degree of processing:"
msgstr "Food products are classified into 4 groups according to their degree of processing:"

msgctxt "nova_classification_how"
msgid "The determination of the group is based on the category of the product and on the ingredients it contains."
msgstr "The determination of the group is based on the category of the product and on the ingredients it contains."

msgctxt "nova_classification_learn_more"
msgid "Learn more about the NOVA classification"
msgstr "Learn more about the NOVA classification"

msgctxt "nova_group_missing_category"
msgid "The category of the product must be specified in order to determine the NOVA group."
msgstr "The category of the product must be specified in order to determine the NOVA group."

msgctxt "nova_group_missing_ingredients"
msgid "The ingredients of the product must be specified in order to determine the NOVA group."
msgstr "The ingredients of the product must be specified in order to determine the NOVA group."

msgctxt "nova_group_too_many_unknown_ingredient"
msgid "We could not recognize some of the ingredients and determine the NOVA group."
msgstr "We could not recognize some of the ingredients and determine the NOVA group."

msgctxt "unselect_image"
msgid "Unselect Image"
msgstr ""

msgctxt "nutriscore_learn_more"
msgid "Learn more about the Nutri-Score"
msgstr "Learn more about the Nutri-Score"

msgctxt "ecoscore_learn_more"
msgid "Learn more about the Eco-Score"
msgstr "Learn more about the Eco-Score"

# The translation needs to be short as it is displayed at the top of small product cards
msgctxt "products_match_very_good_match"
msgid "Very good match"
msgstr "Very good match"

# The translation needs to be short as it is displayed at the top of small product cards
msgctxt "products_match_good_match"
msgid "Good match"
msgstr "Good match"

# The translation needs to be short as it is displayed at the top of small product cards
msgctxt "products_match_poor_match"
msgid "Poor match"
msgstr "Poor match"

# The translation needs to be short as it is displayed at the top of small product cards
msgctxt "products_match_unknown_match"
msgid "Unknown match"
msgstr "Unknown match"

# The translation needs to be short as it is displayed at the top of small product cards
msgctxt "products_match_may_not_match"
msgid "May not match"
msgstr "May not match"

# The translation needs to be short as it is displayed at the top of small product cards
msgctxt "products_match_does_not_match"
msgid "Does not match"
msgstr "Does not match"

msgctxt "reset_preferences"
msgid "Use default preferences"
msgstr "Use default preferences"

msgctxt "reset_preferences_details"
msgid "Nutri-Score, Eco-Score and food processing level (NOVA)"
msgstr "Nutri-Score, Eco-Score and food processing level (NOVA)"

msgctxt "actions_add_ingredients"
msgid "Could you add the ingredients list?"
msgstr "Could you add the ingredients list?"

msgctxt "actions_to_compute_nutriscore"
msgid "Could you add the information needed to compute the Nutri-Score?"
msgstr "Could you add the information needed to compute the Nutri-Score?"

msgctxt "actions_to_compute_ecoscore"
msgid "Could you add a precise product category so that we can compute the Eco-Score?"
msgstr "Could you add a precise product category so that we can compute the Eco-Score?"

msgctxt "action_add_ingredients_text"
msgid "Add the ingredients"
msgstr "Add the ingredients"

msgctxt "action_add_categories"
msgid "Add a category"
msgstr "Add a category"

msgctxt "action_add_nutrition_facts"
msgid "Add nutrition facts"
msgstr "Add nutrition facts"

msgctxt "action_add_origins"
msgid "Add the origins of ingredients for this product"
msgstr "Add the origins of ingredients for this product"

msgctxt "action_add_packaging_image"
msgid "Take a photo of the recycling information"
msgstr "Take a photo of the recycling information"

msgctxt "action_add_packaging_components"
msgid "Add packaging components"
msgstr "Take a photo of the recycling information"

msgctxt "action_add_quantity"
msgid "Add quantity of the product"
msgstr "Add quantity of the product"

# this is not used yet
msgctxt "action_add_basic_details"
msgid "Add basic details"
msgstr "Add basic details"

# this is not used yet
msgctxt "action_add_portion_size"
msgid "Add portion size"
msgstr "Add portion size"

# this is not used yet
msgctxt "action_add_ingredients_image"
msgid "Take a photo of the ingredients"
msgstr "Take a photo of the ingredients"

# this is not used yet
msgctxt "action_add_nutrition_image"
msgid "Take a photo of the nutrition facts"
msgstr "Take a photo of the nutrition facts"

# this is not used yet
msgctxt "action_refresh_ingredients_image"
msgid "Refresh the photo of the ingredients"
msgstr "Refresh the photo of the ingredients"

# this is not used yet
msgctxt "action_refresh_nutrition_image"
msgid "Refresh the photo of the nutrition facts"
msgstr "Refresh the photo of the nutrition facts"

# this is not used yet
msgctxt "action_add_packaging_text"
msgid "Extract and check the recycling information"
msgstr "Extract and check the recycling information"

# this is not used yet
msgctxt "action_add_stores"
msgid "Add the store where you found this product"
msgstr "Add the store where you found this product"

# this is not used yet
msgctxt "action_labels"
msgid "Add any label present on this product"
msgstr "Add any label present on this product"

# this is not used yet
msgctxt "action_countries"
msgid "Add the country where you found this product"
msgstr "Add the country where you found this product"

# this is not used yet
msgctxt "action_packager_codes_image"
msgid "Take a photo of traceability codes"
msgstr "Take a photo of traceability codes"

# Used as a header for key facts
msgctxt "knowledge_panels_facts"
msgid "What you need to know"
msgstr "What you need to know"

msgctxt "knowledge_panels_recommendation"
msgid "Recommendation"
msgstr "Recommendation"

msgctxt "nutrient_info_salt_risk"
msgid "A high consumption of salt (or sodium) can cause raised blood pressure, which can increase the risk of heart disease and stroke."
msgstr "A high consumption of salt (or sodium) can cause raised blood pressure, which can increase the risk of heart disease and stroke."

msgctxt "nutrient_info_salt_high_blood_pressure"
msgid "Many people who have high blood pressure do not know it, as there are often no symptoms."
msgstr "Many people who have high blood pressure do not know it, as there are often no symptoms."

msgctxt "nutrient_info_salt_high_consumption"
msgid "Most people consume too much salt (on average 9 to 12 grams per day), around twice the recommended maximum level of intake."
msgstr "Most people consume too much salt (on average 9 to 12 grams per day), around twice the recommended maximum level of intake."

msgctxt "nutrient_recommendation_salt_title"
msgid "Limit the consumption of salt and salted food"
msgstr "Limit the consumption of salt and salted food"

msgctxt "nutrient_recommendation_salt_cooking_and_table"
msgid "Reduce the quantity of salt used when cooking, and don't salt again at the table."
msgstr "Reduce the quantity of salt used when cooking, and don't salt again at the table."

msgctxt "nutrient_recommendation_salt_limit_salty_snacks"
msgid "Limit the consumption of salty snacks and choose products with lower salt content."
msgstr "Limit the consumption of salty snacks and choose products with lower salt content."

msgctxt "nutrient_info_sugars_risk"
msgid "A high consumption of sugar can cause weight gain and tooth decay. It also augments the risk of type 2 diabetes and cardio-vascular diseases."
msgstr "A high consumption of sugar can cause weight gain and tooth decay. It also augments the risk of type 2 diabetes and cardio-vascular diseases."

msgctxt "nutrient_recommendation_sugars_title"
msgid "Limit the consumption of sugar and sugary drinks"
msgstr "Limit the consumption of sugar and sugary drinks"

msgctxt "nutrient_recommendation_sugars_drinks"
msgid "Sugary drinks (such as sodas, fruit beverages, and fruit juices and nectars) should be limited as much as possible (no more than 1 glass a day)."
msgstr "Sugary drinks (such as sodas, fruit beverages, and fruit juices and nectars) should be limited as much as possible (no more than 1 glass a day)."

msgctxt "nutrient_recommendation_sugars_food"
msgid "Choose products with lower sugar content and reduce the consumption of products with added sugars."
msgstr "Choose products with lower sugar content and reduce the consumption of products with added sugars."

msgctxt "nutrient_info_fat_and_saturated_fat_risk"
msgid "A high consumption of fat, especially saturated fats, can raise cholesterol, which increases the risk of heart diseases."
msgstr "A high consumption of fat, especially saturated fats, can raise cholesterol, which increases the risk of heart diseases."

msgctxt "nutrient_recommendation_fat_and_saturated_fat_title"
msgid "Reduce the consumption of fat and saturated fat"
msgstr "Limit the consumption of fat and saturated fat"

msgctxt "nutrient_recommendation_fat_and_saturated_fat"
msgid "Choose products with lower fat and saturated fat content."
msgstr "Choose products with lower fat and saturated fat content."

msgctxt "sign_in"
msgid "Sign in"
msgstr "Sign in"

msgctxt "sign_out"
msgid "Sign out"
msgstr "Sign out"

msgctxt "your_contributions"
msgid "Your contributions"
msgstr "Your contributions"

msgctxt "products_added"
msgid "Products added"
msgstr "Products added"

msgctxt "products_edited"
msgid "Products edited"
msgstr "Products edited"

msgctxt "products_photographed"
msgid "Products photographed"
msgstr "Products photographed"

# result of the matching with the user preferences: should ne a noun, not a verb
msgctxt "matching_with_your_preferences"
msgid "Matching with your preferences"
msgstr "Matching with your preferences"

# HTML tags and variable names between { } must not be translated
msgctxt "f_join_us_on_slack"
msgid "Join us on <a href=\"{url}\">Slack</a>"
msgstr "Join us on <a href=\"{url}\">Slack</a>"

# HTML tags and variable names between { } must not be translated
msgctxt "f_discover_our_code_of_conduct"
msgid "Discover our <a href=\"{url}\">Code of conduct</a>"
msgstr "Discover our <a href=\"{url}\">Code of conduct</a>"

# {links} must not be translated, it will be replaced by icons and/or text links
msgctxt "f_footer_follow_us_links"
msgid "Follow us: {links}"
msgstr "Follow us: {links}"

# Should be as small as possible, e.g. use "app" instead of "application", don't specify "mobile"
msgctxt "footer_install_the_app_exclamation_mark"
msgid "Install the app!"
msgstr "Install the app!"

# HTML tags must not be translated, keep <span id=\"everyday\"> and <span id=\"foods\"> and put them around the corresponding words in the translation
# e.g. in French: Scannez les <span id=\"foods\">aliments</span> de votre <span id=\"everyday\">quotidien</span>
msgctxt "footer_scan_your_everyday_foods"
msgid "Scan your <span id=\"everyday\">everyday</span> <span id=\"foods\">foods</span>"
msgstr "Scan your <span id=\"everyday\">everyday</span> <span id=\"foods\">foods</span>"

msgctxt "nutrition"
msgid "Nutrition"
msgstr "Nutrition"

# Note: "criteria" is plural here. So in French for instance: "Vos critères"
msgctxt "your_criteria"
msgid "Your criteria"
msgstr "Your criteria"

msgctxt "product"
msgid "Product"
msgstr "Product"

msgctxt "environment"
msgid "Environment"
msgstr "Environment"

msgctxt "api_result_failure"
msgid "Failure"
msgstr "Failure"

msgctxt "api_result_product_found"
msgid "Product found"
msgstr "Product found"

msgctxt "api_result_product_not_found"
msgid "Product not found"
msgstr "Product not found"

msgctxt "api_result_product_updated"
msgid "Product updated"
msgstr "Product updated"

msgctxt "api_message_invalid_api_action"
msgid "Invalid API action"
msgstr "Invalid API action"

msgctxt "api_message_invalid_api_method"
msgid "Invalid API method"
msgstr "Invalid API method"

msgctxt "api_message_empty_request_body"
msgid "Empty request body"
msgstr "Empty request body"

msgctxt "api_message_invalid_json_in_request_body"
msgid "Invalid JSON in request body"
msgstr "Invalid JSON in request body"

msgctxt "api_message_invalid_code"
msgid "Invalid code"
msgstr "Invalid code"

msgctxt "api_message_invalid_type_must_be_object"
msgid "Invalid type: must be an object"
msgstr "Invalid type: must be an object"

msgctxt "api_message_invalid_type_must_be_array"
msgid "Invalid type: must be an array"
msgstr "Invalid type: must be an array"

msgctxt "api_message_invalid_type_must_be_integer"
msgid "Invalid type: must be an integer"
msgstr "Invalid type: must be an integer"

msgctxt "api_message_invalid_type_must_be_number"
msgid "Invalid type: must be a number"
msgstr "Invalid type: must be a number"

msgctxt "api_message_missing_field"
msgid "Missing field"
msgstr "Missing field"

msgctxt "api_message_unrecognized_field"
msgid "Unrecognized field"
msgstr "Unrecognized field"

msgctxt "api_message_unrecognized_value"
msgid "Unrecognized value"
msgstr "Unrecognized value"

msgctxt "api_impact_none"
msgid "None"
msgstr "None"

msgctxt "api_impact_warning"
msgid "Warning"
msgstr "Warning"

msgctxt "api_impact_failure"
msgid "Failure"
msgstr "Failure"

msgctxt "api_impact_field_ignored"
msgid "Field ignored"
msgstr "Field ignored"

msgctxt "api_impact_value_converted"
msgid "Value converted"
msgstr "Value converted"

# Unit = element, not unit of measure
msgctxt "packaging_number_of_units"
msgid "Number of units"
msgstr "Number of units"

# Unit = element, not unit of measure
msgctxt "packaging_weight"
msgid "Weight of one empty unit"
msgstr "Weight of one empty unit"

# Unit = element, not unit of measure
msgctxt "packaging_quantity_per_unit"
msgid "Quantity of product contained per unit"
msgstr "Quantity of product contained per unit"

# variable names between { } must not be translated
msgctxt "f_help_categorize_on_hunger_games"
msgid "Help categorize more {title} on Hunger Games"
msgstr "Help categorize more {title} on Hunger Games"

msgctxt "packagings_complete"
msgid "All the packaging parts of the product are listed."
msgstr "All the packaging parts of the product are listed."

msgctxt "api_message_invalid_user_id_and_password"
msgid "Invalid user id and password"
msgstr "Invalid user id and password"

msgctxt "api_message_invalid_value_must_be_0_or_1"
msgid "Invalid value: must be 0 or 1"
msgstr "Invalid value: must be 0 or 1"

# Unit = element, not unit of measure
msgctxt "packaging_number_of_units_description"
msgid "Enter the number of packaging units of the same shape and material contained in the product."
msgstr "Enter the number of packaging units of the same shape and material contained in the product."

msgctxt "packaging_shape_description"
msgid "Enter the shape name listed in the recycling instructions if they are available, or select a shape."
msgstr "Enter the shape name listed in the recycling instructions if they are available, or select a shape."

msgctxt "packaging_material_description"
msgid "Enter the specific material if it can be determined (a material code inside a triangle can often be found on packaging parts), or a generic material (for instance plastic or metal) if you are unsure."
msgstr "Enter the specific material if it can be determined (a material code inside a triangle can often be found on packaging parts), or a generic material (for instance plastic or metal) if you are unsure."

msgctxt "packaging_recycling_description"
msgid "Enter recycling instructions only if they are listed on the product."
msgstr "Enter recycling instructions only if they are listed on the product."

# Unit = element, not unit of measure
msgctxt "packaging_weight_description"
msgid "Remove any remaining food and wash and dry the packaging part before weighting. If possible, use a scale with 0.1g or 0.01g precision."
msgstr "Remove any remaining food and wash and dry the packaging part before weighting. If possible, use a scale with 0.1g or 0.01g precision."

# Unit = element, not unit of measure
msgctxt "packaging_quantity_per_unit_description"
msgid "Enter the net weight or net volume and indicate the unit (for example g or ml)."
msgstr "Enter the net weight or net volume and indicate the unit (for example g or ml)."

msgctxt "import_and_export_products"
msgid "Import and export products"
msgstr "Import and export products"

msgctxt "add_products"
msgid "Add products"
msgstr "Add products"

# Needs to be short (displayed in a menu)
msgctxt "install_the_app_to_add_products"
msgid "Install the app to add products"
msgstr "Install the app to add products"

msgctxt "search_and_analyze_products"
msgid "Search and analyze products"
msgstr "Search and analyze products"

msgctxt "resources"
msgid "Resources"
msgstr "Resources"

msgctxt "pro_platform_user_guide"
msgid "Pro platform user guide"
msgstr "Pro platform user guide"

msgctxt "faq_for_producers"
msgid "FAQ for producers"
msgstr "FAQ for producers"

# variable names between { } must not be translated
msgctxt "product_js_enter_value_between_0_and_max"
msgid "Please enter a value between 0 and {max}."
msgstr "Please enter a value between 0 and {max}."

msgctxt "please_ask_users_create_account_first"
msgid "Please ask the following users to create an Open Food Facts account first:"
msgstr "Please ask the following users to create an Open Food Facts account first:"

msgctxt "users_added_successfully"
msgid "Users added to the organization successfully:"
msgstr "Users added to the organization successfully:"

msgctxt "product_js_sugars_warning"
msgid "Sugars should not be higher than carbohydrates."
msgstr "Sugars should not be higher than carbohydrates."

msgctxt "product_js_saturated_fat_warning"
msgid "Saturated fat should not be higher than fat."
msgstr "Saturated fat should not be higher than fat."

msgctxt "packaging_materials"
msgid "Packaging materials"
msgstr "Packaging materials"

msgctxt "packaging_weight_total"
msgid "Packaging weight"
msgstr "Packaging weight"

msgctxt "packaging_weight_100g"
msgid "Packaging weight per 100 g of product"
msgstr "Packaging weight per 100 g of product"

msgctxt "packaging_weight_100g_mean"
msgid "Mean packaging weight per 100 g of product"
msgstr "Mean packaging weight per 100 g of product"

msgctxt "total"
msgid "Total"
msgstr "Total"

msgctxt "packaging_material_products_percent"
msgid "% of products containing the material"
msgstr "% of products containing the material"

msgctxt "packaging_material_products_percent_main"
msgid "% of products containing mostly the material"
msgstr "% of products containing mostly the material"

msgctxt "relative_to_products_containing_the_material"
msgid "for products that contain the material"
msgstr "for products that contain the material"

msgctxt "relative_to_products_containing_mostly_the_material"
msgid "for products that contain mostly the material"
msgstr "for products that contain mostly the material"

msgctxt "relative_to_all_products"
msgid "relative to all products"
msgstr "relative to all products"

msgctxt "preferred_language"
msgid "Preferred Language"
msgstr "Preferred Language"

msgctxt "packagings_n_p"
msgid "Numbers of packaging components"
msgstr "Numbers of packaging components"

msgctxt "packagings_n_s"
msgid "Number of packaging components"
msgstr "Number of packaging components"

msgctxt "packagings_materials_all"
msgid "All materials"
msgstr "All materials"

msgctxt "weight"
msgid "Weight"
msgstr "Weight"

msgctxt "weight_100g"
msgid "Weight per 100g of product"
msgstr "Weight per 100g of product"

msgctxt "weight_percent"
msgid "Weight percent"
msgstr "Weight percent"

msgctxt "nutriscore_component_energy"
msgid "Energy"
msgstr ""

msgctxt "nutriscore_component_energy_from_saturated_fat"
msgid "Energy from saturated fat"
msgstr ""

msgctxt "nutriscore_component_sugars"
msgid "Sugars"
msgstr ""

msgctxt "nutriscore_component_saturated_fat"
msgid "Saturated fat"
msgstr ""

msgctxt "nutriscore_component_saturated_fat_ratio"
msgid "Saturated fat / fat"
msgstr ""

msgctxt "nutriscore_component_salt"
msgid "Salt"
msgstr ""

msgctxt "nutriscore_component_non_nutritive_sweeteners"
msgid "Non-nutritive sweeteners"
msgstr ""

msgctxt "nutriscore_component_fruits_vegetables_legumes"
msgid "Fruits, vegetables and legumes"
msgstr ""

msgctxt "nutriscore_component_fiber"
msgid "Fiber"
msgstr ""

msgctxt "nutriscore_component_proteins"
msgid "Proteins"
msgstr ""

msgctxt "presence"
msgid "Presence"
msgstr ""

msgctxt "absence"
msgid "Absence"
msgstr ""

msgctxt "nutriscore_is_water"
msgid "This product is considered to be water for the calculation of the Nutri-Score."
msgstr ""

msgctxt "nutriscore_is_fat_oil_nuts_seeds"
msgid "This product is considered to be fat, oil, nuts or seeds for the calculation of the Nutri-Score."
msgstr ""

msgctxt "nutriscore_is_cheese"
msgid "This product is considered to be cheese for the calculation of the Nutri-Score."
msgstr ""

msgctxt "nutriscore_is_red_meat_product"
msgid "This product is considered to be a red meat product for the calculation of the Nutri-Score."
msgstr ""

msgctxt "nutriscore_count_proteins_reason_beverage"
msgid "Points for proteins are counted because the product is considered to be a beverage."
msgstr ""

msgctxt "nutriscore_count_proteins_reason_cheese"
msgid "Points for proteins are counted because the product is considered to be cheese."
msgstr ""

msgctxt "nutriscore_count_proteins_reason_negative_points_less_than_7"
msgid "Points for proteins are counted because the negative points are less than 7."
msgstr ""

msgctxt "nutriscore_count_proteins_reason_negative_points_less_than_11"
msgid "Points for proteins are counted because the negative points are less than 11."
msgstr ""

msgctxt "nutriscore_count_proteins_reason_negative_points_greater_than_or_equal_to_7"
msgid "Points for proteins are not counted because the negative points greater than or equal to 7."
msgstr ""

msgctxt "nutriscore_count_proteins_reason_negative_points_greater_than_or_equal_to_11"
msgid "Points for proteins are not counted because the negative points greater than or equal to 11."
msgstr ""

msgctxt "nutriscore_explanation_what_it_is"
msgid "The Nutri-Score is a logo on the overall nutritional quality of products."
msgstr "The Nutri-Score is a logo on the overall nutritional quality of products."

msgctxt "nutriscore_explanation_what_it_takes_into_account"
msgid "The score from A to E is calculated based on nutrients and foods to favor (proteins, fiber, fruits, vegetables and legumes ...) and nutrients to limit (calories, saturated fat, sugars, salt)."
msgstr "The score from A to E is calculated based on nutrients and foods to favor (proteins, fiber, fruits, vegetables and legumes ...) and nutrients to limit (calories, saturated fat, sugars, salt)."

msgctxt "nutriscore_explanation_where_the_data_comes_from"
msgid "The score is calculated from the data of the nutrition facts table and the composition data (fruits, vegetables and legumes)."
msgstr "The score is calculated from the data of the nutrition facts table and the composition data (fruits, vegetables and legumes)."

msgctxt "nutriscore_explanation_recommended_by_public_health_authorities"
msgid "The display of this logo is recommended by public health authorities without obligation for companies."
msgstr "The display of this logo is recommended by public health authorities without obligation for companies."

msgctxt "nutriscore_explanation_title"
msgid "What is the Nutri-Score?"
msgstr ""

# For benefits and risks of Nutri-Score components, see the "rationale" sections in the different Nutri-Score algorithms documents

msgctxt "nutrient_info_energy_risk"
msgid "Energy intakes above energy requirements are associated with increased risks of weight gain, overweight, obesity, and consequently risk of diet-related chronic diseases."
msgstr "Energy intakes above energy requirements are associated with increased risks of weight gain, overweight, obesity, and consequently risk of diet-related chronic diseases."

msgctxt "nutrient_info_saturated_fat_risk"
msgid "A high consumption of fat, especially saturated fats, can raise cholesterol, which increases the risk of heart diseases."
msgstr "A high consumption of fat, especially saturated fats, can raise cholesterol, which increases the risk of heart diseases."

msgctxt "nutrient_info_saturated_fat_ratio_risk"
msgid "A high consumption of fat, especially saturated fats, can raise cholesterol, which increases the risk of heart diseases."
msgstr "A high consumption of fat, especially saturated fats, can raise cholesterol, which increases the risk of heart diseases."

msgctxt "nutrient_info_energy_from_saturated_fat_risk"
msgid "A high consumption of fat, especially saturated fats, can raise cholesterol, which increases the risk of heart diseases."
msgstr "A high consumption of fat, especially saturated fats, can raise cholesterol, which increases the risk of heart diseases."

# https://www.who.int/news/item/15-05-2023-who-advises-not-to-use-non-sugar-sweeteners-for-weight-control-in-newly-released-guideline

msgctxt "nutrient_info_non_nutritive_sweeteners_risk"
msgid "Non-nutritive sweeteners may not confer any long-term benefit in reducing body fat in adults or children. There may be potential undesirable effects from long-term use of non-nutritive sweeteners, such as an increased risk of type 2 diabetes and cardiovascular diseases in adults."
msgstr "Non-nutritive sweeteners may not confer any long-term benefit in reducing body fat in adults or children. There may be potential undesirable effects from long-term use of non-nutritive sweeteners, such as an increased risk of type 2 diabetes and cardiovascular diseases in adults."

msgctxt "nutrient_info_fiber_benefit"
msgid "Consuming foods rich in fiber (especially whole grain foods) reduces the risks of aerodigestive cancers, cardiovascular diseases, obesity and diabetes."
msgstr "Consuming foods rich in fiber (especially whole grain foods) reduces the risks of aerodigestive cancers, cardiovascular diseases, obesity and diabetes."

msgctxt "nutrient_info_fruits_vegetables_legumes_benefit"
msgid "Consuming foods rich in fruits, vegetables and legumes reduces the risks of aerodigestive cancers, cardiovascular diseases, obesity and diabetes."
msgstr "Consuming foods rich in fruits, vegetables and legumes reduces the risks of aerodigestive cancers, cardiovascular diseases, obesity and diabetes."

# Proteins are included in the Nutri-Score because they are a proxy for calcium and iron (there is no added benefit from consuming more proteins)

msgctxt "nutrient_info_proteins_benefit"
msgid "Foods that are rich in proteins are usually rich in calcium or iron which are essential minerals with numerous health benefits."
msgstr "Foods that are rich in proteins are usually rich in calcium or iron which are essential minerals with numerous health benefits."

msgctxt "revert"
msgid "Revert to this revision"
msgstr "Revert to this revision"

msgctxt "product_js_product_revert_confirm"
msgid "Revert to this product revision?"
msgstr "Revert to this product revision?"

msgctxt "api_status_success"
msgid "Success"
msgstr "Success"

msgctxt "api_status_failure"
msgid "Failure"
msgstr "Failure"

msgctxt "api_result_product_reverted"
msgid "Product reverted to the specified revision"
msgstr "Product reverted to the specified revision"

msgctxt "api_result_product_not_reverted"
msgid "Product not reverted to the specified revision"
msgstr "Product not reverted to the specified revision"

# sweeteners (additives), plural
msgctxt "sweeteners"
msgid "sweeteners"
msgstr ""

# sweetener (additive), singular
msgctxt "sweetener"
msgid "sweetener"
msgstr ""

msgctxt "action_edit_product"
msgid "Complete or correct product information"
msgstr "Complete or correct product information"

msgctxt "report_problem_panel_title"
msgid "Report a problem"
msgstr "Report a problem"

msgctxt "incomplete_or_incorrect_data_title"
msgid "Incomplete or incorrect information?"
msgstr "Incomplete or incorrect information?"

msgctxt "incomplete_or_incorrect_data_subtitle_off"
msgid "Category, labels, ingredients, allergens, nutritional information, photos etc."
msgstr "Category, labels, ingredients, allergens, nutritional information, photos etc."

msgctxt "incomplete_or_incorrect_data_content_correct"
msgid "If the information does not match the information on the packaging, you can complete or correct it. Thank you!"
msgstr "If the information does not match the information on the packaging, you can complete or correct it. Thank you!"

msgctxt "incomplete_or_incorrect_data_content_correct_off"
msgid "Open Food Facts is a collaborative database, and every contribution is useful for all."
msgstr "Open Food Facts is a collaborative database, and every contribution is useful for all."

msgctxt "description"
msgid "Description"
msgstr "Description"

<<<<<<< HEAD
msgctxt "oidc_signin_no_cookie"
msgid "You need to enable cookies to sign in."
msgstr "You need to enable cookies to sign in."
=======
msgctxt "report_problem_navigation"
msgid "Report a problem"
msgstr "Report a problem"
>>>>>>> 0bad7482
<|MERGE_RESOLUTION|>--- conflicted
+++ resolved
@@ -6815,12 +6815,10 @@
 msgid "Description"
 msgstr "Description"
 
-<<<<<<< HEAD
-msgctxt "oidc_signin_no_cookie"
-msgid "You need to enable cookies to sign in."
-msgstr "You need to enable cookies to sign in."
-=======
 msgctxt "report_problem_navigation"
 msgid "Report a problem"
 msgstr "Report a problem"
->>>>>>> 0bad7482
+
+msgctxt "oidc_signin_no_cookie"
+msgid "You need to enable cookies to sign in."
+msgstr "You need to enable cookies to sign in."