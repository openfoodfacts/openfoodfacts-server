msgid ""
msgstr ""
"MIME-Version: 1.0\n"
"Content-Type: text/plain; charset=UTF-8\n"
"Content-Transfer-Encoding: 8bit\n"
"Language: ro\n"
"Project-Id-Version: openfoodfacts\n"
<<<<<<< HEAD
"PO-Revision-Date: 2022-04-11 09:35\n"
=======
"PO-Revision-Date: 2022-04-19 02:48\n"
>>>>>>> 12a59b3e
"Language-Team: Romanian\n"
"Last-Translator: \n"
"Plural-Forms: nplurals=3; plural=(n==1 ? 0 : (n==0 || (n%100>0 && n%100<20)) ? 1 : 2);\n"
"X-Crowdin-Project: openfoodfacts\n"
"X-Crowdin-Project-ID: 243092\n"
"X-Crowdin-Language: ro\n"
"X-Crowdin-File: openbeautyfacts.pot\n"
"X-Crowdin-File-ID: 1810\n"

#. do not translate
msgctxt "android_apk_app_link"
msgid "https://world.openbeautyfacts.org/images/apps/obf.apk"
msgstr "https://world.openbeautyfacts.org/images/apps/obf.apk"

#. change hl=en by hl=fr or hl=de and make sure the url works
msgctxt "android_app_link"
msgid "https://play.google.com/store/apps/details?id=org.openbeautyfacts.scanner&hl=en"
msgstr "https://play.google.com/store/apps/details?id=org.openbeautyfacts.scanner&hl=ro"

msgctxt "ios_app_link"
msgid "https://apps.apple.com/app/open-beauty-facts/id1122926380"
msgstr "https://apps.apple.com/app/open-beauty-facts/id1122926380"

#. make sure the image exists with your country code. https://static.openbeautyfacts.org/images/misc/openbeautyfacts-logo-en-178x150.png Otherwise, ask @teolemon how to create a translated logo
msgctxt "logo"
msgid "openbeautyfacts-logo-en-178x150.png"
msgstr "openbeautyfacts-logo-ro-178x150.png"

#. make sure the image exists with your country code. Otherwise, ask @teolemon how to create a translated logo
msgctxt "logo2x"
msgid "openbeautyfacts-logo-en-356x300.png"
msgstr "openbeautyfacts-logo-ro-356x300.png"

msgctxt "site_name"
msgid "Open Beauty Facts"
msgstr "Open Beauty Facts"

msgctxt "windows_phone_app_link"
msgid "https://www.microsoft.com/p/openfoodfacts/9nblggh0dkqr"
msgstr "https://www.microsoft.com/p/openfoodfacts/9nblggh0dkqr"

msgctxt "tagline"
msgid "Open Beauty Facts gathers information and data on cosmetic products from around the world."
msgstr "Open Beauty Facts adună informații și date despre produse alimentare din întreaga lume."

#. make sure the Twitter account exists for your country. Otherwise, ask @stephane to create it
msgctxt "twitter_account"
msgid "OpenBeautyFacts"
msgstr "OpenBeautyFacts"

msgctxt "warning_not_complete"
msgid "This product page is not complete. You can help to complete it by editing it and adding more data from the photos we have, or by taking more photos using the app for <a href=\"https://play.google.com/store/apps/details?id=org.openbeautyfacts.scanner&hl=en\">Android</a> or <a href=\"https://apps.apple.com/us/app/open-beauty-facts/id1122926380\">iPhone/iPad</a>. Thank you!"
msgstr "Această pagină de produse este incompletă. Puteți ajuta să o completați prin editarea acesteia și adăugarea mai multor date din fotografiile pe care le avem sau prin realizarea mai multor fotografii folosind aplicația pentru <a href=\"https://play.google.com/store/apps/details?id=org.openbeautyfacts.scanner&hl=en\">Android</a> sau <a href=\"https://apps.apple.com/us/app/open-beauty-facts/id1122926380\">iPhone/iPad</a>. Mulțumesc!"

msgctxt "bottom_content"
msgid "<a href=\"https://world.openfoodfacts.org/donate-to-open-food-facts\"><img src=\"https://static.openfoodfacts.org/images/svg/donate-icon.svg\" alt=\"Donate to Open Beauty Facts\" /></a><p><<site_name>> is made by a non-profit association, independent from the industry. It is made for all, by all, and it is funded by all. You can support our work by <a href=\"https://world.openfoodfacts.org/donate-to-open-food-facts\">donating to Open Beauty Facts</a> and also by <a href=\"https://www.lilo.org/fr/open-food-facts/?utm_source=open-food-facts\">using the Lilo search engine</a>.<br/><b>Thank you!</b></p>"
msgstr "<a href=\"https://world.openfoodfacts.org/donate-to-open-food-facts\"><img src=\"https://static.openfoodfacts.org/images/svg/donate-icon.svg\" alt=\"Donate to Open Beauty Facts\" /></a><p><<site_name>> este făcuta de o asociație non-profitabilă, independentă în industrie. Este facut pentru toată lumea. Pentru a ne susține lucrul<a href=\"https://world.openfoodfacts.org/donate-to-open-food-facts\">donează lui Open Beauty Facts</a> și <a href=\"https://www.lilo.org/fr/open-food-facts/?utm_source=open-food-facts\"> pentru folosirea motorului de cautare Lilo</a>.<br/><b>Vă mulțumim</b></p>"

msgctxt "donate"
msgid "Donate to Open Beauty Facts"
msgstr "Donați către Open Beauty Facts"

msgctxt "facebook_page"
msgid "https://www.facebook.com/OpenBeautyFacts"
msgstr "https://www.facebook.com/OpenBeautyFacts"

msgctxt "brands_example"
msgid "Nivea, Nivea Men"
msgstr "Nivea, Nivea Men"

msgctxt "categories_example"
msgid "Anti-dandruff shampoo, Whitening toothpaste"
msgstr "Șampon împotriva mătreței, Pastă de dinți cu înălbire"

msgctxt "emb_codes_example"
msgid "EMB 53062"
msgstr "EMB 53062"

msgctxt "site_description"
msgid "A collaborative, free and open database of ingredients, and information on cosmetic products from around the world"
msgstr "O bază de date liberă, colaborativă și deschisă de ingrediente, și informații despre produsele cosmetice din toată lumea"

msgctxt "footer_and_the_facebook_group"
msgid "and the <a href=\"https://www.facebook.com/groups/OpenBeautyFacts/\">Facebook group for contributors</a>"
msgstr "și <a href=\"https://www.facebook.com/groups/OpenBeautyFacts/\">grupul de Facebook pentru contribuitori</a>"

msgctxt "footer_tagline"
msgid "A collaborative, free and open database of cosmetic products from around the world."
msgstr "O bază de date colaborativă, liberă și deschisă a produselor cosmetice din întreaga lume."

msgctxt "footer_wiki_link"
msgid "https://en.wiki.openbeautyfacts.org"
msgstr "https://en.wiki.openbeautyfacts.org"

msgctxt "generic_name_example"
msgid "Anti-dandruff shampoo"
msgstr "Șampon împotriva mătreței"

msgctxt "product_name_example"
msgid "Anti-Perspirant Stress Protect"
msgstr "Anti-Perspirant Stress Protect"

#. make sure the image exists with your country code. https://world.openbeautyfacts.org/images/misc/openbeautyfacts-logo-en.png Otherwise, ask @teolemon how to create a translated logo
msgctxt "og_image_url"
msgid "https://world.openbeautyfacts.org/images/misc/openbeautyfacts-logo-en.png"
msgstr "https://world.openbeautyfacts.org/images/misc/openbeautyfacts-logo-en.png"

msgctxt "openfoodhunt_points"
msgid "It's <a href=\"/open-beauty-hunt\">Open Beauty Hunt</a> on <<site_name>> from Saturday February 21st to Sunday March 1st! Contributors are awarded\n"
"Explorer points for products they add and Ambassador points for new contributors they recruit. Points are updated every 30 minutes."
msgstr "Este <a href=\"/open-beauty-hunt\">Open Beauty Hunt</a> pe <<site_name>> pe Sâmbătă 21 Februarie până Duminică 1 Martie! Contribuitorii li se acordă\n"
"puncte de Explorator pentru produsele pe care le adaugă și puncte de Ambasador pentru noii contribuitori pe care îi recrutează. Punctele sunt actualizate la fiecare 30 de minute."

msgctxt "product_js_upload_image_note"
msgid "→ With Chrome, Firefox and Safari, you can select multiple pictures (product, ingredients etc.) by clicking them while holding the Ctrl key pressed to add them all in one shot."
msgstr "→ Cu Chrome, Firefox și Safari, puteți selecta mai multe imagini (produs, ingrediente etc.) Apăsând clic pe ele, ținând apăsată tasta Ctrl apăsată pentru a le adăuga pe toate într-o singură lovitură."

msgctxt "search_description_opensearch"
msgid "Open Beauty Facts product search"
msgstr "Căutare de produse Open Beauty Facts"

msgctxt "ingredients_text_example"
msgid "AQUA/WATER, SODIUM LAURETH SULFATE, DISODIUM COCOAMPHODIACETATE, GLYCOL DISTEARATE, COCAMIDE MEA"
msgstr "AQUA/APA, LAURIL SULFAT DE SODIU, COCOAMFODIACETATE DE DISODIUM, DISTEARAT DE GLICOL, COCAMIDE MEA"

#. make sure the text file exists for your language, otherwise ask @teolemon 
msgctxt "get_the_app_link"
msgid "/open-beauty-facts-mobile-app"
msgstr "/open-beauty-facts-mobile-app"

# Do not translate
msgctxt "footer_obf"
msgid "Open Food Facts"
msgstr "Open Food Facts"

# Do not translate
msgctxt "footer_obf_link"
msgid "https://world.openfoodfacts.org"
msgstr ""
<|MERGE_RESOLUTION|>--- conflicted
+++ resolved
@@ -5,11 +5,7 @@
 "Content-Transfer-Encoding: 8bit\n"
 "Language: ro\n"
 "Project-Id-Version: openfoodfacts\n"
-<<<<<<< HEAD
-"PO-Revision-Date: 2022-04-11 09:35\n"
-=======
 "PO-Revision-Date: 2022-04-19 02:48\n"
->>>>>>> 12a59b3e
 "Language-Team: Romanian\n"
 "Last-Translator: \n"
 "Plural-Forms: nplurals=3; plural=(n==1 ? 0 : (n==0 || (n%100>0 && n%100<20)) ? 1 : 2);\n"
