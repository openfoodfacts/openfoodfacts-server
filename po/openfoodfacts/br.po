--- conflicted
+++ resolved
@@ -5,11 +5,7 @@
 "Content-Transfer-Encoding: 8bit\n"
 "Language: br\n"
 "Project-Id-Version: openfoodfacts\n"
-<<<<<<< HEAD
-"PO-Revision-Date: 2022-04-28 19:08\n"
-=======
 "PO-Revision-Date: 2022-05-11 19:05\n"
->>>>>>> d6cfd6eb
 "Language-Team: Breton\n"
 "Last-Translator: \n"
 "Plural-Forms: nplurals=5; plural=(n%10==1 && (n%100!=11 || n%100!=71 || n%100!=91) ? 0 : n%10==2 && (n%100!=12 || n%100!=72 || n%100!=92) ? 1 : ((n%10>=3 && n%10<=4) || n%10==9) && ((n%100 < 10 || n%100 > 19) || (n%100 < 70 || n%100 > 79) || (n%100 < 90 || n%100 > 99)) ? 2 : (n!=0 && n%1;\n"
