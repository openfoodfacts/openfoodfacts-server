msgid ""
msgstr ""
"MIME-Version: 1.0\n"
"Content-Type: text/plain; charset=UTF-8\n"
"Content-Transfer-Encoding: 8bit\n"
"Language: ar\n"
"Project-Id-Version: openfoodfacts\n"
<<<<<<< HEAD
"PO-Revision-Date: 2022-04-29 02:43\n"
=======
"PO-Revision-Date: 2022-05-11 19:05\n"
>>>>>>> d6cfd6eb
"Language-Team: Arabic\n"
"Last-Translator: \n"
"Plural-Forms: nplurals=6; plural=(n==0 ? 0 : n==1 ? 1 : n==2 ? 2 : n%100>=3 && n%100<=10 ? 3 : n%100>=11 && n%100<=99 ? 4 : 5);\n"
"X-Crowdin-Project: openfoodfacts\n"
"X-Crowdin-Project-ID: 243092\n"
"X-Crowdin-Language: ar\n"
"X-Crowdin-File: openfoodfacts.pot\n"
"X-Crowdin-File-ID: 1812\n"

#. make sure the logo exists for your language, otherwise ask @teolemon how to create a translated logo
msgctxt "logo"
msgid "openfoodfacts-logo-en-178x150.png"
msgstr "openfoodfacts-logo-ar-178x150.png"

#. make sure the logo exists for your language, otherwise ask @teolemon how to create a translated logo
msgctxt "logo2x"
msgid "openfoodfacts-logo-en-356x300.png"
msgstr "openfoodfacts-logo-ar-356x300.png"

msgctxt "tagline"
msgid "Open Food Facts gathers information and data on food products from around the world."
msgstr "Open Food Facts بجمع المعلومات والبيانات على المنتجات الغذائية من جميع أنحاء العالم."

#. make sure the text file exists for your language, otherwise ask @teolemon 
msgctxt "get_the_app_link"
msgid "/open-food-facts-mobile-app"
msgstr ""

msgctxt "tagline_2019_nutriscore"
msgid "Discover the Nutri-Score"
msgstr "اكتشف Nutri-Score"

msgctxt "tagline_2019_nutriscore_petition"
msgid "1 million signatures for a vote to make the Nutri-Score compulsory in Europe"
msgstr "مليون توقيع للتصويت لجعل Nutri-Score إلزامية في أوروبا"

msgctxt "tagline_2019_nova"
msgid "Discover the Nova groups on food processing"
msgstr "اكتشف مجموعات نوفا في مجال معالجة الأغذية"

msgctxt "tagline_2019_translation"
msgid "Help bring Open Food Facts to English speakers around the world"
msgstr "ساعد في جلب Open Food Facts للمتحدثين باللغة الإنجليزية في جميع أنحاء العالم"

msgctxt "tagline_2019_donation"
msgid "Help food transparency worldwide by donating to Open Food Facts"
msgstr "ساعد في شفافية الغذاء في جميع أنحاء العالم من خلال التبرع ل Open Food Facts"

msgctxt "tagline_2019_rating"
msgid "Do you like Open Food Facts ? You can rate it in the Play Store."
msgstr "هل تحب Open Food Facts؟ يمكنك تقييمه في متجر Play."
<|MERGE_RESOLUTION|>--- conflicted
+++ resolved
@@ -5,11 +5,7 @@
 "Content-Transfer-Encoding: 8bit\n"
 "Language: ar\n"
 "Project-Id-Version: openfoodfacts\n"
-<<<<<<< HEAD
-"PO-Revision-Date: 2022-04-29 02:43\n"
-=======
 "PO-Revision-Date: 2022-05-11 19:05\n"
->>>>>>> d6cfd6eb
 "Language-Team: Arabic\n"
 "Last-Translator: \n"
 "Plural-Forms: nplurals=6; plural=(n==0 ? 0 : n==1 ? 1 : n==2 ? 2 : n%100>=3 && n%100<=10 ? 3 : n%100>=11 && n%100<=99 ? 4 : 5);\n"
