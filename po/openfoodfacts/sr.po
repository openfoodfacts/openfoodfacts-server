--- conflicted
+++ resolved
@@ -5,11 +5,7 @@
 "Content-Transfer-Encoding: 8bit\n"
 "Language: sr\n"
 "Project-Id-Version: openfoodfacts\n"
-<<<<<<< HEAD
-"PO-Revision-Date: 2018-12-07 16:34\n"
-=======
 "PO-Revision-Date: 2018-12-07 10:35\n"
->>>>>>> ebe99e3c
 "Language-Team: Montenegrin (Cyrillic)\n"
 "Last-Translator: pierreslamich <pierre.slamich@gmail.com>\n"
 "Plural-Forms: nplurals=3; plural=(n%10==1 && n%100!=11 ? 0 : n%10>=2 && n%10<=4 && (n%100<10 || n%100>=20) ? 1 : 2);\n"
@@ -18,19 +14,6 @@
 "X-Crowdin-Language: sr-Cyrl-ME\n"
 "X-Crowdin-File: /master/po/openfoodfacts/openfoodfacts.pot\n"
 
-<<<<<<< HEAD
-=======
-#. put here the language tag ("fr" for French, "ja" for Japanese, etc)
-msgctxt ":langtag"
-msgid ":langtag"
-msgstr ""
-
-#. put here the language name ("French", "Japanese", etc)
-msgctxt ":langname"
-msgid ":langname"
-msgstr ""
-
->>>>>>> ebe99e3c
 #. make sure the logo exists for your language, otherwise ask @teolemon how to create a translated logo
 msgctxt "logo"
 msgid "openfoodfacts-logo-en-178x150.png"
