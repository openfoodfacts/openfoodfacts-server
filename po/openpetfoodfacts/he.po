msgid ""
msgstr ""
"MIME-Version: 1.0\n"
"Content-Type: text/plain; charset=UTF-8\n"
"Content-Transfer-Encoding: 8bit\n"
"Language: he\n"
"Project-Id-Version: openfoodfacts\n"
<<<<<<< HEAD
"PO-Revision-Date: 2022-04-11 09:26\n"
=======
"PO-Revision-Date: 2022-04-19 02:45\n"
>>>>>>> 12a59b3e
"Language-Team: Hebrew\n"
"Last-Translator: \n"
"Plural-Forms: nplurals=4; plural=n%100==1 ? 0 : n%100==2 ? 1 : n%100==3 || n%100==4 ? 2 : 3;\n"
"X-Crowdin-Project: openfoodfacts\n"
"X-Crowdin-Project-ID: 243092\n"
"X-Crowdin-Language: he\n"
"X-Crowdin-File: openpetfoodfacts.pot\n"
"X-Crowdin-File-ID: 1816\n"

#. make sure the logo exists for your language, otherwise ask @teolemon how to create a translated logo
msgctxt "logo"
msgid "openfoodfacts-logo-en-178x150.png"
msgstr "openfoodfacts-logo-he-178x150.png"

#. make sure the logo exists for your language, otherwise ask @teolemon how to create a translated logo
msgctxt "logo2x"
msgid "openfoodfacts-logo-en-356x300.png"
msgstr "openfoodfacts-logo-he-356x300.png"

# Do not translate Open Pet Food Facts
msgctxt "site_name"
msgid "Open Pet Food Facts"
msgstr "Open Pet Food Facts"

# Do not translate Open Pet Food Facts
msgctxt "tagline"
msgid "Open Pet Food Facts gathers information and data on pet food products from around the world.<br/> <div class=\"flex-video\"><embed width=\"640\" height=\"480\" src=\"https://world.openpetfoodfacts.org/images/misc/opff-leaderboard.svg\"></embed></div>"
msgstr "Open Pet Food Facts אוסף מידע ונתונים על מזון חיות מחמד מכל רחבי העולם.<br/> <div class=\"flex-video\"><embed width=\"640\" height=\"480\" src=\"https://world.openpetfoodfacts.org/images/misc/opff-leaderboard.svg\"></embed></div>"

#. replace by the right country code, and make sure the url works
msgctxt "android_app_link"
msgid "https://play.google.com/store/apps/details?id=org.openpetfoodfacts.scanner&hl=en"
msgstr "https://play.google.com/store/apps/details?id=org.openpetfoodfacts.scanner&hl=en"

msgctxt "brands_example"
msgid "Purina, Pedigree"
msgstr "בונזו, קט-לי"

msgctxt "product_name_example"
msgid "Pro Plan Adult, rich in chicken"
msgstr "תכנית פרו לבוגרים, עשיר בעוף"

msgctxt "generic_name_example"
msgid "Complete pet food for adult cats"
msgstr "מזון שלם לחתולים בוגרים"

msgctxt "categories_example"
msgid "Dry adult cat food"
msgstr "מזון יבש לחתולים בוגרים"

msgctxt "labels_example"
msgid "No sugar, No colorings"
msgstr "אין סוכר, אין צבעי מאכל"

msgctxt "ingredients_text_example"
msgid "Cereals 85.5% (_wheat_ flour, whole-_wheat_ flour 11%), malt extract, ascorbic acid"
msgstr "85.5% דגנים (קמח _חיטה_, קמח _חיטה_ מלאה 11%), תמצית לתת, חומצה אסקורבית"

#. do not translate
msgctxt "android_apk_app_link"
msgid "https://world.openfoodfacts.org/images/apps/off.apk"
msgstr "https://world.openfoodfacts.org/images/apps/off.apk"

msgctxt "ios_app_link"
msgid "https://apps.apple.com/app/open-beauty-facts/id1122926380"
msgstr "https://apps.apple.com/app/open-beauty-facts/id1122926380"

msgctxt "windows_phone_app_link"
msgid "https://www.microsoft.com/p/openfoodfacts/9nblggh0dkqr"
msgstr "https://www.microsoft.com/p/openfoodfacts/9nblggh0dkqr"

#. make sure the Twitter account exists for your country. Otherwise, ask @stephane to create it
msgctxt "twitter_account"
msgid "OpenFoodFacts"
msgstr "OpenFoodFacts"

msgctxt "warning_not_complete"
msgid "This product page is not complete. You can help to complete it by editing it and adding more data from the photos we have, or by taking more photos using the app for <a href=\"https://play.google.com/store/apps/details?id=org.openpetfoodfacts.scanner\">Android</a> or <a href=\"https://apps.apple.com/us/app/open-beauty-facts/id1122926380\">iPhone/iPad</a>. Thank you!"
msgstr "עמוד מוצר זה לוקה בחסר. ניתן לסייע להשלים אותו על ידי עריכה או הוספת נתונים נוספים מהתמונות שכבר יש לנו או על ידי צילום תמונות נוספות באמצעות יישומון ה־<a href=\"https://play.google.com/store/apps/details?id=org.openpetfoodfacts.scanner\">Android</a> או ה־<a href=\"https://apps.apple.com/us/app/open-beauty-facts/id1122926380\">iPhone/iPad</a>. תודה רבה!"

msgctxt "bottom_content"
msgid "<a href=\"https://world.openfoodfacts.org/donate-to-open-food-facts\"><img src=\"https://static.openfoodfacts.org/images/svg/donate-icon.svg\" alt=\"Donate to Open Beauty Facts\" /></a><p><<site_name>> is made by a non-profit association, independent from the industry. It is made for all, by all, and it is funded by all. You can support our work by <a href=\"https://world.openfoodfacts.org/donate-to-open-food-facts\">donating to Open Beauty Facts</a> and also by <a href=\"https://www.lilo.org/fr/open-food-facts/?utm_source=open-food-facts\">using the Lilo search engine</a>.<br/><b>Thank you!</b></p>"
msgstr "<a href=\"https://world.openfoodfacts.org/donate-to-open-food-facts\"><img src=\"https://static.openfoodfacts.org/images/svg/donate-icon.svg\" alt=\"תרומה ל־Open Beauty Facts\" /></a><p><<site_name>> נוסד על ידי ארגון ללא מטרות רווח, ללא תלות בתעשייה. הוא נוצר לטובת כולם, על ידי כולם ובמימון כולם. ניתן לתמוך בעבודה שלנו על ידי <a href=\"https://world.openfoodfacts.org/donate-to-open-food-facts\">תרומה ל־Open Beauty Facts</a> וגם על ידי <a href=\"https://www.lilo.org/fr/open-food-facts/?utm_source=open-food-facts\">שימוש במנוע החיפוש Lilo</a>.<br/><b>תודה רבה!</b></p>"

msgctxt "donate"
msgid "Donate to Open Pet Food Facts"
msgstr "תרומה ל־Open Pet Food Facts"

msgctxt "facebook_page"
msgid "https://www.facebook.com/OpenPetFoodFacts"
msgstr "https://www.facebook.com/OpenPetFoodFacts"

msgctxt "emb_codes_example"
msgid "EMB 53062"
msgstr "EMB 53062"

msgctxt "site_description"
msgid "A collaborative, free and open database of ingredients, nutrition facts and information on pet food products from around the world"
msgstr "מסד נתונים שיתופי, חופשי ופתוח של רכיבים, עובדות תזונתיות ומידע על מוצרי מזון לחיות מחמד מכל רחבי העולם"

msgctxt "footer_and_the_facebook_group"
msgid "and the <a href=\"https://www.facebook.com/groups/OpenFoodFacts/\">Facebook group for contributors</a>"
msgstr "וגם <a href=\"https://www.facebook.com/groups/OpenFoodFacts/\">קבוצת הפייסבוק למתנדבים</a>"

msgctxt "footer_tagline"
msgid "A collaborative, free and open database of pet food products from around the world."
msgstr "מסד נתונים חופשי, פתוח ושיתופי של מוצרי מזון לחיות מחמד מכל רחבי העולם."

msgctxt "footer_wiki_link"
msgid "https://wiki.openfoodfacts.org"
msgstr "https://wiki.openfoodfacts.org"

msgctxt "og_image_url"
msgid "https://world.openpetfoodfacts.org/images/misc/openpetfoodfacts-logo-en.png"
msgstr ""

msgctxt "openfoodhunt_points"
msgid "It's <a href=\"/open-beauty-hunt\">Open Pet Food Hunt</a> on <<site_name>> from Saturday February 21st to Sunday March 1st! Contributors are awarded\n"
"Explorer points for products they add and Ambassador points for new contributors they recruit. Points are updated every 30 minutes."
msgstr "זה הוא <a href=\"/open-pet-food-hunt\">Open Pet Food Hunt</a> אצל <<site_name>> מיום שבת, 21 בפברואר עד יום ראשון, 1 במרץ! התרומות מזכות בנקודות חוקרים על מוצרים שהם מוסיפים ונקודות שגרירות על תרומים חדשים שמגויסים על ידם. הנקודות מתעדכנות כל חצי שעה."

msgctxt "product_js_upload_image_note"
msgid "→ With Chrome, Firefox and Safari, you can select multiple pictures (product, ingredients etc.) by clicking them while holding the Ctrl key pressed to add them all in one shot."
msgstr "← עם כרום, פיירפוקס וספארי, ניתן לבחור מספר תמונות (מוצר, רכיבים וכו׳) על ידי לחיצה עליהן בעת החזקת המקש Ctrl כדי להוסיף את כולן באותה התמונה."

msgctxt "search_description_opensearch"
msgid "Open Pet Food Facts product search"
msgstr "חיפוש מוצרים ב־Open Pet Food Facts"

#. make sure the text file exists for your language, otherwise ask @teolemon 
msgctxt "get_the_app_link"
msgid "/open-pet-food-facts-mobile-app"
msgstr "/open-pet-food-facts-mobile-app"
<|MERGE_RESOLUTION|>--- conflicted
+++ resolved
@@ -5,11 +5,7 @@
 "Content-Transfer-Encoding: 8bit\n"
 "Language: he\n"
 "Project-Id-Version: openfoodfacts\n"
-<<<<<<< HEAD
-"PO-Revision-Date: 2022-04-11 09:26\n"
-=======
 "PO-Revision-Date: 2022-04-19 02:45\n"
->>>>>>> 12a59b3e
 "Language-Team: Hebrew\n"
 "Last-Translator: \n"
 "Plural-Forms: nplurals=4; plural=n%100==1 ? 0 : n%100==2 ? 1 : n%100==3 || n%100==4 ? 2 : 3;\n"
