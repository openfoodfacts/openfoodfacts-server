msgid ""
msgstr ""
"MIME-Version: 1.0\n"
"Content-Type: text/plain; charset=UTF-8\n"
"Content-Transfer-Encoding: 8bit\n"
"Language: gd\n"
"Project-Id-Version: openfoodfacts\n"
<<<<<<< HEAD
"PO-Revision-Date: 2022-04-28 19:15\n"
=======
"PO-Revision-Date: 2022-05-11 19:12\n"
>>>>>>> d6cfd6eb
"Language-Team: Scottish Gaelic\n"
"Last-Translator: \n"
"Plural-Forms: nplurals=4; plural=(n==1 || n==11) ? 0 : (n==2 || n==12) ? 1 : (n>2 && n<20) ? 2 : 3;\n"
"X-Crowdin-Project: openfoodfacts\n"
"X-Crowdin-Project-ID: 243092\n"
"X-Crowdin-Language: gd\n"
"X-Crowdin-File: openpetfoodfacts.pot\n"
"X-Crowdin-File-ID: 1816\n"

#. make sure the logo exists for your language, otherwise ask @teolemon how to create a translated logo
msgctxt "logo"
msgid "openfoodfacts-logo-en-178x150.png"
msgstr ""

#. make sure the logo exists for your language, otherwise ask @teolemon how to create a translated logo
msgctxt "logo2x"
msgid "openfoodfacts-logo-en-356x300.png"
msgstr ""

# Do not translate Open Pet Food Facts
msgctxt "site_name"
msgid "Open Pet Food Facts"
msgstr ""

# Do not translate Open Pet Food Facts
msgctxt "tagline"
msgid "Open Pet Food Facts gathers information and data on pet food products from around the world.<br/> <div class=\"flex-video\"><embed width=\"640\" height=\"480\" src=\"https://world.openpetfoodfacts.org/images/misc/opff-leaderboard.svg\"></embed></div>"
msgstr ""

#. replace by the right country code, and make sure the url works
msgctxt "android_app_link"
msgid "https://play.google.com/store/apps/details?id=org.openpetfoodfacts.scanner&hl=en"
msgstr ""

msgctxt "brands_example"
msgid "Purina, Pedigree"
msgstr ""

msgctxt "product_name_example"
msgid "Pro Plan Adult, rich in chicken"
msgstr ""

msgctxt "generic_name_example"
msgid "Complete pet food for adult cats"
msgstr ""

msgctxt "categories_example"
msgid "Dry adult cat food"
msgstr ""

msgctxt "labels_example"
msgid "No sugar, No colorings"
msgstr ""

msgctxt "ingredients_text_example"
msgid "Cereals 85.5% (_wheat_ flour, whole-_wheat_ flour 11%), malt extract, ascorbic acid"
msgstr ""

#. do not translate
msgctxt "android_apk_app_link"
msgid "https://world.openfoodfacts.org/images/apps/off.apk"
msgstr ""

msgctxt "ios_app_link"
msgid "https://apps.apple.com/app/open-beauty-facts/id1122926380"
msgstr ""

msgctxt "windows_phone_app_link"
msgid "https://www.microsoft.com/p/openfoodfacts/9nblggh0dkqr"
msgstr ""

#. make sure the Twitter account exists for your country. Otherwise, ask @stephane to create it
msgctxt "twitter_account"
msgid "OpenFoodFacts"
msgstr ""

msgctxt "warning_not_complete"
msgid "This product page is not complete. You can help to complete it by editing it and adding more data from the photos we have, or by taking more photos using the app for <a href=\"https://play.google.com/store/apps/details?id=org.openpetfoodfacts.scanner\">Android</a> or <a href=\"https://apps.apple.com/us/app/open-beauty-facts/id1122926380\">iPhone/iPad</a>. Thank you!"
msgstr ""

msgctxt "bottom_content"
msgid "<a href=\"https://world.openfoodfacts.org/donate-to-open-food-facts\"><img src=\"https://static.openfoodfacts.org/images/svg/donate-icon.svg\" alt=\"Donate to Open Beauty Facts\" /></a><p><<site_name>> is made by a non-profit association, independent from the industry. It is made for all, by all, and it is funded by all. You can support our work by <a href=\"https://world.openfoodfacts.org/donate-to-open-food-facts\">donating to Open Beauty Facts</a> and also by <a href=\"https://www.lilo.org/fr/open-food-facts/?utm_source=open-food-facts\">using the Lilo search engine</a>.<br/><b>Thank you!</b></p>"
msgstr ""

msgctxt "donate"
msgid "Donate to Open Pet Food Facts"
msgstr ""

msgctxt "facebook_page"
msgid "https://www.facebook.com/OpenPetFoodFacts"
msgstr ""

msgctxt "emb_codes_example"
msgid "EMB 53062"
msgstr ""

msgctxt "site_description"
msgid "A collaborative, free and open database of ingredients, nutrition facts and information on pet food products from around the world"
msgstr ""

msgctxt "footer_and_the_facebook_group"
msgid "and the <a href=\"https://www.facebook.com/groups/OpenFoodFacts/\">Facebook group for contributors</a>"
msgstr ""

msgctxt "footer_tagline"
msgid "A collaborative, free and open database of pet food products from around the world."
msgstr ""

msgctxt "footer_wiki_link"
msgid "https://wiki.openfoodfacts.org"
msgstr ""

msgctxt "og_image_url"
msgid "https://world.openpetfoodfacts.org/images/misc/openpetfoodfacts-logo-en.png"
msgstr ""

msgctxt "openfoodhunt_points"
msgid "It's <a href=\"/open-beauty-hunt\">Open Pet Food Hunt</a> on <<site_name>> from Saturday February 21st to Sunday March 1st! Contributors are awarded\n"
"Explorer points for products they add and Ambassador points for new contributors they recruit. Points are updated every 30 minutes."
msgstr ""

msgctxt "product_js_upload_image_note"
msgid "→ With Chrome, Firefox and Safari, you can select multiple pictures (product, ingredients etc.) by clicking them while holding the Ctrl key pressed to add them all in one shot."
msgstr ""

msgctxt "search_description_opensearch"
msgid "Open Pet Food Facts product search"
msgstr ""

#. make sure the text file exists for your language, otherwise ask @teolemon 
msgctxt "get_the_app_link"
msgid "/open-pet-food-facts-mobile-app"
msgstr ""
<|MERGE_RESOLUTION|>--- conflicted
+++ resolved
@@ -5,11 +5,7 @@
 "Content-Transfer-Encoding: 8bit\n"
 "Language: gd\n"
 "Project-Id-Version: openfoodfacts\n"
-<<<<<<< HEAD
-"PO-Revision-Date: 2022-04-28 19:15\n"
-=======
 "PO-Revision-Date: 2022-05-11 19:12\n"
->>>>>>> d6cfd6eb
 "Language-Team: Scottish Gaelic\n"
 "Last-Translator: \n"
 "Plural-Forms: nplurals=4; plural=(n==1 || n==11) ? 0 : (n==2 || n==12) ? 1 : (n>2 && n<20) ? 2 : 3;\n"
