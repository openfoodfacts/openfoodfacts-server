user  nginx;
worker_processes  auto;

# https://github.com/nginxinc/nginx-otel/blob/fc7e69a0a7a9ffad74102dc356667ee2e8dbf64d/README.md#enabling-the-otel-module
load_module modules/ngx_otel_module.so;

error_log  /var/log/nginx/error.log notice;
pid        /var/run/nginx.pid;


events {
    worker_connections  1024;
}


http {
    include       /etc/nginx/mime.types;
    default_type  application/octet-stream;

    log_format  main  '$remote_addr - $remote_user [$time_local] "$request" '
                      '$status $body_bytes_sent "$http_referer" '
                      '"$http_user_agent" "$http_x_forwarded_for"';

    access_log  /var/log/nginx/access.log  main;

    sendfile        on;
    #tcp_nopush     on;

    keepalive_timeout  65;

    #gzip  on;

<<<<<<< HEAD
    include /etc/nginx/conf.d/*.conf;
=======
	location /cgi/ {
		proxy_set_header Host $host;
		proxy_set_header X-Real-IP $remote_addr;
		proxy_set_header X-Forwarded-For $proxy_add_x_forwarded_for;
		access_log /var/log/nginx/proxy-off-access.log;
		error_log /var/log/nginx/proxy-off-error.log;
		set $backend backend;
		proxy_pass http://$backend;		
	}
}

server {
	listen 80;
	listen [::]:80;

	server_name auth.${PRODUCT_OPENER_DOMAIN};

	# logs location
	access_log /var/log/nginx/auth-off-access.log;
	error_log /var/log/nginx/auth-off-error.log;

	gzip on;
	gzip_min_length 1000;

	# this is the internal Docker DNS, cache only for 30s
	resolver 127.0.0.11 valid=30s;
	location / {
		proxy_set_header Host $host;
		proxy_set_header X-Real-IP $remote_addr;
		proxy_set_header X-Forwarded-For $proxy_add_x_forwarded_for;
		set $keycloak keycloak;
		proxy_pass http://$keycloak:8080;
	}
>>>>>>> ca6b9aaf
}<|MERGE_RESOLUTION|>--- conflicted
+++ resolved
@@ -30,18 +30,7 @@
 
     #gzip  on;
 
-<<<<<<< HEAD
     include /etc/nginx/conf.d/*.conf;
-=======
-	location /cgi/ {
-		proxy_set_header Host $host;
-		proxy_set_header X-Real-IP $remote_addr;
-		proxy_set_header X-Forwarded-For $proxy_add_x_forwarded_for;
-		access_log /var/log/nginx/proxy-off-access.log;
-		error_log /var/log/nginx/proxy-off-error.log;
-		set $backend backend;
-		proxy_pass http://$backend;		
-	}
 }
 
 server {
@@ -66,5 +55,4 @@
 		set $keycloak keycloak;
 		proxy_pass http://$keycloak:8080;
 	}
->>>>>>> ca6b9aaf
 }