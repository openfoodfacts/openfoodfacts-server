--- conflicted
+++ resolved
@@ -17,17 +17,9 @@
     include       /etc/nginx/mime.types;
     default_type  application/octet-stream;
 
-<<<<<<< HEAD
     log_format  main  '$remote_addr - $remote_user [$time_local] "$request" '
                       '$status $body_bytes_sent "$http_referer" '
                       '"$http_user_agent" "$http_x_forwarded_for"';
-=======
-	location ~ /(favicon\.ico|robots\.txt)$ {
-		include /etc/nginx/snippets/off.cors-headers.include;
-		include /etc/nginx/snippets/expiry-headers.include;
-		try_files $uri $uri/ =404;
-	}
->>>>>>> 7b6da990
 
     access_log  /var/log/nginx/access.log  main;
 
@@ -39,58 +31,4 @@
     #gzip  on;
 
     include /etc/nginx/conf.d/*.conf;
-}
-<<<<<<< HEAD
-=======
-
-server {
-	listen 80;
-	listen [::]:80;
-
-	server_name auth.${PRODUCT_OPENER_DOMAIN};
-
-	# logs location
-	access_log /var/log/nginx/auth-off-access.log;
-	error_log /var/log/nginx/auth-off-error.log;
-
-	gzip on;
-	gzip_min_length 1000;
-
-	# this is the internal Docker DNS, cache only for 30s
-	resolver 127.0.0.11 valid=30s;
-	location / {
-		proxy_set_header Host $host;
-		proxy_set_header X-Real-IP $remote_addr;
-		proxy_set_header X-Forwarded-For $proxy_add_x_forwarded_for;
-		set $keycloak keycloak;
-		proxy_pass http://$keycloak:8080;
-	}
-}
-
-# this is to test folksonomy engine locally
-# It might not respond if you didn't spin up the folksonomy project
-# (https://github.com/openfoodfacts/folksonomy_api)
-server {
-	listen 80;
-	listen [::]:80;
-
-	server_name api.folksonomy.${PRODUCT_OPENER_DOMAIN};
-
-	# logs location
-	access_log /var/log/nginx/folksonomy-access.log;
-	error_log /var/log/nginx/folksonomy-error.log;
-
-	gzip on;
-	gzip_min_length 1000;
-
-	# this is the internal Docker DNS, cache only for 30s
-	resolver 127.0.0.11 valid=30s;
-	location / {
-		proxy_set_header Host $host;
-		proxy_set_header X-Real-IP $remote_addr;
-		proxy_set_header X-Forwarded-For $proxy_add_x_forwarded_for;
-		set $folksonomy_api folksonomy_api;
-		proxy_pass http://$folksonomy_api:8000;
-	}
-}
->>>>>>> 7b6da990
+}