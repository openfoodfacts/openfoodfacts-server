# Default server configuration - nginx_status
#
server {
	listen 80 default_server;
	listen [::]:80 default_server;
	server_name _;

	# nginx_status configuration, need for Munin
	location /nginx_status {
			stub_status on;
			access_log   off;
			allow all;
	}
}

# variables definitions for expiry headers are loaded from /etc/nginx/conf.d/expires-no-json-xml.conf

server {

	listen 80;
	listen [::]:80;

	# Product Opener needs a root domain + a wildcard for all subdomains
	server_name *.pro.openfoodfacts.org;

	root /srv/off-pro/html;

	# Huge files can be uploaded to the Producers platform
	client_max_body_size 400M;
	client_body_timeout 1200s;
	client_header_timeout 1200s;

	proxy_connect_timeout       1200;
	proxy_send_timeout          1200;
	proxy_read_timeout          1200;
	send_timeout                1200;

	# logs location
	# logs location: default is static-off, will be changed to proxy-off
	# for requests passed to Apache
	access_log /var/log/nginx/static-off-access.log proxied_requests buffer=256K flush=1s;
	error_log /var/log/nginx/static-off-error.log;

	gzip on;
	gzip_min_length 1000;
	gzip_types text/plain text/css application/json application/javascript text/xml application/xml application/xml+rss text/javascript text/csv;

	index index.html index.htm index.nginx-debian.html;

	location ~ ^/images/products/ {
		include snippets/off.cors-headers.include;
		include snippets/expiry-headers.include;
		add_header Link "<http://creativecommons.org/licenses/by-sa/3.0/>; rel='license'; title='CC-BY-SA 3.0'";
		# optimize gzip compressed content (like OCR .json stored next to .jpg files)
		gzip_static always;
		gunzip on;
	}

	location ~ ^/(favicon.ico) {
		# First attempt to serve request as file, then
		# as directory, then fall back to displaying a 404.
		try_files $uri $uri/ =404;
	}

	# Static files are served directly by NGINX
	location ~ ^/(.well-known|files|data|exports|dump)/ {
		include snippets/off.cors-headers.include;
		include snippets/expiry-headers.include;
		# First attempt to serve request from resource, then as file,
		# then as directory, then fall back to displaying a 404.
		try_files resources/$uri $uri $uri/ =404;
		gzip_static always;
		gunzip on;
	}
	location ~ ^/(images|fonts|css|js|donate|resources)/ {
		include snippets/off.cors-headers.include;
		include snippets/expiry-headers.include;
		# First attempt to serve request as file, off_web_html acting as an override,
		# then as directory, then fall back to displaying a 404.
		try_files /off_web_html$uri $uri $uri/ =404;
		gzip_static always;
		gunzip on;
	}

	# Dynamically generated files and CGI scripts are passed
	# to the Apache + mod_perl server running on a different
	# port than port 80 (e.g. 8705)

	location / {
		proxy_set_header Host $host;
		# recursive hosts as we are proxying behind a proxy
		set_real_ip_from 10.0.0.0/8;
		real_ip_recursive on;
		access_log /var/log/nginx/proxy-off-access.log proxied_requests buffer=256K flush=1s;
<<<<<<< HEAD
	        error_log /var/log/nginx/proxy-off-error.log;
=======
		error_log /var/log/nginx/proxy-off-error.log;
>>>>>>> 4b6059e7

		proxy_pass http://127.0.0.1:8014/cgi/display.pl?;
	}

	location /cgi/ {
		proxy_set_header Host $host;
		# recursive hosts as we are proxying behind a proxy
		set_real_ip_from 10.0.0.0/8;
		real_ip_recursive on;
		access_log /var/log/nginx/proxy-off-access.log proxied_requests buffer=256K flush=1s;
<<<<<<< HEAD
	        error_log /var/log/nginx/proxy-off-error.log;
=======
		error_log /var/log/nginx/proxy-off-error.log;
>>>>>>> 4b6059e7

		proxy_pass http://127.0.0.1:8014;
	}

}












<|MERGE_RESOLUTION|>--- conflicted
+++ resolved
@@ -92,11 +92,7 @@
 		set_real_ip_from 10.0.0.0/8;
 		real_ip_recursive on;
 		access_log /var/log/nginx/proxy-off-access.log proxied_requests buffer=256K flush=1s;
-<<<<<<< HEAD
-	        error_log /var/log/nginx/proxy-off-error.log;
-=======
 		error_log /var/log/nginx/proxy-off-error.log;
->>>>>>> 4b6059e7
 
 		proxy_pass http://127.0.0.1:8014/cgi/display.pl?;
 	}
@@ -107,11 +103,7 @@
 		set_real_ip_from 10.0.0.0/8;
 		real_ip_recursive on;
 		access_log /var/log/nginx/proxy-off-access.log proxied_requests buffer=256K flush=1s;
-<<<<<<< HEAD
-	        error_log /var/log/nginx/proxy-off-error.log;
-=======
 		error_log /var/log/nginx/proxy-off-error.log;
->>>>>>> 4b6059e7
 
 		proxy_pass http://127.0.0.1:8014;
 	}
