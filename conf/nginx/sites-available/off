--- conflicted
+++ resolved
@@ -81,7 +81,6 @@
 	if ($host = translation.openfoodfacts.org) { return 302 https://translate.openfoodfacts.org/ ; }
 	if ($host = translations.openfoodfacts.org) { return 302 https://translate.openfoodfacts.org/ ; }
 	if ($host = android.openfoodfacts.org) { return 302 https://play.google.com/store/apps/details?id=org.openfoodfacts.scanner ; }
-<<<<<<< HEAD
 	if ($host = androidtest.openfoodfacts.org) { return 302 https://play.google.com/store/apps/details?id=org.openfoodfacts.scanner ; }
 	if ($host = ios.openfoodfacts.org) { return 302 https://apps.apple.com/app/open-food-facts/id588797948 ; }
 	if ($host = iostest.openfoodfacts.org) { return 302 https://apps.apple.com/app/open-food-facts/id588797948 ; }
@@ -91,17 +90,6 @@
 	if ($host = dons.openfoodfacts.org) { return 302 https://fr.openfoodfacts.org/faire-un-don-a-open-food-facts ; }
 	if ($host = donner.openfoodfacts.org) { return 302 https://fr.openfoodfacts.org/faire-un-don-a-open-food-facts ; }
 	if ($host = donate.openfoodfacts.org) { return 302 https://world.openfoodfacts.org/donate-to-open-food-facts ; }
-=======
-        if ($host = androidtest.openfoodfacts.org) { return 302 https://play.google.com/store/apps/details?id=org.openfoodfacts.scanner ; }
-        if ($host = ios.openfoodfacts.org) { return 302 https://apps.apple.com/app/open-food-facts/id588797948 ; }
-        if ($host = iostest.openfoodfacts.org) { return 302 https://apps.apple.com/app/open-food-facts/id588797948 ; }
-        if ($host = slack.openfoodfacts.org) { return 302 https://slack-openfoodfacts.herokuapp.com ; }
-        if ($host = donnez.openfoodfacts.org) { return 302 https://fr.openfoodfacts.org/faire-un-don-a-open-food-facts ; }
-        if ($host = don.openfoodfacts.org) { return 302 https://fr.openfoodfacts.org/faire-un-don-a-open-food-facts ; }
-        if ($host = dons.openfoodfacts.org) { return 302 https://fr.openfoodfacts.org/faire-un-don-a-open-food-facts ; }
-        if ($host = donner.openfoodfacts.org) { return 302 https://fr.openfoodfacts.org/faire-un-don-a-open-food-facts ; }
-        if ($host = donate.openfoodfacts.org) { return 302 https://world.openfoodfacts.org/donate-to-open-food-facts ; }
->>>>>>> 850e8cbd
 
 	# Redirect GET requests to https. POST requests will be transformed
 	# to GET by most browsers when redirected, and it breaks apps that
@@ -131,36 +119,7 @@
         #}
 
 	location /data/ {
-<<<<<<< HEAD
-		if ($request_method = 'OPTIONS') {
-			add_header 'Access-Control-Allow-Origin' '*';
-			add_header 'Access-Control-Allow-Methods' 'GET, POST, OPTIONS';
-			#
-			# Custom headers and headers various browsers *should* be OK with but aren't
-			#
-			add_header 'Access-Control-Allow-Headers' 'DNT,User-Agent,X-Requested-With,If-Modified-Since,Cache-Control,Content-Type,Range,If-None-Match';
-			#
-			# Tell client that this pre-flight info is valid for 20 days
-			#
-			add_header 'Access-Control-Max-Age' 1728000;
-			add_header 'Content-Type' 'text/plain; charset=utf-8';
-			add_header 'Content-Length' 0;
-			return 204;
-		}
-		if ($request_method = 'POST') {
-			add_header 'Access-Control-Allow-Origin' '*';
-			add_header 'Access-Control-Allow-Methods' 'GET, POST, OPTIONS';
-			add_header 'Access-Control-Allow-Headers' 'DNT,User-Agent,X-Requested-With,If-Modified-Since,Cache-Control,Content-Type,Range,If-None-Match';
-			add_header 'Access-Control-Expose-Headers' 'Content-Length,Content-Range';
-		}
-		if ($request_method = 'GET') {
-			add_header 'Access-Control-Allow-Origin' '*';
-			add_header 'Access-Control-Allow-Methods' 'GET, POST, OPTIONS';
-			add_header 'Access-Control-Allow-Headers' 'DNT,User-Agent,X-Requested-With,If-Modified-Since,Cache-Control,Content-Type,Range,If-None-Match';
-			add_header 'Access-Control-Expose-Headers' 'Content-Length,Content-Range';
-		}
-		include snippets/ssl-headers.conf;
-=======
+
      if ($request_method = 'OPTIONS') {
         add_header Access-Control-Allow-Origin *;
         add_header Access-Control-Allow-Methods 'GET, POST, OPTIONS';
@@ -189,7 +148,7 @@
         add_header Access-Control-Expose-Headers 'Content-Length,Content-Range';
      }
 	include snippets/ssl-headers.conf;
->>>>>>> 850e8cbd
+
 		# First attempt to serve request as file, then
 		# as directory, then fall back to displaying a 404.
 		try_files $uri $uri/ =404;
@@ -204,12 +163,7 @@
 		add_header Link "<http://creativecommons.org/licenses/by-sa/3.0/>; rel='license'; title='CC-BY-SA 3.0'";
 	}
 
-<<<<<<< HEAD
-	location ~ ^/1.json$ {
-		root /srv/off/html/static;
-		try_files /1.json = 404;
-	}
-=======
+
 	# the app requests /1.json to get the product count...
 	# the commented code below is to serve a static copy 
 	# if there is a spike of installs
@@ -217,7 +171,6 @@
         #        root /srv/off/html/static;
         #        try_files /1.json = 404;
         #}
->>>>>>> 850e8cbd
 
 
 	location ~ ^/(favicon.ico) {
@@ -258,7 +211,6 @@
 			try_files /donate/da.html =404;
 	}
 
-<<<<<<< HEAD
 	location = /doniraj-k-open-food-facts {
 			try_files /donate/sl.html =404;
 	}
@@ -292,68 +244,11 @@
 	location = /haz-su-donacion-a-open-food-facts {
 			try_files /donate/es.html =404;
 	}
-        
-=======
-        location = /doniraj-k-open-food-facts {
-                try_files /donate/sl.html =404;
-        }
-
-        location = /open-food-factse-bagista-bulununs {
-                try_files /donate/tr.html =404;
-        }
-
-        location = /pozhertvovat-open-food-facts {
-                try_files /donate/ru.html =404;
-        }
-
-        location = /donate-to-open-food-facts-ru {
-                try_files /donate/ru.html =404;
-        }
-
-        location = /donate-to-open-food-facts-he {
-                try_files /donate/he.html =404;
-        }
-
-        location = /fazer-um-donativo-ao-open-food-facts {
-                try_files /donate/pt.html =404;
-        }
-
-        location = /lahjoita-open-food-factsille {
-                try_files /donate/fi.html =404;
-        }
-        location = /dar-a-open-food-facts {
-                try_files /donate/es.html =404;
-        }
-        location = /haz-su-donacion-a-open-food-facts {
-                try_files /donate/es.html =404;
-        }
-
->>>>>>> 850e8cbd
-
-
+  
 	# Dynamically generated files and CGI scripts are passed
 	# to the Apache + mod_perl server running on a different
 	# port than port 80 (e.g. 8001)
 
-<<<<<<< HEAD
-	# mise en cache de /1.json
-	location = /1.json {
-		proxy_cache            cache_off;
-		proxy_cache_valid      200  30s;
-		proxy_cache_use_stale  error timeout invalid_header updating http_500 http_502 http_503 http_504;
-
-                proxy_set_header Host $host;
-                proxy_set_header X-Real-IP $remote_addr;
-                proxy_set_header X-Forwarded-For $proxy_add_x_forwarded_for;
-
-		# on indique le status du cache dans la réponse au client
-		add_header		X-Cache-Status $upstream_cache_status;
-
-                proxy_pass http://127.0.0.1:8001/cgi/display.pl?1.json;
-	}
-
-=======
->>>>>>> 850e8cbd
 	location / {
 
 		proxy_set_header Host $host;
@@ -364,10 +259,6 @@
 	}
 
 	location /cgi/ {
-
-<<<<<<< HEAD
-	        #limit_req zone=off_hit_per_ip burst=500;
-	        #limit_req_status 509;
 
 		proxy_set_header Host $host;
 		proxy_set_header X-Real-IP $remote_addr;
@@ -382,352 +273,4 @@
 	#       deny all;
 	#}
 
-}
-
-
-server {
-
-	client_body_timeout 120s;
-	client_header_timeout 120s;
-
-	#listen 80 default_server;
-	listen 80;
-	#listen [::]:80 default_server;
-	listen [::]:80;
-
-	# Product Opener needs a root domain + a wildcard for all subdomains
-	server_name xfr.openfoodfacts.org;
-
-	# SSL configuration
-	#
-	# listen 443 ssl default_server;
-	# listen [::]:443 ssl default_server;
-	#
-	# Self signed certs generated by the ssl-cert package
-	# Don't use them in a production server!
-	#
-	# include snippets/snakeoil.conf;
-
-	# 13/09/2016: got error "nginx: [emerg] invalid parameter "http2" "
-	#listen 443 ssl http2 default_server;
-	listen 443 ssl ;
-	#listen [::]:443 ssl http2 default_server;
-	listen [::]:443 ssl ;
-
-	include snippets/ssl.openfoodfacts.org;
-	include snippets/ssl-params.conf;
-
-	root /srv/off/html;
-
-	access_log /srv/off/logs/nginx.access2.log;
-	error_log /srv/off/logs/nginx.error2.log;
-
-	if ($host = android.openfoodfacts.org) { return 302 https://play.google.com/store/apps/details?id=org.openfoodfacts.scanner ; }
-	if ($host = androidtest.openfoodfacts.org) { return 302 https://play.google.com/store/apps/details?id=org.openfoodfacts.scanner ; }
-	if ($host = ios.openfoodfacts.org) { return 302 https://apps.apple.com/app/open-food-facts/id588797948 ; }
-	if ($host = iostest.openfoodfacts.org) { return 302 https://apps.apple.com/app/open-food-facts/id588797948 ; }
-	if ($host = slack.openfoodfacts.org) { return 302 https://slack-openfoodfacts.herokuapp.com ; }
-	if ($host = donner.openfoodfacts.org) { return 302 https://fr.openfoodfacts.org/faire-un-don-a-open-food-facts ; }
-	if ($host = donate.openfoodfacts.org) { return 302 https://world.openfoodfacts.org/donate-to-open-food-facts ; }
-
-	# Redirect GET requests to https. POST requests will be transformed
-	# to GET by most browsers when redirected, and it breaks apps that
-	# use the API through http.
-
-	if ($scheme = http) {
-		set $test "A";
-	}
-	if ($request_uri !~ "/api/") {
-		set $test "${test}B";
-	}
-	if ($request_method = GET) {
-		set $test "${test}C";
-	}
-	if ($test = ABC) {
-		return 301 https://$host$request_uri;
-	}
-
-
-	location ~ ^/(decouvrir|contribuer|score-nutritionnel-france|classification-nova-pour-la-transformation-des-aliments|nutriscore|nova)$ {
-		root /srv/off/html/static;
-		try_files $uri.html =404;
-	}
-
-	location ~ ^/$ {
-			try_files /fr.index.html =404;
-	}
-
-	location ~ ^/cgi/xsearch.pl {
-			try_files /search.html =404;
-	}
-
-
-
-
-
-	gzip on;
-	gzip_min_length 1000;
-
-	location /data/ {
-     	if ($request_method = 'OPTIONS') {
-			add_header 'Access-Control-Allow-Origin' '*';
-			add_header 'Access-Control-Allow-Methods' 'GET, POST, OPTIONS';
-			#
-			# Custom headers and headers various browsers *should* be OK with but aren't
-			#
-			add_header 'Access-Control-Allow-Headers' 'DNT,User-Agent,X-Requested-With,If-Modified-Since,Cache-Control,Content-Type,Range,If-None-Match';
-			#
-			# Tell client that this pre-flight info is valid for 20 days
-			#
-			add_header 'Access-Control-Max-Age' 1728000;
-			add_header 'Content-Type' 'text/plain; charset=utf-8';
-			add_header 'Content-Length' 0;
-			return 204;
-     	}
-		if ($request_method = 'POST') {
-			add_header 'Access-Control-Allow-Origin' '*';
-			add_header 'Access-Control-Allow-Methods' 'GET, POST, OPTIONS';
-			add_header 'Access-Control-Allow-Headers' 'DNT,User-Agent,X-Requested-With,If-Modified-Since,Cache-Control,Content-Type,Range,If-None-Match';
-			add_header 'Access-Control-Expose-Headers' 'Content-Length,Content-Range';
-		}
-		if ($request_method = 'GET') {
-			add_header 'Access-Control-Allow-Origin' '*';
-			add_header 'Access-Control-Allow-Methods' 'GET, POST, OPTIONS';
-			add_header 'Access-Control-Allow-Headers' 'DNT,User-Agent,X-Requested-With,If-Modified-Since,Cache-Control,Content-Type,Range,If-None-Match';
-			add_header 'Access-Control-Expose-Headers' 'Content-Length,Content-Range';
-		}
-		include snippets/ssl-headers.conf;
-		# First attempt to serve request as file, then
-		# as directory, then fall back to displaying a 404.
-		try_files $uri $uri/ =404;
-	}
-
-	# Add index.php to the list if you are using PHP
-	index index.html index.htm index.nginx-debian.html;
-
-	include /etc/nginx/expires-no-json-xml.conf; # 2018-06-18 Moved to the end because of CORS issue with top_translators.csv
-
-	location ~* \.(eot|ttf|woff|woff2)$ {
-		add_header Access-Control-Allow-Origin *;
-	}
-
-	location ~ ^/images/products/ {
-		add_header Link "<http://creativecommons.org/licenses/by-sa/3.0/>; rel='license'; title='CC-BY-SA 3.0'";
-	}
-
-	location ~ ^/(favicon.ico) {
-		# First attempt to serve request as file, then
-		# as directory, then fall back to displaying a 404.
-		try_files $uri $uri/ =404;
-	}
-
-	# Static files are served directly by NGINX
-
-	location ~ ^/(.well-known|images|css|js|rss|data|files|resources|foundation|bower_components)/ {
-		# First attempt to serve request as file, then
-		# as directory, then fall back to displaying a 404.
-		try_files $uri $uri/ =404;
-	}
-
-	location = /robots.txt {
-		try_files $uri $uri/ =404;
-	}
-
-	# Dynamically generated files and CGI scripts are passed
-	# to the Apache + mod_perl server running on a different
-	# port than port 80 (e.g. 8001)
-
-	location / {
-		proxy_set_header Host $host;
-		proxy_set_header X-Real-IP $remote_addr;
-		proxy_set_header X-Forwarded-For $proxy_add_x_forwarded_for;
-
-		proxy_pass http://127.0.0.1:8001/cgi/display.pl?;
-	}
-
-	location /cgi/ {
-=======
->>>>>>> 850e8cbd
-		proxy_set_header Host $host;
-		proxy_set_header X-Real-IP $remote_addr;
-		proxy_set_header X-Forwarded-For $proxy_add_x_forwarded_for;
-		proxy_pass http://127.0.0.1:8001;
-	}
-
-	# deny access to .htaccess files, if Apache's document root
-	# concurs with nginx's one
-	#
-	#location ~ /\.ht {
-	#       deny all;
-	#}
-
-}
-<<<<<<< HEAD
-
-
-
-
-server {
-
-	client_body_timeout 120s;
-	client_header_timeout 120s;
-
-	#listen 80 default_server;
-	listen 80;
-	#listen [::]:80 default_server;
-	listen [::]:80;
-
-	# Product Opener needs a root domain + a wildcard for all subdomains
-	server_name xworld-en.openfoodfacts.org xworld-fr.openfoodfacts.org;
-
-	# SSL configuration
-	#
-	# listen 443 ssl default_server;
-	# listen [::]:443 ssl default_server;
-	#
-	# Self signed certs generated by the ssl-cert package
-	# Don't use them in a production server!
-	#
-	# include snippets/snakeoil.conf;
-
-	# 13/09/2016: got error "nginx: [emerg] invalid parameter "http2" "
-	#listen 443 ssl http2 default_server;
-	listen 443 ssl ;
-	#listen [::]:443 ssl http2 default_server;
-	listen [::]:443 ssl ;
-
-	include snippets/ssl.openfoodfacts.org;
-	include snippets/ssl-params.conf;
-
-	root /srv/off/html;
-
-	access_log /srv/off/logs/nginx.access2.log;
-	error_log /srv/off/logs/nginx.error2.log;
-
-	if ($host = android.openfoodfacts.org) { return 302 https://play.google.com/store/apps/details?id=org.openfoodfacts.scanner ; }
-	if ($host = androidtest.openfoodfacts.org) { return 302 https://play.google.com/store/apps/details?id=org.openfoodfacts.scanner ; }
-	if ($host = ios.openfoodfacts.org) { return 302 https://apps.apple.com/app/open-food-facts/id588797948 ; }
-	if ($host = iostest.openfoodfacts.org) { return 302 https://apps.apple.com/app/open-food-facts/id588797948 ; }
-	if ($host = slack.openfoodfacts.org) { return 302 https://slack-openfoodfacts.herokuapp.com ; }
-	if ($host = donner.openfoodfacts.org) { return 302 https://fr.openfoodfacts.org/faire-un-don-a-open-food-facts ; }
-	if ($host = donate.openfoodfacts.org) { return 302 https://world.openfoodfacts.org/donate-to-open-food-facts ; }
-
-	# Redirect GET requests to https. POST requests will be transformed
-	# to GET by most browsers when redirected, and it breaks apps that
-	# use the API through http.
-
-	if ($scheme = http) {
-		set $test "A";
-	}
-	if ($request_uri !~ "/api/") {
-		set $test "${test}B";
-	}
-	if ($request_method = GET) {
-		set $test "${test}C";
-	}
-	if ($test = ABC) {
-		return 301 https://$host$request_uri;
-	}
-
-
-
-	gzip on;
-	gzip_min_length 1000;
-
-        location ~ ^/cgi/search.pl {
-
-        try_files /search.json =404;
-
-     	if ($request_method = 'OPTIONS') {
-			add_header 'Access-Control-Allow-Origin' '*';
-			add_header 'Access-Control-Allow-Methods' 'GET, POST, OPTIONS';
-			#
-			# Custom headers and headers various browsers *should* be OK with but aren't
-			#
-			add_header 'Access-Control-Allow-Headers' 'DNT,User-Agent,X-Requested-With,If-Modified-Since,Cache-Control,Content-Type,Range,If-None-Match';
-			#
-			# Tell client that this pre-flight info is valid for 20 days
-			#
-			add_header 'Access-Control-Max-Age' 1728000;
-			add_header 'Content-Type' 'text/plain; charset=utf-8';
-			add_header 'Content-Length' 0;
-			return 204;
-     	}
-		if ($request_method = 'POST') {
-			add_header 'Access-Control-Allow-Origin' '*';
-			add_header 'Access-Control-Allow-Methods' 'GET, POST, OPTIONS';
-			add_header 'Access-Control-Allow-Headers' 'DNT,User-Agent,X-Requested-With,If-Modified-Since,Cache-Control,Content-Type,Range,If-None-Match';
-			add_header 'Access-Control-Expose-Headers' 'Content-Length,Content-Range';
-		}
-		if ($request_method = 'GET') {
-			add_header 'Access-Control-Allow-Origin' '*';
-			add_header 'Access-Control-Allow-Methods' 'GET, POST, OPTIONS';
-			add_header 'Access-Control-Allow-Headers' 'DNT,User-Agent,X-Requested-With,If-Modified-Since,Cache-Control,Content-Type,Range,If-None-Match';
-			add_header 'Access-Control-Expose-Headers' 'Content-Length,Content-Range';
-		}
-		include snippets/ssl-headers.conf;
-
-	}
-
-
-
-	# Add index.php to the list if you are using PHP
-	index index.html index.htm index.nginx-debian.html;
-
-	include /etc/nginx/expires-no-json-xml.conf; # 2018-06-18 Moved to the end because of CORS issue with top_translators.csv
-
-	location ~* \.(eot|ttf|woff|woff2)$ {
-		add_header Access-Control-Allow-Origin *;
-	}
-
-	location ~ ^/images/products/ {
-		add_header Link "<http://creativecommons.org/licenses/by-sa/3.0/>; rel='license'; title='CC-BY-SA 3.0'";
-	}
-
-	location ~ ^/(favicon.ico) {
-		# First attempt to serve request as file, then
-		# as directory, then fall back to displaying a 404.
-		try_files $uri $uri/ =404;
-	}
-
-	# Static files are served directly by NGINX
-
-	location ~ ^/(.well-known|images|css|js|rss|data|files|resources|foundation|bower_components)/ {
-		# First attempt to serve request as file, then
-		# as directory, then fall back to displaying a 404.
-		try_files $uri $uri/ =404;
-	}
-
-	location = /robots.txt {
-		try_files $uri $uri/ =404;
-	}
-
-	# Dynamically generated files and CGI scripts are passed
-	# to the Apache + mod_perl server running on a different
-	# port than port 80 (e.g. 8001)
-
-	location / {
-		proxy_set_header Host $host;
-		proxy_set_header X-Real-IP $remote_addr;
-        	proxy_set_header X-Forwarded-For $proxy_add_x_forwarded_for;
-
-		proxy_pass http://127.0.0.1:8001/cgi/display.pl?;
-	}
-
-	location /cgi/ {
-		proxy_set_header Host $host;
-		proxy_set_header X-Real-IP $remote_addr;
-		proxy_set_header X-Forwarded-For $proxy_add_x_forwarded_for;
-		proxy_pass http://127.0.0.1:8001;
-	}
-
-	# deny access to .htaccess files, if Apache's document root
-	# concurs with nginx's one
-	#
-	#location ~ /\.ht {
-	#       deny all;
-	#}
-
-}
-=======
->>>>>>> 850e8cbd
+}