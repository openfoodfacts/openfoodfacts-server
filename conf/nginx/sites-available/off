# Default server configuration - nginx_status
#
server {
	listen 80 default_server;
	listen [::]:80 default_server;
	server_name _;

	# nginx_status configuration, need for Munin
	location /nginx_status {
			stub_status on;
			access_log   off;
			allow all;
	}
}

# variables definitions for expiry headers are loaded from /etc/nginx/conf.d/expires-no-json-xml.conf

server {

	listen 80;
	listen [::]:80;

	# Product Opener needs a root domain + a wildcard for all subdomains
	server_name openfoodfacts.org *.openfoodfacts.org;

	root /srv/off/html;

	# enable large uploads
	client_max_body_size 20M;
	client_body_timeout 120s;
	client_header_timeout 120s;

	# logs location: default is static-off, will be changed to proxy-off
	# for requests passed to Apache
	access_log /var/log/nginx/static-off-access.log proxied_requests buffer=256K flush=1s;
	error_log /var/log/nginx/static-off-error.log;

	# some redirection for specific subdomains
	include snippets/off.domain-redirects.include;

	gzip on;
	gzip_min_length 1000;
	gzip_types text/plain text/css application/json application/javascript text/xml application/xml application/xml+rss text/javascript text/csv;

	index index.html index.htm index.nginx-debian.html;

	location ~ ^/images/products/ {
        # 2024/10/03 - temporary redirects as we changed the path of images
        # for barcodes that are 8 digits or less
        rewrite ^/images/products/(....)/([^/]*)$ /images/products/000/000/000/$1/$2 break;
        rewrite ^/images/products/(.)(....)/([^/]*)$ /images/products/000/000/00$1/$2/$3 break;
        rewrite ^/images/products/(..)(....)/([^/]*)$ /images/products/000/000/0$1/$2/$3 break;
        rewrite ^/images/products/(...)(....)/([^/]*)$ /images/products/000/000/$1/$2/$3 break;
        rewrite ^/images/products/(.)(...)(....)/([^/]*)$ /images/products/000/00$1/$2/$3/$4 break;
        rewrite ^/images/products/(..)(...)(....)/([^/]*)$ /images/products/000/0$1/$2/$3/$4 break;
		
		include snippets/off.cors-headers.include;
		include snippets/expiry-headers.include;
		add_header Link "<http://creativecommons.org/licenses/by-sa/3.0/>; rel='license'; title='CC-BY-SA 3.0'";
		# optimize gzip compressed content (like OCR .json stored next to .jpg files)
		gzip_static always;
		gunzip on;
	}

<<<<<<< HEAD
=======
	# Add an HTTP 302 redirect to AWS S3 bucket for specific dump files
	location = /data/openfoodfacts_recent_changes.jsonl.gz {
		return 302 https://openfoodfacts-ds.s3.eu-west-3.amazonaws.com/openfoodfacts_recent_changes.jsonl.gz;
	}
	location = /data/openfoodfacts-mongodbdump.gz {
		return 302 https://openfoodfacts-ds.s3.eu-west-3.amazonaws.com/openfoodfacts-mongodbdump.gz;
	}
	location = /data/openfoodfacts-products.jsonl.gz {
		return 302 https://openfoodfacts-ds.s3.eu-west-3.amazonaws.com/openfoodfacts-products.jsonl.gz;
	}
	location = /data/en.openfoodfacts.org.products.csv {
		return 302 https://openfoodfacts-ds.s3.eu-west-3.amazonaws.com/en.openfoodfacts.org.products.csv;
	}
	location = /data/en.openfoodfacts.org.products.csv.gz {
		return 302 https://openfoodfacts-ds.s3.eu-west-3.amazonaws.com/en.openfoodfacts.org.products.csv.gz;
	}
	location = /data/fr.openfoodfacts.org.products.csv {
		return 302 https://openfoodfacts-ds.s3.eu-west-3.amazonaws.com/fr.openfoodfacts.org.products.csv;
	}
	location = /data/fr.openfoodfacts.org.products.csv.gz {
		return 302 https://openfoodfacts-ds.s3.eu-west-3.amazonaws.com/fr.openfoodfacts.org.products.csv.gz;
	}

	if ($http_referer ~* (jobothoniel.com) ) { return 403; } # blocked since 2021-07-13

>>>>>>> 34ae5e4d
	# the app requests /1.json to get the product count...
	# the commented code below is to serve a static copy
	# if there is a spike of installs
	location ~ ^/1.json$ {
			root /srv/off/html/static;
	try_files /1.json = 404;
	}

	# Static files are served directly by NGINX

	location ~ ^/(favicon.ico) {
		# First attempt to serve request as file, then
		# as directory, then fall back to displaying a 404.
		try_files $uri $uri/ =404;
	}

	# Static files are served directly by NGINX
	location ~ ^/(.well-known|files|data|exports|dump)/ {
		include snippets/off.cors-headers.include;
		include snippets/expiry-headers.include;
		# First attempt to serve request from resource, then as file,
		# then as directory, then fall back to displaying a 404.
		try_files resources/$uri $uri $uri/ =404;
		gzip_static always;
		gunzip on;
	}
	location ~ ^/(images|fonts|css|js|donate|resources)/ {
		include snippets/off.cors-headers.include;
		include snippets/expiry-headers.include;
		# First attempt to serve request as file, off_web_html acting as an override,
		# then as directory, then fall back to displaying a 404.
		try_files /off_web_html$uri $uri $uri/ =404;
		gzip_static always;
		gunzip on;
	}

	# Redirect to the change password form
	location = /.well-known/change-password {
		return 307 https://$host/cgi/change_password.pl;
	}

	# GoogleAssociationService made 2500 requests/min to assetlinks.json
	# and much less when caching headers are sent
	location = /.well-known/assetlinks.json {
		include snippets/off.cors-headers.include;
		include snippets/expiry-headers.include;
		try_files $uri =404;
	}

	include snippets/off.locations-redirects.include;

	# Dynamically generated files and CGI scripts are passed
	# to the Apache + mod_perl server running on a different
	# port than port 80 (e.g. 8001)

	location / {
		proxy_set_header Host $host;
		# recursive hosts as we are proxying behind a proxy
		set_real_ip_from 10.0.0.0/8;
		real_ip_recursive on;
		access_log /var/log/nginx/proxy-off-access.log proxied_requests buffer=256K flush=1s;
		error_log /var/log/nginx/proxy-off-error.log;

		proxy_pass http://127.0.0.1:8004/cgi/display.pl?;
	}

	location /cgi/ {
		proxy_set_header Host $host;
		# recursive hosts as we are proxying behind a proxy
		set_real_ip_from 10.0.0.0/8;
		real_ip_recursive on;
		access_log /var/log/nginx/proxy-off-access.log proxied_requests buffer=256K flush=1s;
		error_log /var/log/nginx/proxy-off-error.log;

		proxy_pass http://127.0.0.1:8004;
	}
}
<|MERGE_RESOLUTION|>--- conflicted
+++ resolved
@@ -62,8 +62,6 @@
 		gunzip on;
 	}
 
-<<<<<<< HEAD
-=======
 	# Add an HTTP 302 redirect to AWS S3 bucket for specific dump files
 	location = /data/openfoodfacts_recent_changes.jsonl.gz {
 		return 302 https://openfoodfacts-ds.s3.eu-west-3.amazonaws.com/openfoodfacts_recent_changes.jsonl.gz;
@@ -87,9 +85,6 @@
 		return 302 https://openfoodfacts-ds.s3.eu-west-3.amazonaws.com/fr.openfoodfacts.org.products.csv.gz;
 	}
 
-	if ($http_referer ~* (jobothoniel.com) ) { return 403; } # blocked since 2021-07-13
-
->>>>>>> 34ae5e4d
 	# the app requests /1.json to get the product count...
 	# the commented code below is to serve a static copy
 	# if there is a spike of installs
