# Default server configuration - nginx_status
#
server {
	listen 80 default_server;
	listen [::]:80 default_server;
	server_name _;

	# nginx_status configuration, need for Munin
	location /nginx_status {
			stub_status on;
			access_log   off;
			allow all;
	}
}

# variables definitions for expiry headers are loaded from /etc/nginx/conf.d/expires-no-json-xml.conf

server {

	listen 80;
	listen [::]:80;

	# Product Opener needs a root domain + a wildcard for all subdomains
	server_name openpetfoodfacts.org *.openpetfoodfacts.org;

	root /srv/opff/html;

	# enable large uploads
	client_max_body_size 20M;
	client_body_timeout 120s;
	client_header_timeout 120s;

	# logs location: default is static-off, will be changed to proxy-opff
	# for requests passed to Apache
	access_log /var/log/nginx/static-opff-access.log proxied_requests buffer=256K flush=1s;
	error_log /var/log/nginx/static-opff-error.log;

	# some redirection for specific subdomains
	include snippets/opff.domain-redirects.include;

	gzip on;
	gzip_min_length 1000;
	gzip_types text/plain text/css application/json application/javascript text/xml application/xml application/xml+rss text/javascript text/csv;

	index index.html index.htm index.nginx-debian.html;

	location ~ ^/images/products/ {
        # 2024/10/03 - temporary redirects as we changed the path of images
        # for barcodes that are 8 digits or less
        rewrite ^/images/products/(....)/([^/]*)$ /images/products/000/000/000/$1/$2 break;
        rewrite ^/images/products/(.)(....)/([^/]*)$ /images/products/000/000/00$1/$2/$3 break;
        rewrite ^/images/products/(..)(....)/([^/]*)$ /images/products/000/000/0$1/$2/$3 break;
        rewrite ^/images/products/(...)(....)/([^/]*)$ /images/products/000/000/$1/$2/$3 break;
        rewrite ^/images/products/(.)(...)(....)/([^/]*)$ /images/products/000/00$1/$2/$3/$4 break;
        rewrite ^/images/products/(..)(...)(....)/([^/]*)$ /images/products/000/0$1/$2/$3/$4 break;

		include snippets/off.cors-headers.include;
		include snippets/expiry-headers.include;
		add_header Link "<http://creativecommons.org/licenses/by-sa/3.0/>; rel='license'; title='CC-BY-SA 3.0'";
		# optimize gzip compressed content (like OCR .json stored next to .jpg files)
		gzip_static always;
		gunzip on;
	}

	# the app requests /1.json to get the product count...
	# the commented code below is to serve a static copy
	# if there is a spike of installs
	location ~ ^/1.json$ {
			root /srv/opff/html/static;
	try_files /1.json = 404;
	}

	# Static files are served directly by NGINX

	location ~ ^/(favicon.ico) {
		# First attempt to serve request as file, then
		# as directory, then fall back to displaying a 404.
		try_files $uri $uri/ =404;
	}

	# Static files are served directly by NGINX
	location ~ ^/(.well-known|files|data|exports|dump)/ {
		include snippets/off.cors-headers.include;
		include snippets/expiry-headers.include;
		# First attempt to serve request from resource, then as file,
		# then as directory, then fall back to displaying a 404.
		try_files resources/$uri $uri $uri/ =404;
		gzip_static always;
		gunzip on;
	}
	location ~ ^/(images|fonts|css|js|donate|resources)/ {
		include snippets/off.cors-headers.include;
		include snippets/expiry-headers.include;
		# First attempt to serve request as file, off_web_html acting as an override,
		# then as directory, then fall back to displaying a 404.
		try_files /off_web_html$uri $uri $uri/ =404;
		gzip_static always;
		gunzip on;
	}

	# Redirect to the change password form
	location = /.well-known/change-password {
		return 307 https://$host/cgi/change_password.pl;
	}

	# GoogleAssociationService made 2500 requests/min to assetlinks.json
	# and much less when caching headers are sent
	location = /.well-known/assetlinks.json {
		include snippets/off.cors-headers.include;
		include snippets/expiry-headers.include;
		try_files $uri =404;
	}

	include snippets/opff.locations-redirects.include;

	# Dynamically generated files and CGI scripts are passed
	# to the Apache + mod_perl server running on a different
	# port than port 80 (e.g. 8001)

	location / {
		proxy_set_header Host $host;
		# recursive hosts as we are proxying behind a proxy
		set_real_ip_from 10.0.0.0/8;
		real_ip_recursive on;
		access_log /var/log/nginx/proxy-opff-access.log proxied_requests buffer=256K flush=1s;
		error_log /var/log/nginx/proxy-opff-error.log;

		proxy_pass http://127.0.0.1:8001/cgi/display.pl?;
	}

	location /cgi/ {
		proxy_set_header Host $host;
<<<<<<< HEAD
		proxy_set_header X-Real-IP $remote_addr;
		proxy_set_header       X-Forwarded-For $proxy_add_x_forwarded_for;
		proxy_pass http://127.0.0.1:8001;
	}
=======
		# recursive hosts as we are proxying behind a proxy
		set_real_ip_from 10.0.0.0/8;
		real_ip_recursive on;
		access_log /var/log/nginx/proxy-opff-access.log proxied_requests buffer=256K flush=1s;
		error_log /var/log/nginx/proxy-opff-error.log;
>>>>>>> 16acef08

		proxy_pass http://127.0.0.1:8001;
	}
}
<|MERGE_RESOLUTION|>--- conflicted
+++ resolved
@@ -130,18 +130,11 @@
 
 	location /cgi/ {
 		proxy_set_header Host $host;
-<<<<<<< HEAD
-		proxy_set_header X-Real-IP $remote_addr;
-		proxy_set_header       X-Forwarded-For $proxy_add_x_forwarded_for;
-		proxy_pass http://127.0.0.1:8001;
-	}
-=======
 		# recursive hosts as we are proxying behind a proxy
 		set_real_ip_from 10.0.0.0/8;
 		real_ip_recursive on;
 		access_log /var/log/nginx/proxy-opff-access.log proxied_requests buffer=256K flush=1s;
 		error_log /var/log/nginx/proxy-opff-error.log;
->>>>>>> 16acef08
 
 		proxy_pass http://127.0.0.1:8001;
 	}
