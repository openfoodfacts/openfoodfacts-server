##
# You should look at the following URL's in order to grasp a solid understanding
# of Nginx configuration files in order to fully unleash the power of Nginx.
# http://wiki.nginx.org/Pitfalls
# http://wiki.nginx.org/QuickStart
# http://wiki.nginx.org/Configuration
#
# Generally, you will want to move this file somewhere, and start with a clean
# file but keep this around for reference. Or just disable in sites-enabled.
#
# Please see /usr/share/doc/nginx-doc/examples/ for more detailed examples.
##

# Default server configuration
#

# we need to have main domain for CORS (see nginx-cors includes)
map $host $main_domain {
    default ...;
    ~*.*\.(?<host_main_domain>[^.]+\.[^.]+) $host_main_domain;
}


server {
	listen 80;
	listen [::]:80;

	# Product Opener needs a root domain + a wildcard for all subdomains
	server_name 	server_name ${PRODUCT_OPENER_DOMAIN} *.${PRODUCT_OPENER_DOMAIN};

	# static file we serve are in html/
	root /opt/product-opener/html/;

	gzip on;
	gzip_min_length 1000;
	client_max_body_size 20M; # for image uploads

	# Add index.php to the list if you are using PHP
	index index.html index.htm index.nginx-debian.html;

	location /data/ {
		include /etc/nginx/snippets/off.cors-headers.include;
		# First attempt to serve request as file, then
		# as directory, then fall back to displaying a 404.
		try_files $uri $uri/ =404;
	}

	# Add index.php to the list if you are using PHP
	index index.html index.htm index.nginx-debian.html;

	# handling expirations
	include /etc/nginx/snippets/expires-no-json-xml.conf;

	location ~ ^/images/products/ {
		include /etc/nginx/snippets/off.cors-headers.include;
		add_header Link "<https://creativecommons.org/licenses/by-sa/3.0/>; rel='license'; title='CC-BY-SA 3.0'";
		# optimize gzip compressed content (like OCR .json stored next to .jpg files)
		gzip_static always;
		gunzip on;
	}

	# Static files are served directly by NGINX

	location ~ ^/files/(.*) {
		include snippets/off.cors-headers.include;
		# fist try in files_resources
		try_files files_resources/$1 $uri $uri/ =404;
		gzip_static always;
		gunzip on;
	}

	location ~ ^/(.well-known|images|fonts|css|js|rss|resources|foundation|bower_components)/ {
		include /etc/nginx/snippets/off.cors-headers.include;
		# First attempt to serve request as file, then
		# as directory, then fall back to displaying a 404.
		try_files $uri $uri/ =404;
		gzip_static always;
		gunzip on;
	}

	# GoogleAssociationService made 2500 requests/min to assetlinks.json
	# and much less when caching headers are sent
	location = /.well-known/assetlinks.json {
<<<<<<< HEAD
=======
		include conf.d/off.cors-headers.include;
		expires 1d;
		try_files $uri $uri/ =404;
	}

	location ~ /(favicon\.ico)$ {
>>>>>>> c36f8db9
		include conf.d/off.cors-headers.include;
		expires 1d;
		try_files $uri $uri/ =404;
	}

	location ~ /(favicon\.ico)$ {
		include /etc/nginx/snippets/off.cors-headers.include;
		try_files $uri $uri/ =404;
	}

	# redirects of some locations
    include /etc/nginx/snippets/off.locations-redirects.include;

	# Dynamically generated files and CGI scripts are passed
	# to the Apache + mod_perl server running on the backend container

	# this is the internal Docker DNS, cache only for 30s
	resolver 127.0.0.11 valid=30s;
	location ~ /donate\/.*$ {
		include /etc/nginx/snippets/off.cors-headers.include;
		try_files $uri  =404;
	}
	location / {
		proxy_set_header Host $host;
		proxy_set_header X-Real-IP $remote_addr;
		proxy_set_header X-Forwarded-For $proxy_add_x_forwarded_for;
		set $backend backend;
		proxy_pass http://$backend/cgi/display.pl?$request_uri;
	}

	location /nginx_status {
		stub_status;
		allow 127.0.0.1; 	   # localhost
		allow 172.30.0.0/16;   # docker IP range
		deny all;              # deny all other hosts 
	}

	location /cgi/ {
		proxy_set_header Host $host;
		proxy_set_header X-Real-IP $remote_addr;
		proxy_set_header X-Forwarded-For $proxy_add_x_forwarded_for;
		set $backend backend;
		proxy_pass http://$backend;
	}
}<|MERGE_RESOLUTION|>--- conflicted
+++ resolved
@@ -81,22 +81,14 @@
 	# GoogleAssociationService made 2500 requests/min to assetlinks.json
 	# and much less when caching headers are sent
 	location = /.well-known/assetlinks.json {
-<<<<<<< HEAD
-=======
 		include conf.d/off.cors-headers.include;
 		expires 1d;
 		try_files $uri $uri/ =404;
 	}
 
 	location ~ /(favicon\.ico)$ {
->>>>>>> c36f8db9
 		include conf.d/off.cors-headers.include;
 		expires 1d;
-		try_files $uri $uri/ =404;
-	}
-
-	location ~ /(favicon\.ico)$ {
-		include /etc/nginx/snippets/off.cors-headers.include;
 		try_files $uri $uri/ =404;
 	}
 
