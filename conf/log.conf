log4perl.rootLogger= sub {return ($ENV{LOG_LEVEL_ROOT} // "ERROR") . ", LOGFILE";}
<<<<<<< HEAD
log4perl.logger.mongodb= sub {return ($ENV{LOG_LEVEL_ROOT} // "ERROR") . ", LOGFILE";}
=======
log4perl.logger.mongodb= sub {return ($ENV{LOG_LEVEL_ROOT} // "INFO") . ", MOGODB_LOGFILE";}
>>>>>>> 42519965
log4perl.PatternLayout.cspec.S = sub { my $context = Log::Log4perl::MDC->get_context; use Data::Dumper (); local $Data::Dumper::Indent    = 0; local $Data::Dumper::Terse     = 1; local $Data::Dumper::Sortkeys  = 1; local $Data::Dumper::Quotekeys = 0; local $Data::Dumper::Deparse= 1; my $str = Data::Dumper::Dumper($context); $str =~ s/[\n\r]/ /g; return $str; }
log4perl.appender.LOGFILE=Log::Log4perl::Appender::File
log4perl.appender.LOGFILE.filename=/mnt/podata/logs/log4perl.log
log4perl.appender.LOGFILE.mode=append
log4perl.appender.LOGFILE.layout=PatternLayout
log4perl.appender.LOGFILE.layout.ConversionPattern=[%r] %F %L %c %S %m{chomp}%n
log4perl.appender.MONGODB_LOGFILE=Log::Log4perl::Appender::File
log4perl.appender.MONGODB_LOGFILE.filename=/mnt/podata/logs/mongodb_log4perl.log
log4perl.appender.MONGODB_LOGFILE.mode=append
log4perl.appender.MONGODB_LOGFILE.layout=PatternLayout
log4perl.appender.MONGODB_LOGFILE.layout.ConversionPattern=[%r] %F %L %c %S %m{chomp}%n<|MERGE_RESOLUTION|>--- conflicted
+++ resolved
@@ -1,9 +1,5 @@
 log4perl.rootLogger= sub {return ($ENV{LOG_LEVEL_ROOT} // "ERROR") . ", LOGFILE";}
-<<<<<<< HEAD
-log4perl.logger.mongodb= sub {return ($ENV{LOG_LEVEL_ROOT} // "ERROR") . ", LOGFILE";}
-=======
 log4perl.logger.mongodb= sub {return ($ENV{LOG_LEVEL_ROOT} // "INFO") . ", MOGODB_LOGFILE";}
->>>>>>> 42519965
 log4perl.PatternLayout.cspec.S = sub { my $context = Log::Log4perl::MDC->get_context; use Data::Dumper (); local $Data::Dumper::Indent    = 0; local $Data::Dumper::Terse     = 1; local $Data::Dumper::Sortkeys  = 1; local $Data::Dumper::Quotekeys = 0; local $Data::Dumper::Deparse= 1; my $str = Data::Dumper::Dumper($context); $str =~ s/[\n\r]/ /g; return $str; }
 log4perl.appender.LOGFILE=Log::Log4perl::Appender::File
 log4perl.appender.LOGFILE.filename=/mnt/podata/logs/log4perl.log
