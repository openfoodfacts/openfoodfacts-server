--- conflicted
+++ resolved
@@ -136,59 +136,6 @@
 
 my $query_ref = {};    # filters for mongodb query
 
-<<<<<<< HEAD
-GetOptions ("key=s"   => \$key,      # string
-			"query=s%" => $query_ref,
-			"count" => \$count,
-			"just-print-codes" => \$just_print_codes,
-			"fields=s" => \@fields_to_update,
-			"index" => \$index,
-			"pretend" => \$pretend,
-			"clean-ingredients" => \$clean_ingredients,
-			"process-ingredients" => \$process_ingredients,
-			"process-packagings" => \$process_packagings,
-			"assign-categories-properties" => \$assign_categories_properties,
-			"compute-nutrition-score" => \$compute_nutrition_score,
-			"compute-history" => \$compute_history,
-			"compute-serving-size" => \$compute_serving_size,
-			"reassign-energy-kcal" => \$reassign_energy_kcal,
-			"compute-data-sources" => \$compute_data_sources,
-			"compute-nova" => \$compute_nova,
-			"compute-codes" => \$compute_codes,
-			"compute-carbon" => \$compute_carbon,
-			"compute-ecoscore" => \$compute_ecoscore,
-			"compute-forest-footprint" => \$compute_forest_footprint,
-			"check-quality" => \$check_quality,
-			"compute-sort-key" => \$compute_sort_key,
-			"fix-serving-size-mg-to-ml" => \$fix_serving_size_mg_to_ml,
-			"fix-missing-lc" => \$fix_missing_lc,
-			"fix-zulu-lang" => \$fix_zulu_lang,
-			"fix-rev-not-incremented" => \$fix_rev_not_incremented,
-			"fix-non-string-ids" => \$fix_non_string_ids,
-			"user-id=s" => \$User_id,
-			"comment=s" => \$comment,
-			"run-ocr" => \$run_ocr,
-			"autorotate" => \$autorotate,
-			"fix-yuka-salt" => \$fix_yuka_salt,
-			"remove-team=s" => \$remove_team,
-			"remove-label=s" => \$remove_label,
-			"remove-old-carbon-footprint" => \$remove_old_carbon_footprint,
-			"remove-nutrient=s" => \$remove_nutrient,
-			"fix-spanish-ingredientes" => \$fix_spanish_ingredientes,
-			"team=s" => \$team,
-			"restore-values-deleted-by-user=s" => \$restore_values_deleted_by_user,
-			"delete-debug-tags" => \$delete_debug_tags,
-			"mark-as-obsolete-since-date=s" => \$mark_as_obsolete_since_date,
-			"all-owners" => \$all_owners,
-			"delete-old-fields" => \$delete_old_fields,
-			"mongodb-to-mongodb" => \$mongodb_to_mongodb,
-			"fix-nutrition-data-per" => \$fix_nutrition_data_per,
-			"fix-nutrition-data" => \$fix_nutrition_data,
-			"compute-main-countries" => \$compute_main_countries,
-			"prefix-packaging-tags-with-language" => \$prefix_packaging_tags_with_language,
-			)
-  or die("Error in command line arguments:\n\n$usage");
-=======
 GetOptions(
 	"key=s" => \$key,    # string
 	"query=s%" => $query_ref,
@@ -226,6 +173,7 @@
 	"remove-team=s" => \$remove_team,
 	"remove-label=s" => \$remove_label,
 	"remove-nutrient=s" => \$remove_nutrient,
+  "remove-old-carbon-footprint" => \$remove_old_carbon_footprint,
 	"fix-spanish-ingredientes" => \$fix_spanish_ingredientes,
 	"team=s" => \$team,
 	"restore-values-deleted-by-user=s" => \$restore_values_deleted_by_user,
@@ -239,7 +187,6 @@
 	"compute-main-countries" => \$compute_main_countries,
 	"prefix-packaging-tags-with-language" => \$prefix_packaging_tags_with_language,
 ) or die("Error in command line arguments:\n\n$usage");
->>>>>>> 0e4b5a42
 
 use Data::Dumper;
 
@@ -295,23 +242,15 @@
 	and (not $fix_nutrition_data)
 	and (not $fix_non_string_ids)
 	and (not $compute_sort_key)
-<<<<<<< HEAD
-	and (not $remove_team) and (not $remove_label) and (not $remove_nutrient) and (not $remove_old_carbon_footprint)
-	and (not $mark_as_obsolete_since_date) and (not $compute_main_countries)
-	and (not $assign_categories_properties) and (not $restore_values_deleted_by_user) and not ($delete_debug_tags)
-	and (not $compute_codes) and (not $compute_carbon) and (not $compute_ecoscore) and (not $compute_forest_footprint) and (not $process_packagings)
-	and (not $check_quality) and (scalar @fields_to_update == 0) and (not $count) and (not $just_print_codes)
-	and (not $prefix_packaging_tags_with_language)
-) {
-=======
 	and (not $remove_team)
 	and (not $remove_label)
 	and (not $remove_nutrient)
+  and (not $remove_old_carbon_footprint)
 	and (not $mark_as_obsolete_since_date)
 	and (not $compute_main_countries)
 	and (not $assign_categories_properties)
 	and (not $restore_values_deleted_by_user)
-	and not($delete_debug_tags)
+	and (not $delete_debug_tags)
 	and (not $compute_codes)
 	and (not $compute_carbon)
 	and (not $compute_ecoscore)
@@ -323,7 +262,6 @@
 	and (not $just_print_codes)
 	and (not $prefix_packaging_tags_with_language))
 {
->>>>>>> 0e4b5a42
 	die("Missing fields to update or --count option:\n$usage");
 }
 
