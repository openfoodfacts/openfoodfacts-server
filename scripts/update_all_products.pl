#!/usr/bin/perl -w

# This file is part of Product Opener.
#
# Product Opener
# Copyright (C) 2011-2023 Association Open Food Facts
# Contact: contact@openfoodfacts.org
# Address: 21 rue des Iles, 94100 Saint-Maur des Fossés, France
#
# Product Opener is free software: you can redistribute it and/or modify
# it under the terms of the GNU Affero General Public License as
# published by the Free Software Foundation, either version 3 of the
# License, or (at your option) any later version.
#
# This program is distributed in the hope that it will be useful,
# but WITHOUT ANY WARRANTY; without even the implied warranty of
# MERCHANTABILITY or FITNESS FOR A PARTICULAR PURPOSE.  See the
# GNU Affero General Public License for more details.
#
# You should have received a copy of the GNU Affero General Public License
# along with this program.  If not, see <https://www.gnu.org/licenses/>.

use Modern::Perl '2017';
use utf8;

my $usage = <<TXT
update_all_products.pl is a script that updates the latest version of products in the file system and on MongoDB.
It is used in particular to re-run tags generation when taxonomies have been updated.

Usage:

update_all_products.pl --key some_string_value --fields categories,labels --index

The key is used to keep track of which products have been updated. If there are many products and field to updates,
it is likely that the MongoDB cursor of products to be updated will expire, and the script will have to be re-run.

--count		do not do any processing, just count the number of products matching the --query options
--just-print-codes	do not do any processing, just print the barcodes
--query some_field=some_value (e.g. categories_tags=en:beers)	filter the products (--query parameters can be repeated to have multiple filters)
--query some_field=-some_value	match products that don't have some_value for some_field
--query some_field=value1,value2	match products that have value1 and value2 for some_field (must be a _tags field)
--query some_field=value1\|value2	match products that have value1 or value2 for some_field (must be a _tags field)
--analyze-and-enrich-product-data	run all the analysis and enrichments
--process-ingredients	compute allergens, additives detection
--clean-ingredients	remove nutrition facts, conservation conditions etc.
--compute-nutriscore	nutriscore
--compute-serving-size	compute serving size values
--compute-history	compute history and completeness
--check-quality	run quality checks
--compute-codes
--fix-serving-size-mg-to-ml
--index		specifies that the keywords used by the free text search function (name, brand etc.) need to be reindexed. -- TBD
--user		create a separate .sto file and log the change in the product history, with the corresponding user
--team		optional team for the user that is credited with the change
--comment	comment for change in product history
--pretend	do not actually update products
--mongodb-to-mongodb	do not use the .sto files at all, and only read from and write to mongodb
TXT
	;

use ProductOpener::Config qw/:all/;
use ProductOpener::Paths qw/%BASE_DIRS/;
use ProductOpener::Store qw/retrieve_object store_object/;
use ProductOpener::Index qw/:all/;
use ProductOpener::Display qw/:all/;
use ProductOpener::Tags qw/:all/;
use ProductOpener::Users qw/$User_id %User/;
use ProductOpener::Images qw/process_image_crop/;
use ProductOpener::Lang qw/$lc/;
use ProductOpener::Mail qw/:all/;
use ProductOpener::Products qw/:all/;
use ProductOpener::Food qw/:all/;
use ProductOpener::Ingredients qw/:all/;
use ProductOpener::Images qw/:all/;
use ProductOpener::DataQuality qw/check_quality/;
use ProductOpener::Data qw/get_products_collection/;
use ProductOpener::EnvironmentalScore qw(compute_environmental_score);
use ProductOpener::Packaging
	qw(analyze_and_combine_packaging_data guess_language_of_packaging_text init_packaging_taxonomies_regexps);
use ProductOpener::ForestFootprint qw(compute_forest_footprint);
use ProductOpener::MainCountries qw(compute_main_countries);
use ProductOpener::PackagerCodes qw/normalize_packager_codes/;
use ProductOpener::API qw/get_initialized_response/;
use ProductOpener::LoadData qw/load_data/;
use ProductOpener::Redis qw/push_to_redis_stream/;

use CGI qw/:cgi :form escapeHTML/;
use URI::Escape::XS;
use Storable qw/dclone/;
use Encode;
use JSON::MaybeXS;
use Data::DeepAccess qw(deep_get deep_exists deep_set);
use Data::Compare;

use Log::Any::Adapter 'TAP';

use Getopt::Long;

my @fields_to_update = ();
my $key;
my $index = '';
my $count = '';
my $just_print_codes = '';
my $pretend = '';
my $analyze_and_enrich_product_data = '';
my $process_ingredients = '';
my $process_packagings = '';
my $clean_ingredients = '';
my $compute_nutriscore = '';
my $compute_serving_size = '';
my $compute_data_sources = '';
my $compute_nova = '';
my $check_quality = '';
my $compute_codes = '';
my $compute_carbon = '';
my $compute_history = '';
my $compute_sort_key = '';
my $comment = '';
my $fix_serving_size_mg_to_ml = '';
my $fix_missing_lc = '';
my $fix_zulu_lang = '';
my $fix_rev_not_incremented = '';
my $fix_yuka_salt = '';
my $run_ocr = '';
my $autorotate = '';
my $remove_team = '';
my $remove_label = '';
my $remove_category = '';
my $remove_nutrient = '';
my $remove_old_fields = '';
my $remove_old_carbon_footprint = '';
my $fix_spanish_ingredientes = '';
my $remove_previous_ingredients_with_timestamp = '';
my $remove_prev_next_debug_tags = '';
my $team = '';
my $assign_categories_properties = '';
my $restore_values_deleted_by_user = '';
my $delete_debug_tags = '';
my $all_owners = '';
my $mark_as_obsolete_since_date = '';
my $reassign_energy_kcal = '';
my $delete_old_fields = '';
my $mongodb_to_mongodb = '';
my $compute_environmental_score = '';
my $compute_forest_footprint = '';
my $fix_nutrition_data_per = '';
my $fix_nutrition_data = '';
my $compute_main_countries = '';
my $prefix_packaging_tags_with_language = '';
my $fix_non_string_ids = '';
my $fix_non_string_codes = '';
my $fix_string_last_modified_t = '';
my $assign_ciqual_codes = '';
my $obsolete = 0;
my $fix_obsolete;
my $fix_last_modified_t;    # Will set the update key and ensure last_updated_t is initialised
my $add_product_type = '';    # Add product type to products that don't have it, based on off/opf/obf/opff flavor

my $query_params_ref = {};    # filters for mongodb query

GetOptions(
	"key=s" => \$key,    # string
	"query=s%" => $query_params_ref,
	"count" => \$count,
	"just-print-codes" => \$just_print_codes,
	"fields=s" => \@fields_to_update,
	"index" => \$index,
	"pretend" => \$pretend,
	"analyze-and-enrich-product-data" => \$analyze_and_enrich_product_data,
	"clean-ingredients" => \$clean_ingredients,
	"process-ingredients" => \$process_ingredients,
	"process-packagings" => \$process_packagings,
	"assign-categories-properties" => \$assign_categories_properties,
	"compute-nutriscore" => \$compute_nutriscore,
	"compute-history" => \$compute_history,
	"compute-serving-size" => \$compute_serving_size,
	"reassign-energy-kcal" => \$reassign_energy_kcal,
	"compute-data-sources" => \$compute_data_sources,
	"compute-nova" => \$compute_nova,
	"compute-codes" => \$compute_codes,
	"compute-carbon" => \$compute_carbon,
	"compute-environmental_score" => \$compute_environmental_score,
	"compute-forest-footprint" => \$compute_forest_footprint,
	"check-quality" => \$check_quality,
	"compute-sort-key" => \$compute_sort_key,
	"fix-serving-size-mg-to-ml" => \$fix_serving_size_mg_to_ml,
	"fix-missing-lc" => \$fix_missing_lc,
	"fix-zulu-lang" => \$fix_zulu_lang,
	"fix-rev-not-incremented" => \$fix_rev_not_incremented,
	"fix-non-string-ids" => \$fix_non_string_ids,
	"fix-non-string-codes" => \$fix_non_string_codes,
	"fix-string-last-modified-t" => \$fix_string_last_modified_t,
	"user-id=s" => \$User_id,
	"comment=s" => \$comment,
	"run-ocr" => \$run_ocr,
	"autorotate" => \$autorotate,
	"fix-yuka-salt" => \$fix_yuka_salt,
	"remove-team=s" => \$remove_team,
	"remove-label=s" => \$remove_label,
	"remove-category=s" => \$remove_category,
	"remove-nutrient=s" => \$remove_nutrient,
	"remove-old-fields" => \$remove_old_fields,
	"remove-old-carbon-footprint" => \$remove_old_carbon_footprint,
	"fix-spanish-ingredientes" => \$fix_spanish_ingredientes,
	"remove-previous-ingredients-with-timestamp" => \$remove_previous_ingredients_with_timestamp,
	"remove-prev-next-debug-tags" => \$remove_prev_next_debug_tags,
	"team=s" => \$team,
	"restore-values-deleted-by-user=s" => \$restore_values_deleted_by_user,
	"delete-debug-tags" => \$delete_debug_tags,
	"mark-as-obsolete-since-date=s" => \$mark_as_obsolete_since_date,
	"all-owners" => \$all_owners,
	"delete-old-fields" => \$delete_old_fields,
	"mongodb-to-mongodb" => \$mongodb_to_mongodb,
	"fix-nutrition-data-per" => \$fix_nutrition_data_per,
	"fix-nutrition-data" => \$fix_nutrition_data,
	"compute-main-countries" => \$compute_main_countries,
	"prefix-packaging-tags-with-language" => \$prefix_packaging_tags_with_language,
	"assign-ciqual-codes" => \$assign_ciqual_codes,
	"obsolete" => \$obsolete,
	"fix-obsolete" => \$fix_obsolete,
	"fix-last-modified-t" => \$fix_last_modified_t,
	"add-product-type" => \$add_product_type,
) or die("Error in command line arguments:\n\n$usage");

use Data::Dumper;

print Dumper(\@fields_to_update);

@fields_to_update = split(/,/, join(',', @fields_to_update));

print Dumper(\@fields_to_update);

if ((defined $team) and ($team ne "")) {
	$User{"team_1"} = $team;
}

print "Updating fields: " . join(", ", @fields_to_update) . "\n\n";

my $unknown_fields = 0;

foreach my $field (@fields_to_update) {
	if (    (not defined $tags_fields{$field})
		and (not defined $taxonomy_fields{$field}))
	{
		print "Unknown field: $field\n";
		$unknown_fields++;
	}
}

if ($unknown_fields > 0) {
	die("Unknown fields, check for typos.");
}

if (    (not $process_ingredients)
	and (not $compute_nutriscore)
	and (not $compute_nova)
	and (not $clean_ingredients)
	and (not $delete_old_fields)
	and (not $compute_serving_size)
	and (not $reassign_energy_kcal)
	and (not $compute_data_sources)
	and (not $compute_history)
	and (not $run_ocr)
	and (not $autorotate)
	and (not $fix_missing_lc)
	and (not $fix_serving_size_mg_to_ml)
	and (not $fix_zulu_lang)
	and (not $fix_rev_not_incremented)
	and (not $fix_yuka_salt)
	and (not $fix_spanish_ingredientes)
	and (not $remove_old_fields)
	and (not $remove_previous_ingredients_with_timestamp)
	and (not $remove_prev_next_debug_tags)
	and (not $fix_nutrition_data_per)
	and (not $fix_nutrition_data)
	and (not $fix_non_string_ids)
	and (not $fix_non_string_codes)
	and (not $fix_string_last_modified_t)
	and (not $compute_sort_key)
	and (not $remove_team)
	and (not $remove_category)
	and (not $remove_label)
	and (not $remove_nutrient)
	and (not $remove_old_carbon_footprint)
	and (not $mark_as_obsolete_since_date)
	and (not $compute_main_countries)
	and (not $assign_categories_properties)
	and (not $restore_values_deleted_by_user)
	and (not $delete_debug_tags)
	and (not $compute_codes)
	and (not $compute_carbon)
	and (not $compute_environmental_score)
	and (not $compute_forest_footprint)
	and (not $process_packagings)
	and (not $check_quality)
	and (scalar @fields_to_update == 0)
	and (not $count)
	and (not $just_print_codes)
	and (not $prefix_packaging_tags_with_language)
	and (not $assign_ciqual_codes)
	and (not $fix_obsolete)
	and (not $fix_last_modified_t)
	and (not $add_product_type)
	and (not $analyze_and_enrich_product_data))
{
	die("Missing fields to update or --count option:\n$usage");
}

# Make sure we have a user id and we will use a new .sto file for all edits that change values entered by users
if ((not defined $User_id) and (($fix_serving_size_mg_to_ml) or ($fix_missing_lc))) {
	die(
		"Missing --user-id. We must have a user id and we will use a new .sto file for all edits that change values entered by users.\n"
	);
}

load_data();

# Get a list of all products not yet updated
# Use query filters entered using --query categories_tags=en:plant-milks

# Build the mongodb query from the --query parameters
my $query_ref = {};

add_params_to_query($query_params_ref, $query_ref);

# Query products that have the _id field stored as a number
if ($fix_non_string_ids) {
	$query_ref->{_id} = {'$type' => "long"};
}

# Query products that have the _id field stored as a number
if ($fix_non_string_codes) {
	$query_ref->{code} = {'$type' => "long"};
}

# Query products that have the last_modified_t field stored as a number
if ($fix_string_last_modified_t) {
	$query_ref->{last_modified_t} = {'$type' => "string"};
}

# Query products that don't have a product_type field
if ($add_product_type) {
	$query_ref->{product_type} = {'$exists' => 0};
}

# On the producers platform, require --query owners_tags to be set, or the --all-owners field to be set.

if ((defined $server_options{private_products}) and ($server_options{private_products})) {
	if ((not $all_owners) and (not defined $query_ref->{owners_tags})) {
		print STDERR "On producers platform, --query owners_tags=... or --all-owners must be set.\n";
		exit();
	}
}

if ((defined $remove_team) and ($remove_team ne "")) {
	$query_ref->{teams_tags} = $remove_team;
}

if ((defined $remove_label) and ($remove_label ne "")) {
	$query_ref->{labels_tags} = $remove_label;
}

if ((defined $remove_category) and ($remove_category ne "")) {
	$query_ref->{categories_tags} = $remove_category;
}

if (defined $key) {
	$query_ref->{update_key} = {'$ne' => "$key"};
}
else {
	$key = "key_" . time();
}

# $query_ref->{unknown_nutrients_tags} = { '$exists' => true,  '$ne' => [] };

print STDERR "Update key: $key\n\n";

use Data::Dumper;
print STDERR "MongoDB query:\n" . Dumper($query_ref);

my $socket_timeout_ms = 2 * 60000;    # 2 mins, instead of 30s default, to not die as easily if mongodb is busy.

# Collection that will be used to iterate products
my $products_collection = get_products_collection({obsolete => $obsolete, timeout => $socket_timeout_ms});

# Collections for saving current / obsolete products
my %products_collections = (
	current => get_products_collection({timeout => $socket_timeout_ms}),
	obsolete => get_products_collection({obsolete => $obsolete, timeout => $socket_timeout_ms}),
);

my $products_count = "";

eval {
	$products_count = $products_collection->count_documents($query_ref);

	print STDERR "$products_count documents to update.\n";
};

if ($count) {exit(0);}

my $cursor;
if ($mongodb_to_mongodb) {
	# retrieve all fields
	$cursor = $products_collection->query($query_ref);
}
else {
	# only retrieve important fields
	$cursor = $products_collection->query($query_ref)->fields({_id => 1, code => 1, owner => 1});
}
$cursor->immortal(1);

my $products_processed = 0;    # number of products processed by the script
my $products_changed = 0;    # number of products changed by the script
my $products_new_version_created = 0;    # number of products with a new version created
my $products_silently_updated = 0;    # number of products updated without creating a new version
my $products_pushed_to_redis = 0;    # number of products pushed to redis

my $fix_rev_not_incremented_fixed = 0;
my $fix_obsolete_fixed = 0;

# Used to get stats on fields deleted by an user
my %deleted_fields = ();

my $nutrition_data_per_n = 0;
my $nutrition_data_n = 0;

# Stats for --prefix-packaging-tags-with-language

my $prefix_packaging_already_prefixed = 0;
my $prefix_packaging_language_found = 0;
my $prefix_packaging_language_not_found = 0;

my %prefix_packaging_tags = ();
my %prefix_packaging_tags_language = ();
my %prefix_packaging_tags_properties = ();
my %prefix_packaging_tags_product_languages = ();

if ($prefix_packaging_tags_with_language) {
	init_packaging_taxonomies_regexps();
}

while (my $product_ref = $cursor->next) {
	$products_processed++;

	# Response structure to keep track of warnings and errors
	# Note: currently some warnings and errors are added,
	# but we do not yet do anything with them
	my $response_ref = get_initialized_response();

	my $productid = $product_ref->{_id};
	my $code = $product_ref->{code};
	my $path = product_path($product_ref);

	my $owner_info = "";
	if (defined $product_ref->{owner}) {
		$owner_info = "- owner: " . $product_ref->{owner} . " ";
	}

	if (not defined $code) {
		print STDERR "\ncode field undefined for product id: " . $product_ref->{id} . " _id: " . $product_ref->{_id};
	}
	else {
		print STDERR "\nupdating product code: $code $owner_info ($products_processed / $products_count)";
	}

	next if $just_print_codes;

	if (!$mongodb_to_mongodb) {
		# read product data from .sto file
		$product_ref = retrieve_product($productid);
	}

	if ((defined $product_ref) and ($productid ne '')) {
		# Delete the update_key if it exists, the field is used to keep track of which products have been processed by a run of this script,
		# even if they were not updated because the updated product had the same content as the original product.
		delete $product_ref->{update_key};
		my $original_product = dclone($product_ref);

		$lc = $product_ref->{lc};

		my $product_values_changed = 0;

		if ($delete_old_fields) {

			foreach my $field (
				qw(
				additives_old_n
				categories_properties
				ingredients_debug
				ingredients_ids_debug
				sortkey
				)
				)
			{

				defined $product_ref->{$field} and delete $product_ref->{$field};
			}
		}

		# Prefix untaxonomized packaging tags values with the most likely language
		# Skip products that have already been taxonomized (products which have a packaging_hierarchy field)
		if (    $prefix_packaging_tags_with_language
			and (defined $product_ref->{packaging})
			and ($product_ref->{packaging} ne '')
			and (not defined $product_ref->{packaging_hierarchy}))
		{
			my $current_packaging = $product_ref->{packaging};
			my @new_tags = ();
			foreach my $tag (split(/,/, $current_packaging)) {
				$tag =~ s/\s+$//g;
				$tag =~ s/^\s+//g;
				my $new_tag = $tag;
				# skip tags that are already prefixed with a a language
				if ($tag =~ /^[a-z]{2}:/) {
					$prefix_packaging_already_prefixed++;
				}
				else {
					# first try the language of the product, then languages that are the most represented on OFF
					my @potential_languages = (
						$product_ref->{lc}, "fr", "en", "de", "es", "it", "nl", "pt", "pl", "se", "ar", "cz", "ro",
						"bg", "nb", "da", "ru", "hu", "ca"
					);
					my $l = guess_language_of_packaging_text($tag, \@potential_languages);
					my $properties = "unrecognized_properties";

					if (defined $l) {
						$new_tag = $l . ':' . $tag;
						$prefix_packaging_language_found++;
						my $packaging_ref = parse_packaging_from_text_phrase($tag, $l);
						$properties
							= "shape: "
							. ($packaging_ref->{shape} // "unknown")
							. " - material: "
							. ($packaging_ref->{material} // "unknown")
							. " - recycling: "
							. ($packaging_ref->{recycling} // "unknown");
					}
					else {
						$prefix_packaging_language_not_found++;
					}

					# statistics: keep track of the language found and of the properties extracted
					deep_set(\%prefix_packaging_tags_properties, $tag, $properties);
					deep_set(\%prefix_packaging_tags_language, $tag, $l // "unrecognized_language");

					# statistics: increment a counter for the tag
					my $count = deep_get(\%prefix_packaging_tags, $tag) // 0;
					deep_set(\%prefix_packaging_tags, $tag, $count + 1);

					# statistics: increment a counter for each product language for the tag
					my $language_count = deep_get(\%prefix_packaging_tags_product_languages, $tag, $product_ref->{lc})
						// 0;
					deep_set(\%prefix_packaging_tags_product_languages, $tag, $product_ref->{lc}, $language_count + 1);
				}
				push @new_tags, $new_tag;
			}
			my $new_packaging = join(',', @new_tags);
			if ($new_packaging ne $current_packaging) {
				$product_ref->{packaging} = $new_packaging;
				$product_ref->{packaging_old_before_taxonomization} = $current_packaging;
				compute_field_tags($product_ref, $product_ref->{lc}, "packaging");
				$product_values_changed = 1;
			}
		}

		if ((defined $remove_team) and ($remove_team ne "")) {
			remove_tag($product_ref, "teams", $remove_team);
			$product_ref->{teams} = join(',', @{$product_ref->{teams_tags}});
		}

		if ((defined $remove_label) and ($remove_label ne "")) {
			remove_tag($product_ref, "labels", $remove_label);
			$product_ref->{labels} = join(',', @{$product_ref->{labels_tags}});
			compute_field_tags($product_ref, $product_ref->{lc}, "labels");
		}

		if ((defined $remove_category) and ($remove_category ne "")) {
			remove_tag($product_ref, "categories", $remove_category);
			$product_ref->{categories} = join(',', @{$product_ref->{categories_tags}});
			compute_field_tags($product_ref, $product_ref->{lc}, "categories");
		}

		if ((defined $remove_nutrient) and ($remove_nutrient ne "")) {
			if (defined $product_ref->{nutriments}) {
				delete $product_ref->{nutriments}{$remove_nutrient};
				delete $product_ref->{nutriments}{$remove_nutrient . "_value"};
				delete $product_ref->{nutriments}{$remove_nutrient . "_unit"};
				delete $product_ref->{nutriments}{$remove_nutrient . "_100g"};
				delete $product_ref->{nutriments}{$remove_nutrient . "_serving"};
				$product_values_changed = 1;
			}
		}

		if ($remove_old_carbon_footprint) {
			my @product_fields_to_delete = (
				"environment_impact_level", "environment_impact_level_tags",
				"environment_infocard", "environment_infocard_en",
				"environment_infocard_fr", "carbon_footprint_from_known_ingredients_debug",
				"carbon_footprint_from_meat_or_fish_debug", "carbon_footprint_percent_of_known_ingredients"
			);
			remove_fields($product_ref, \@product_fields_to_delete);

			if (defined $product_ref->{nutriments}) {
				delete $product_ref->{nutriments}{"carbon-footprint-from-known-ingredients_100g"};
				delete $product_ref->{nutriments}{"carbon-footprint-from-meat-or-fish"};
				delete $product_ref->{nutriments}{"carbon-footprint-from-meat-or-fish_100g"};
				delete $product_ref->{nutriments}{"carbon-footprint-from-meat-or-fish_serving"};
				delete $product_ref->{nutriments}{"carbon-footprint-from-meat-or-fish_product"};
			}

			remove_tag($product_ref, "misc", "en:environment-infocard");
			remove_tag($product_ref, "misc", "en:carbon-footprint-from-known-ingredients");
			remove_tag($product_ref, "misc", "en:carbon-footprint-from-meat-or-fish");
		}

		# Some Spanish products had their ingredients list wrongly cut after "Ingredientes"
		# before: Brócoli*. (* Ingredientes procedentes de la agricultura ecológica). Categoría I.
		# after: procedentes de la agricultura ecológica). Categoría I.

		if (    ($fix_spanish_ingredientes)
			and (defined $product_ref->{ingredients_text_es})
			and ($product_ref->{ingredients_text_es} ne ""))
		{
			my $current_ingredients = $product_ref->{ingredients_text_es};
			my $length_current_ingredients = length($product_ref->{ingredients_text_es});

			my $rev = $product_ref->{rev} - 1;
			while ($rev >= 1) {
				my $rev_product_ref = retrieve_object("$BASE_DIRS{PRODUCTS}/$path/$rev");
				if ((defined $rev_product_ref) and (defined $rev_product_ref->{ingredients_text_es})) {
					my $rindex = rindex($rev_product_ref->{ingredients_text_es}, $current_ingredients);

					if (    ($rindex > 15)
						and ($rindex == length($rev_product_ref->{ingredients_text_es}) - $length_current_ingredients)
						and (substr($rev_product_ref->{ingredients_text_es}, $rindex - 13, 13) =~ /^ingredientes $/i))
					{
						# print $rev_product_ref->{ingredients_text_es} . "\n" . $current_ingredients . "\n\n";
						$product_ref->{ingredients_text_es} = $rev_product_ref->{ingredients_text_es};
						if ($product_ref->{lc} eq "es") {
							$product_ref->{ingredients_text} = $product_ref->{ingredients_text_es};
						}
						$product_values_changed = 1;
						extract_ingredients_from_text($product_ref);
						extract_additives_from_text($product_ref);
						compute_nova_group($product_ref);
						compute_languages($product_ref);    # need languages for allergens detection
						detect_allergens_from_text($product_ref);
						last;
					}
				}
				$rev--;
			}
		}

		# Remove previous ingredients with timestamp
		if ($remove_previous_ingredients_with_timestamp) {
			# build a regex for keys like:
			# ingredients_text_en_ocr_1545921985
			# ingredients_text_en_ocr_1545732141_result
			my $re = qr/^ingredients_text_[a-z]{2}_ocr_\d+(?:_result)?$/;

			foreach my $field (sort keys %{$product_ref}) {
				if ($field =~ $re) {
					delete $product_ref->{$field};
				}
				elsif ($field =~ /_(debug|prev|next)_tags/) {
					delete $product_ref->{$field};
				}
			}
		}

		# We have a system to load alternate versions of taxonomies: "debug", "prev", and "next"
		# that allows to see which products would get different tags if the taxonomy was changed.
		# In practice this feature has not been used for several years.
		# The following option removes the corresponding fields from products.
		if ($remove_prev_next_debug_tags) {
			foreach my $field (sort keys %{$product_ref}) {
				if ($field =~ /_(debug|prev|next)_tags/) {
					delete $product_ref->{$field};
				}
			}
		}

		# Remove some old fields that are no longer used
		if ($remove_old_fields) {
			delete $product_ref->{"brands_old"};
			delete $product_ref->{"categories_old"};
			delete $product_ref->{"labels_old"};
			delete $product_ref->{"packaging_old_before_taxonomization"};
			delete $product_ref->{"packaging_old"};
			delete $product_ref->{"debug_param_sorted_langs"};
			delete $product_ref->{"ingredients_debug"};
			delete $product_ref->{"ingredients_ids_debug"};
			delete $product_ref->{"scores"};
			delete $product_ref->{"ecoscore_extended_data"};
			delete $product_ref->{"ecoscore_extended_data_version"};
			delete $product_ref->{"emb_codes_20141016"};
		}

		# Fix for nutrition_data_per / nutrition_data_prepared_per field that was set to "100.0 g" or "240 g" by Equadis import
		if ($fix_nutrition_data_per) {

			foreach my $type ("", "_prepared") {

				my $nutrition_data_per_field = "nutrition_data" . $type . "_per";
				if (    (defined $product_ref->{$nutrition_data_per_field})
					and ($product_ref->{$nutrition_data_per_field} ne ""))
				{

					my $nutrition_data_per_value = $product_ref->{$nutrition_data_per_field};

					# Apps and the web product edit form on OFF always send "100g" or "serving" in the nutrition_data_per fields
					# but imports from GS1 / Equadis can have values like "100.0 g" or "240.0 grm"

					# 100.00g -> 100g
					$nutrition_data_per_value =~ s/(\d)(\.|,)0?0?([^0-9])/$1$3/;
					$nutrition_data_per_value =~ s/(grammes|grams|gr)\b/g/ig;

					# 100 g or 100 ml -> assign to the per 100g value
					if ($nutrition_data_per_value =~ /^100\s?(g|ml)$/i) {
						$nutrition_data_per_value = "100g";
					}
					# otherwise -> assign the per serving value, and assign serving size
					else {
						if (   (not defined $product_ref->{serving_size})
							or ($product_ref->{serving_size} ne $product_ref->{$nutrition_data_per_field}))
						{
							$product_ref->{serving_size} = $product_ref->{$nutrition_data_per_field};
							$product_values_changed = 1;
						}
						$nutrition_data_per_value = "serving";
					}

					if ($product_ref->{$nutrition_data_per_field} ne $nutrition_data_per_value) {
						print STDERR "owner:  "
							. $product_ref->{owner}
							. " - $nutrition_data_per_field - old: "
							. $product_ref->{$nutrition_data_per_field}
							. " - new: $nutrition_data_per_value\n";
						$product_ref->{$nutrition_data_per_field} = $nutrition_data_per_value;
						$product_values_changed = 1;
						$nutrition_data_per_n++;
					}
				}
			}
		}

		# Fix nutrition data checkbox: if we have nutrition data, check the checkbox
		if ($fix_nutrition_data) {
			if (defined $product_ref->{nutriments}) {
				foreach my $type ("", "_prepared") {
					if (    (defined $product_ref->{"nutrition_data" . $type})
						and ($product_ref->{"nutrition_data" . $type} eq '')
						and (defined $product_ref->{nutriments}{"energy" . $type . "_100g"}))
					{
						$product_ref->{"nutrition_data" . $type} = "on";
						$product_values_changed = 1;
						$nutrition_data_n++;
					}
				}
			}
		}

		if ($fix_rev_not_incremented) {    # https://github.com/openfoodfacts/openfoodfacts-server/issues/2321

			my $changes_ref = retrieve_object("$BASE_DIRS{PRODUCTS}/$path/changes");
			if (defined $changes_ref) {
				my $change_ref = $changes_ref->[-1];
				my $last_rev = $change_ref->{rev};
				my $current_rev = $product_ref->{rev};
				print STDERR "current_rev: $current_rev - last_rev: $last_rev\n";
				if ($last_rev > $current_rev) {
					print STDERR "-> setting rev to $last_rev\n";
					$fix_rev_not_incremented_fixed++;
					$product_ref->{rev} = $last_rev;
					my $blame_ref = {};
					compute_product_history_and_completeness($data_root, $product_ref, $changes_ref, $blame_ref);
					compute_data_sources($product_ref, $changes_ref);
					store_object("$BASE_DIRS{PRODUCTS}/$path/changes", $changes_ref);
				}
				else {
					next;
				}
			}
			else {
				next;
			}
		}

		if ($fix_last_modified_t) {
			# https://github.com/openfoodfacts/openfoodfacts-server/pull/9646#issuecomment-1892160060
			my $changes_ref = retrieve_object("$BASE_DIRS{PRODUCTS}/$path/changes");
			if (defined $changes_ref) {
				my $change_ref = $changes_ref->[-1];
				my $change_last_modified_t = $change_ref->{t};
				my $current_last_modified_t = $product_ref->{last_modified_t} // 0;
				if ($current_last_modified_t != $change_last_modified_t) {
					print STDERR "-> fixing last_modified_t from $current_last_modified_t to $change_last_modified_t";
					# print statement above makes $change_last_modified_t a a string
					$product_ref->{last_modified_t} = $change_last_modified_t + 0;
				}
			}
		}

		if ($fix_string_last_modified_t) {
			# Make sure last_modified_t is stored as a number
			$product_ref->{last_modified_t} += 0;
		}

		# Fix zulu lang, bug https://github.com/openfoodfacts/openfoodfacts-server/issues/2063

		if ($fix_zulu_lang) {

			# Products that still have "zu" as the main language

			if ($product_ref->{lang} eq "zu") {

				if ($product_ref->{lc} ne "zu") {
					print STDERR "lang zu, lc: " . $product_ref->{lc} . " -- assigning lc value to lang\n";
					$product_ref->{lang} = $product_ref->{lc};
					$product_values_changed = 1;
				}

				# Do we have ingredients text
				foreach my $l ("fr", "de", "it", "es", "nl", "en") {
					if (
						(
								(defined $product_ref->{"ingredients_text_" . $l})
							and ($product_ref->{"ingredients_text_" . $l} ne "")
						)
						or (    (defined $product_ref->{"product_name_" . $l})
							and ($product_ref->{"product_name_" . $l} ne ""))
						)
					{
						print STDERR "ingredients_text or product_name in $l exists, assigning $l to lang and lc\n";
						$product_ref->{lang} = $l;
						$product_ref->{lc} = $l;
						$product_values_changed = 1;
						last;
					}
				}

				if ($product_values_changed) {
					# For fields that can have different values in different languages, copy the main language value to the non suffixed field

					foreach my $field (keys %language_fields) {
						if ($field !~ /_image/) {

							if (defined $product_ref->{$field . "_" . $product_ref->{lc}}) {
								$product_ref->{$field} = $product_ref->{$field . "_" . $product_ref->{lc}};
							}
						}
					}
				}

			}

			# Products that do not have "zu" as the main language any more (or that were just changed above)

			if ($product_ref->{lang} ne "zu") {

				# Move the zu value to the main language if we don't have a value for the main language
				# otherwise remove the zu value

				foreach my $field (keys %language_fields) {
					if ($field !~ /_image/) {

						if ((defined $product_ref->{$field . "_zu"}) and ($product_ref->{$field . "_zu"} ne "")) {
							if (   (not defined $product_ref->{$field . "_" . $product_ref->{lc}})
								or ($product_ref->{$field . "_" . $product_ref->{lc}} eq ""))
							{
								print STDERR "moving zu value to " . $product_ref->{lc} . " for field $field\n";
								$product_ref->{$field . "_" . $product_ref->{lc}} = $product_ref->{$field . "_zu"};
								delete $product_ref->{$field . "_zu"};
							}
							else {
								print STDERR "deleting zu value for field $field - "
									. $product_ref->{lc}
									. " value already exists\n";
								delete $product_ref->{$field . "_zu"};
							}
							$product_values_changed = 1;
						}

						if ((defined $product_ref->{$field . "_zu"}) and ($product_ref->{$field . "_zu"} eq "")) {
							print STDERR "removing empty zu value for field $field\n";
							delete $product_ref->{$field . "_zu"};
							$product_values_changed = 1;
						}
					}
				}

				# Remove selected "zu" images
				if (defined $product_ref->{images}) {
					foreach my $imgid ("front", "ingredients", "nutrition", "packaging") {
						if (defined $product_ref->{images}{$imgid . "_zu"}) {
							# Already selected image in correct language? remove the zu selected image
							if (defined $product_ref->{images}{$imgid . "_" . $product_ref->{lc}}) {
								print STDERR "image "
									. $imgid
									. "_zu exists, and "
									. $imgid . "_"
									. $product_ref->{lc}
									. " exists too, unselect zu image\n";
								delete $product_ref->{images}{$imgid . "_zu"};
							}
							else {
								print STDERR "image "
									. $imgid
									. "_zu exists, and "
									. $imgid . "_"
									. $product_ref->{lc}
									. " does not exist, turn selected zu image to "
									. $product_ref->{lc} . "\n";
								$product_ref->{images}{$imgid . "_" . $product_ref->{lc}}
									= $product_ref->{images}{$imgid . "_zu"};
								delete $product_ref->{images}{$imgid . "_zu"};

								# Rename the image file
								my $path = product_path($code);
								my $rev = $product_ref->{images}{$imgid . "_" . $product_ref->{lc}}{rev};

								require File::Copy;
								foreach my $size (100, 200, 400, "full") {
									my $source = "$BASE_DIRS{PRODUCTS_IMAGES}/$path/${imgid}_zu.$rev.$size.jpg";
									my $target
										= "$BASE_DIRS{PRODUCTS_IMAGES}/$path/${imgid}_"
										. $product_ref->{lc}
										. ".$rev.$size.jpg";
									print STDERR "move $source to $target\n";
									File::Copy::move($source, $target);
								}
							}
							$product_values_changed = 1;
						}
					}
				}
			}
		}

		# Fix products and record if we have changed them so that we can create a new product version and .sto file
		if ($fix_serving_size_mg_to_ml) {

			# do not update the quantity if it is both in ml and mg
			# e.g. 8 ml (240 mg)

			if (    (defined $product_ref->{serving_size})
				and ($product_ref->{serving_size} =~ /\d\s?mg\b/i)
				and ($product_ref->{serving_size} !~ /sml\b/i))
			{

				# if the nutrition data is specified per 100g, just delete the serving size

				if ($product_ref->{nutrition_data_per} eq "100g") {
					print STDERR "code $code deleting serving size " . $product_ref->{serving_size} . "\n";
					delete $product_ref->{serving_size};
					ProductOpener::Food::compute_nutrition_data_per_100g_and_per_serving($product_ref);
					$product_values_changed = 1;
				}

				# if the quantity is in L, ml etc. and the quantity
				# is in mg, we can assume it should be ml instead

				elsif ( (defined $product_ref->{quantity})
					and ($product_ref->{quantity} =~ /(l|litre|litres|liter|liters)$/i))
				{

					print STDERR "code $code changing " . $product_ref->{serving_size} . "\n";
					$product_ref->{serving_size} =~ s/(\d)\s?(mg)\b/$1 ml/i;
					print STDERR "code $code changed to " . $product_ref->{serving_size} . "\n";
					ProductOpener::Food::compute_nutrition_data_per_100g_and_per_serving($product_ref);
					$product_values_changed = 1;
				}
			}
		}

		# Fix products that were created without the lc field, but that have a lang field
		if (($fix_missing_lc) and (not defined $product_ref->{lc})) {
			print STDERR "lang: " . $product_ref->{lang} . "\n";
			if ((defined $product_ref->{lang}) and ($product_ref->{lang} =~ /^[a-z][a-z]$/)) {
				print STDERR "fixing missing lc, using lang: " . $product_ref->{lang} . "\n";
				$product_ref->{lc} = $product_ref->{lang};
				$product_values_changed = 1;
			}
			else {
				print STDERR "fixing missing lc, lang also missing, assigning en";
				$product_ref->{lc} = "en";
				$product_ref->{lang} = "en";
				$product_values_changed = 1;
			}
		}

		if (($fix_missing_lc) and (not defined $product_ref->{lang})) {
			print STDERR "lc: " . $product_ref->{lc} . "\n";
			if ((defined $product_ref->{lc}) and ($product_ref->{lc} =~ /^[a-z][a-z]$/)) {
				print STDERR "fixing missing lang, using lc: " . $product_ref->{lc} . "\n";
				$product_ref->{lang} = $product_ref->{lc};
				$product_values_changed = 1;
			}
		}

		# Fix ingredients_n that was set as string
		if (defined $product_ref->{ingredients_n}) {
			$product_ref->{ingredients_n} += 0;
		}

		# Fix nutrient _label fields that were mistakenly set to 0
		# bug https://github.com/openfoodfacts/openfoodfacts-server/issues/772

		# 2019-05-10: done in production, commenting out
		#if (defined $product_ref->{nutriments}) {
		#	foreach my $key (%{$product_ref->{nutriments}}) {
		#		next if $key !~ /^(.*)_label$/;
		#		my $nid = $1;
		#
		#		if ($product_ref->{nutriments}{$key} eq "0") {
		#			$product_ref->{nutriments}{$key} = ucfirst($nid);
		#		}
		#	}
		#}

		if ($run_ocr) {
			# run OCR on all selected ingredients and nutrition
			# images
			if (defined $product_ref->{images}) {
				foreach my $imgid (sort keys %{$product_ref->{images}}) {
					if ((not defined $product_ref->{images}{$imgid}{ocr}) or ($product_ref->{images}{$imgid}{ocr} == 0))
					{
						if ($imgid =~ /^ingredients_/) {
							my $results_ref = {};
							print STDERR "extract_ingredients_from_image: $imgid\n";
							extract_ingredients_from_image($product_ref, $imgid, "google_cloud_vision", $results_ref);
						}
						elsif ($imgid =~ /^nutrition_/) {
							my $results_ref = {};
							print STDERR "extract_nutrition_from_image: $imgid\n";
							extract_nutrition_from_image($product_ref, $imgid, "google_cloud_vision", $results_ref);
						}
					}
				}
			}
		}

		if ($autorotate) {
			# This is old code
			die("autorotate has not been tested recently, please test it before using it");

			# OCR needs to have been run first
<<<<<<< HEAD
			if (defined $product_ref->{images}) {
				foreach my $imgid (sort keys %{$product_ref->{images}}) {
					if (
							($imgid =~ /^(ingredients|nutrition)_/)
						and (defined $product_ref->{images}{$imgid}{orientation})
						and ($product_ref->{images}{$imgid}{orientation} != 0)
						# only rotate images that have not been manually cropped
						and (  (not defined $product_ref->{images}{$imgid}{x1})
							or ($product_ref->{images}{$imgid}{x1} <= 0))
						and (  (not defined $product_ref->{images}{$imgid}{y1})
							or ($product_ref->{images}{$imgid}{y1} <= 0))
						and (  (not defined $product_ref->{images}{$imgid}{x2})
							or ($product_ref->{images}{$imgid}{x2} <= 0))
						and (  (not defined $product_ref->{images}{$imgid}{y2})
							or ($product_ref->{images}{$imgid}{y2} <= 0))
						)
					{
						print STDERR "rotating image $imgid by "
							. (-$product_ref->{images}{$imgid}{orientation}) . "\n";

						# Save product so that OCR results now:
						# autorotate may call image_process_crop which will read the product file on disk and
						# write a new one
						store_object("$BASE_DIRS{PRODUCTS}/$path/product", $product_ref);

						eval {

							# process_image_crops saves a new version of the product
							$product_ref = process_image_crop(
								"autorotate-bot", $code, $imgid,
								$product_ref->{images}{$imgid}{imgid},
								-$product_ref->{images}{$imgid}{orientation},
								undef, undef, -1, -1, -1, -1, "full"
							);
						};
=======
			if ((defined $product_ref->{images}) and (defined $product_ref->{images}{selected})) {
				foreach my $image_type (sort keys %{$product_ref->{images}{selected}}) {
					if ($image_type =~ /^(ingredients|nutrition)/) {
						foreach my $image_lc (sort keys %{$product_ref->{images}{selected}{$image_type}}) {
							if (
									(defined $product_ref->{images}{selected}{$image_type}{$image_lc}{orientation})
								and ($product_ref->{images}{selected}{$image_type}{$image_lc} != 0)
								# only rotate images that have not been manually cropped
								and
								((not defined $product_ref->{images}{selected}{$image_type}{$image_lc}{generation}{x1})
									or ($product_ref->{images}{selected}{$image_type}{$image_lc}{generation}{x1} <= 0))
								and
								((not defined $product_ref->{images}{selected}{$image_type}{$image_lc}{generation}{y1})
									or ($product_ref->{images}{selected}{$image_type}{$image_lc}{generation}{y1} <= 0))
								and
								((not defined $product_ref->{images}{selected}{$image_type}{$image_lc}{generation}{x2})
									or ($product_ref->{images}{selected}{$image_type}{$image_lc}{generation}{x2} <= 0))
								and
								((not defined $product_ref->{images}{selected}{$image_type}{$image_lc}{generation}{y2})
									or ($product_ref->{images}{selected}{$image_type}{$image_lc}{generation}{y2} <= 0))
								)
							{
								print STDERR "rotating image $image_type $image_lc by "
									. (
									-$product_ref->$product_ref->{images}{selected}{$image_type}{$image_lc}{generation}
										{orientation}) . "\n";

								# Save product so that OCR results now:
								# autorotate may call image_process_crop which will read the product file on disk and
								# write a new one
								store("$BASE_DIRS{PRODUCTS}/$path/product.sto", $product_ref);

								eval {

									# process_image_crops saves a new version of the product
									$product_ref = process_image_crop(
										"autorotate-bot",
										$product_ref,
										$image_type,
										$image_lc,
										$product_ref->{images}{selected}{$image_type}{$image_lc}{imgid},
										-$product_ref->{images}{selected}{$image_type}{$image_lc}{generation}
											{orientation},
										undef,
										undef,
										-1,
										-1,
										-1,
										-1,
										"full"
									);
								};
							}
						}
>>>>>>> 805666c7
					}
				}
			}
		}

		# Update all fields

		foreach my $field (@fields_to_update) {

			if (defined $product_ref->{$field}) {

				# Keep a copy of the existing value, in case something bad happens
				$product_ref->{$field . "_old"} = $product_ref->{$field};

				if ($field eq 'emb_codes') {
					$product_ref->{emb_codes} = normalize_packager_codes($product_ref->{emb_codes});
				}

				if (
					(defined $taxonomy_fields{$field})
					# if the field was previously not taxonomized, the $field_hierarchy field does not exist
					# assume the $field value is in the main language of the product
					and (defined $product_ref->{$field . "_hierarchy"})
					)
				{
					# we do not know the language of the current value of $product_ref->{$field}
					# so regenerate it in the main language of the product

					$product_ref->{$field}
						= list_taxonomy_tags_in_language($lc, $field, $product_ref->{$field . "_hierarchy"});
				}

				compute_field_tags($product_ref, $lc, $field);
				if ($product_ref->{$field} ne $product_ref->{$field . "_old"}) {
					$product_values_changed = 1;
				}
			}
			else {
			}
		}

		# This option runs all the data enrichment functions
		if ($analyze_and_enrich_product_data) {
			analyze_and_enrich_product_data($product_ref, {});
		}

		# Many of the options below are included in the analyze_and_enrich_product_data option
		# they are kept to be able to run only a specific part of the analysis (e.g. computing the Nutri-Score after an update to the formula)

		if (    (defined $product_ref->{nutriments}{"carbon-footprint"})
			and ($product_ref->{nutriments}{"carbon-footprint"} ne ''))
		{
			push @{$product_ref->{"labels_hierarchy"}}, "en:carbon-footprint";
			push @{$product_ref->{"labels_tags"}}, "en:carbon-footprint";
		}

		if ($clean_ingredients) {
			clean_ingredients_text($product_ref);
		}

		if ($process_ingredients) {
			# Ingredients classes
			extract_ingredients_from_text($product_ref);
			extract_additives_from_text($product_ref);
			compute_nova_group($product_ref);
			compute_languages($product_ref);    # need languages for allergens detection
			detect_allergens_from_text($product_ref);
		}

		if ($compute_data_sources) {
			my $changes_ref = retrieve_object("$BASE_DIRS{PRODUCTS}/$path/changes");
			if (not defined $changes_ref) {
				$changes_ref = [];
			}
			compute_data_sources($product_ref, $changes_ref);
		}

		if ($compute_nova) {

			extract_ingredients_from_text($product_ref);
			compute_nova_group($product_ref);
		}

		if ($compute_nutriscore) {
			fix_salt_equivalent($product_ref);
			compute_nutriscore($product_ref);
			compute_nutrient_levels($product_ref);
		}

		if ($compute_codes) {
			compute_codes($product_ref);
		}

		if ($compute_carbon) {
			compute_carbon_footprint_from_ingredients($product_ref);
			compute_carbon_footprint_from_meat_or_fish($product_ref);
			compute_nutrition_data_per_100g_and_per_serving($product_ref);
			delete $product_ref->{environment_infocard};
			delete $product_ref->{environment_infocard_en};
			delete $product_ref->{environment_infocard_fr};
		}

		# Fix energy-kcal values so that energy-kcal and energy-kcal/100g is stored in kcal instead of kJ
		if ($reassign_energy_kcal) {
			foreach my $product_type ("", "_prepared") {

				# see bug https://github.com/openfoodfacts/openfoodfacts-server/issues/3561
				# for details

				if (defined $product_ref->{nutriments}{"energy-kcal" . $product_type}) {
					if (not defined $product_ref->{nutriments}{"energy-kcal" . $product_type . "_unit"}) {
						$product_ref->{nutriments}{"energy-kcal" . $product_type . "_unit"} = "kcal";
					}
					# Reassign so that the energy-kcal field is recomputed
					assign_nid_modifier_value_and_unit(
						$product_ref,
						"energy-kcal" . $product_type,
						$product_ref->{nutriments}{"energy-kcal" . $product_type . "_modifier"},
						$product_ref->{nutriments}{"energy-kcal" . $product_type . "_value"},
						$product_ref->{nutriments}{"energy-kcal" . $product_type . "_unit"}
					);
				}
			}
			ProductOpener::Food::compute_nutrition_data_per_100g_and_per_serving($product_ref);
		}

		if ($compute_serving_size) {
			ProductOpener::Food::compute_nutrition_data_per_100g_and_per_serving($product_ref);
		}

		if ($check_quality) {
			ProductOpener::DataQuality::check_quality($product_ref);
		}

		if ($fix_yuka_salt) {    # https://github.com/openfoodfacts/openfoodfacts-server/issues/2945
			my $blame_ref = {};

			my $changes_ref = retrieve_object("$BASE_DIRS{PRODUCTS}/$path/changes");
			compute_product_history_and_completeness($data_root, $product_ref, $changes_ref, $blame_ref);

			if (
					(defined $blame_ref->{nutriments})
				and (defined $blame_ref->{nutriments}{salt})
				and ($blame_ref->{nutriments}{salt}{userid} eq 'kiliweb')
				and ($blame_ref->{nutriments}{salt}{value} < 0.1)
				and ($blame_ref->{nutriments}{salt}{t} > 1579478400)    # Jan 20th 2020
				)
			{

				$User_id = "fix-salt-bot";

				print STDERR "salt : " . $blame_ref->{nutriments}{salt}{value} . "\n";
				push @{$product_ref->{data_quality_warnings_tags}}, "en:yuka-salt-bug-last-salt-edit-by-yuka";

				my $salt_value_changed = 0;

				if (    (defined $blame_ref->{nutriments}{salt}{previous_value})
					and ($blame_ref->{nutriments}{salt}{value} < $blame_ref->{nutriments}{salt}{previous_value} / 100))
				{

					push @{$product_ref->{data_quality_tags}}, "en:yuka-salt-bug-salt-value-divided-by-more-than-100";
					$salt_value_changed = 1;
				}
				else {

					if ($blame_ref->{nutriments}{salt}{value} < 0.001) {
						push @{$product_ref->{data_quality_tags}}, "en:yuka-salt-bug-new-salt-value-less-than-0-001-g";
						$salt_value_changed = 1;
					}
					elsif ($blame_ref->{nutriments}{salt}{value} < 0.01) {
						push @{$product_ref->{data_quality_tags}}, "en:yuka-salt-bug-new-salt-value-less-than-0-01-g";
						$salt_value_changed = 1;
					}
					elsif ($blame_ref->{nutriments}{salt}{value} < 0.1) {
						push @{$product_ref->{data_quality_tags}}, "en:yuka-salt-bug-new-salt-value-less-than-0-1-g";
					}
				}

				if ($salt_value_changed) {
					# Float issue, we can get things like 0.18000001, convert back to string and remove extra digit
					# also 0.00999999925 or 0.00089999995
					my $salt = $product_ref->{nutriments}{salt_value};
					if ($salt =~ /\.(\d*?[1-9]\d*?)0{2}/) {
						$salt = $` . '.' . $1;
					}
					if ($salt =~ /\.(\d+)([0-8]+)9999/) {
						$salt = $` . '.' . $1 . ($2 + 1);
					}
					$salt = $salt * 1000;
					# The divided by 1000 value may have been of the form 9.99999925e-06: try again
					if ($salt =~ /\.(\d*?[1-9]\d*?)0{2}/) {
						$salt = $` . '.' . $1;
					}
					if ($salt =~ /\.(\d+)([0-8]+)9999/) {
						$salt = $` . '.' . $1 . ($2 + 1);
					}
					$comment = "changing salt value from " . $product_ref->{nutriments}{salt_value} . " to " . $salt;

					assign_nid_modifier_value_and_unit($product_ref, 'salt',
						$product_ref->{nutriments}{'salt_modifier'},
						$salt, $product_ref->{nutriments}{'salt_unit'});

					fix_salt_equivalent($product_ref);
					compute_nutrition_data_per_100g_and_per_serving($product_ref);
					compute_nutriscore($product_ref);
					compute_nutrient_levels($product_ref);
					$product_values_changed = 1;
				}
			}
		}

		if (0) {    # fix float numbers for salt
			if ((defined $product_ref->{nutriments}) and ($product_ref->{nutriments}{salt_value})) {

				my $salt = $product_ref->{nutriments}{salt_value};
				if ($salt =~ /\.(\d*?[1-9]\d*?)0{2}/) {
					$salt = $` . '.' . $1;
				}
				if ($salt =~ /\.(\d+)([0-8]+)9999/) {
					$salt = $` . '.' . $1 . ($2 + 1);
				}

				assign_nid_modifier_value_and_unit($product_ref, 'salt', $product_ref->{nutriments}{'salt_modifier'},
					$salt, $product_ref->{nutriments}{'salt_unit'});

				fix_salt_equivalent($product_ref);
				compute_nutrition_data_per_100g_and_per_serving($product_ref);
				compute_nutriscore($product_ref);
				compute_nutrient_levels($product_ref);
			}
		}

		if ($process_packagings) {
			analyze_and_combine_packaging_data($product_ref, $response_ref);
		}

		if ($compute_environmental_score) {
			compute_environmental_score($product_ref);
		}

		if ($compute_forest_footprint) {
			compute_forest_footprint($product_ref);
		}

		if ($compute_main_countries) {
			compute_main_countries($product_ref);
		}

		if (($compute_history) or ((defined $User_id) and ($User_id ne '') and ($product_values_changed))) {
			my $changes_ref = retrieve_object("$BASE_DIRS{PRODUCTS}/$path/changes");
			if (not defined $changes_ref) {
				$changes_ref = [];
			}
			my $blame_ref = {};
			compute_product_history_and_completeness($data_root, $product_ref, $changes_ref, $blame_ref);
			compute_data_sources($product_ref, $changes_ref);
			store_object("$BASE_DIRS{PRODUCTS}/$path/changes", $changes_ref);
		}

		if ($restore_values_deleted_by_user) {
			my $changes_ref = retrieve_object("$BASE_DIRS{PRODUCTS}/$path/changes");
			if (not defined $changes_ref) {
				$changes_ref = [];
			}

			# Go through all revisions, keep the latest value of all fields

			my %deleted_values = ();
			my $previous_rev_product_ref = {};
			my $revs = 0;

			foreach my $change_ref (@{$changes_ref}) {
				$revs++;
				my $rev = $change_ref->{rev};
				if (not defined $rev) {
					$rev = $revs;    # was not set before June 2012
				}

				my $rev_product_ref = retrieve_object("$BASE_DIRS{PRODUCTS}/$path/$rev");

				if (defined $rev_product_ref) {

					if ((defined $change_ref->{userid}) and ($change_ref->{userid} eq $restore_values_deleted_by_user))
					{

						foreach my $field (sort keys %{$previous_rev_product_ref}) {

							next if $field =~ /debug/;
							next if $field =~ /_n$/;
							next
								if $field
								=~ /^(ingredients_percent|nova|nutriscore|pnns|nutrition|ingredients_text_with_allergens)/;
							next if not defined $previous_rev_product_ref->{$field};
							next
								if ref($previous_rev_product_ref->{$field}) ne
								"";    # if it is not a reference, it is a scalar
							next if $previous_rev_product_ref->{$field} eq "";

							if ((not defined $rev_product_ref->{$field}) or ($rev_product_ref->{$field} eq "")) {
								# print to STDOUT so that we can do further processing (e.g. grep etc.)
								print "product code $code - deleted value for field $field : "
									. $previous_rev_product_ref->{$field} . "\n";
								$deleted_values{$field} = $previous_rev_product_ref->{$field};
								defined $deleted_fields{$field} or $deleted_fields{$field} = 0;
								$deleted_fields{$field}++;
							}
						}
					}
					$previous_rev_product_ref = $rev_product_ref;
				}
			}

			if ((scalar keys %deleted_values) == 0) {
				next;
			}

			foreach my $field (sort keys %deleted_values) {
				if ((not defined $product_ref->{$field}) or ($product_ref->{$field} eq "")) {
					$product_ref->{$field} = $deleted_values{$field};
					if (defined $tags_fields{$field}) {
						compute_field_tags($product_ref, $product_ref->{lc}, $field);
					}
					$product_values_changed = 1;
				}
			}
		}

		# Delete old debug tags (many were created by error)
		if ($delete_debug_tags) {
			foreach my $field (sort keys %{$product_ref}) {
				if ($field =~ /_(debug|prev|next)_tags/) {
					delete $product_ref->{$field};
				}
			}
		}

		if ($compute_sort_key) {
			compute_sort_keys($product_ref);
		}

		if ($mark_as_obsolete_since_date) {
			if ((not defined $product_ref->{obsolete}) or (not $product_ref->{obsolete})) {
				$product_ref->{obsolete} = "on";
				$product_ref->{obsolete_since_date} = $mark_as_obsolete_since_date;
				$product_values_changed = 1;
			}
		}

		# Add product type
		if (($add_product_type) and (not defined $product_ref->{product_type})) {
			$product_ref->{product_type} = $options{product_type};
			print STDERR "adding product_type $options{product_type} to product $code\n";
			# $product_values_changed = 1;
		}

		if ($assign_ciqual_codes) {
			assign_ciqual_codes($product_ref);
		}

		# if we have an old_product_type (if change_product_type() was called),
		# we need to use store_product() so that the product is removed from the old MongoDB collection and added to the new one
		if (defined $product_ref->{old_product_type}) {
			$product_values_changed = 1;
		}

		my $any_change = $product_values_changed;
		if (not $pretend) {
			if (!$any_change) {
				# Deep compare with original (if we don't already know that a change has been made)
				$any_change = !Compare($product_ref, $original_product);
			}
			if (!$any_change) {
				print STDERR ". Skipped: no change";
			}
			else {
				print STDERR ". Changed";
				$products_changed++;
			}
		}

		if (!$pretend) {

			# If the product was not changed, we will still save it with the new update_key, so that we don't have to reprocess all products
			# if the update_all_products.pl script is interrupted
			$product_ref->{update_key} = $key;

			# Create a new version of the product and create a new .sto file
			# Useful when we actually change a value entered by a user
			if ((defined $User_id) and ($User_id ne '') and ($product_values_changed)) {
				store_product($User_id, $product_ref, "update_all_products.pl - " . $comment);
				$products_new_version_created++;
			}
			# Otherwise, we silently update the .sto file of the last version
			else {
				$products_silently_updated++;

				# In all cases (even if the product data did not change),
				# we store the product with the new update_key in the .sto file and the mongodb collection

				# Set last modified time if something was changed
				if ($any_change) {
					$product_ref->{last_updated_t} = time() + 0;
				}
				else {
					# Initialise the last_updates_t if it is not currently set
					if (not defined $product_ref->{last_updated_t}) {
						$product_ref->{last_updated_t} = $product_ref->{last_modified_t};
					}
				}

				# make sure nutrient values are numbers
				ProductOpener::Products::make_sure_numbers_are_stored_as_numbers($product_ref);

				if (!$mongodb_to_mongodb) {
					# Store data to .sto file
					store_object("$BASE_DIRS{PRODUCTS}/$path/product", $product_ref);
				}

				# Store data to mongodb
				my $collection = "current";
				if ($product_ref->{obsolete}) {
					$collection = "obsolete";
				}
				$products_collections{$collection}
					->replace_one({"_id" => $product_ref->{_id}}, $product_ref, {upsert => 1});

				# If the obsolete flag of the product does not
				# correspond to the collection we are iterating over
				# delete the product from the collection
				if (
					$fix_obsolete
					and (  ($obsolete and not $product_ref->{obsolete})
						or ((not $obsolete) and $product_ref->{obsolete}))
					)
				{
					$products_collection->delete_one({"_id" => $product_ref->{_id}});
					$fix_obsolete_fixed++;
				}

				# Push to redis stream only if the product was changed (apart from its update_key)
				if ($any_change) {
					# On producers platform, do not push to Redis
					if ((defined $server_options{private_products}) and ($server_options{private_products})) {
						print STDERR ". Not pushed to Redis stream (on producers platform)";
					}
					else {
						$products_pushed_to_redis++;
						print STDERR ". Pushed to Redis stream";
						push_to_redis_stream('update_all_products', $product_ref, "reprocessed", $comment, {});
					}
				}
				else {
					print STDERR ". Not pushed to Redis stream";
				}
			}
		}
	}
	else {
		print STDERR ". Unable to load product file for product code $code";
	}
}

print STDERR "\n";

if ($prefix_packaging_tags_with_language) {

	print "Results of --prefixy-packaging-tags-with-language:\n\n";

	# List all packaging tags
	foreach my $tag (sort {$prefix_packaging_tags{$a} <=> $prefix_packaging_tags{$b}} keys %prefix_packaging_tags) {

		next if ($prefix_packaging_tags_language{$tag} ne "unrecognized_language");

		print $tag . "\t"
			. $prefix_packaging_tags{$tag} . "\t"
			. $prefix_packaging_tags_language{$tag} . "\t"
			. $prefix_packaging_tags_properties{$tag} . "\t";

		# List the main languages of the products associated with the tag
		foreach my $l (
			sort {
				$prefix_packaging_tags_product_languages{$tag}{$b}
					<=> $prefix_packaging_tags_product_languages{$tag}{$a}
			} keys %{$prefix_packaging_tags_product_languages{$tag}}
			)
		{
			print $l . ' ' . $prefix_packaging_tags_product_languages{$tag}{$l} . ', ';
		}

		print "\n";
	}

	print "\n";

	print "stats for --prefix-packaging-tags-with-language\n\n";
	print "prefix_packaging_already_prefixed: $prefix_packaging_already_prefixed" . "\n";
	print "prefix_packaging_language_found: $prefix_packaging_language_found" . "\n";
	print "prefix_packaging_language_not_found: $prefix_packaging_language_not_found" . "\n" . "\n";
}

if ($fix_obsolete_fixed) {
	print "$fix_obsolete_fixed removed from wrong collection (obsolete or current)\n";
}

if ($fix_rev_not_incremented_fixed) {
	print "$fix_rev_not_incremented_fixed rev fixed\n";
}

if ($fix_nutrition_data_per) {
	print $nutrition_data_per_n . " nutrition_data_per fixed\n";
}

if ($fix_nutrition_data) {
	print $nutrition_data_n . " nutrition_data fixed\n";
}

if ($restore_values_deleted_by_user) {

	print STDERR "\n\ndeleted fields:\n";
	foreach my $field (sort keys %deleted_fields) {
		print STDERR "$deleted_fields{$field}\t$field\n";
	}
}

if ($fix_non_string_ids) {
	print STDERR
		"\nproducts stored in MongoDB with a non string _id have been reloaded from .sto files (if the products still exist) and stored with a string _id.\n";
	print STDERR "products with non string ids can now be deleted from MongoDB with this command:"
		. 'db.products.remove({_id : { $type : "long" }})' . "\n";
}

print STDERR "products_processed: $products_processed\n";
print STDERR "products_changed: $products_changed\n";
print STDERR "products_new_version_created: $products_new_version_created\n";
print STDERR "products_silently_updated: $products_silently_updated\n";
print STDERR "products_pushed_to_redis: $products_pushed_to_redis\n";

exit(0);<|MERGE_RESOLUTION|>--- conflicted
+++ resolved
@@ -1047,43 +1047,6 @@
 			die("autorotate has not been tested recently, please test it before using it");
 
 			# OCR needs to have been run first
-<<<<<<< HEAD
-			if (defined $product_ref->{images}) {
-				foreach my $imgid (sort keys %{$product_ref->{images}}) {
-					if (
-							($imgid =~ /^(ingredients|nutrition)_/)
-						and (defined $product_ref->{images}{$imgid}{orientation})
-						and ($product_ref->{images}{$imgid}{orientation} != 0)
-						# only rotate images that have not been manually cropped
-						and (  (not defined $product_ref->{images}{$imgid}{x1})
-							or ($product_ref->{images}{$imgid}{x1} <= 0))
-						and (  (not defined $product_ref->{images}{$imgid}{y1})
-							or ($product_ref->{images}{$imgid}{y1} <= 0))
-						and (  (not defined $product_ref->{images}{$imgid}{x2})
-							or ($product_ref->{images}{$imgid}{x2} <= 0))
-						and (  (not defined $product_ref->{images}{$imgid}{y2})
-							or ($product_ref->{images}{$imgid}{y2} <= 0))
-						)
-					{
-						print STDERR "rotating image $imgid by "
-							. (-$product_ref->{images}{$imgid}{orientation}) . "\n";
-
-						# Save product so that OCR results now:
-						# autorotate may call image_process_crop which will read the product file on disk and
-						# write a new one
-						store_object("$BASE_DIRS{PRODUCTS}/$path/product", $product_ref);
-
-						eval {
-
-							# process_image_crops saves a new version of the product
-							$product_ref = process_image_crop(
-								"autorotate-bot", $code, $imgid,
-								$product_ref->{images}{$imgid}{imgid},
-								-$product_ref->{images}{$imgid}{orientation},
-								undef, undef, -1, -1, -1, -1, "full"
-							);
-						};
-=======
 			if ((defined $product_ref->{images}) and (defined $product_ref->{images}{selected})) {
 				foreach my $image_type (sort keys %{$product_ref->{images}{selected}}) {
 					if ($image_type =~ /^(ingredients|nutrition)/) {
@@ -1114,7 +1077,7 @@
 								# Save product so that OCR results now:
 								# autorotate may call image_process_crop which will read the product file on disk and
 								# write a new one
-								store("$BASE_DIRS{PRODUCTS}/$path/product.sto", $product_ref);
+								store_object("$BASE_DIRS{PRODUCTS}/$path/product", $product_ref);
 
 								eval {
 
@@ -1138,7 +1101,6 @@
 								};
 							}
 						}
->>>>>>> 805666c7
 					}
 				}
 			}
