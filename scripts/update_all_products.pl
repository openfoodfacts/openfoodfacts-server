#!/usr/bin/perl

<<<<<<< HEAD
use Modern::Perl '2012';
=======
my $usage = <<TXT
update_all_products.pl is a script that updates the latest version of products in the file system and on MongoDB.
It is used in particular to re-run tags generation when taxonomies have been updated.

Usage:

update_all_products.pl --key some_string_value --fields categories,labels --index

The key is used to keep track of which products have been updated. If there are many products and field to updates,
it is likely that the MongoDB cursor of products to be updated will expire, and the script will have to be re-run.

--process-ingredients	compute allergens, additives detection

--index		specifies that the keywords used by the free text search function (name, brand etc.) need to be reindexed. -- TBD

--pretend	do not actually update products
TXT
;

use CGI::Carp qw(fatalsToBrowser);

use strict;
>>>>>>> 95735da1
use utf8;

use CGI::Carp qw(fatalsToBrowser);

use ProductOpener::Config qw/:all/;
use ProductOpener::Store qw/:all/;
use ProductOpener::Index qw/:all/;
use ProductOpener::Display qw/:all/;
use ProductOpener::Tags qw/:all/;
use ProductOpener::Users qw/:all/;
use ProductOpener::Images qw/:all/;
use ProductOpener::Lang qw/:all/;
use ProductOpener::Mail qw/:all/;
use ProductOpener::Products qw/:all/;
use ProductOpener::Food qw/:all/;
use ProductOpener::Ingredients qw/:all/;
use ProductOpener::Images qw/:all/;


use CGI qw/:cgi :form escapeHTML/;
use URI::Escape::XS;
use Storable qw/dclone/;
use Encode;
use JSON;

use Getopt::Long;


my @fields_to_update = ();
my $key;
my $index = '';
my $pretend = '';
my $process_ingredients = '';

GetOptions ("key=s"   => \$key,      # string
			"fields=s" => \@fields_to_update,
			"index" => \$index,
			"pretend" => \$pretend,
			"process-ingredients" => \$process_ingredients,
			)
  or die("Error in command line arguments:\n$\nusage");
 
use Data::Dumper;

print Dumper(\@fields_to_update); 
 
@fields_to_update = split(/,/,join(',',@fields_to_update));

  
use Data::Dumper;

    # simple procedural interface
    print Dumper(\@fields_to_update);
	
	
print "Updating fields: " . join(", ", @fields_to_update) . "\n\n";

my $unknown_fields = 0;

foreach my $field (@fields_to_update) {
	if ( (not defined $tags_fields{$field}) and (not defined $taxonomy_fields{$field}) and (not defined $hierarchy_fields{$field}) ) {
		print "Unknown field: $field\n";
		$unknown_fields++;
	}
}

if ($unknown_fields > 0) {
	die("Unknown fields, check for typos.");
}

if ((not $process_ingredients) and (scalar @fields_to_update == 0)) {
	die("Missing fields to update:\n$\nusage");
}  

# Get a list of all products not yet updated

my $query_ref = {};
if (defined $key) {
	$query_ref = { update_key => { '$ne' => "$key" } };
}
else {
	$key = "key_" . time();
}

print "Update key: $key\n\n";

my $cursor = $products_collection->query($query_ref)->fields({ code => 1 });;
my $count = $cursor->count();

my $n = 0;
	
print STDERR "$count products to update\n";
	
while (my $product_ref = $cursor->next) {
	
	my $code = $product_ref->{code};
	my $path = product_path($code);
	
	#next if $code ne "9555118659523";
	
	print STDERR "updating product $code\n";
	
	$product_ref = retrieve_product($code);
	
	if ((defined $product_ref) and ($code ne '')) {
	
		$lc = $product_ref->{lc};
	
		# Update all fields
		
		foreach my $field (@fields_to_update) {
		
			if (defined $product_ref->{$field}) {
			
				if ($field eq 'emb_codes') {
					$product_ref->{emb_codes} = normalize_packager_codes($product_ref->{emb_codes});						
				}

				compute_field_tags($product_ref, $field);
			}
			else {
			}
		}
		
		if ((defined $product_ref->{nutriments}{"carbon-footprint"}) and ($product_ref->{nutriments}{"carbon-footprint"} ne '')) {
			push @{$product_ref->{"labels_hierarchy" }}, "en:carbon-footprint";
			push @{$product_ref->{"labels_tags" }}, "en:carbon-footprint";
		}
		
		
		if ($process_ingredients) {
			# Ingredients classes
			extract_ingredients_from_text($product_ref);
			extract_ingredients_classes_from_text($product_ref);

			compute_languages($product_ref); # need languages for allergens detection
			detect_allergens_from_text($product_ref);		
		}
		
		if ($server_domain =~ /openfoodfacts/) {
			ProductOpener::Food::special_process_product($product_ref);
		}		
		
		if (not $pretend) {
			$product_ref->{update_key} = $key;
			store("$data_root/products/$path/product.sto", $product_ref);		
			$products_collection->save($product_ref);		
		}
		
		
		$n++;
	}

}
			
print "$n products updated (pretend: $pretend)\n";
			
exit(0);
<|MERGE_RESOLUTION|>--- conflicted
+++ resolved
@@ -1,8 +1,8 @@
 #!/usr/bin/perl
 
-<<<<<<< HEAD
 use Modern::Perl '2012';
-=======
+use utf8;
+
 my $usage = <<TXT
 update_all_products.pl is a script that updates the latest version of products in the file system and on MongoDB.
 It is used in particular to re-run tags generation when taxonomies have been updated.
@@ -21,12 +21,6 @@
 --pretend	do not actually update products
 TXT
 ;
-
-use CGI::Carp qw(fatalsToBrowser);
-
-use strict;
->>>>>>> 95735da1
-use utf8;
 
 use CGI::Carp qw(fatalsToBrowser);
 
