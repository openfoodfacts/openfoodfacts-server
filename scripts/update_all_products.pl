--- conflicted
+++ resolved
@@ -775,11 +775,7 @@
 					$fix_rev_not_incremented_fixed++;
 					$product_ref->{rev} = $last_rev;
 					my $blame_ref = {};
-<<<<<<< HEAD
-					compute_product_history($data_root, $product_ref, $changes_ref, $blame_ref);
-=======
-					compute_product_history_and_completeness($product_ref, $changes_ref, $blame_ref);
->>>>>>> 1779d78e
+					compute_product_history($product_ref, $changes_ref, $blame_ref);
 					compute_data_sources($product_ref, $changes_ref);
 					store_object("$BASE_DIRS{PRODUCTS}/$path/changes", $changes_ref);
 				}
@@ -1259,11 +1255,7 @@
 			my $blame_ref = {};
 
 			my $changes_ref = retrieve_object("$BASE_DIRS{PRODUCTS}/$path/changes");
-<<<<<<< HEAD
-			compute_product_history($data_root, $product_ref, $changes_ref, $blame_ref);
-=======
-			compute_product_history_and_completeness($product_ref, $changes_ref, $blame_ref);
->>>>>>> 1779d78e
+			compute_product_history($product_ref, $changes_ref, $blame_ref);
 
 			if (
 					(defined $blame_ref->{nutriments})
@@ -1379,11 +1371,7 @@
 				$changes_ref = [];
 			}
 			my $blame_ref = {};
-<<<<<<< HEAD
-			compute_product_history($data_root, $product_ref, $changes_ref, $blame_ref);
-=======
-			compute_product_history_and_completeness($product_ref, $changes_ref, $blame_ref);
->>>>>>> 1779d78e
+			compute_product_history($product_ref, $changes_ref, $blame_ref);
 			compute_data_sources($product_ref, $changes_ref);
 			store_object("$BASE_DIRS{PRODUCTS}/$path/changes", $changes_ref);
 		}
