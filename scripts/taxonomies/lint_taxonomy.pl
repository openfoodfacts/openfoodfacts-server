#!/usr/bin/perl -w

# This file is part of Product Opener.
#
# Product Opener
# Copyright (C) 2011-2024 Association Open Food Facts
# Contact: contact@openfoodfacts.org
# Address: 21 rue des Iles, 94100 Saint-Maur des Fossés, France
#
# Product Opener is free software: you can redistribute it and/or modify
# it under the terms of the GNU Affero General Public License as
# published by the Free Software Foundation, either version 3 of the
# License, or (at your option) any later version.
#
# This program is distributed in the hope that it will be useful,
# but WITHOUT ANY WARRANTY; without even the implied warranty of
# MERCHANTABILITY or FITNESS FOR A PARTICULAR PURPOSE.  See the
# GNU Affero General Public License for more details.
#
# You should have received a copy of the GNU Affero General Public License
# along with this program.  If not, see <https://www.gnu.org/licenses/>.

use ProductOpener::PerlStandards;

use Data::Compare;
use File::Basename qw/basename dirname/;
use File::Copy qw/move/;
use File::Temp;
use Getopt::Long qw/GetOptions/;
use List::Util qw/first/;

use ProductOpener::Tags qw/%taxonomy_fields %translations_from canonicalize_taxonomy_tag sanitize_taxonomy_line/;

# return true if $errors_ref list contains at least one error (as opposed to only warnings)
sub has_errors($errors_ref) {
	return !!(first {lc($_->{severity}) eq "error"} @$errors_ref);
}

# compare synonyms entries on language prefix with "xx" > "en" then alpha order
# also work for property name + language prefix
sub cmp_on_language : prototype($$) ($a, $b) {
	if ((!defined $a) || (!defined $b)) {
		return $a cmp $b;
	}
	$a = lc($a);
	$b = lc($b);
	my $a_prefix = undef;
	my $b_prefix = undef;
	# case of property name: <name>:<lang>
	if ($a =~ /^(\w+):(\w+)$/) {
		$a_prefix = $1;
		$a = $2;
	}
	if ($b =~ /^(\w+):(\w+)$/) {
		$b_prefix = $1;
		$b = $2;
	}
	if ($a_prefix && $b_prefix) {
		# property name is the first item to sort on
		return $a_prefix cmp $b_prefix if ($a_prefix ne $b_prefix);
	}
	# compare on language code
	return 0 if ($a eq $b);
	# en and xx takes precedence over all others
	return -1 if ($a eq "xx");
	return 1 if ($b eq "xx");
	return -1 if ($a eq "en");    # because of lines above, $b ne xx
	return 1 if ($b eq "en");    # because of lines above, $a ne xx
	return $a cmp $b;
}

# simple iterator on lines, ensuring last line is empty (to simplify getting last entry)
sub iter_taxonomy_lines($fd) {
	my $last_line;
	# iterator
	return sub {
		while (my $line = <$fd>) {
			$last_line = $line;
			return $line;
		}
		# be sure to end with a blank line
		unless ($last_line =~ /^\s*$/) {
			$last_line = "\n";    # make next call terminate
			return "\n";
		}
		# end of iteratorsanitize_taxonomy_line
		return;
	}
}

# iter over the taxonomy entry by entry
# return a ref to a hash map with entry infos
sub iter_taxonomy_entries ($lines_iter) {
	my $line_num = 0;    # this is global
	return sub {
		# re-init at start and after returning each entry
		my @parents = ();    # lines defining parents
		my $entry_id_line = undef;    # line defining entry id, we don't want to change it's position
		my %entries = ();    # lines defining synonyms
		my %props = ();    # lines defining properties
		my @original_lines = ();
		# non meaningful lines above a meaningful line (entry, parent or porperty)
		my @previous_lines = ();
		my @errors = ();
		my $entry_start_line = $line_num + 1;
		while (my $line = $lines_iter->()) {
			$line_num += 1;
			push @original_lines, $line;    # collect lines for comparison

			# blank line means we are changing entry, so let's return collected data
			if ($line =~ /^\s*$/) {
				push(@previous_lines, "\n");
				my $entry = {
					type => "entry",
					parents => \@parents,
					entry_id_line => $entry_id_line,
					entries => \%entries,
					props => \%props,
					original_lines => \@original_lines,
					tail_lines => \@previous_lines,
					start_line => $entry_start_line,
					end_line => $line_num,
					errors => \@errors,
				};
				add_entry_id($entry, \@errors);
				# return $entry
				return $entry;
			}
			# stopwords and synonyms
			elsif ($line =~ /^(?<prefix>synonyms|stopwords):/i) {
				# synonyms and stopwords are special, return entry immediatly,
				# but verify values are as expected.
				my $entry_type = $+{prefix};
				my @checks = ();
				push(@checks, "Parents before a $entry_type line\n") if @parents;
				push(@checks, "$entry_type in the midst of a entry $entry_id_line->{line}\n") if $entry_id_line;
				push(@checks, "$entry_type surrounded by other lines") if (%entries || %props);
				for my $err (@checks) {
					push(
						@errors,
						{
							severity => "Error",
							type => "Correctness",
							line => $line_num,
							message => ($err),
						}
					);
				}
				my $entry = {
					type => $entry_type,
					parents => [],
					entry_id_line =>
						{line => $line, previous => [@previous_lines], line_num => $line_num, type => $entry_type},
					entries => {},
					props => {},
					original_lines => \@original_lines,
					tail_lines => [],
					start_line => $entry_start_line,
					end_line => $line_num,
					errors => \@errors,
				};
				add_entry_id($entry, \@errors);
				# return $entry
				return $entry;
			}
			# parents
			elsif ($line =~ /^</) {
				# if we already have an entry id, parent are not at the good position,
				# and it might mean two entries where merged inadvertantly (eg. by an auto merge)
				if ($entry_id_line) {
					push(
						@errors,
						{
							severity => "Error",
							type => "Correctness",
							line => $line_num,
							message => (
									  "Parent in the middle of an entry, might mean erroneous merge of two entries:\n"
									. "- $line"
							)
						}
					);
				}
				push @parents, {line => $line, previous => [@previous_lines], line_num => $line_num, type => "parent"};
				@previous_lines = ();
			}
			# synonym
			elsif ($line =~ /^(\w+):[^:]*(,.*)*$/) {
				if (!defined $entry_id_line) {
<<<<<<< HEAD
					$entry_id_line = {line => $line, previous => [@previous_lines], lc => $1, line_num => $line_num};
=======
					$entry_id_line = {
						line => $line,
						previous => [@previous_lines],
						lc => $1,
						line_num => $line_num,
						type => "entry_id"
					};
>>>>>>> 852ca5f9
				}
				else {
					my $lc = $1;
					if ((defined $entries{$lc}) || ($entry_id_line->{lc} eq $lc)) {
						my $previous_lc_line;
						if (defined $entries{$lc}) {
							$previous_lc_line = $entries{$lc}{line};
						}
						else {
							$previous_lc_line = $entry_id_line->{line};
						}

						push @errors,
							{
							severity => "Error",
							type => "Correctness",
							line => $line_num,
							message => ("duplicate language line for $lc:\n" . "- $previous_lc_line" . "- $line")
							};
					}
					# but try to do our best and continue
					if (defined $entries{$lc}) {
						$entries{$lc}{line} = $entries{$lc}{line} . $line;
						push @{$entries{$lc}{previous}}, @previous_lines;
					}
					else {
<<<<<<< HEAD
						$entries{$lc} = {line => $line, previous => [@previous_lines], line_num => $line_num};
=======
						$entries{$lc}
							= {line => $line, previous => [@previous_lines], line_num => $line_num, type => "entry_lc"};
>>>>>>> 852ca5f9
					}
				}
				@previous_lines = ();
			}
			# property
			elsif ($line =~ /^(\w+):(\w{2}):(.*)$/) {
				my $prop = $1;
				my $lc = $2;
				if (defined $props{"$prop:$lc"}) {
					push(
						@errors,
						{
							severity => "Error",
							type => "Correctness",
							line => $line_num,
							message => (
									  "duplicate property language line for $prop:$lc:\n" . "- "
									. $props{"$prop:$lc"}->{line}
									. "- $line"
							)
						}
					);
				}
				# override to continue
				$props{"$prop:$lc"}
					= {line => $line, previous => [@previous_lines], line_num => $line_num, type => "property"};
				@previous_lines = ();
			}
			# comments or undefined
			else {
				push @previous_lines, $line;
			}
		}
		# end of iterator
		return;
	}
}

# make entry properties that reference a taxonomy use the canonical id
sub canonicalize_entry_properties($entry_ref, $is_check) {
	return unless (defined $entry_ref->{entry_id_line});    # not a regular entry
	my @errors = ();
	my %props = %{$entry_ref->{props}};
	for my $prop_name (keys %props) {
		# If the property name matches the name of an already loaded taxonomy,
		# canonicalize the property values for the corresponding synonym
		# e.g. if an additive has a class additives_classes:en: en:stabilizer (a synonym),
		# we can map it to en:stabiliser (the canonical name in the additives_classes taxonomy)
		my ($property, $lc) = split(/:/, $prop_name);
		my $prop_tagtype = $taxonomy_fields{$property};
		if ((defined $prop_tagtype) && (exists $translations_from{$prop_tagtype})) {
			my $prop_value = substr($props{$prop_name}{line}, length($prop_name) + 1);
			my $value = $prop_value;
			$value =~ s/^\s*//;
			$value = sanitize_taxonomy_line($value);
			my @values = split(/\s*,\s*/, $value);
			# check values exists in taxonomy and canonicalize
			my @canon_values = ();
			my @not_found = ();
			my %different = ();    # better track it to display only differing values
			foreach my $v (@values) {
				my $exists;
				my $canon_value = canonicalize_taxonomy_tag($lc, $prop_tagtype, $v, \$exists);
				push(@canon_values, $canon_value);
				push(@not_found, $canon_value) unless $exists;
				$different{$v} = $canon_value if $canon_value ne $v;
			}
			if (@not_found) {
				my $not_found = join(",", @not_found);
				push(
					@errors,
					{
						severity => "Warning",
						type => "Consistency",
						entry_start_line => $entry_ref->{start_line},
						entry_id_line => $entry_ref->{entry_id_line}{line},
						message => (
							"Values $not_found do not exists in taxonomy $prop_tagtype, at $props{$prop_name}{line_num}\n"
								. "- $props{$prop_name}{line}"
						),
					}
				);
			}
			if (%different) {
				if ($is_check) {
					# values changed this is an error
					push(
						@errors,
						{
							severity => "Error",
							type => "Linting",
							entry_start_line => $entry_ref->{start_line},
							entry_id_line => $entry_ref->{entry_id_line}{line},
							message => (
									  "Property $prop_name is not canonical, at $props{$prop_name}{line_num}\n" . "- "
									. join(", ", keys %different) . "\n" . "- "
									. join(", ", values %different) . "\n"
							),
						}
					);
				}
				else {
					# replace value to lint
					$props{$prop_name}{line} = "$prop_name: " . join(", ", @canon_values) . "\n";
				}
			}
		}
	}
	return @errors;
}

# add some info about entry in errors
sub add_entry_id($entry_ref, $errors_ref) {
	my @errors = @$errors_ref;
	foreach my $e (@errors) {
		$e->{entry_start_line} = $entry_ref->{start_line};
		my $entry_id_line = $entry_ref->{entry_id_line};
		$e->{entry_id_line} = $entry_id_line->{line} if defined $entry_id_line;
	}
	return;
}

# lint lines of an entry
sub lint_entry($entry_ref, $do_sort) {
	my @parents = @{$entry_ref->{parents}};
	my $entry_id_line = $entry_ref->{entry_id_line};
	my %entries = %{$entry_ref->{entries}};
	my %props = %{$entry_ref->{props}};
	my @original_lines = @{$entry_ref->{original_lines}};
	my @tail_lines = @{$entry_ref->{tail_lines}};
	# eventual result
	my @output_lines = ();
	# sort items
	my (@sorted_entries, @sorted_props);
	if ($do_sort) {
		@parents = sort {$a->{line} cmp $b->{line}} @parents;
		@sorted_entries = sort cmp_on_language (keys %entries);
		@sorted_props = sort cmp_on_language (keys %props);
	}
	else {
		# simply sort by line number, no need to sort parents
		@sorted_entries = sort {$entries{$a}{line_num} <=> $entries{$b}{line_num}} (keys %entries);
		@sorted_props = sort {$props{$a}{line_num} <=> $props{$b}{line_num}} (keys %props);
	}
	# print parents, line id, synonyms, sorted props
	for my $parent (@parents) {
		push @output_lines, @{$parent->{previous}};
		push @output_lines, normalized_line($parent);
	}
	if (defined $entry_id_line) {
		push @output_lines, @{$entry_id_line->{previous}};
		push @output_lines, normalized_line($entry_id_line);
	}
	for my $key (@sorted_entries) {
		push @output_lines, @{$entries{$key}->{previous}};
		push @output_lines, normalized_line($entries{$key});
	}
	for my $key (@sorted_props) {
		push @output_lines, @{$props{$key}->{previous}};
		push @output_lines, normalized_line($props{$key});
	}
	push @output_lines, @tail_lines;
	return join("", @output_lines);
}

# normalize spaces on a line
sub normalized_line($entry) {
	my $line = $entry->{line};
	my $normalize_commas
		= (    ($entry->{type} eq "entry_lc")
			|| ($entry->{type} eq "entry_id")
			|| ($entry->{type} eq "synonyms")
			|| ($entry->{type} eq "stopwords"));
	# insure exactly one space after line prefix
	if ($entry->{type} eq "parent") {
		$line =~ s/^< */< /;
	}
	elsif (($entry->{type} eq "property") || ($entry->{type} eq "stopwords") || ($entry->{type} eq "synonyms")) {
		# property_name:lang: or line_type:lang:
		$line =~ s/^([^:]+):([^:]+): */$1:$2: /;
	}
	else {
		# entry_id or entry_lc just have language
		$line =~ s/^([^:]+): */$1: /;
	}
	# remove trailing space at end of line
	$line =~ s/ +$//g;
	if ($normalize_commas) {
		# remove multiple commas
		$line =~ s/,+/,/g;
		# remove trailing space and comma at end of line
		$line =~ s/[ ,]+$//g;
		# first replace special cases by a lower comma
		# but if is escape or within a number
		# in numbers
		$line =~ s/(\d),(\d)/$1‚$2/g;
		# escaped comma \,
		$line =~ s/\\,/\\‚/g;
		# ensure exactly one space after commas
		$line =~ s/,( )*/, /g;
		# put back lower comma
		$line =~ s/‚/,/g;
	}
	return $line;
}

# check that an entry is already sorted, compared to $sorted_output
sub check_linted($entry_ref, $linted_output) {
	# compare with original lines
	my $original = join("", @{$entry_ref->{original_lines}});
	my $entry_start_line = $entry_ref->{start_line};
	my $entry_end_line = $entry_ref->{end_line};
	# do not account for eventual added line at the end
	my $trimed_original = $original;
	$trimed_original =~ s/\n+$//;
	my $trimed_linted = $linted_output;
	$trimed_linted =~ s/\n+$//;
	if ($trimed_original ne $trimed_linted) {
		return {
			severity => "Error",
			type => "Linting",
			entry_start_line => $entry_start_line,
			entry_id_line => $entry_ref->{entry_id_line},
			message => (
					  "output is not the same as original, line $entry_start_line..$entry_end_line\n"
					. "Original --------------------\n"
					. "$original\n"
					. "Linted --------------------\n"
					. "$linted_output\n"
			),
		};
	}
	return;
}

# lint or check the taxonomy
sub lint_taxonomy($entries_iterator, $out, $is_check, $is_quiet, $do_sort) {
	my @errors = ();
	while (my $entry_ref = $entries_iterator->()) {
		my @entry_errors = @{$entry_ref->{errors}};
		my @canon_errors = canonicalize_entry_properties($entry_ref, $is_check);
		push(@entry_errors, @canon_errors) if @canon_errors;
		# we will try to lint only if we don't have errors so far
		my $linted_output;
		if (!has_errors(\@entry_errors)) {
			$linted_output = lint_entry($entry_ref, $do_sort);
		}
		else {
			# keep original lines
			$linted_output = join("", @{$entry_ref->{original_lines}});
		}
		if ($is_check) {
			# search for linting error only if there is no other errors
			if (!@entry_errors) {
				my $lint_error = check_linted($entry_ref, $linted_output);
				push(@entry_errors, $lint_error) if $lint_error;
			}
		}
		else {
			# immediate output
			print $out $linted_output;
			if (has_errors(\@entry_errors)) {
				# signal it was not linted
				push(
					@entry_errors,
					{
						severity => "Warning",
						type => "Linting",
						entry_start_line => $entry_ref->{start_line},
						entry_id_line => $entry_ref->{entry_id_line}{line},
						message => (
								  "Entry won't be linted because it has errors, "
								. "line $entry_ref->{start_line}..$entry_ref->{end_line}\n"
						),
					}
				);
			}
		}
		# register errors globally
		@errors = (@errors, @entry_errors);
		display_errors(\@entry_errors) unless $is_quiet;
	}
	return \@errors;
}

# display errors
sub display_errors($errors_ref) {
	foreach my $error (@$errors_ref) {
		my $entry_id_line = $error->{entry_id_line};
		my $entry_id = "";
		if ($entry_id_line) {
			$entry_id = (split(/,/, $entry_id_line))[0];
			# trim
			$entry_id =~ s/(^\s+|\s+$)//g;
			if ($entry_id) {
				$entry_id = " on $entry_id";
			}
		}
		my $entry_line = $error->{entry_start_line} ? " (line $error->{entry_start_line})" : "";
		print STDERR "$error->{severity}($error->{type}):$entry_id$entry_line\n";
		print STDERR "$error->{message}\n";
	}
	return;
}

# run the program only if called directly
unless (caller) {
	# main

	my $usage = <<TXT
Check or lint taxonomies.

If an error is encountered on an entry, this part of the taxonomy won't be linted (as it is risky)

--check: only perform checks
--verbose: print additional info about progress on stderr
--quiet: do not display errors on stderr
--no-sort: do not sort lines of each taxonomy entries
TXT
		;
	my $is_check;
	my $is_quiet;
	my $is_verbose;
	my $no_sort;

	GetOptions("check" => \$is_check, "verbose" => \$is_verbose, "quiet" => \$is_quiet, "no-sort" => \$no_sort)
		or die("Error in command line arguments.\n\n" . $usage);

	my @in_files = @ARGV;
	my $tmp_dir = File::Temp->newdir();
	my $tmp_dirname = $tmp_dir->dirname();

	if (!@in_files) {
		# we will use stdin
		@in_files = ("<",);
	}

	binmode(STDIN, ":encoding(UTF-8)");
	binmode(STDOUT, ":encoding(UTF-8)");
	binmode(STDERR, ":encoding(UTF-8)");

	my $error_code = 0;

	foreach my $file (@in_files) {
		my $fd;
		my $out;
		my $out_path;
		if ($file eq "<") {
			$fd = *STDIN;
			$out = *STDOUT;
		}
		else {
			open($fd, "<:encoding(UTF-8)", $file) or die("can't open $file");
			# out to tempfile, will replace only if no errors
			$out_path = "$tmp_dirname/" . basename($file);
			open($out, ">:encoding(UTF-8)", $out_path) or die("can't write to $out_path");
			print("Processing $file =============\n\n") if $is_verbose;
		}
		my $entries_iterator = iter_taxonomy_entries(iter_taxonomy_lines($fd));
		my $errors_ref = lint_taxonomy($entries_iterator, $out, $is_check, $is_quiet, !$no_sort);
		close($fd);
		close($out);
		if ((!$is_check) and $out_path) {
			# $file = (getcwd() . "/$file") unless ($file =~ /^\//);
			# replace file with the linted one
			move($out_path, $file) or die("unable to move $out_path to $file: $!");
		}
		# do we have errors (and not only warnings)
		if (has_errors($errors_ref)) {
			$error_code = 1;
		}
	}
	exit($error_code);
}
1;<|MERGE_RESOLUTION|>--- conflicted
+++ resolved
@@ -187,9 +187,6 @@
 			# synonym
 			elsif ($line =~ /^(\w+):[^:]*(,.*)*$/) {
 				if (!defined $entry_id_line) {
-<<<<<<< HEAD
-					$entry_id_line = {line => $line, previous => [@previous_lines], lc => $1, line_num => $line_num};
-=======
 					$entry_id_line = {
 						line => $line,
 						previous => [@previous_lines],
@@ -197,7 +194,6 @@
 						line_num => $line_num,
 						type => "entry_id"
 					};
->>>>>>> 852ca5f9
 				}
 				else {
 					my $lc = $1;
@@ -224,12 +220,8 @@
 						push @{$entries{$lc}{previous}}, @previous_lines;
 					}
 					else {
-<<<<<<< HEAD
-						$entries{$lc} = {line => $line, previous => [@previous_lines], line_num => $line_num};
-=======
 						$entries{$lc}
 							= {line => $line, previous => [@previous_lines], line_num => $line_num, type => "entry_lc"};
->>>>>>> 852ca5f9
 					}
 				}
 				@previous_lines = ();
