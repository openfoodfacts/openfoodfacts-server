#!/usr/bin/perl -w

# This file is part of Product Opener.
#
# Product Opener
# Copyright (C) 2011-2025 Association Open Food Facts
# Contact: contact@openfoodfacts.org
# Address: 21 rue des Iles, 94100 Saint-Maur des Fossés, France
#
# Product Opener is free software: you can redistribute it and/or modify
# it under the terms of the GNU Affero General Public License as
# published by the Free Software Foundation, either version 3 of the
# License, or (at your option) any later version.
#
# This program is distributed in the hope that it will be useful,
# but WITHOUT ANY WARRANTY; without even the implied warranty of
# MERCHANTABILITY or FITNESS FOR A PARTICULAR PURPOSE.  See the
# GNU Affero General Public License for more details.
#
# You should have received a copy of the GNU Affero General Public License
# along with this program.  If not, see <https://www.gnu.org/licenses/>.

use CGI::Carp qw(fatalsToBrowser);

use Modern::Perl '2017';
use utf8;

use Log::Any::Adapter ('Stdout');

use ProductOpener::Config qw/:all/;
use ProductOpener::Store qw/:all/;
use ProductOpener::Index qw/:all/;
use ProductOpener::Display qw/:all/;
use ProductOpener::Tags qw/:all/;
use ProductOpener::Users qw/:all/;
use ProductOpener::Images qw/:all/;
use ProductOpener::Lang qw/:all/;
use ProductOpener::Mail qw/:all/;
use ProductOpener::Products qw/:all/;
use ProductOpener::Food qw/:all/;
use ProductOpener::Ingredients qw/:all/;
use ProductOpener::Images qw/:all/;
<<<<<<< HEAD
use ProductOpener::Slack qw/send_slack_message/;
=======
use ProductOpener::HTTP qw/create_user_agent/;
>>>>>>> 98c72fd7

use CGI qw/:cgi :form escapeHTML/;
use URI::Escape::XS;
use Storable qw/dclone/;
use Encode;
use JSON::MaybeXS;

init_emb_codes();

my %codes = ();

my $botid = "mathias";
my $bug = "https://github.com/openfoodfacts/outside-data/issues/1";

my %add_info_to_tags = (
	stores => "Irma.dk",
);

my %countries;

$countries{dk} = 1;

open (my $IN, q{<}, "dk-irma-products-list-20150602.csv") or die;

my $fields = <$IN>;
chomp($fields);

my @fields = split(/;/, $fields);
my %fields = ();
foreach (my $i = 0; $i <= $#fields ; $i++) {
	$fields{$fields[$i]} = $i;
}

my $changed_products = 0;
my $added_countries = 0;

my $i = 0;

while(<$IN>) {
	chomp;
	@fields = split(/;/, $_);
	my $code = $fields[$fields{Stregkode}];


	#next if ($code ne '3017760002073');

	print STDERR "product code: $code\n";


	my $changed = 0;


	my $bot = "infobot_dk_irma - user: $botid - ";

	$i++;

	print "$i\t$code\t$codes{$code}{n}\t" ;

	$bot .= "product code $code - ";

	foreach my $cc (sort { $countries{$b} <=> $countries{$a} } keys %countries) {
		print "$cc:$countries{$cc} ";
		$bot .= "$cc:$countries{$cc} ";
	}
	print "\n";

	$bot .= " -- ";


	my $path = product_path($code);

	print  "$i - checking product $code \n";

	my $product_ref = retrieve_product($code);

	if ((defined $product_ref) and ($code ne '')) {

		$lc = $product_ref->{lc};


		# Update
		my $field = 'countries';

		my $current_countries = $product_ref->{$field};

		my %existing = ();
		foreach my $countryid (@{$product_ref->{countries_tags}}) {
			$existing{$countryid} = 1;
		}

		$bot .= " current countries: $current_countries -- adding ";

		foreach my $cc (sort { $countries{$b} <=> $countries{$a} } keys %countries) {
			print "$cc:$countries{$cc} ";
			if ($countries{$cc} ) {
				my $country = canonicalize_taxonomy_tag('en', "countries", $cc);
				if (not exists $existing{$country}) {
					print "- adding $country to $product_ref->{countries}\n";
					$product_ref->{countries} .= ", $country";
					$bot .= "+$country ";
					$added_countries++;
					$changed++;

					my $field = 'countries';
					$product_ref->{$field . "_hierarchy" } = [ gen_tags_hierarchy_taxonomy($lc, $field, $product_ref->{$field}) ];
					$product_ref->{$field . "_tags" } = [];
					foreach my $tag (@{$product_ref->{$field . "_hierarchy" }}) {
						push @{$product_ref->{$field . "_tags" }}, get_taxonomyid($tag);
					}
				}
			}
		}




		if ($product_ref->{countries} =~ /^, /) {
			$product_ref->{countries} = $';
		}

		foreach my $field (keys %add_info_to_tags) {
			if ($product_ref->{$field} !~ /$add_info_to_tags{$field}/i) {
				$product_ref->{$field} .= ", " . $add_info_to_tags{$field};
				$product_ref->{$field} =~ s/^, //;
				$changed++;

				if (defined $tags_fields{$field}) {

					$product_ref->{$field . "_tags" } = [];
					if ($field eq 'emb_codes') {
						$product_ref->{"cities_tags" } = [];
					}
					foreach my $tag (split(',', $product_ref->{$field} )) {
						if (get_fileid($tag) ne '') {
							push @{$product_ref->{$field . "_tags" }}, get_fileid($tag);
							if ($field eq 'emb_codes') {
								my $city_code = get_city_code($tag);
								if (defined $emb_codes_cities{$city_code}) {
									push @{$product_ref->{"cities_tags" }}, get_fileid($emb_codes_cities{$city_code}) ;
								}
							}
						}
					}
				}

				if (defined $taxonomy_fields{$field}) {
					$product_ref->{$field . "_hierarchy" } = [ gen_tags_hierarchy_taxonomy($lc, $field, $product_ref->{$field}) ];
					$product_ref->{$field . "_tags" } = [];
					foreach my $tag (@{$product_ref->{$field . "_hierarchy" }}) {
						push @{$product_ref->{$field . "_tags" }}, get_taxonomyid($tag);
					}
				}

				if (defined $hierarchy_fields{$field}) {
					$product_ref->{$field . "_hierarchy" } = [ gen_tags_hierarchy($field, $product_ref->{$field}) ];
					$product_ref->{$field . "_tags" } = [];
					foreach my $tag (@{$product_ref->{$field . "_hierarchy" }}) {
						if (get_fileid($tag) ne '') {
							push @{$product_ref->{$field . "_tags" }}, get_fileid($tag);
						}
					}
				}

			}

		}



		my $comment = $bot . " - $bug";

		#if ($code eq '3033710073511') {
		if ($changed) {
			# notify slack
			#  payload={"text": "A very important thing has occurred! <https://alert-system.com/alerts/1234|Click here> for details!"}

			# curl -X POST --data-urlencode 'payload={"channel": "#general", "username": "webhookbot", "text": "This is posted to #general and comes from a bot named webhookbot.", "icon_emoji": ":ghost:"}' https://openfoodfacts.slack.com/services/hooks/incoming-webhook?token=jMDE8Fzkz9qD7uC9Lq04fbZH

			# my $data =  encode_json(\%response);

			$bot .= " -- <https://world.openfoodfacts.org/product/$code>";

			print "notifying slack: $bot\n";

<<<<<<< HEAD
			send_slack_message('#bots', 'infobot', $bot, ':rabbit:');
=======
			my $ua = create_user_agent();

			my $server_endpoint = "https://hooks.slack.com/services/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";

			# set custom HTTP request header fields
			my $req = HTTP::Request->new(POST => $server_endpoint);
			$req->header('content-type' => 'application/json');

			# add POST data to HTTP request body
			my $post_data = '{"channel": "#bots", "username": "infobot", "text": "' . $bot . '", "icon_emoji": ":rabbit:" }';
			$req->content($post_data);

			my $resp = $ua->request($req);
			if ($resp->is_success) {
				my $message = $resp->decoded_content;
				print "Received reply: $message\n";
			}
			else {
				print "HTTP POST error code: ", $resp->code, "\n";
				print "HTTP POST error message: ", $resp->message, "\n";
			}



>>>>>>> 98c72fd7

			$User_id = $botid;
			store_product($product_ref, $comment);

			$changed_products ++;
		}

	}


}


close($IN);

if (($changed_products > 0) and ($added_countries > 0)) {

	my $msg = "\nI added $added_countries countries to $changed_products products\n\n";
	print $msg;

			my $ua = create_user_agent();

			my $server_endpoint = "https://hooks.slack.com/services/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";

			# set custom HTTP request header fields
			my $req = HTTP::Request->new(POST => $server_endpoint);
			$req->header('content-type' => 'application/json');

			# add POST data to HTTP request body
			my $post_data = '{"channel": "#bots", "username": "infobot", "text": "' . $msg . '", "icon_emoji": ":rabbit:" }';
			$req->content($post_data);

			my $resp = $ua->request($req);
			if ($resp->is_success) {
				my $message = $resp->decoded_content;
				print "Received reply: $message\n";
			}
			else {
				print "HTTP POST error code: ", $resp->code, "\n";
				print "HTTP POST error message: ", $resp->message, "\n";
			}

}

print "i :$i\n";<|MERGE_RESOLUTION|>--- conflicted
+++ resolved
@@ -40,11 +40,7 @@
 use ProductOpener::Food qw/:all/;
 use ProductOpener::Ingredients qw/:all/;
 use ProductOpener::Images qw/:all/;
-<<<<<<< HEAD
 use ProductOpener::Slack qw/send_slack_message/;
-=======
-use ProductOpener::HTTP qw/create_user_agent/;
->>>>>>> 98c72fd7
 
 use CGI qw/:cgi :form escapeHTML/;
 use URI::Escape::XS;
@@ -229,9 +225,27 @@
 
 			print "notifying slack: $bot\n";
 
-<<<<<<< HEAD
 			send_slack_message('#bots', 'infobot', $bot, ':rabbit:');
-=======
+
+			$User_id = $botid;
+			store_product($product_ref, $comment);
+
+			$changed_products ++;
+		}
+
+	}
+
+
+}
+
+
+close($IN);
+
+if (($changed_products > 0) and ($added_countries > 0)) {
+
+	my $msg = "\nI added $added_countries countries to $changed_products products\n\n";
+	print $msg;
+
 			my $ua = create_user_agent();
 
 			my $server_endpoint = "https://hooks.slack.com/services/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";
@@ -241,7 +255,7 @@
 			$req->header('content-type' => 'application/json');
 
 			# add POST data to HTTP request body
-			my $post_data = '{"channel": "#bots", "username": "infobot", "text": "' . $bot . '", "icon_emoji": ":rabbit:" }';
+			my $post_data = '{"channel": "#bots", "username": "infobot", "text": "' . $msg . '", "icon_emoji": ":rabbit:" }';
 			$req->content($post_data);
 
 			my $resp = $ua->request($req);
@@ -254,51 +268,6 @@
 				print "HTTP POST error message: ", $resp->message, "\n";
 			}
 
-
-
->>>>>>> 98c72fd7
-
-			$User_id = $botid;
-			store_product($product_ref, $comment);
-
-			$changed_products ++;
-		}
-
-	}
-
-
 }
 
-
-close($IN);
-
-if (($changed_products > 0) and ($added_countries > 0)) {
-
-	my $msg = "\nI added $added_countries countries to $changed_products products\n\n";
-	print $msg;
-
-			my $ua = create_user_agent();
-
-			my $server_endpoint = "https://hooks.slack.com/services/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";
-
-			# set custom HTTP request header fields
-			my $req = HTTP::Request->new(POST => $server_endpoint);
-			$req->header('content-type' => 'application/json');
-
-			# add POST data to HTTP request body
-			my $post_data = '{"channel": "#bots", "username": "infobot", "text": "' . $msg . '", "icon_emoji": ":rabbit:" }';
-			$req->content($post_data);
-
-			my $resp = $ua->request($req);
-			if ($resp->is_success) {
-				my $message = $resp->decoded_content;
-				print "Received reply: $message\n";
-			}
-			else {
-				print "HTTP POST error code: ", $resp->code, "\n";
-				print "HTTP POST error message: ", $resp->message, "\n";
-			}
-
-}
-
 print "i :$i\n";