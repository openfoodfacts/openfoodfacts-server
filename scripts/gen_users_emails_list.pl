--- conflicted
+++ resolved
@@ -68,11 +68,8 @@
 use ProductOpener::Config qw/:all/;
 use ProductOpener::Paths qw/:all/;
 use ProductOpener::Store qw/:all/;
-<<<<<<< HEAD
-use ProductOpener::Users qw/:all/;
-=======
+
 use ProductOpener::Users qw/retrieve_user retrieve_userids/;
->>>>>>> ad1b2b06
 
 my @userids;
 my $arg = $ARGV[0] || "";
