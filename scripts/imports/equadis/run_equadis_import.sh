#!/usr/bin/env bash

# do not continue on failure
set -e

# load utils
. scripts/imports/imports_utils.sh

<<<<<<< HEAD
# this script must be launched from server root (/srv/off-pro)
=======
# this script must be launch from server root (/srv/off-pro)
>>>>>>> 119c4c62
export PERL5LIB=lib:$PERL5LIB

# load paths
. <(perl -e 'use ProductOpener::Paths qw/:all/; print base_paths_loading_script()')

if [[ -z "$OFF_SFTP_HOME_DIR" ]]
then
<<<<<<< HEAD
    >&2 "OFF_SFTP_HOME_DIR not defined, exiting"
=======
    >&2 echo "SFTP_HOME not defined, exiting"
    exit 10
>>>>>>> 119c4c62
fi

DATA_TMP_DIR=$OFF_CACHE_TMP_DIR/equadis-data
IMAGES_TMP_DIR=$OFF_CACHE_TMP_DIR/equadis-images

SUCCESS_FILE_PATH="$OFF_PRIVATE_DATA_DIR/equadis-import-success"

IMPORT_SINCE=$(import_since $SUCCESS_FILE_PATH)

echo "IMPORT_SINCE: $IMPORT_SINCE days"

# copy files modified in the last successful run
rm -rf $DATA_TMP_DIR
mkdir $DATA_TMP_DIR
find $OFF_SFTP_HOME_DIR/equadis/data/ -mtime -$IMPORT_SINCE -type f -exec cp {} $DATA_TMP_DIR/ \;

# turn Equadis xml files into JSON file
./scripts/convert_gs1_xml_to_json_in_dir.pl $DATA_TMP_DIR || exit 100;

# convert JSON files to a single CSV file
./scripts/convert_gs1_json_to_off_csv.pl --input-dir $DATA_TMP_DIR --output $DATA_TMP_DIR/equadis-data.tsv || exit 101;

# STOP here to test !
# exit 1

# import CSV file
./scripts/import_csv_file.pl \
    --user_id equadis --org_id equadis --source_id equadis --source_name Equadis \
    --source_url https://equadis.com/ --manufacturer 1 --comment "Import from Equadis" \
    --define lc=fr --images_download_dir $IMAGES_TMP_DIR --csv_file $DATA_TMP_DIR/equadis-data.tsv  || exit 102

# mark successful run
mark_successful_run $SUCCESS_FILE_PATH<|MERGE_RESOLUTION|>--- conflicted
+++ resolved
@@ -6,11 +6,7 @@
 # load utils
 . scripts/imports/imports_utils.sh
 
-<<<<<<< HEAD
 # this script must be launched from server root (/srv/off-pro)
-=======
-# this script must be launch from server root (/srv/off-pro)
->>>>>>> 119c4c62
 export PERL5LIB=lib:$PERL5LIB
 
 # load paths
@@ -18,12 +14,8 @@
 
 if [[ -z "$OFF_SFTP_HOME_DIR" ]]
 then
-<<<<<<< HEAD
     >&2 "OFF_SFTP_HOME_DIR not defined, exiting"
-=======
-    >&2 echo "SFTP_HOME not defined, exiting"
     exit 10
->>>>>>> 119c4c62
 fi
 
 DATA_TMP_DIR=$OFF_CACHE_TMP_DIR/equadis-data
