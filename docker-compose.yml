﻿x-backend-conf: &backend-conf
  image: ghcr.io/openfoodfacts/openfoodfacts-server/backend:${TAG}
  environment:
    - PRODUCERS_PLATFORM
    - PRODUCT_OPENER_DOMAIN
    - PRODUCT_OPENER_PORT
    - PRODUCT_OPENER_FLAVOR
    - PRODUCT_OPENER_FLAVOR_SHORT
    - OFF_LOG_EMAILS
    - MONGODB_HOST
    - POSTGRES_HOST
    - POSTGRES_USER
    - POSTGRES_PASSWORD
    - ROBOTOFF_URL
    - QUERY_URL
    - EVENTS_URL
    - FACETS_KP_URL
    - EVENTS_USERNAME
    - EVENTS_PASSWORD
    - REDIS_URL
    - PROCESS_GLOBAL_REDIS_EVENTS
    - GOOGLE_CLOUD_VISION_API_KEY
    - GOOGLE_CLOUD_VISION_API_URL
    - CROWDIN_PROJECT_IDENTIFIER
    - CROWDIN_PROJECT_KEY
    - GEOLITE2_PATH
    - LOG_LEVEL_ROOT
    - LOG_LEVEL_MONGODB
    - LOG_LEVEL_RATE_LIMITER
    - NUTRIPATROL_URL
    - INFLUXDB_HOST
    - BUILD_CACHE_REPO
    - RATE_LIMITER_BLOCKING_ENABLED
    - ODOO_CRM_URL
    - ODOO_CRM_DB
    - ODOO_CRM_USER
    - ODOO_CRM_PASSWORD
    - OIDC_IMPLEMENTATION_LEVEL
    - OIDC_DISCOVERY_URL
    - OFF_CLIENT_SECRET
    - OBF_CLIENT_SECRET
    - OPFF_CLIENT_SECRET
    - OPF_CLIENT_SECRET
    - OFF_PRO_CLIENT_SECRET
<<<<<<< HEAD
    - SLACK_HOOK_URLS
=======
    #11901: Remove once production is migrated
    - SERIALIZE_TO_JSON
>>>>>>> 1c08c83d
  depends_on:
    - memcached
  volumes:
    # pointer to openfoodfacts-web/lang
    - ${WEB_RESOURCES_PATH}/lang:/mnt/podata/lang
    # pointer to openfoodfacts-web/html
    - ${WEB_RESOURCES_PATH}/html:/opt/product-opener/html/off_web_html
    # Static data (e.g dumps)
    - html_data:/opt/product-opener/html/data
    # other servers dirs (this is temporary to be able to develop for now)
    - other_servers:/srv

    # Binds from frontend container (read-only)
    - icons_dist:/opt/product-opener/html/images/icons/dist:ro
    - js_dist:/opt/product-opener/html/js/dist:ro
    - css_dist:/opt/product-opener/html/css/dist:ro
    - node_modules:/opt/product-opener/node_modules:ro

    # Users, products, product images and orgs files
    - users:/mnt/podata/users # .sto
    - products:/mnt/podata/products # .sto
    - product_images:/opt/product-opener/html/images/products # .jpg
    - orgs:/mnt/podata/orgs # .sto
    # build-cache
    - build_cache:/mnt/podata/build-cache
    # export_files folders must be accessible between pro and public instances
    - export_files:/mnt/podata/export_files
    # all the rest
    - podata:/mnt/podata


    # Logs
    - ./logs/apache2:/var/log/apache2
    - ./logs/apache2:/mnt/podata/logs
    - ./logs/apache2:/var/log/httpd

    # Apache conf
    - ./conf/apache2-docker/apache.conf:/etc/apache2/sites-enabled/product-opener.conf
    - ./conf/apache2-docker/apache-mpm_prefork.conf:/etc/apache2/mods-enabled/mpm_prefork.conf
    - ./conf/apache-2.4/modperl.conf:/etc/apache2/conf-enabled/modperl.conf


services:
  memcached:
    image: memcached:1.6-alpine
  postgres:
    image: postgres:12-alpine
    # we want postgres for off, but not for pro profile
    profiles: ["off"]
    environment:
      - POSTGRES_USER
      - POSTGRES_PASSWORD
      - POSTGRES_DB=minion
    volumes:
      - pgdata:/var/lib/postgresql/data
  backend: *backend-conf
  minion:
    <<: *backend-conf
    # This service run the minion, see https://docs.mojolicious.org/Minion/
    command:
      - "/opt/product-opener/scripts/minion_producers.pl"
      - "minion"
      - "worker"
      - "-m"
      - "$MINION_MODE"
      - "-q"
      - "$MINION_QUEUE"
  incron:
    <<: *backend-conf
    # This service watches for new images to trigger ocr and robotoff processing
    command: ["perl", "scripts/run_cloud_vision_ocr.pl", "/mnt/podata/new_images"]
  redis-listener:
    <<: *backend-conf
    # we want the redis_listerner for off, but not for pro profile
    profiles: ["off"]
    # This service watches for new events on a redis stream to delete users
    command: ["perl", "scripts/listen_to_redis_stream.pl"]
  frontend:
    image: ghcr.io/openfoodfacts/openfoodfacts-server/frontend:${TAG}
    depends_on:
      - backend
    environment:
      - PRODUCT_OPENER_DOMAIN
    volumes:
      - product_images:/opt/product-opener/html/images/products:ro
      - html_data:/opt/product-opener/html/data:ro
      - ./html/donate:/opt/product-opener/html/donate:ro

      # Static dist/ assets (JS, CSS, Icons, Image attributes) generated by gulp
      # if you add a volume, add it to dev.yml / dynamicfront
      # Note: we need them because we need this data in backend and minion
      # In prod they MUST be removed and recreated each time, so that image data is freshly copied
      - icons_dist:/opt/product-opener/html/images/icons/dist
      - js_dist:/opt/product-opener/html/js/dist
      - css_dist:/opt/product-opener/html/css/dist
      - node_modules:/opt/product-opener/node_modules

      # openfoodfacts-web static files
      - ${WEB_RESOURCES_PATH}/html:/opt/product-opener/html/off_web_html


      # Logs
      - ./logs/nginx/:/var/log/nginx/

      # Nginx, we use templates dir to be able to use environment vars
      - ./conf/nginx-docker/nginx.conf:/etc/nginx/templates/default.conf.template
      # cors headers definition as an include
      - ./conf/nginx/snippets/off.cors-headers.include:/etc/nginx/snippets/off.cors-headers.include
      - ./conf/nginx/snippets/expiry-headers.include:/etc/nginx/snippets/expiry-headers.include
      # some expires rules
      - ./conf/nginx/snippets/expires-no-json-xml.conf:/etc/nginx/snippets/expires-no-json-xml.conf
      # some redirects
      - ./conf/nginx/snippets/off.locations-redirects.include:/etc/nginx/snippets/off.locations-redirects.include
    ports:
      - ${PRODUCT_OPENER_EXPOSE}${PRODUCT_OPENER_PORT}:80

volumes:
  pgdata:
  icons_dist:
  js_dist:
  css_dist:
  node_modules:
  # build_cache does not needs not be external, for wiping it will avoid keeping too much cached data
  build_cache:
  other_servers:<|MERGE_RESOLUTION|>--- conflicted
+++ resolved
@@ -42,12 +42,9 @@
     - OPFF_CLIENT_SECRET
     - OPF_CLIENT_SECRET
     - OFF_PRO_CLIENT_SECRET
-<<<<<<< HEAD
     - SLACK_HOOK_URLS
-=======
     #11901: Remove once production is migrated
     - SERIALIZE_TO_JSON
->>>>>>> 1c08c83d
   depends_on:
     - memcached
   volumes:
