﻿x-backend-conf: &backend-conf
  image: ghcr.io/openfoodfacts/openfoodfacts-server/backend:${TAG}
  environment:
    - PRODUCERS_PLATFORM
    - PRODUCT_OPENER_DOMAIN
    - PRODUCT_OPENER_PORT
    - PRODUCT_OPENER_FLAVOR
    - PRODUCT_OPENER_FLAVOR_SHORT
    - OFF_LOG_EMAILS
    - MONGODB_HOST
    - POSTGRES_HOST
    - POSTGRES_USER
    - POSTGRES_PASSWORD
    - ROBOTOFF_URL
    - QUERY_URL
    - EVENTS_URL
    - FACETS_KP_URL
    - EVENTS_USERNAME
    - EVENTS_PASSWORD
    - REDIS_URL
    - PROCESS_GLOBAL_REDIS_EVENTS
    - GOOGLE_CLOUD_VISION_API_KEY
    - GOOGLE_CLOUD_VISION_API_URL
    - CROWDIN_PROJECT_IDENTIFIER
    - CROWDIN_PROJECT_KEY
    - GEOLITE2_PATH
    - LOG_LEVEL_ROOT
    - LOG_LEVEL_MONGODB
    - LOG_LEVEL_RATE_LIMITER
    - NUTRIPATROL_URL
    - INFLUXDB_HOST
    - BUILD_CACHE_REPO
    - RATE_LIMITER_BLOCKING_ENABLED
    - ODOO_CRM_URL
    - ODOO_CRM_DB
    - ODOO_CRM_USER
    - ODOO_CRM_PASSWORD
<<<<<<< HEAD
    #11901: Remove once production is migrated
    - SERIALIZE_TO_JSON
=======
    - OIDC_IMPLEMENTATION_LEVEL
    - OIDC_DISCOVERY_URL
    - OFF_CLIENT_SECRET
    - OBF_CLIENT_SECRET
    - OPFF_CLIENT_SECRET
    - OPF_CLIENT_SECRET
    - OFF_PRO_CLIENT_SECRET
>>>>>>> ca6b9aaf
  depends_on:
    - memcached
  volumes:
    # pointer to openfoodfacts-web/lang
    - ${WEB_RESOURCES_PATH}/lang:/mnt/podata/lang
    # pointer to openfoodfacts-web/html
    - ${WEB_RESOURCES_PATH}/html:/opt/product-opener/html/off_web_html
    # Static data (e.g dumps)
    - html_data:/opt/product-opener/html/data
    # other servers dirs (this is temporary to be able to develop for now)
    - other_servers:/srv

    # Binds from frontend container (read-only)
    - icons_dist:/opt/product-opener/html/images/icons/dist:ro
    - js_dist:/opt/product-opener/html/js/dist:ro
    - css_dist:/opt/product-opener/html/css/dist:ro
    - node_modules:/opt/product-opener/node_modules:ro

    # Users, products, product images and orgs files
    - users:/mnt/podata/users # .sto
    - products:/mnt/podata/products # .sto
    - product_images:/opt/product-opener/html/images/products # .jpg
    - orgs:/mnt/podata/orgs # .sto
    # build-cache
    - build_cache:/mnt/podata/build-cache
    # export_files folders must be accessible between pro and public instances
    - export_files:/mnt/podata/export_files
    # all the rest
    - podata:/mnt/podata


    # Logs
    - ./logs/apache2:/var/log/apache2
    - ./logs/apache2:/mnt/podata/logs
    - ./logs/apache2:/var/log/httpd

    # Apache conf
    - ./conf/apache2-docker/apache.conf:/etc/apache2/sites-enabled/product-opener.conf
    - ./conf/apache2-docker/apache-mpm_prefork.conf:/etc/apache2/mods-enabled/mpm_prefork.conf
    - ./conf/apache-2.4/modperl.conf:/etc/apache2/conf-enabled/modperl.conf


services:
  memcached:
    image: memcached:1.6-alpine
  postgres:
    image: postgres:12-alpine
    # we want postgres for off, but not for pro profile
    profiles: ["off"]
    environment:
      - POSTGRES_USER
      - POSTGRES_PASSWORD
      - POSTGRES_DB=minion
    volumes:
      - pgdata:/var/lib/postgresql/data
  backend: *backend-conf
  minion:
    <<: *backend-conf
    # This service run the minion, see https://docs.mojolicious.org/Minion/
    command:
      - "/opt/product-opener/scripts/minion_producers.pl"
      - "minion"
      - "worker"
      - "-m"
      - "$MINION_MODE"
      - "-q"
      - "$MINION_QUEUE"
  incron:
    <<: *backend-conf
    # This service watches for new images to trigger ocr and robotoff processing
    command: ["perl", "scripts/run_cloud_vision_ocr.pl", "/mnt/podata/new_images"]
  redis-listener:
    <<: *backend-conf
    # we want the redis_listerner for off, but not for pro profile
    profiles: ["off"]
    # This service watches for new events on a redis stream to delete users
    command: ["perl", "scripts/listen_to_redis_stream.pl"]
  frontend:
    image: ghcr.io/openfoodfacts/openfoodfacts-server/frontend:${TAG}
    depends_on:
      - backend
    environment:
      - PRODUCT_OPENER_DOMAIN
    volumes:
      - product_images:/opt/product-opener/html/images/products:ro
      - html_data:/opt/product-opener/html/data:ro
      - ./html/donate:/opt/product-opener/html/donate:ro

      # Static dist/ assets (JS, CSS, Icons, Image attributes) generated by gulp
      # if you add a volume, add it to dev.yml / dynamicfront
      # Note: we need them because we need this data in backend and minion
      # In prod they MUST be removed and recreated each time, so that image data is freshly copied
      - icons_dist:/opt/product-opener/html/images/icons/dist
      - js_dist:/opt/product-opener/html/js/dist
      - css_dist:/opt/product-opener/html/css/dist
      - node_modules:/opt/product-opener/node_modules

      # openfoodfacts-web static files
      - ${WEB_RESOURCES_PATH}/html:/opt/product-opener/html/off_web_html


      # Logs
      - ./logs/nginx/:/var/log/nginx/

      # Nginx, we use templates dir to be able to use environment vars
      - ./conf/nginx-docker/nginx.conf:/etc/nginx/templates/default.conf.template
      # cors headers definition as an include
      - ./conf/nginx/snippets/off.cors-headers.include:/etc/nginx/snippets/off.cors-headers.include
      - ./conf/nginx/snippets/expiry-headers.include:/etc/nginx/snippets/expiry-headers.include
      # some expires rules
      - ./conf/nginx/snippets/expires-no-json-xml.conf:/etc/nginx/snippets/expires-no-json-xml.conf
      # some redirects
      - ./conf/nginx/snippets/off.locations-redirects.include:/etc/nginx/snippets/off.locations-redirects.include
    ports:
      - ${PRODUCT_OPENER_EXPOSE}${PRODUCT_OPENER_PORT}:80

volumes:
  pgdata:
  icons_dist:
  js_dist:
  css_dist:
  node_modules:
  # build_cache does not needs not be external, for wiping it will avoid keeping too much cached data
  build_cache:
  other_servers:<|MERGE_RESOLUTION|>--- conflicted
+++ resolved
@@ -35,10 +35,6 @@
     - ODOO_CRM_DB
     - ODOO_CRM_USER
     - ODOO_CRM_PASSWORD
-<<<<<<< HEAD
-    #11901: Remove once production is migrated
-    - SERIALIZE_TO_JSON
-=======
     - OIDC_IMPLEMENTATION_LEVEL
     - OIDC_DISCOVERY_URL
     - OFF_CLIENT_SECRET
@@ -46,7 +42,8 @@
     - OPFF_CLIENT_SECRET
     - OPF_CLIENT_SECRET
     - OFF_PRO_CLIENT_SECRET
->>>>>>> ca6b9aaf
+    #11901: Remove once production is migrated
+    - SERIALIZE_TO_JSON
   depends_on:
     - memcached
   volumes:
