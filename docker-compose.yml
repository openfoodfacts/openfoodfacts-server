﻿version: "3.7"

x-backend-conf: &backend-conf
  image: ghcr.io/openfoodfacts/openfoodfacts-server/backend:${TAG}
  environment:
    - PRODUCERS_PLATFORM
    - PRODUCT_OPENER_DOMAIN
    - PRODUCT_OPENER_PORT
    - PRODUCT_OPENER_FLAVOR
    - PRODUCT_OPENER_FLAVOR_SHORT
    - OFF_LOG_EMAILS
    - MONGODB_HOST
    - POSTGRES_HOST
    - POSTGRES_USER
    - POSTGRES_PASSWORD
    - ROBOTOFF_URL
    - QUERY_URL
    - EVENTS_URL
    - FACETS_KP_URL
    - EVENTS_USERNAME
    - EVENTS_PASSWORD
    - REDIS_URL
    - GOOGLE_CLOUD_VISION_API_KEY
    - GOOGLE_CLOUD_VISION_API_URL
    - CROWDIN_PROJECT_IDENTIFIER
    - CROWDIN_PROJECT_KEY
    - GEOLITE2_PATH
    - LOG_LEVEL_ROOT
    - LOG_LEVEL_MONGODB
    - INFLUXDB_HOST
    - BUILD_CACHE_REPO
  depends_on:
    - memcached
  volumes:
    # pointer to openfoodfacts-web/lang
    - ${WEB_LANG_PATH}:/mnt/podata/lang
    # Static data (e.g dumps)
    - html_data:/opt/product-opener/html/data
    # other servers dirs (this is temporary to be able to develop for now)
    - other_servers:/srv

    # Binds from frontend container (read-only)
    - icons_dist:/opt/product-opener/html/images/icons/dist:ro
    - js_dist:/opt/product-opener/html/js/dist:ro
    - css_dist:/opt/product-opener/html/css/dist:ro
    - node_modules:/opt/product-opener/node_modules:ro

    # Users, products, product images and orgs files
    - users:/mnt/podata/users # .sto
    - products:/mnt/podata/products # .sto
    - product_images:/opt/product-opener/html/images/products # .jpg
    - orgs:/mnt/podata/orgs # .sto
    # build-cache
    - build_cache:/mnt/podata/build-cache
    # export_files folders must be accessible between pro and public instances
    - export_files:/mnt/podata/export_files
    # all the rest
    - podata:/mnt/podata


    # Logs
    - ./logs/apache2:/var/log/apache2
    - ./logs/apache2:/mnt/podata/logs
    - ./logs/apache2:/var/log/httpd

    # Apache conf
    - ./conf/apache.conf:/etc/apache2/sites-enabled/product-opener.conf
    - ./conf/apache-mpm_prefork.conf:/etc/apache2/mods-avalable/mpm_prefork.conf

services:
  memcached:
    image: memcached:1.6-alpine
  postgres:
    image: postgres:12-alpine
    # we want postgres for off, but not for pro profile
    profiles: ["off"]
    environment:
      - POSTGRES_USER
      - POSTGRES_PASSWORD
      - POSTGRES_DB=minion
    volumes:
      - pgdata:/var/lib/postgresql/data
  redis:
    image: redis:7.2-alpine
    command: redis-server --save 60 1 --loglevel warning
    volumes:
      - redisdata:/data
  backend: *backend-conf
  minion:
    <<: *backend-conf
    # This service run the minion, see https://docs.mojolicious.org/Minion/
    command:
      - "/opt/product-opener/scripts/minion_producers.pl"
      - "minion"
      - "worker"
      - "-m"
      - "$MINION_MODE"
      - "-q"
      - "$MINION_QUEUE"
  incron:
    <<: *backend-conf
    # This service watch for new images to trigger ocr and robotoff processing
    command: ["perl", "scripts/run_cloud_vision_ocr.pl", "/mnt/podata/new_images"]
  frontend:
    image: ghcr.io/openfoodfacts/openfoodfacts-server/frontend:${TAG}
    depends_on:
      - backend
    environment:
      - PRODUCT_OPENER_DOMAIN
    volumes:
      - product_images:/opt/product-opener/html/images/products:ro
      - html_data:/opt/product-opener/html/data:ro
      - ./html/donate:/opt/product-opener/html/donate:ro

      # Static dist/ assets (JS, CSS, Icons, Image attributes) generated by gulp
      # if you add a volume, add it to dev.yml / dynamicfront
      # Note: we need them because we need this data in backend and minion
      # In prod they MUST be removed and recreated each time, so that image data is freshly copied
      - icons_dist:/opt/product-opener/html/images/icons/dist
      - js_dist:/opt/product-opener/html/js/dist
      - css_dist:/opt/product-opener/html/css/dist
      - node_modules:/opt/product-opener/node_modules

      # Nginx, we use templates dir to be able to use environment vars
      - ./conf/nginx.conf:/etc/nginx/templates/default.conf.template
      # cors headers definition as an include
      - ./conf/nginx/snippets/off.cors-headers.include:/etc/nginx/snippets/off.cors-headers.include
      # some expires rules
      - ./conf/nginx/snippets/expires-no-json-xml.conf:/etc/nginx/snippets/expires-no-json-xml.conf
      # some redirects
      - ./conf/nginx/snippets/off.locations-redirects.include:/etc/nginx/snippets/off.locations-redirects.include
    ports:
      - ${PRODUCT_OPENER_EXPOSE}${PRODUCT_OPENER_PORT}:80

volumes:
  pgdata:
  icons_dist:
  js_dist:
  css_dist:
  node_modules:
  # build_cache does not needs not be external, for wiping it will avoid keeping too much cached data
  build_cache:
  other_servers:
<<<<<<< HEAD
networks:
  webnet:
=======
  redisdata:
>>>>>>> 59bc3247
<|MERGE_RESOLUTION|>--- conflicted
+++ resolved
@@ -1,4 +1,4 @@
-﻿version: "3.7"
+version: "3.7"
 
 x-backend-conf: &backend-conf
   image: ghcr.io/openfoodfacts/openfoodfacts-server/backend:${TAG}
@@ -141,9 +141,6 @@
   # build_cache does not needs not be external, for wiping it will avoid keeping too much cached data
   build_cache:
   other_servers:
-<<<<<<< HEAD
 networks:
   webnet:
-=======
-  redisdata:
->>>>>>> 59bc3247
+  redisdata: