--- conflicted
+++ resolved
@@ -30,15 +30,12 @@
     - LOG_LEVEL_RATE_LIMITER
     - INFLUXDB_HOST
     - BUILD_CACHE_REPO
-<<<<<<< HEAD
+    - RATE_LIMITER_BLOCKING_ENABLED
     - KEYCLOAK_BASE_URL
     - KEYCLOAK_REALM_NAME
     - PRODUCT_OPENER_OIDC_CLIENT_ID
     - PRODUCT_OPENER_OIDC_CLIENT_SECRET
     - PRODUCT_OPENER_OIDC_DISCOVERY_ENDPOINT
-=======
-    - RATE_LIMITER_BLOCKING_ENABLED
->>>>>>> 2dffe277
   depends_on:
     - memcached
     - redis
