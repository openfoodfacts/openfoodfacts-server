#!/usr/bin/perl -w

# This file is part of Product Opener.
#
# Product Opener
# Copyright (C) 2011-2023 Association Open Food Facts
# Contact: contact@openfoodfacts.org
# Address: 21 rue des Iles, 94100 Saint-Maur des Fossés, France
#
# Product Opener is free software: you can redistribute it and/or modify
# it under the terms of the GNU Affero General Public License as
# published by the Free Software Foundation, either version 3 of the
# License, or (at your option) any later version.
#
# This program is distributed in the hope that it will be useful,
# but WITHOUT ANY WARRANTY; without even the implied warranty of
# MERCHANTABILITY or FITNESS FOR A PARTICULAR PURPOSE.  See the
# GNU Affero General Public License for more details.
#
# You should have received a copy of the GNU Affero General Public License
# along with this program.  If not, see <https://www.gnu.org/licenses/>.

use ProductOpener::PerlStandards;

use CGI::Carp qw(fatalsToBrowser);

use ProductOpener::Config qw/:all/;
use ProductOpener::Paths qw/%BASE_DIRS/;
use ProductOpener::Store qw/retrieve_object/;
use ProductOpener::Index qw/:all/;
use ProductOpener::Lang qw/lang/;
use ProductOpener::Display qw/:all/;
use ProductOpener::Tags qw/canonicalize_tag_link/;
use ProductOpener::Users qw/$Owner_id/;
use ProductOpener::Images qw/:all/;
use ProductOpener::Products qw/:all/;
use ProductOpener::Text qw/remove_tags_and_quote/;
use ProductOpener::HTTP qw/single_param/;

use CGI qw/:cgi :form escapeHTML/;
use URI::Escape::XS;
use Storable qw/dclone/;
use Encode;
use JSON::MaybeXS;
use Log::Any qw($log);
use Data::DeepAccess qw(deep_get);

my $request_ref = ProductOpener::Display::init_request();

my $template_data_ref = {};

my $code = normalize_code(single_param('code'));

if (not defined $code) {
	display_error_and_exit($request_ref, lang("api_result_product_not_found"), 404);
}

# We can be passed an imgid, or image_type + image_lc
# Previously, we used an id that could be either imgid or image_type + image_lc

my $imgid = single_param('imgid');
my $image_type = single_param('image_type');
my $image_lc = single_param('image_lc');

my $id = single_param('id');

# Legacy support for old URLs, could probably be removed
if (defined $id) {
	if ($id =~ /^\d+$/) {
		# imgid
		$imgid = $id;
	}
	else {
		# image_type + image_lc
		($image_type, $image_lc) = get_image_type_and_image_lc_from_imagefield($id);
	}
}

$log->debug(
	"start",
	{
		code => $code,
		id => $id,
		imgid => $imgid,
		image_type => $image_type,
		image_lc => $image_lc
	}
) if $log->is_debug();

# Retrieve the image data from the product

my $product_id = product_id_for_owner($Owner_id, $code);

my $product_ref = retrieve_product($product_id);

if (not(defined $product_ref)) {
	display_error_and_exit($request_ref, sprintf(lang("no_product_for_barcode"), $code), 404);
}

my $image_ref;

if (defined $imgid) {
	$image_ref = deep_get($product_ref, "images", "uploaded", $imgid);
}
elsif ((defined $image_type) and (defined $image_lc)) {
	$image_ref = deep_get($product_ref, "images", "selected", $image_type, $image_lc);
	$id = $image_type . '_' . $image_lc;
}

if (not(defined $image_ref)) {
	display_error_and_exit($request_ref, lang("api_result_product_image_not_found"), 404);
}

my $imagetext;
if ($id =~ /^(.*)_(.*)$/) {
	$imagetext = lang($1 . '_alt');
}
else {
	$imagetext = $id;
}

my $path = product_path_from_id($product_id);
my $alt = remove_tags_and_quote($product_ref->{product_name}) . ' - ' . $imagetext;

my $display_image_url;
my $full_image_url;
if (defined $imgid) {
	$display_image_url = "$images_subdomain/images/products/$path/$imgid.$display_size.jpg";
	$full_image_url = "$images_subdomain/images/products/$path/$imgid.jpg";
}
else {
	$image_ref->{id} = $id;
	$display_image_url = get_image_url($product_ref, $image_ref, $display_size);
	$full_image_url = get_image_url($product_ref, $image_ref, "full");
}

my $photographer;
my $editor;
my $site_name = $options{site_name};

my $original_id = $imgid || $image_ref->{imgid};
my $original_link = "";
if ((defined $original_id) and (defined $product_ref->{images}{uploaded}{$original_id})) {
	$photographer = $product_ref->{images}{uploaded}{$original_id}{uploader};
	$original_link = " <a href=\"/cgi/product_image.pl?code=$code&imgid=$original_id\" rel=\"isBasedOn\">"
		. lang("image_original_link_text") . "</a>";
}

<<<<<<< HEAD
if (defined $product_ref->{images}{$id}{rev}) {
	my $changes_ref = retrieve_object("$BASE_DIRS{PRODUCTS}/$path/changes");
=======
if (defined $image_ref->{rev}) {
	my $changes_ref = retrieve("$BASE_DIRS{PRODUCTS}/$path/changes.sto");
>>>>>>> 805666c7
	if (not defined $changes_ref) {
		$changes_ref = [];
	}

	my $current_rev = $product_ref->{rev};

	foreach my $change_ref (reverse @{$changes_ref}) {
		my $change_rev = $change_ref->{rev};

		if (not defined $change_rev) {
			$change_rev = $current_rev;
		}
		$current_rev--;

		if ($change_rev eq $image_ref->{rev}) {
			$editor = $change_ref->{userid};
		}
	}
}

my $photographer_link
	= "<a href=\"" . canonicalize_tag_link("photographers", $photographer) . "\" rel=\"author\">$photographer</a>";
my $editor_link;
if (defined $editor) {
	$editor_link
		= "<a href=\"" . canonicalize_tag_link("photographers", $editor) . "\" rel=\"contributor\">$editor</a>";
}

my $full_size = lang('image_full_size');
my $attribution;
if ((defined $photographer) and (defined $editor) and (not($photographer eq $editor))) {
	$attribution = sprintf(lang('image_attribution_photographer_editor'), $photographer_link, $editor_link, $site_name);
}
elsif (defined $photographer) {
	$attribution = sprintf(lang('image_attribution_photographer'), $photographer_link, $site_name);
}
else {
	$attribution = $site_name;
}

my $product_name = remove_tags_and_quote(product_name_brand_quantity($product_ref));

# Prevent the quantity "750 g" to be split on two lines
$product_name =~ s/(.*) (.*?)/$1\&nbsp;$2/;
if ($product_name eq '') {
	$product_name = $code;
}

my $url = product_url($product_ref);
my $creativecommons = sprintf(
	lang('image_attribution_creativecommons'),
	"<a href=\"$url\" rel=\"about\">$product_name</a>",
	'<a href="https://creativecommons.org/licenses/by-sa/3.0/deed.en" rel="license">Creative Commons Attribution-Share Alike 3.0 Unported</a>'
);

$template_data_ref->{display_image_url} = $display_image_url;
$template_data_ref->{display_size_width} = $image_ref->{sizes}{$display_size}{w};
$template_data_ref->{display_size_height} = $image_ref->{sizes}{$display_size}{h};
$template_data_ref->{alt} = $alt;
$template_data_ref->{full_image_url} = $full_image_url;
$template_data_ref->{full_size} = $full_size;
$template_data_ref->{creativecommons} = $creativecommons;
$template_data_ref->{original_link} = $original_link;
$template_data_ref->{attribution} = $attribution;
$template_data_ref->{original_id} = $original_id;
$template_data_ref->{code} = $code;

my $html;
process_template('web/pages/product/includes/product_image.tt.html', $template_data_ref, \$html) or $html = '';
$html .= "<p>" . $tt->error() . "</p>";

$request_ref->{title} = $alt;
$request_ref->{content_ref} = \$html;
display_page($request_ref);

exit(0);
<|MERGE_RESOLUTION|>--- conflicted
+++ resolved
@@ -146,13 +146,8 @@
 		. lang("image_original_link_text") . "</a>";
 }
 
-<<<<<<< HEAD
-if (defined $product_ref->{images}{$id}{rev}) {
+if (defined $image_ref->{rev}) {
 	my $changes_ref = retrieve_object("$BASE_DIRS{PRODUCTS}/$path/changes");
-=======
-if (defined $image_ref->{rev}) {
-	my $changes_ref = retrieve("$BASE_DIRS{PRODUCTS}/$path/changes.sto");
->>>>>>> 805666c7
 	if (not defined $changes_ref) {
 		$changes_ref = [];
 	}
