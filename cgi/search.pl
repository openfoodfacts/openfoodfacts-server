--- conflicted
+++ resolved
@@ -231,11 +231,7 @@
 
 	
 	my %search_fields_labels = ();
-<<<<<<< HEAD
 	my @type_options;
-=======
-	my @type_array;
->>>>>>> ccf31435
 	my @contains;
 	foreach my $field (@search_fields) {
 		if ((not defined $tags_fields{$field}) and (lang($field) ne '')) {
@@ -250,28 +246,16 @@
 				$search_fields_labels{$field} = lang($field . "_p");
 			}
 		}
-<<<<<<< HEAD
 		push (@type_options, { 
 			value => $field,
 			label => $search_fields_labels{$field},
-=======
-		push (@type_array, { 
-			type_values => $field,
-			type_labels => $search_fields_labels{$field},
->>>>>>> ccf31435
 		});
 	}
 
 	$search_fields_labels{search_tag} = lang("search_tag");
-<<<<<<< HEAD
 	push (@type_options, { 
 		value => "search",
 		label => $search_fields_labels{search_tag},
-=======
-	push (@type_array, { 
-		type_values => "search",
-		type_labels => $search_fields_labels{search_tag},
->>>>>>> ccf31435
 	});
 
 	my @contain_values = ("contains", "does_not_contain");
@@ -280,13 +264,8 @@
 	foreach my $value (@contain_values){
 		my $new_label = lang("search_" . $value);
 	 	push (@contains, { 
-<<<<<<< HEAD
 	  		value => $value,
 	  		label => $new_label,
-=======
-	  		contain_values => $value,
-	  		contain_labels => $new_label,
->>>>>>> ccf31435
 	 	});
 	 }
 
@@ -294,17 +273,10 @@
 		
 		push @{$template_data_ref->{criteria}}, {
 			id => $i,
-<<<<<<< HEAD
 			selected_type_value => $search_tags[$i][0],
 			type_options => \@type_options,
 			selected_contain_value => $search_tags[$i][1],
 			contain_options => \@contains,
-=======
-			type_value => $search_tags[$i][0],
-			type_arrays => \@type_array,
-			contain_value => $search_tags[$i][1],
-			contain_array => \@contains,
->>>>>>> ccf31435
 			input_value => $search_tags[$i][2],
 		};
 
@@ -340,17 +312,12 @@
 		if ($entry ne ("additives_n") && $entry ne ("ingredients_n") && $entry ne ("known_ingredients_n") && $entry ne ("unknown_ingredients_n") && $entry ne ("search_nutriment") && $entry ne ("products_n")) {
 			my $sorted_labels = ucfirst($Nutriments{$entry}{$lc} || $Nutriments{$entry}{en});
 			push (@result_array, { 
-<<<<<<< HEAD
 				value => $entry,
-=======
-				values => $entry,
->>>>>>> ccf31435
 				label => $sorted_labels,
 			});
 		}
 	}
 	push (@result_array, { 
-<<<<<<< HEAD
 		value => "additives_n",
 		label => lang("number_of_additives"),
 	});
@@ -368,25 +335,6 @@
 	});
 	push (@result_array, { 
 		value => "products_n",
-=======
-		values => "additives_n",
-		label => lang("number_of_additives"),
-	});
-	push (@result_array, { 
-		values => "ingredients_n",
-		label => lang("ingredients_n_s"),
-	});
-	push (@result_array, { 
-		values => "known_ingredients_n",
-		label => lang("known_ingredients_n_s"),
-	});
-	push (@result_array, { 
-		values => "unknown_ingredients_n",
-		label => lang("unknown_ingredients_n_s"),
-	});
-	push (@result_array, { 
-		values => "products_n",
->>>>>>> ccf31435
 		label => lang("number_of_products"),
 	});
 	
@@ -396,7 +344,6 @@
 	foreach my $axis (@axis_array) {
 		push (@resultant_array, { 
 			id => $axis,
-<<<<<<< HEAD
 			result_options => \@result_array,
 		});
 	}
@@ -421,32 +368,6 @@
 	  	},
 		{
 	  		'value' => "eq",
-=======
-			results => \@result_array,
-		});
-	}
-	$template_data_ref->{resultant_array} = \@resultant_array;
-
-	my @nutriments = (
-	  	{
-	  		'values' => "lt",
-	  		'label' => '<',
-	  	},
-	  	{
-	  		'values' => "lte",
-	  		'label' => "\N{U+2264}",
-	  	},
-		{
-	  		'values' => "gt",
-	  		'label' => '<',
-	  	},
-		{
-	  		'values' => "gte",
-	  		'label' => "\N{U+2265}",
-	  	},
-		{
-	  		'values' => "eq",
->>>>>>> ccf31435
 	  		'label' => '=',
 	  	},
 	 );
@@ -455,13 +376,8 @@
 
 		push @{$template_data_ref->{nutriments}}, {
 			id => $i,
-<<<<<<< HEAD
 			nutriments_options => \@result_array,
 			nutriment_options => \@nutriments,
-=======
-			nutriment_values => \@result_array,
-			nutriment_array => \@nutriments,
->>>>>>> ccf31435
 			input_value => $search_nutriments[$i][2],
 		};
 	
@@ -471,7 +387,6 @@
 
 	my @sort_array = (
 	  	{
-<<<<<<< HEAD
 	  		'value' => "unique_scans_n",
 	  		'label' => lang("sort_popularity"),
 	  	},
@@ -489,42 +404,15 @@
 	  	},
 		{
 	  		'value' => "completeness",
-=======
-	  		'values' => "unique_scans_n",
-	  		'label' => lang("sort_popularity"),
-	  	},
-	  	{
-	  		'values' => "product_name",
-	  		'label' => lang("sort_product_name"),
-	  	},
-		{
-	  		'values' => "created_t",
-	  		'label' => lang("sort_created_t"),
-	  	},
-		{
-	  		'values' => "last_modified_t",
-	  		'label' => lang("sort_modified_t"),
-	  	},
-		{
-	  		'values' => "completeness",
->>>>>>> ccf31435
 	  		'label' => lang("sort_completeness"),
 	  	},
 	 );
 
-<<<<<<< HEAD
 	push @{$template_data_ref->{sort_options}}, @sort_array;
-	push @{$template_data_ref->{sort_by}}, $sort_by;
+	push @{$template_data_ref->{selected_sort_by_value}}, $sort_by;
 
 	my @size_array =(20, 50, 100, 250, 500, 1000);
 	push @{$template_data_ref->{size_options}}, @size_array;
-=======
-	push @{$template_data_ref->{sort_array}}, @sort_array;
-	push @{$template_data_ref->{sort_by}}, $sort_by;
-
-	my @size_array =(20, 50, 100, 250, 500, 1000);
-	push @{$template_data_ref->{size_array}}, @size_array;
->>>>>>> ccf31435
 
 	$template_data_ref->{active_list} = $active_list;
 
