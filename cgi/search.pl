#!/usr/bin/perl -w

# This file is part of Product Opener.
#
# Product Opener
# Copyright (C) 2011-2018 Association Open Food Facts
# Contact: contact@openfoodfacts.org
# Address: 21 rue des Iles, 94100 Saint-Maur des Fossés, France
#
# Product Opener is free software: you can redistribute it and/or modify
# it under the terms of the GNU Affero General Public License as
# published by the Free Software Foundation, either version 3 of the
# License, or (at your option) any later version.
#
# This program is distributed in the hope that it will be useful,
# but WITHOUT ANY WARRANTY; without even the implied warranty of
# MERCHANTABILITY or FITNESS FOR A PARTICULAR PURPOSE.  See the
# GNU Affero General Public License for more details.
#
# You should have received a copy of the GNU Affero General Public License
# along with this program.  If not, see <https://www.gnu.org/licenses/>.

use Modern::Perl '2012';
use utf8;

use CGI::Carp qw(fatalsToBrowser);
use CGI qw/:cgi :form escapeHTML/;

use ProductOpener::Config qw/:all/;
use ProductOpener::Store qw/:all/;
use ProductOpener::Index qw/:all/;
use ProductOpener::Display qw/:all/;
use ProductOpener::Users qw/:all/;
use ProductOpener::Products qw/:all/;
use ProductOpener::Food qw/:all/;
use ProductOpener::Tags qw/:all/;


use CGI qw/:cgi :form escapeHTML/;
use URI::Escape::XS;
use Storable qw/dclone/;
use Encode;
use JSON::PP;
use Log::Any qw($log);

if (0) {
if (param('jqm')) {

                        print "Content-Type: application/json; charset=UTF-8\r\nAccess-Control-Allow-Origin: *\r\n\r\n" . '{"jqm":"<p>Suite &agrave; l\'&eacute;mission Envoy&eacute; Sp&eacute;cial vous &ecirc;tes extr&egrave;mement nombreuses et nombreux &agrave; essayer l\'app Open Food Facts et le serveur est surcharg&eacute;. Nous avons du temporairement d&eacute;sactiver la recherche de produit (mais le scan est toujours possible). La situation devrait revenir &agrave; la normale bient&ocirc;t.</p> <p>Merci de votre compr&eacute;hension !</p> <p>St&eacute;phane et toute l\'&eacute;quipe b&eacute;n&eacute;vole d\'Open Food Facts</p>"}';


return "";
}
elsif (param('json')) {

print "Content-Type: application/json; charset=UTF-8\r\nAccess-Control-Allow-Origin: *\r\n\r\n" .

<<JSON
{ "page_size": "20", "products": [ { "image_small_url": "https://static.openfoodfacts.org/images/misc/yeswescan-313x222.png", "product_name": "Le serveur est surcharge !", "brands": "Merci de votre comprehension", "quantity": "1", "code": "3554748001005", "nutrition_grade_fr": "A" } ], "page": 1, "skip": 0, "count": 1 }
JSON
;

	return "";

}
}

ProductOpener::Display::init();
use ProductOpener::Lang qw/:all/;

my $action = param('action') || 'display';

my $request_ref = {'search' => 1};

if ((defined param('search_terms')) and (not defined param('action'))) {
	$action = 'process';
}

foreach my $parameter ('fields', 'json', 'jsonp', 'jqm', 'jqm_loadmore', 'xml', 'rss') {

	if (defined param($parameter)) {
		$request_ref->{$parameter} = param($parameter);
	}
}

my @search_fields = qw(brands categories packaging labels origins manufacturing_places emb_codes purchase_places stores countries ingredients additives allergens traces nutrition_grades nova_groups languages creator editors states );

$admin and push @search_fields, "lang";

my %search_tags_fields =  (packaging => 1, brands => 1, categories => 1, labels => 1, origins => 1, manufacturing_places => 1, emb_codes => 1, allergens=> 1, traces => 1, nutrition_grades => 1, purchase_places => 1, stores => 1, countries => 1, additives => 1, states=>1, editors=>1, languages => 1 );

my @search_ingredient_classes = ('additives', 'ingredients_from_palm_oil', 'ingredients_that_may_be_from_palm_oil', 'ingredients_from_or_that_may_be_from_palm_oil');


# Read all the parameters, watch for XSS

my $tags_n = 2;
my $nutriments_n = 2;

my $search_terms = remove_tags_and_quote(decode utf8=>param('search_terms2'));	#advanced search takes precedence
if ((not defined $search_terms) or ($search_terms eq '')) {
	$search_terms = remove_tags_and_quote(decode utf8=>param('search_terms'));
}

# check if the search term looks like a barcode

if ((not defined param('jqm')) and ($search_terms =~ /^(\d{8})\d*$/)) {

		my $code = $search_terms;

		my $product_ref = product_exists($code); # returns 0 if not

		if ($product_ref) {
			$log->info("product code exists, redirecting to product page", { code => $code });
			my $location = product_url($product_ref);


			my $r = shift;
			$r->headers_out->set(Location =>$location);
			$r->status(301);
			return 301;

		}
}


my @search_tags = ();
my @search_nutriments = ();
my %search_ingredient_classes = {};
my %search_ingredient_classes_checked = {};

for (my $i = 0; defined param("tagtype_$i") ; $i++) {

	my $tagtype = remove_tags_and_quote(decode utf8=>param("tagtype_$i"));
	my $tag_contains = remove_tags_and_quote(decode utf8=>param("tag_contains_$i"));
	my $tag = remove_tags_and_quote(decode utf8=>param("tag_$i"));

	push @search_tags, [
		$tagtype, $tag_contains, $tag,
	];
}

foreach my $tagtype (@search_ingredient_classes) {

	$search_ingredient_classes{$tagtype} = param($tagtype);
	not defined $search_ingredient_classes{$tagtype} and $search_ingredient_classes{$tagtype} = 'indifferent';
	$search_ingredient_classes_checked{$tagtype} = { $search_ingredient_classes{$tagtype} => 'checked="checked"' };
}

for (my $i = 0; $i < $nutriments_n ; $i++) {

	my $nutriment = remove_tags_and_quote(decode utf8=>param("nutriment_$i"));
	my $nutriment_compare = remove_tags_and_quote(decode utf8=>param("nutriment_compare_$i"));
	my $nutriment_value = remove_tags_and_quote(decode utf8=>param("nutriment_value_$i"));

	if ($lc eq 'fr') {
		$nutriment_value =~ s/,/\./g;
	}
	push @search_nutriments, [
		$nutriment, $nutriment_compare, $nutriment_value,
	];
}

my $sort_by = remove_tags_and_quote(decode utf8=>param("sort_by"));
if (($sort_by ne 'created_t') and ($sort_by ne 'last_modified_t') and ($sort_by ne 'last_modified_t_complete_first')
	and ($sort_by ne 'scans_n') and ($sort_by ne 'unique_scans_n') and ($sort_by ne 'product_name')) {
	$sort_by = 'unique_scans_n';
}

my $limit = 0 + (param('page_size') || $page_size);
if (($limit < 2) or ($limit > 1000)) {
	$limit = $page_size;
}

my $graph_ref = {graph_title=>remove_tags_and_quote(decode utf8=>param("graph_title"))};
my $map_title = remove_tags_and_quote(decode utf8=>param("map_title"));

foreach my $axis ('x','y') {
	$graph_ref->{"axis_$axis"} = remove_tags_and_quote(decode utf8=>param("axis_$axis"));
}

my %flatten = ();
my $flatten = 0;

foreach my $field (@search_fields) {
	if (defined $search_tags_fields{$field}) {
		$flatten{$field} = remove_tags_and_quote(decode utf8=>param("flatten_$field"));
		if ($flatten{$field} eq 'on') {
			$flatten = 1;
		}
		else {
			delete $flatten{$field};
		}
	}
}

foreach my $series (@search_series, "nutrition_grades") {

	$graph_ref->{"series_$series"} = remove_tags_and_quote(decode utf8=>param("series_$series"));
	if ($graph_ref->{"series_$series"} ne 'on') {
		delete $graph_ref->{"series_$series"};
	}
}


if ($action eq 'display') {

	my $active_list = 'active';
	my $active_map = '';
	my $active_graph = '';

	if (param("generate_map")) {
		$active_list = '';
		$active_map = 'active';
	}
	elsif (param("graph")) {
		$active_list = '';
		$active_graph = 'active';
	}

	# Display the search form

	my $html = start_form(-id=>"search_form", -action=>"/cgi/search.pl") ;

	$html .= <<HTML
<div class="row">
	<div class="large-12 columns">
<label for="search_terms2">$Lang{search_terms_note}{$lc}</label>
<input type="text" name="search_terms2" id="search_terms2" value="$search_terms" />
	</div>
</div>

<h3>$Lang{search_tags}{$lang}</h3>
<label>$Lang{search_criteria}{$lc}</label>
HTML
;

	my %search_fields_labels = ();
	foreach my $field (@search_fields) {
		if ((not defined $tags_fields{$field}) and (lang($field) ne '')) {
			$search_fields_labels{$field} = lc(lang($field));
		}
		else {
			if ($field eq 'creator') {
				$search_fields_labels{$field} = lang("users_p");
			}
			else {
				$search_fields_labels{$field} = lang($field . "_p");
			}
		}
	}
	$search_fields_labels{search_tag} = lang("search_tag");

	$html .= <<HTML
<div class="row">
HTML
;

	for (my $i = 0; ($i < $tags_n) or defined param("tagtype_$i") ; $i++) {

		$html .= <<HTML
	<div class="small-12 medium-12 large-6 columns criterion-row" style="padding-top:1rem">
		<div class="row">
			<div class="small-12 medium-12 large-5 columns">
HTML
;

		$html .= popup_menu(-name=>"tagtype_$i", -id=>"tagtype_$i", -value=> $search_tags[$i][0], -values=>['search_tag', @search_fields], -labels=>\%search_fields_labels);

		$html .= <<HTML
			</div>
			<div class="small-12 medium-12 large-3 columns">
HTML
;
		$html .=  popup_menu(-name=>"tag_contains_$i", -id=>"tag_contains_$i", -value=> $search_tags[$i][1], -values=>["contains", "does_not_contain"],
                        -labels=>{"contains" => lang("search_contains"), "does_not_contain" => lang("search_does_not_contain")} );

		$html .= <<HTML
			</div>
			<div class="small-12 medium-12 large-4 columns tag-search-criterion">
				<input type="text" id="tag_$i" name="tag_$i" value="$search_tags[$i][2]" placeholder="$Lang{search_value}{$lc}"/>
			</div>
		</div>
	</div>
HTML
;
	}

	$html .= <<HTML
</div>

<h3>$Lang{search_ingredients}{$lang}</h3>

<div class="row">
HTML
;

	foreach my $tagtype (@search_ingredient_classes) {

		not defined $search_ingredient_classes{$tagtype} and $search_ingredient_classes{$tagtype} = 'indifferent';

		my $label = ucfirst(lang($tagtype . "_p")) ;

		$html .= <<HTML
	<div class="small-12 medium-12 large-6 columns">
		<label>$label</label>
HTML
;


		$html .= <<HTML
			<input type="radio" name="$tagtype" value="without" id="without_$tagtype" $search_ingredient_classes_checked{$tagtype}{without}/>
				<label for="without_$tagtype">$Lang{search_without}{$lc}</label>
			<input type="radio" name="$tagtype" value="with" id="with_$tagtype" $search_ingredient_classes_checked{$tagtype}{with}/>
				<label for="with_$tagtype">$Lang{search_with}{$lc}</label>
			<input type="radio" name="$tagtype" value="indifferent" id="indifferent_$tagtype" $search_ingredient_classes_checked{$tagtype}{indifferent}/>
				<label for="indifferent_$tagtype">$Lang{search_indifferent}{$lc}</label>
	</div>
HTML
;
	}


	$html .= <<HTML
</div>

<h3>$Lang{search_nutriments}{$lang}</h3>
<div class="row">
HTML
;

	my %nutriments_labels = ();
	foreach my $nid (@{$nutriments_lists{$nutriment_table}}) {
		$nutriments_labels{$nid} = $Nutriments{$nid}{$lang};
		$log->debug("nutriments", { nid => $nid, value => $nutriments_labels{$nid} }) if $log->is_debug();
	}
	$nutriments_labels{search_nutriment} = lang("search_nutriment");

	for (my $i = 0; $i < $nutriments_n ; $i++) {

		$html .= <<HTML
	<div class="small-12 medium-12 large-6 columns">
		<div class="row">
			<div class="small-8 columns">
HTML
;

		$html .= popup_menu(-name=>"nutriment_$i", -id=>"nutriment_$i", -value=> $search_nutriments[$i][0], -values=>['search_nutriment', @{$nutriments_lists{$nutriment_table}}], -labels=>\%nutriments_labels);


		$html .= <<HTML
			</div>
			<div class="small-2 columns">
HTML
;
		$html .= popup_menu(-name=>"nutriment_compare_$i", -id=>"nutriment_compare_$i", -value=> $search_nutriments[$i][1], -values=>['lt','lte','gt','gte','eq'],
			-labels => {'lt' => '<', 'lte' => "\N{U+2264}", 'gt' => '>', 'gte' => "\N{U+2265}", 'eq' => '='} );

		$html .= <<HTML
			</div>
			<div class="small-2 columns">
				<input type="text" id="nutriment_value_$i" name="nutriment_value_$i" value="$search_nutriments[$i][2]" />
			</div>
		</div>
	</div>
HTML
;
	}

	# Different types to display results

	my $popup_sort = popup_menu(-name=>"sort_by", -id=>"sort_by", -value=> $sort_by,
		-values=>['unique_scans_n','product_name','created_t','last_modified_t'],
		-labels=>{unique_scans_n=>lang("sort_popularity"), product_name=>lang("sort_product_name"),
			created_t=>lang("sort_created_t"), last_modified_t=>lang("sort_modified_t")});

	my $popup_size = popup_menu(-name=>"page_size", -id=>"page_size", -value=> $limit, -values=>[20, 50, 100, 250, 500, 1000]);

	$html .= <<HTML
</div>

<input type="hidden" name="action" value="process" />

<ul class="accordion" style="margin-left:0" data-accordion>
	<li class="accordion-navigation">
		<a href="#results_list" style="border-top:1px solid #ccc"><h3>$Lang{search_list_choice}{$lc}</h3></a>
		<div id="results_list" class="content $active_list">

			<div class="row">
				<div class="small-6 columns">
					<label for="sort_by">$Lang{sort_by}{$lang}</label>
					$popup_sort
				</div>
				<div class="small-6 columns">
					<label for="page_size">$Lang{search_page_size}{$lc}</label>
					$popup_size
				</div>
			</div>

		<input type="submit" name="search" class="button" value="$Lang{search_button}{$lc}" />
		</div>
	</li>
HTML
;

	# Graphs and visualization

	$html .= <<HTML
	<li class="accordion-navigation">
		<a href="#results_graph" style="border-top:1px solid #ccc"><h3>$Lang{search_graph_choice}{$lc}</h3></a>
		<div id="results_graph" class="content $active_graph">

			<div class="alert-box info">$Lang{search_graph_note}{$lang}</div>

			<label for="graph_title">$Lang{graph_title}{$lang}</label>
			<input type="text" name="graph_title" id="graph_title" value="$graph_ref->{graph_title}" />

			<p>$Lang{search_graph_instructions}{$lc}</p>

			<div class="row">
HTML
;

	# Compute possible axis values
	my @axis_values = @{$nutriments_lists{$nutriment_table}};
	my %axis_labels = %nutriments_labels;
	push @axis_values, "additives_n", "ingredients_n";
	$axis_labels{additives_n} = lang("number_of_additives");
	$axis_labels{ingredients_n} = lang("ingredients_n_s");
	$axis_labels{products_n} = lang("number_of_products");

	foreach my $axis ('x','y') {
		if ($axis eq 'y') {
			unshift @axis_values, "products_n";
		}
		$html .= <<HTML
				<div class="small-12 medium-6 columns">
HTML
;
		$html .= "<label for=\"axis_$axis\">" . lang("axis_$axis") . "</label>"
			. popup_menu(-name=>"axis_$axis", -id=>"axis_$axis", -value=> $graph_ref->{"axis_" . $axis}, -values=>\@axis_values, -labels=>\%axis_labels);

		$html .= <<HTML
				</div>
HTML
;
	}

	$html .= <<HTML
			</div>

			<div class="row">
				<div class="small-12 medium-6 columns">
					<p>$Lang{search_series}{$lc}</p>
HTML
;

	foreach my $series (@search_series, "nutrition_grades") {

		next if $series eq 'default';
		my $checked = '';
		if ($graph_ref->{"series_$series"} eq 'on') {
			$checked = 'checked="checked"';
		}

			if ($series eq 'nutrition_grades') {
				$html .= <<HTML
				</div>
				<div class="small-12 medium-6 columns">
					<p>$Lang{or}{$lc}</p>
HTML
;
			}

		$html .= <<HTML
					<input type="checkbox" id="series_$series" name="series_$series" $checked />
					<label for="series_$series" class="checkbox_label">$Lang{"search_series_$series"}{$lc}</label>

HTML
;

	}

	$html .= <<HTML
				</div>
			</div>

			<input type="submit" name="graph" value="$Lang{search_generate_graph}{$lc}" class="button" />

		</div>
	</li>

	<!-- Map results -->

	<li class="accordion-navigation">
		<a href="#results_map" style="border-top:1px solid #ccc"><h3>$Lang{search_map_choice}{$lc}</h3></a>
		<div id="results_map" class="content $active_map">

			<div class="alert-box info">$Lang{search_map_note}{$lc}</div>

			<label for="map_title">$Lang{map_title}{$lc}</label>
			<input type="text" name="map_title" id="map_title" value="$map_title" />

			<input type="submit" name="generate_map" value="$Lang{search_generate_map}{$lc}" class="button" />

		</div>
	</li>

	<!-- Download results -->

	<li class="accordion-navigation">
		<a href="#results_download" style="border-top:1px solid #ccc"><h3>$Lang{search_download_choice}{$lc}</h3></a>
		<div id="results_download" class="content">

			<p>$Lang{search_download_results}{$lc}</p>
			<p>$Lang{search_download_results_description}{$lc}</p>

			<input type="submit" name="download" value="$Lang{search_download_button}{$lc}" class="button" />

		</div>
	</li>
</ul>
</form>
<script type="text/javascript" src="/js/dist/search.js"></script>
HTML
;

	$scripts .= <<HTML
<script type="text/javascript" src="/js/search.js"></script>
HTML
;


	${$request_ref->{content_ref}} .= $html;

	$request_ref->{title} = lang("search_products");

	display_new($request_ref);

}


elsif ($action eq 'process') {

	# Display the search results or construct CSV file for download

	# analyze parameters and construct query

	my $current_link = "/cgi/search.pl?action=process";

	my $query_ref = {};

	my $page = 0 + (param('page') || 1);
	if (($page < 1) or ($page > 1000)) {
		$page = 1;
	}

	# Search terms

	if ((defined $search_terms) and ($search_terms ne '')) {

		# does it look like a packaging code
		if (($search_terms !~/,/) and
			(($search_terms =~ /^(\w\w)(\s|-|\.)?(\d(\s|-|\.)?){5}(\s|-|\.|\d)*C(\s|-|\.)?E/i)
			or ($search_terms =~ /^(emb|e)(\s|-|\.)?(\d(\s|-|\.)?){5}/i))) {
				$query_ref->{"emb_codes_tags"} = get_fileid(normalize_packager_codes($search_terms));
		}
		else {

			my %terms = ();

			foreach my $term (split(/,|'|\s/, $search_terms)) {
				if (length(get_fileid($term)) >= 2) {
					$terms{normalize_search_terms(get_fileid($term))} = 1;
				}
			}
			if (scalar keys %terms > 0) {
				$query_ref->{_keywords} = { '$all' => [keys %terms]};
				$current_link .= "\&search_terms=" . URI::Escape::XS::encodeURIComponent($search_terms);
			}
		}
	}

	# Tags criteria

	my $and;

	for (my $i = 0;  (defined $search_tags[$i]) ; $i++) {

		my ($tagtype, $contains, $tag) = @{$search_tags[$i]};

		if (($tagtype ne 'search_tag') and ($tag ne '')) {

			my $tagid;
			if (defined $taxonomy_fields{$tagtype}) {
				$tagid = get_taxonomyid(canonicalize_taxonomy_tag($lc,$tagtype, $tag));
				$log->debug("taxonomy", { tag => $tag, tagid => $tagid }) if $log->is_debug();
			}
			else {
				$tagid = get_fileid(canonicalize_tag2($tagtype, $tag));
			}

			if ($tagtype eq 'additives') {
				$tagid =~ s/-.*//;
			}

			if ($tagid ne '') {

				if (not defined $tags_fields{$tagtype}) {

					if ($contains eq 'contains') {
						$query_ref->{$tagtype} = $tagid;
					}
					else {
						$query_ref->{$tagtype} =  { '$ne' => $tagid };
					}

				}
				else {

					# 2 or more criterias on the same field?
					my $remove = 0;
					if (defined $query_ref->{$tagtype . "_tags"}) {
						$remove = 1;
						if (not defined $and) {
							$and = [];
						}
						push @$and, { $tagtype . "_tags" => $query_ref->{$tagtype . "_tags"} };
					}

					if ($contains eq 'contains') {
						$query_ref->{$tagtype . "_tags"} = $tagid;
					}
					else {
						$query_ref->{$tagtype . "_tags"} =  { '$ne' => $tagid };
					}

					if ($remove) {
						push @$and, { $tagtype . "_tags" => $query_ref->{$tagtype . "_tags"} };
						delete $query_ref->{$tagtype . "_tags"};
						$query_ref->{"\$and"} = $and;
					}

				}

				$current_link .= "\&tagtype_$i=$tagtype\&tag_contains_$i=$contains\&tag_$i=" . URI::Escape::XS::encodeURIComponent($tag);

				# TODO: 2 or 3 criterias on the same field
				# db.foo.find( { $and: [ { a: 1 }, { a: { $gt: 5 } } ] } ) ?
			}
		}
	}

	# Ingredient classes

	foreach my $tagtype (@search_ingredient_classes) {

		if ($search_ingredient_classes{$tagtype} eq 'with') {
			$query_ref->{$tagtype . "_n"}{ '$gte'} = 1;
			$current_link .= "\&$tagtype=with";
		}
		elsif ($search_ingredient_classes{$tagtype} eq 'without') {
			$query_ref->{$tagtype . "_n"}{ '$lt'} = 1;
			$current_link .= "\&$tagtype=without";
		}
	}

	# Nutriments

	for (my $i = 0; $i < $nutriments_n ; $i++) {

		my ($nutriment, $compare, $value, $unit) = @{$search_nutriments[$i]};

		if (($nutriment ne 'search_nutriment') and ($value ne '')) {

			if ($compare eq 'eq') {
				$query_ref->{"nutriments.${nutriment}_100g"} = $value + 0.0; # + 0.0 to force scalar to be treated as a number
			}
			elsif ($compare =~ /^(lt|lte|gt|gte)$/) {
				if (defined $query_ref->{"nutriments.${nutriment}_100g"}) {
					$query_ref->{"nutriments.${nutriment}_100g"}{ '$' . $compare}  = $value + 0.0;
				}
				else {
					$query_ref->{"nutriments.${nutriment}_100g"} = { '$' . $compare  => $value + 0.0 };
				}
			}
			$current_link .= "\&nutriment_$i=$nutriment\&nutriment_compare_$i=$compare\&nutriment_value_$i=" . URI::Escape::XS::encodeURIComponent($value);

			# TODO support range queries: < and > on the same nutriment
			# my $doc32 = $collection->find({'x' => { '$gte' => 2, '$lt' => 4 }});
		}
	}


	my @fields = keys %tag_type_singular;

	foreach my $field (@fields) {

		next if defined $search_ingredient_classes{$field};

		if ((defined param($field)) and (param($field) ne '')) {

			$query_ref->{$field} = decode utf8=>param($field);
			$current_link .= "\&$field=" . URI::Escape::XS::encodeURIComponent(decode utf8=>param($field));
		}
	}

	if (defined $sort_by) {
		$current_link .= "&sort_by=$sort_by";
	}

	$current_link .= "\&page_size=$limit";

	# Graphs

	foreach my $axis ('x','y') {
		if (param("axis_$axis") ne '') {
			$current_link .= "\&axis_$axis=" .  URI::Escape::XS::encodeURIComponent(decode utf8=>param("axis_$axis"));
		}
	}

	if (param('graph_title') ne '') {
		$current_link .= "\&graph_title=" . URI::Escape::XS::encodeURIComponent(decode utf8=>param("graph_title"));
	}

	if (param('map_title') ne '') {
		$current_link .= "\&map_title=" . URI::Escape::XS::encodeURIComponent(decode utf8=>param("map_title"));
	}

	foreach my $series (@search_series, "nutrition_grades") {

		next if $series eq 'default';
		if ($graph_ref->{"series_$series"}) {
			$current_link .= "\&series_$series=on";
		}
	}

	$request_ref->{current_link_query} = $current_link;

	my $html = '';
	#$query_ref->{lc} = $lc;

	$log->debug("query", { query => $query_ref }) if $log->is_debug();



	my $share = lang('share');

	# Graph, map, export or search

	if (param("generate_map")) {

		$request_ref->{current_link_query} .= "&generate_map=1";

		# We want products with emb codes
		$query_ref->{"emb_codes_tags"} = { '$exists' => 1 };

		${$request_ref->{content_ref}} .= $html . search_and_map_products($request_ref, $query_ref, $graph_ref);

		$request_ref->{title} = lang("search_title_map");
		if ($map_title ne '') {
			$request_ref->{title} = $map_title . " - " . lang("search_map");
		}
		$request_ref->{full_width} = 1;

		${$request_ref->{content_ref}} .= <<HTML
<div class="share_button right" style="float:right;margin-top:-10px;display:none;">
<a href="$request_ref->{current_link_query_display}&amp;action=display" class="button small icon" title="$request_ref->{title}">
	<i class="fi-share"></i>
	<span class="show-for-large-up"> $share</span>
</a></div>
HTML
;

		display_new($request_ref);
	}
	elsif (param("generate_graph_scatter_plot")  # old parameter, kept for existing links
		or param("graph")) {

		$graph_ref->{type} = "scatter_plot";
		$request_ref->{current_link_query} .= "&graph=1";

		# We want existing values for axis fields
		foreach my $axis ('x','y') {
			if ($graph_ref->{"axis_$axis"} !~ /_n$/) {
				(defined $query_ref->{"nutriments." . $graph_ref->{"axis_$axis"} . "_100g"}) or $query_ref->{"nutriments." . $graph_ref->{"axis_$axis"} . "_100g"} = {};
				$query_ref->{"nutriments." . $graph_ref->{"axis_$axis"} . "_100g"} { '$exists'} = 1  ;
			}
		}

		${$request_ref->{content_ref}} .= $html . search_and_graph_products($request_ref, $query_ref, $graph_ref);

		$request_ref->{title} = lang("search_title_graph");
		if ($graph_ref->{graph_title} ne '') {
			$request_ref->{title} = $graph_ref->{graph_title} . " - " . lang("search_graph");
		}
		$request_ref->{full_width} = 1;

		${$request_ref->{content_ref}} .= <<HTML
<div class="share_button right" style="float:right;margin-top:-10px;display:none;">
<a href="$request_ref->{current_link_query_display}&amp;action=display" class="button small icon" title="$request_ref->{title}">
	<i class="fi-share"></i>
	<span class="show-for-large-up"> $share</span>
</a></div>
HTML
;

		display_new($request_ref);
	}
	elsif (param("download")) {
		# CSV export
<<<<<<< HEAD

		my $csv = search_and_export_products($request_ref, $query_ref, $sort_by, $flatten, \%flatten);

		if ($csv) {
			use Apache2::RequestRec ();
			my $r = Apache2::RequestUtil->request();
			$r->headers_out->set("Content-type" => "text/csv; charset=UTF-8");
			$r->headers_out->set("Content-disposition" => "attachment;filename=openfoodfacts_search.csv");
			binmode(STDOUT, ":encoding(UTF-8)");
			print "Content-Type: text/csv; charset=UTF-8\r\n\r\n" . $csv ;
		}
		else {
			$request_ref->{title} = lang("search_results");
			display_new($request_ref);
		}

=======
		
		search_and_export_products($request_ref, $query_ref, $sort_by, $flatten, \%flatten);
		
		
>>>>>>> b72df8a8
	}
	else {

		# Normal search results

		$log->debug("displaying results", { current_linkg => $request_ref->{current_link}, current_link_query => $request_ref->{current_link_query} }) if $log->is_debug();

		${$request_ref->{content_ref}} .= $html . search_and_display_products($request_ref, $query_ref, $sort_by, $limit, $page);

		$request_ref->{title} = lang("search_results") . " - " . display_taxonomy_tag($lc,"countries",$country);



		if (not defined $request_ref->{jqm}) {
			${$request_ref->{content_ref}} .= <<HTML
<div class="share_button right" style="float:right;margin-top:-10px;display:none;">
<a href="$request_ref->{current_link_query_display}&amp;action=display" class="button small icon" title="$request_ref->{title}">
	<i class="fi-share"></i>
	<span class="show-for-large-up"> $share</span>
</a></div>
HTML
;
			display_new($request_ref);
		}
		else {

			my %response = ();
			$response{jqm} = ${$request_ref->{content_ref}};

			my $data =  encode_json(\%response);

			print "Content-Type: application/json; charset=UTF-8\r\nAccess-Control-Allow-Origin: *\r\n\r\n" . $data;
		}

		if (param('search_terms')) {
			open (my $OUT, ">>:encoding(UTF-8)", "$data_root/logs/search_log");
			print $OUT remote_addr() . "\t" . time() . "\t" . decode utf8=>param('search_terms')
				. "\tpage: $page\tcount:" . $request_ref->{count} . "\n";
			close ($OUT);
		}
	}
}<|MERGE_RESOLUTION|>--- conflicted
+++ resolved
@@ -809,29 +809,10 @@
 	}
 	elsif (param("download")) {
 		# CSV export
-<<<<<<< HEAD
-
-		my $csv = search_and_export_products($request_ref, $query_ref, $sort_by, $flatten, \%flatten);
-
-		if ($csv) {
-			use Apache2::RequestRec ();
-			my $r = Apache2::RequestUtil->request();
-			$r->headers_out->set("Content-type" => "text/csv; charset=UTF-8");
-			$r->headers_out->set("Content-disposition" => "attachment;filename=openfoodfacts_search.csv");
-			binmode(STDOUT, ":encoding(UTF-8)");
-			print "Content-Type: text/csv; charset=UTF-8\r\n\r\n" . $csv ;
-		}
-		else {
-			$request_ref->{title} = lang("search_results");
-			display_new($request_ref);
-		}
-
-=======
-		
+
 		search_and_export_products($request_ref, $query_ref, $sort_by, $flatten, \%flatten);
-		
-		
->>>>>>> b72df8a8
+
+
 	}
 	else {
 
