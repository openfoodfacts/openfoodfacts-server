#!/usr/bin/perl -w

# This file is part of Product Opener.
#
# Product Opener
# Copyright (C) 2011-2020 Association Open Food Facts
# Contact: contact@openfoodfacts.org
# Address: 21 rue des Iles, 94100 Saint-Maur des Fossés, France
#
# Product Opener is free software: you can redistribute it and/or modify
# it under the terms of the GNU Affero General Public License as
# published by the Free Software Foundation, either version 3 of the
# License, or (at your option) any later version.
#
# This program is distributed in the hope that it will be useful,
# but WITHOUT ANY WARRANTY; without even the implied warranty of
# MERCHANTABILITY or FITNESS FOR A PARTICULAR PURPOSE.  See the
# GNU Affero General Public License for more details.
#
# You should have received a copy of the GNU Affero General Public License
# along with this program.  If not, see <https://www.gnu.org/licenses/>.

use Modern::Perl '2017';
use utf8;

use CGI::Carp qw(fatalsToBrowser);
use CGI qw/:cgi :form escapeHTML/;

use ProductOpener::Config qw/:all/;
use ProductOpener::Store qw/:all/;
use ProductOpener::Index qw/:all/;
use ProductOpener::Display qw/:all/;
use ProductOpener::Users qw/:all/;
use ProductOpener::Products qw/:all/;
use ProductOpener::Food qw/:all/;
use ProductOpener::Tags qw/:all/;


use CGI qw/:cgi :form escapeHTML/;
use URI::Escape::XS;
use Storable qw/dclone/;
use Encode;
use JSON::PP;
use Log::Any qw($log);

# Passing values to the template
my $template_data_ref = {
	lang => \&lang,
};

my $html;

# Automated requests by Google Spreadsheet can overload the server
# https://github.com/openfoodfacts/openfoodfacts-server/issues/4357
# User-Agent: Mozilla/5.0 (compatible; GoogleDocs; apps-spreadsheets; +http://docs.google.com)

if (user_agent() =~ /apps-spreadsheets/) {

	display_error("Automated queries using Google Spreadsheet overload the Open Food Facts server. We cannot support them. You can contact us at contact\@openfoodfacts.org to tell us about your use case, so that we can see if there is another way to support it.", 200);
}

if (0) {
if (param('jqm')) {
                        print "Content-Type: application/json; charset=UTF-8\r\nAccess-Control-Allow-Origin: *\r\n\r\n" . '{"jqm":"<p>Suite &agrave; l\'&eacute;mission Envoy&eacute; Sp&eacute;cial vous &ecirc;tes extr&egrave;mement nombreuses et nombreux &agrave; essayer l\'app Open Food Facts et le serveur est surcharg&eacute;. Nous avons du temporairement d&eacute;sactiver la recherche de produit (mais le scan est toujours possible). La situation devrait revenir &agrave; la normale bient&ocirc;t.</p> <p>Merci de votre compr&eacute;hension !</p> <p>St&eacute;phane et toute l\'&eacute;quipe b&eacute;n&eacute;vole d\'Open Food Facts</p>"}';
return "";
}
elsif (param('json')) {
print "Content-Type: application/json; charset=UTF-8\r\nAccess-Control-Allow-Origin: *\r\n\r\n" .
<<JSON
{ "page_size": "20", "products": [ { "image_small_url": "https://static.openfoodfacts.org/images/misc/yeswescan-313x222.png", "product_name": "Le serveur est surcharge !", "brands": "Merci de votre comprehension", "quantity": "1", "code": "3554748001005", "nutrition_grade_fr": "A" } ], "page": 1, "skip": 0, "count": 1 }
JSON
;

	return "";
}
}

ProductOpener::Display::init();
use ProductOpener::Lang qw/:all/;

my $action = param('action') || 'display';

my $request_ref = {'search' => 1};

if ((defined param('search_terms')) and (not defined param('action'))) {
	$action = 'process';
}

foreach my $parameter ('fields', 'json', 'jsonp', 'jqm', 'jqm_loadmore', 'xml', 'rss') {

	if (defined param($parameter)) {
		$request_ref->{$parameter} = param($parameter);
	}
}

my @search_fields = qw(brands categories packaging labels origins manufacturing_places emb_codes purchase_places stores countries ingredients additives allergens traces nutrition_grades nova_groups languages creator editors states );

$admin and push @search_fields, "lang";

my %search_tags_fields =  (packaging => 1, brands => 1, categories => 1, labels => 1, origins => 1, manufacturing_places => 1, emb_codes => 1, allergens=> 1, traces => 1, nutrition_grades => 1, purchase_places => 1, stores => 1, countries => 1, additives => 1, states=>1, editors=>1, languages => 1 );

my @search_ingredient_classes = ('additives', 'ingredients_from_palm_oil', 'ingredients_that_may_be_from_palm_oil', 'ingredients_from_or_that_may_be_from_palm_oil');


# Read all the parameters, watch for XSS

my $tags_n = 2;
my $nutriments_n = 2;

my $search_terms = remove_tags_and_quote(decode utf8=>param('search_terms2'));	#advanced search takes precedence
if ((not defined $search_terms) or ($search_terms eq '')) {
	$search_terms = remove_tags_and_quote(decode utf8=>param('search_terms'));
}

# check if the search term looks like a barcode

if ((not defined param('json')) and (not defined param('jsonp')) and
	(not defined param('jqm')) and (not defined param('jqm_loadmore')) and
	(not defined param('xml')) and (not defined param('rss')) and
	($search_terms =~ /^(\d{4,24})$/)) {

		my $code = normalize_code($search_terms);

		my $product_id = product_id_for_owner($Owner_id, $code);

		my $product_ref = product_exists($product_id); # returns 0 if not

		if ($product_ref) {
			$log->info("product code exists, redirecting to product page", { code => $code });
			my $location = product_url($product_ref);


			my $r = shift;
			$r->headers_out->set(Location =>$location);
			$r->status(301);
			return 301;

		}
}


my @search_tags = ();
my @search_nutriments = ();
my %search_ingredient_classes = ();
my %search_ingredient_classes_checked = ();

for (my $i = 0; defined param("tagtype_$i") ; $i++) {

	my $tagtype = remove_tags_and_quote(decode utf8=>param("tagtype_$i"));
	my $tag_contains = remove_tags_and_quote(decode utf8=>param("tag_contains_$i"));
	my $tag = remove_tags_and_quote(decode utf8=>param("tag_$i"));

	push @search_tags, [
		$tagtype, $tag_contains, $tag,
	];
}

foreach my $tagtype (@search_ingredient_classes) {

	$search_ingredient_classes{$tagtype} = param($tagtype);
	not defined $search_ingredient_classes{$tagtype} and $search_ingredient_classes{$tagtype} = 'indifferent';
	$search_ingredient_classes_checked{$tagtype} = { $search_ingredient_classes{$tagtype} => 'checked="checked"' };
}

for (my $i = 0; defined param("nutriment_$i") ; $i++) {

	my $nutriment = remove_tags_and_quote(decode utf8=>param("nutriment_$i"));
	my $nutriment_compare = remove_tags_and_quote(decode utf8=>param("nutriment_compare_$i"));
	my $nutriment_value = remove_tags_and_quote(decode utf8=>param("nutriment_value_$i"));

	if ($lc eq 'fr') {
		$nutriment_value =~ s/,/\./g;
	}
	push @search_nutriments, [
		$nutriment, $nutriment_compare, $nutriment_value,
	];
}

my $sort_by = remove_tags_and_quote(decode utf8=>param("sort_by"));
if (($sort_by ne 'created_t') and ($sort_by ne 'last_modified_t') and ($sort_by ne 'last_modified_t_complete_first')
	and ($sort_by ne 'scans_n') and ($sort_by ne 'unique_scans_n') and ($sort_by ne 'product_name')
	and ($sort_by ne 'completeness') and ($sort_by ne 'popularity_key')) {
	$sort_by = 'unique_scans_n';
}

my $limit = 0 + (param('page_size') || $page_size);
if (($limit < 2) or ($limit > 1000)) {
	$limit = $page_size;
}

my $graph_ref = {graph_title=>remove_tags_and_quote(decode utf8=>param("graph_title"))};
my $map_title = remove_tags_and_quote(decode utf8=>param("map_title"));

foreach my $axis ('x','y') {
	$graph_ref->{"axis_$axis"} = remove_tags_and_quote(decode utf8=>param("axis_$axis"));
}

foreach my $series (@search_series, "nutrition_grades") {

	$graph_ref->{"series_$series"} = remove_tags_and_quote(decode utf8=>param("series_$series"));
	if ($graph_ref->{"series_$series"} ne 'on') {
		delete $graph_ref->{"series_$series"};
	}
}

if ($action eq 'display') {

	$template_data_ref->{search_terms} = $search_terms;

	my $active_list = 'is-active';
	my $active_map = '';
	my $active_graph = '';

	if (param("generate_map")) {
		$active_list = '';
		$active_map = 'is-active';
	}
	elsif (param("graph")) {
		$active_list = '';
		$active_graph = 'is-active';
	}

	$template_data_ref->{active_list} = $active_list;
	$template_data_ref->{active_graph} = $active_graph;
	$template_data_ref->{active_map} = $active_map;

	my %search_fields_labels = ();
	my @tags_fields_options;
	my @contains;

	push (@tags_fields_options, {
		value => "search",
		label => lang("search_tag"),
	});

	foreach my $field (@search_fields) {
		my $label;

		if ((not defined $tags_fields{$field}) and (lang($field) ne '')) {
			$label = lc(lang($field));
		}
		else {
			if ($field eq 'creator') {
				$label = lang("users_p");
			}
			else {
				$label = lang($field . "_p");
			}
		}
		push (@tags_fields_options, {
			value => $field,
			label => $label,
		});
	}

	$template_data_ref->{tags_fields_options} = \@tags_fields_options;

	$template_data_ref->{contain_options} = [
		{ value => "contains", label => lang("search_contains") },
		{ value => "does_not_contain", label => lang("search_does_not_contain") },
	];

	for (my $i = 0; ($i < $tags_n) or defined param("tagtype_$i") ; $i++) {

		push @{$template_data_ref->{criteria}}, {
			id => $i,
			selected_tags_field_value => $search_tags[$i][0],
			selected_contain_value => $search_tags[$i][1],
			input_value => $search_tags[$i][2],
		};
	}

	foreach my $tagtype (@search_ingredient_classes) {

		not defined $search_ingredient_classes{$tagtype} and $search_ingredient_classes{$tagtype} = 'indifferent';

		push @{$template_data_ref->{ingredients}}, {
			tagtype => $tagtype,
			search_ingredient_classes_checked_without => $search_ingredient_classes_checked{$tagtype}{without},
			search_ingredient_classes_checked_with => $search_ingredient_classes_checked{$tagtype}{with},
			search_ingredient_classes_checked_indifferent => $search_ingredient_classes_checked{$tagtype}{indifferent},
		};
	}


	# Compute possible fields values
	my @axis_values = @{$nutriments_lists{$nutriment_table}};
	my %axis_labels = ();
	foreach my $nid (@{$nutriments_lists{$nutriment_table}}, "fruits-vegetables-nuts-estimate-from-ingredients") {
		$axis_labels{$nid} = ucfirst($Nutriments{$nid}{$lc} || $Nutriments{$nid}{en});
		$log->debug("nutriments", { nid => $nid, value => $axis_labels{$nid} }) if $log->is_debug();
	}
	push @axis_values, "additives_n", "ingredients_n", "known_ingredients_n", "unknown_ingredients_n";
	push @axis_values, "fruits-vegetables-nuts-estimate-from-ingredients";
	push @axis_values, "forest_footprint";
	$axis_labels{additives_n} = lang("number_of_additives");
	$axis_labels{ingredients_n} = lang("ingredients_n_s");
	$axis_labels{known_ingredients_n} = lang("known_ingredients_n_s");
	$axis_labels{unknown_ingredients_n} = lang("unknown_ingredients_n_s");
	$axis_labels{search_nutriment} = lang("search_nutriment");
	$axis_labels{products_n} = lang("number_of_products");
	$axis_labels{forest_footprint} = lang("forest_footprint");

	my @sorted_axis_values = ("", sort({ lc($axis_labels{$a}) cmp lc($axis_labels{$b}) } @axis_values));

	my @fields_options = ();

	foreach my $field (@sorted_axis_values) {
		push @fields_options, {
			value => $field,
			label => $axis_labels{$field},
		};
	}

	$template_data_ref->{fields_options} = \@fields_options;

	$template_data_ref->{compare_options} = [
		{
			'value' => "lt",
			'label' => '<',
		},
		{
			'value' => "lte",
			'label' => "\N{U+2264}",
		},
		{
			'value' => "gt",
			'label' => '>',
		},
		{
			'value' => "gte",
			'label' => "\N{U+2265}",
		},
		{
			'value' => "eq",
			'label' => '=',
		},
	];
<<<<<<< HEAD

	for (my $i = 0; $i < $nutriments_n ; $i++) {
=======
	
	for (my $i = 0; ($i < $nutriments_n) or (defined param("nutriment_$i")) ; $i++) {
>>>>>>> 289c87ef

		push @{$template_data_ref->{nutriments}}, {
			id => $i,
			selected_field_value => $search_nutriments[$i][0],
			selected_compare_value => $search_nutriments[$i][1],
			input_value => $search_nutriments[$i][2],
		};
	}

	# Different types to display results

	$template_data_ref->{sort_options} = [
		{
			'value' => "unique_scans_n",
			'label' => lang("sort_popularity"),
		},
		{
			'value' => "product_name",
			'label' => lang("sort_product_name"),
		},
		{
			'value' => "created_t",
			'label' => lang("sort_created_t"),
		},
		{
			'value' => "last_modified_t",
			'label' => lang("sort_modified_t"),
		},
		{
			'value' => "completeness",
			'label' => lang("sort_completeness"),
		},
	];

	push @{$template_data_ref->{selected_sort_by_value}}, $sort_by;

	my @size_array =(20, 50, 100, 250, 500, 1000);
	push @{$template_data_ref->{size_options}}, @size_array;

	$template_data_ref->{axes} = [];
	foreach my $axis ('x','y') {
		push @{$template_data_ref->{axes}}, {
			id => $axis,
			selected_field_value => $graph_ref->{"axis_" . $axis},
<<<<<<< HEAD
		};
=======
		}; 
>>>>>>> 289c87ef
	}

	foreach my $series (@search_series, "nutrition_grades") {

		next if $series eq 'default';
		my $checked = '';
		if (($graph_ref->{"series_$series"} // '') eq 'on') {
			$checked = 'checked="checked"';
		}

		push @{$template_data_ref->{search_series}}, {
			series => $series,
			checked => $checked,
		};

	}


	$styles .= <<CSS
.select2-container--default .select2-results > .select2-results__options {
    max-height: 400px
}
CSS
;

	$scripts .= <<HTML
<script type="text/javascript" src="/js/dist/search.js"></script>
HTML
;

	$initjs .= <<JS
var select2_options = {
		placeholder: "$Lang{select_a_field}{$lc}",
		allowClear: true
};

\$(".select2_field").select2(select2_options);


\$('#result_accordion').on('toggled', function (event, accordion) {
	\$(".select2_field").select2(select2_options);
});

JS
;


$tt->process('search_form.tt.html', $template_data_ref, \$html);
$html .= "<p>" . $tt->error() . "</p>";

	${$request_ref->{content_ref}} .= $html;

	display_new($request_ref);

}


elsif ($action eq 'process') {

	# Display the search results or construct CSV file for download

	# analyze parameters and construct query

	my $current_link = "/cgi/search.pl?action=process";

	my $query_ref = {};

	my $page = 0 + (param('page') || 1);
	if (($page < 1) or ($page > 1000)) {
		$page = 1;
	}

	# Search terms

	if ((defined $search_terms) and ($search_terms ne '')) {

		# does it look like a packaging code
		if (($search_terms !~/,/) and
			(($search_terms =~ /^(\w\w)(\s|-|\.)?(\d(\s|-|\.)?){5}(\s|-|\.|\d)*C(\s|-|\.)?E/i)
			or ($search_terms =~ /^(emb|e)(\s|-|\.)?(\d(\s|-|\.)?){5}/i))) {
				$query_ref->{"emb_codes_tags"} = get_string_id_for_lang("no_language", normalize_packager_codes($search_terms));
		}
		else {

			my %terms = ();

			foreach my $term (split(/,|'|\s/, $search_terms)) {
				if (length(get_string_id_for_lang($lc, $term)) >= 2) {
					$terms{normalize_search_terms(get_string_id_for_lang($lc, $term))} = 1;
				}
			}
			if (scalar keys %terms > 0) {
				$query_ref->{_keywords} = { '$all' => [keys %terms]};
				$current_link .= "\&search_terms=" . URI::Escape::XS::encodeURIComponent($search_terms);
			}
		}
	}

	# Tags criteria

	my $and;

	for (my $i = 0;  (defined $search_tags[$i]) ; $i++) {

		my ($tagtype, $contains, $tag) = @{$search_tags[$i]};

		if (($tagtype ne 'search_tag') and ($tag ne '')) {

			my $tagid;
			if (defined $taxonomy_fields{$tagtype}) {
				$tagid = get_taxonomyid($lc, canonicalize_taxonomy_tag($lc,$tagtype, $tag));
				$log->debug("taxonomy", { tag => $tag, tagid => $tagid }) if $log->is_debug();
			}
			else {
				$tagid = get_string_id_for_lang("no_language", canonicalize_tag2($tagtype, $tag));
			}

			if ($tagtype eq 'additives') {
				$tagid =~ s/-.*//;
			}

			if ($tagid ne '') {

				my $suffix = "";

				if (defined $tags_fields{$tagtype}) {
					$suffix = "_tags";
				}

				# 2 or more criteria on the same field?
				my $remove = 0;
				if (defined $query_ref->{$tagtype . $suffix}) {
					$remove = 1;
					if (not defined $and) {
						$and = [];
					}
					push @$and, { $tagtype . $suffix => $query_ref->{$tagtype . $suffix} };
				}

				if ($contains eq 'contains') {
					$query_ref->{$tagtype . $suffix} = $tagid;
				}
				else {
					$query_ref->{$tagtype . $suffix} =  { '$ne' => $tagid };
				}

				if ($remove) {
					push @$and, { $tagtype . $suffix => $query_ref->{$tagtype . $suffix} };
					delete $query_ref->{$tagtype . $suffix};
					$query_ref->{"\$and"} = $and;
				}


				$current_link .= "\&tagtype_$i=$tagtype\&tag_contains_$i=$contains\&tag_$i=" . URI::Escape::XS::encodeURIComponent($tag);

				# TODO: 2 or 3 criteria on the same field
				# db.foo.find( { $and: [ { a: 1 }, { a: { $gt: 5 } } ] } ) ?
			}
		}
	}

	# Ingredient classes

	foreach my $tagtype (@search_ingredient_classes) {

		if ($search_ingredient_classes{$tagtype} eq 'with') {
			$query_ref->{$tagtype . "_n"}{ '$gte'} = 1;
			$current_link .= "\&$tagtype=with";
		}
		elsif ($search_ingredient_classes{$tagtype} eq 'without') {
			$query_ref->{$tagtype . "_n"}{ '$lt'} = 1;
			$current_link .= "\&$tagtype=without";
		}
	}

	# Nutriments

	for (my $i = 0; (defined $search_nutriments[$i]) ; $i++) {

		my ($nutriment, $compare, $value, $unit) = @{$search_nutriments[$i]};

		if (($nutriment ne 'search_nutriment') and ($value ne '')) {

			my $field;

			if (($nutriment eq "ingredients_n") or ($nutriment eq "additives_n")
				or ($nutriment eq "known_ingredients_n") or ($nutriment eq "unknown_ingredients_n") or ($nutriment eq "forest_footprint")) {
				$field = $nutriment;
			}
			else {
				$field = "nutriments.${nutriment}_100g";
			}

			if ($compare eq 'eq') {
				$query_ref->{$field} = $value + 0.0; # + 0.0 to force scalar to be treated as a number
			}
			elsif ($compare =~ /^(lt|lte|gt|gte)$/) {
				if (defined $query_ref->{$field}) {
					$query_ref->{$field}{ '$' . $compare} = $value + 0.0;
				}
				else {
					$query_ref->{$field} = { '$' . $compare  => $value + 0.0 };
				}
			}
			$current_link .= "\&nutriment_$i=$nutriment\&nutriment_compare_$i=$compare\&nutriment_value_$i=" . URI::Escape::XS::encodeURIComponent($value);

			# TODO support range queries: < and > on the same nutriment
			# my $doc32 = $collection->find({'x' => { '$gte' => 2, '$lt' => 4 }});
		}
	}


	my @fields = keys %tag_type_singular;

	foreach my $field (@fields) {

		next if defined $search_ingredient_classes{$field};

		if ((defined param($field)) and (param($field) ne '')) {

			$query_ref->{$field} = decode utf8=>param($field);
			$current_link .= "\&$field=" . URI::Escape::XS::encodeURIComponent(decode utf8=>param($field));
		}
	}

	if (defined $sort_by) {
		$current_link .= "&sort_by=$sort_by";
	}

	$current_link .= "\&page_size=$limit";

	# Graphs

	foreach my $axis ('x','y') {
		if ((defined param("axis_$axis")) and (param("axis_$axis") ne '')) {
			$current_link .= "\&axis_$axis=" .  URI::Escape::XS::encodeURIComponent(decode utf8=>param("axis_$axis"));
		}
	}

	if ((defined param('graph_title')) and (param('graph_title') ne '')) {
		$current_link .= "\&graph_title=" . URI::Escape::XS::encodeURIComponent(decode utf8=>param("graph_title"));
	}

	if ((defined param('map_title')) and (param('map_title') ne '')) {
		$current_link .= "\&map_title=" . URI::Escape::XS::encodeURIComponent(decode utf8=>param("map_title"));
	}

	foreach my $series (@search_series, "nutrition_grades") {

		next if $series eq 'default';
		if ($graph_ref->{"series_$series"}) {
			$current_link .= "\&series_$series=on";
		}
	}

	$request_ref->{current_link_query} = $current_link;

	my $html = '';
	#$query_ref->{lc} = $lc;

	$log->debug("query", { query => $query_ref }) if $log->is_debug();



	my $share = lang('share');


	open (my $OUT, ">>:encoding(UTF-8)", "$data_root/logs/search_log_debug");
	print $OUT remote_addr() . "\t" . time() . "\t" . decode utf8=>param('search_terms') . " - map: " . param("generate_map")
	. " - graph: " . param("graph") . " - download: " . param("download")
		. "\tpage: $page\tcount:" . $request_ref->{count} . "\n";
	close ($OUT);


	# Graph, map, export or search

	if (param("generate_map")) {

		$request_ref->{current_link_query} .= "&generate_map=1";

		# We want products with emb codes
		$query_ref->{"emb_codes_tags"} = { '$exists' => 1 };

		${$request_ref->{content_ref}} .= $html . search_and_map_products($request_ref, $query_ref, $graph_ref);

		$request_ref->{title} = lang("search_title_map");
		if ($map_title ne '') {
			$request_ref->{title} = $map_title . " - " . lang("search_map");
		}
		$request_ref->{full_width} = 1;

		${$request_ref->{content_ref}} .= <<HTML
<div class="share_button right" style="float:right;margin-top:-10px;display:none;">
<a href="$request_ref->{current_link_query_display}&amp;action=display" class="button small" title="$request_ref->{title}">
	@{[ display_icon('share') ]}
	<span class="show-for-large"> $share</span>
</a></div>
HTML
;

		display_new($request_ref);
	}
	elsif (param("generate_graph_scatter_plot")  # old parameter, kept for existing links
		or param("graph")) {

		$graph_ref->{type} = "scatter_plot";
		$request_ref->{current_link_query} .= "&graph=1";

		# We want existing values for axis fields
		foreach my $axis ('x','y') {
			if (($graph_ref->{"axis_$axis"} ne "") and ($graph_ref->{"axis_$axis"} ne "forest_footprint") and ($graph_ref->{"axis_$axis"} !~ /_n$/)) {
				(defined $query_ref->{"nutriments." . $graph_ref->{"axis_$axis"} . "_100g"}) or $query_ref->{"nutriments." . $graph_ref->{"axis_$axis"} . "_100g"} = {};
				$query_ref->{"nutriments." . $graph_ref->{"axis_$axis"} . "_100g"} { '$exists'} = 1  ;
			}
		}

		${$request_ref->{content_ref}} .= $html . search_and_graph_products($request_ref, $query_ref, $graph_ref);

		$request_ref->{title} = lang("search_title_graph");
		if ($graph_ref->{graph_title} ne '') {
			$request_ref->{title} = $graph_ref->{graph_title} . " - " . lang("search_graph");
		}
		$request_ref->{full_width} = 1;

		${$request_ref->{content_ref}} .= <<HTML
<div class="share_button right" style="float:right;margin-top:-10px;display:none;">
<a href="$request_ref->{current_link_query_display}&amp;action=display" class="button small" title="$request_ref->{title}">
	@{[ display_icon('share') ]}
	<span class="show-for-large"> $share</span>
</a></div>
HTML
;

		display_new($request_ref);
	}
	elsif (param("download")) {
		# CSV export

		$request_ref->{format} = param('format');
		search_and_export_products($request_ref, $query_ref, $sort_by);


	}
	else {

		# Normal search results

		$log->debug("displaying results", { current_link => $request_ref->{current_link}, current_link_query => $request_ref->{current_link_query} }) if $log->is_debug();

		${$request_ref->{content_ref}} .= $html . search_and_display_products($request_ref, $query_ref, $sort_by, $limit, $page);

		$request_ref->{title} = lang("search_results") . " - " . display_taxonomy_tag($lc,"countries",$country);



		if (not defined $request_ref->{jqm}) {
			${$request_ref->{content_ref}} .= <<HTML
<div class="share_button right" style="float:right;margin-top:-10px;display:none;">
<a href="$request_ref->{current_link_query_display}&amp;action=display" class="button small" title="$request_ref->{title}">
	@{[ display_icon('share') ]}
	<span class="show-for-large"> $share</span>
</a></div>
HTML
;
			display_new($request_ref);
		}
		else {

			my %response = ();
			$response{jqm} = ${$request_ref->{content_ref}};

			my $data =  encode_json(\%response);

			print "Content-Type: application/json; charset=UTF-8\r\nAccess-Control-Allow-Origin: *\r\n\r\n" . $data;
		}

		if (param('search_terms')) {
			open (my $OUT, ">>:encoding(UTF-8)", "$data_root/logs/search_log");
			print $OUT remote_addr() . "\t" . time() . "\t" . decode utf8=>param('search_terms')
				. "\tpage: $page\tcount:" . $request_ref->{count} . "\n";
			close ($OUT);
		}
	}
}<|MERGE_RESOLUTION|>--- conflicted
+++ resolved
@@ -315,34 +315,29 @@
 	$template_data_ref->{fields_options} = \@fields_options;
 
 	$template_data_ref->{compare_options} = [
+	  	{
+	  		'value' => "lt",
+	  		'label' => '<',
+	  	},
+	  	{
+	  		'value' => "lte",
+	  		'label' => "\N{U+2264}",
+	  	},
 		{
-			'value' => "lt",
-			'label' => '<',
-		},
+	  		'value' => "gt",
+	  		'label' => '>',
+	  	},
 		{
-			'value' => "lte",
-			'label' => "\N{U+2264}",
-		},
+	  		'value' => "gte",
+	  		'label' => "\N{U+2265}",
+	  	},
 		{
-			'value' => "gt",
-			'label' => '>',
-		},
-		{
-			'value' => "gte",
-			'label' => "\N{U+2265}",
-		},
-		{
-			'value' => "eq",
-			'label' => '=',
-		},
+	  		'value' => "eq",
+	  		'label' => '=',
+	  	},
 	];
-<<<<<<< HEAD
-
-	for (my $i = 0; $i < $nutriments_n ; $i++) {
-=======
-	
+
 	for (my $i = 0; ($i < $nutriments_n) or (defined param("nutriment_$i")) ; $i++) {
->>>>>>> 289c87ef
 
 		push @{$template_data_ref->{nutriments}}, {
 			id => $i,
@@ -355,26 +350,26 @@
 	# Different types to display results
 
 	$template_data_ref->{sort_options} = [
+	  	{
+	  		'value' => "unique_scans_n",
+	  		'label' => lang("sort_popularity"),
+	  	},
+	  	{
+	  		'value' => "product_name",
+	  		'label' => lang("sort_product_name"),
+	  	},
 		{
-			'value' => "unique_scans_n",
-			'label' => lang("sort_popularity"),
-		},
+	  		'value' => "created_t",
+	  		'label' => lang("sort_created_t"),
+	  	},
 		{
-			'value' => "product_name",
-			'label' => lang("sort_product_name"),
-		},
+	  		'value' => "last_modified_t",
+	  		'label' => lang("sort_modified_t"),
+	  	},
 		{
-			'value' => "created_t",
-			'label' => lang("sort_created_t"),
-		},
-		{
-			'value' => "last_modified_t",
-			'label' => lang("sort_modified_t"),
-		},
-		{
-			'value' => "completeness",
-			'label' => lang("sort_completeness"),
-		},
+	  		'value' => "completeness",
+	  		'label' => lang("sort_completeness"),
+	  	},
 	];
 
 	push @{$template_data_ref->{selected_sort_by_value}}, $sort_by;
@@ -387,11 +382,7 @@
 		push @{$template_data_ref->{axes}}, {
 			id => $axis,
 			selected_field_value => $graph_ref->{"axis_" . $axis},
-<<<<<<< HEAD
 		};
-=======
-		}; 
->>>>>>> 289c87ef
 	}
 
 	foreach my $series (@search_series, "nutrition_grades") {
