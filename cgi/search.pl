--- conflicted
+++ resolved
@@ -128,11 +128,7 @@
 if ((not defined param('json')) and (not defined param('jsonp')) and
 	(not defined param('jqm')) and (not defined param('jqm_loadmore')) and
 	(not defined param('xml')) and (not defined param('rss')) and
-<<<<<<< HEAD
-	($search_terms =~ /^(\d{8,24})$/)) {
-=======
 	($search_terms =~ /^(\d{4,24})$/)) {
->>>>>>> c0431a50
 
 		my $code = normalize_code($search_terms);
 
