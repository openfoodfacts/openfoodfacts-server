#!/usr/bin/perl -w

# This file is part of Product Opener.
#
# Product Opener
# Copyright (C) 2011-2023 Association Open Food Facts
# Contact: contact@openfoodfacts.org
# Address: 21 rue des Iles, 94100 Saint-Maur des Fossés, France
#
# Product Opener is free software: you can redistribute it and/or modify
# it under the terms of the GNU Affero General Public License as
# published by the Free Software Foundation, either version 3 of the
# License, or (at your option) any later version.
#
# This program is distributed in the hope that it will be useful,
# but WITHOUT ANY WARRANTY; without even the implied warranty of
# MERCHANTABILITY or FITNESS FOR A PARTICULAR PURPOSE.  See the
# GNU Affero General Public License for more details.
#
# You should have received a copy of the GNU Affero General Public License
# along with this program.  If not, see <https://www.gnu.org/licenses/>.

use ProductOpener::PerlStandards;

use CGI::Carp qw(fatalsToBrowser);
use CGI qw/:cgi :form escapeHTML/;

use ProductOpener::Config qw/:all/;
use ProductOpener::Paths qw/%BASE_DIRS/;
use ProductOpener::Store qw/get_string_id_for_lang/;
use ProductOpener::Index qw/:all/;
use ProductOpener::Display qw/:all/;
use ProductOpener::HTTP qw/write_cors_headers/;
use ProductOpener::Users qw/$Owner_id/;
use ProductOpener::Products qw/normalize_code normalize_search_terms product_exists product_id_for_owner product_url/;
use ProductOpener::Food qw/%nutriments_lists/;
use ProductOpener::Tags qw/:all/;
<<<<<<< HEAD
use ProductOpener::PackagerCodes qw/:all/;
use ProductOpener::Text qw/:all/;
use ProductOpener::Lang qw/:all/;
use ProductOpener::Web qw/:all/;
=======
use ProductOpener::PackagerCodes qw/normalize_packager_codes/;
use ProductOpener::Text qw/remove_tags_and_quote/;
use ProductOpener::Lang qw/$lc %Lang %tag_type_singular lang/;
>>>>>>> c62062b0

use CGI qw/:cgi :form escapeHTML/;
use URI::Escape::XS;
use Storable qw/dclone/;
use Encode;
use JSON::PP;
use Log::Any qw($log);

# Passing values to the template
my $template_data_ref = {};

my $html;

# Automated requests by Google Spreadsheet can overload the server
# https://github.com/openfoodfacts/openfoodfacts-server/issues/4357
# User-Agent: Mozilla/5.0 (compatible; GoogleDocs; apps-spreadsheets; +http://docs.google.com)

if (user_agent() =~ /apps-spreadsheets/) {

	display_error_and_exit(
		"Automated queries using Google Spreadsheet overload the Open Food Facts server. We cannot support them. You can contact us at contact\@openfoodfacts.org to tell us about your use case, so that we can see if there is another way to support it.",
		200
	);
}

my $request_ref = ProductOpener::Display::init_request();
$request_ref->{search} = 1;

my $action = single_param('action') || 'display';

if ((defined single_param('search_terms')) and (not defined single_param('action'))) {
	$action = 'process';
}

# /cgi/search.pl is "v1" of the search API.
# The api_version parameter enables clients to request the product data to be returned in the format of a different version
# For instance api_version=3 enables the new format of the packagings field
foreach my $parameter ('fields', 'json', 'jsonp', 'jqm', 'jqm_loadmore', 'xml', 'rss', 'api_version') {

	if (defined single_param($parameter)) {
		$request_ref->{$parameter} = single_param($parameter);
	}
}

# if the query request json or xml, either through the json=1 parameter or a .json extension
# set the $request_ref->{api} field to indicate that it is an API query
if ((defined single_param('json')) or (defined single_param('jsonp')) or (defined single_param('xml'))) {
	if (not defined $request_ref->{api_version}) {
		$request_ref->{api_version} = 0;
		$request_ref->{api} = 'v0';
	}
	else {
		$request_ref->{api} = 'v' . $request_ref->{api_version};
	}
}

my @search_fields
	= qw(brands categories packaging labels origins manufacturing_places emb_codes purchase_places stores countries
	ingredients additives allergens traces nutrition_grades nova_groups ecoscore languages creator editors states);

$admin and push @search_fields, "lang";

my %search_tags_fields = (
	packaging => 1,
	brands => 1,
	categories => 1,
	labels => 1,
	origins => 1,
	manufacturing_places => 1,
	emb_codes => 1,
	allergens => 1,
	traces => 1,
	nutrition_grades => 1,
	nova_groups => 1,
	eco_score => 1,
	purchase_places => 1,
	stores => 1,
	countries => 1,
	additives => 1,
	states => 1,
	editors => 1,
	languages => 1
);

my @search_ingredient_classes = (
	'additives', 'ingredients_from_palm_oil',
	'ingredients_that_may_be_from_palm_oil', 'ingredients_from_or_that_may_be_from_palm_oil'
);

# Read all the parameters, watch for XSS

my $tags_n = 2;
my $nutriments_n = 2;

my $search_terms
	= remove_tags_and_quote(decode utf8 => single_param('search_terms2'));    #advanced search takes precedence
if ((not defined $search_terms) or ($search_terms eq '')) {
	$search_terms = remove_tags_and_quote(decode utf8 => single_param('search_terms'));
}

# check if the search term looks like a barcode
if (    (not defined single_param('json'))
	and (not defined single_param('jsonp'))
	and (not defined single_param('jqm'))
	and (not defined single_param('jqm_loadmore'))
	and (not defined single_param('xml'))
	and (not defined single_param('rss'))
	and ($search_terms =~ /^(\d{4,24}|(?:[\^(\N{U+001D}\N{U+241D}]|https?:\/\/).+)$/))
{

	my $code = normalize_code($search_terms);
	if ((defined $code) and (length($code) > 0)) {
		my $product_id = product_id_for_owner($Owner_id, $code);

		my $product_ref = product_exists($product_id);    # returns 0 if not

		if ($product_ref) {
			$log->info("product code exists, redirecting to product page", {code => $code});
			my $location = product_url($product_ref);

			my $r = shift;
			$r->headers_out->set(Location => $location);
			$r->status(301);
			return 301;

		}
	}
}

my @search_tags = ();
my @search_nutriments = ();
my %search_ingredient_classes = ();
my %search_ingredient_classes_checked = ();

for (my $i = 0; defined single_param("tagtype_$i"); $i++) {

	my $tagtype = remove_tags_and_quote(decode utf8 => single_param("tagtype_$i"));
	my $tag_contains = remove_tags_and_quote(decode utf8 => single_param("tag_contains_$i"));
	my $tag = remove_tags_and_quote(decode utf8 => single_param("tag_$i"));

	push @search_tags, [$tagtype, $tag_contains, $tag,];
}

foreach my $tagtype (@search_ingredient_classes) {

	$search_ingredient_classes{$tagtype} = single_param($tagtype);
	not defined $search_ingredient_classes{$tagtype} and $search_ingredient_classes{$tagtype} = 'indifferent';
	$search_ingredient_classes_checked{$tagtype} = {$search_ingredient_classes{$tagtype} => 'checked="checked"'};
}

for (my $i = 0; defined single_param("nutriment_$i"); $i++) {

	my $nutriment = remove_tags_and_quote(decode utf8 => single_param("nutriment_$i"));
	my $nutriment_compare = remove_tags_and_quote(decode utf8 => single_param("nutriment_compare_$i"));
	my $nutriment_value = remove_tags_and_quote(decode utf8 => single_param("nutriment_value_$i"));

	if ($lc eq 'fr') {
		$nutriment_value =~ s/,/\./g;
	}
	push @search_nutriments, [$nutriment, $nutriment_compare, $nutriment_value,];
}

my $sort_by = remove_tags_and_quote(decode utf8 => single_param("sort_by"));
if (    ($sort_by ne 'created_t')
	and ($sort_by ne 'last_modified_t')
	and ($sort_by ne 'last_modified_t_complete_first')
	and ($sort_by ne 'scans_n')
	and ($sort_by ne 'unique_scans_n')
	and ($sort_by ne 'product_name')
	and ($sort_by ne 'completeness')
	and ($sort_by ne 'popularity_key'))
{
	$sort_by = 'unique_scans_n';
}

my $limit = 0 + (single_param('page_size') || $page_size);
if (($limit < 2) or ($limit > 1000)) {
	$limit = $page_size;
}

my $graph_ref = {graph_title => remove_tags_and_quote(decode utf8 => single_param("graph_title"))};
my $map_title = remove_tags_and_quote(decode utf8 => single_param("map_title"));

foreach my $axis ('x', 'y') {
	$graph_ref->{"axis_$axis"} = remove_tags_and_quote(decode utf8 => single_param("axis_$axis"));
}

foreach my $series (@search_series, "nutrition_grades") {

	$graph_ref->{"series_$series"} = remove_tags_and_quote(decode utf8 => single_param("series_$series"));
	if ($graph_ref->{"series_$series"} ne 'on') {
		delete $graph_ref->{"series_$series"};
	}
}

if ($action eq 'display') {

	$template_data_ref->{search_terms} = $search_terms;

	my $active_list = 'active';
	my $active_map = '';
	my $active_graph = '';

	if (single_param("generate_map")) {
		$active_list = '';
		$active_map = 'active';
	}
	elsif (single_param("graph")) {
		$active_list = '';
		$active_graph = 'active';
	}

	$template_data_ref->{active_list} = $active_list;
	$template_data_ref->{active_graph} = $active_graph;
	$template_data_ref->{active_map} = $active_map;

	my %search_fields_labels = ();
	my @tags_fields_options;

	push(
		@tags_fields_options,
		{
			value => "search",
			label => lang("search_tag"),
		}
	);

	foreach my $field (@search_fields) {
		my $label;

		if ((not defined $tags_fields{$field}) and (lang($field) ne '')) {
			$label = lc(lang($field));
		}
		else {
			if ($field eq 'creator') {
				$label = lang("users_p");
			}
			else {
				$label = lang($field . "_p");
			}
		}
		push(
			@tags_fields_options,
			{
				value => $field,
				label => $label,
			}
		);
	}

	$template_data_ref->{tags_fields_options} = \@tags_fields_options;

	$template_data_ref->{contain_options} = [
		{value => "contains", label => lang("search_contains")},
		{value => "does_not_contain", label => lang("search_does_not_contain")},
	];

	for (my $i = 0; ($i < $tags_n) or defined single_param("tagtype_$i"); $i++) {

		push @{$template_data_ref->{criteria}},
			{
			id => $i,
			selected_tags_field_value => $search_tags[$i][0],
			selected_contain_value => $search_tags[$i][1],
			input_value => $search_tags[$i][2],
			};
	}

	foreach my $tagtype (@search_ingredient_classes) {

		not defined $search_ingredient_classes{$tagtype} and $search_ingredient_classes{$tagtype} = 'indifferent';

		push @{$template_data_ref->{ingredients}},
			{
			tagtype => $tagtype,
			search_ingredient_classes_checked_without => $search_ingredient_classes_checked{$tagtype}{without},
			search_ingredient_classes_checked_with => $search_ingredient_classes_checked{$tagtype}{with},
			search_ingredient_classes_checked_indifferent => $search_ingredient_classes_checked{$tagtype}{indifferent},
			};
	}

	# Compute possible fields values
	my @axis_values = @{$nutriments_lists{$nutriment_table}};
	my %axis_labels = ();
	foreach my $nid (@{$nutriments_lists{$nutriment_table}}, "fruits-vegetables-nuts-estimate-from-ingredients") {
		$axis_labels{$nid} = display_taxonomy_tag($lc, "nutrients", "zz:$nid");
		$log->debug("nutriments", {nid => $nid, value => $axis_labels{$nid}}) if $log->is_debug();
	}

	my @other_search_fields = (
		"additives_n", "ingredients_n", "known_ingredients_n", "unknown_ingredients_n",
		"fruits-vegetables-nuts-estimate-from-ingredients",
		"forest_footprint", "product_quantity", "nova_group", 'ecoscore_score',
	);

	# Add the fields related to packaging
	foreach my $material ("all", "en:plastic", "en:glass", "en:metal", "en:paper-or-cardboard", "en:unknown") {
		foreach my $subfield ("weight", "weight_100g", "weight_percent") {
			push @other_search_fields, "packagings_materials.$material.$subfield";
		}
	}

	$axis_labels{search_nutriment} = lang("search_nutriment");
	$axis_labels{products_n} = lang("number_of_products");

	foreach my $field (@other_search_fields) {
		my ($title, $unit, $unit2, $allow_decimals) = get_search_field_title_and_details($field);
		push @axis_values, $field;
		$axis_labels{$field} = $title;
	}

	my @sorted_axis_values = ("", sort({lc($axis_labels{$a}) cmp lc($axis_labels{$b})} @axis_values));

	my @fields_options = ();

	foreach my $field (@sorted_axis_values) {
		push @fields_options,
			{
			value => $field,
			label => $axis_labels{$field},
			};
	}

	$template_data_ref->{fields_options} = \@fields_options;

	$template_data_ref->{compare_options} = [
		{
			'value' => "lt",
			'label' => '<',
		},
		{
			'value' => "lte",
			'label' => "\N{U+2264}",
		},
		{
			'value' => "gt",
			'label' => '>',
		},
		{
			'value' => "gte",
			'label' => "\N{U+2265}",
		},
		{
			'value' => "eq",
			'label' => '=',
		},
	];

	for (my $i = 0; ($i < $nutriments_n) or (defined single_param("nutriment_$i")); $i++) {

		push @{$template_data_ref->{nutriments}},
			{
			id => $i,
			selected_field_value => $search_nutriments[$i][0],
			selected_compare_value => $search_nutriments[$i][1],
			input_value => $search_nutriments[$i][2],
			};
	}

	# Different types to display results

	$template_data_ref->{sort_options} = [
		{
			'value' => "unique_scans_n",
			'label' => lang("sort_popularity"),
		},
		{
			'value' => "product_name",
			'label' => lang("sort_product_name"),
		},
		{
			'value' => "created_t",
			'label' => lang("sort_created_t"),
		},
		{
			'value' => "last_modified_t",
			'label' => lang("sort_modified_t"),
		},
		{
			'value' => "completeness",
			'label' => lang("sort_completeness"),
		},
	];

	push @{$template_data_ref->{selected_sort_by_value}}, $sort_by;

	my @size_array = (20, 50, 100, 250, 500, 1000);
	push @{$template_data_ref->{size_options}}, @size_array;

	$template_data_ref->{axes} = [];
	foreach my $axis ('x', 'y') {
		push @{$template_data_ref->{axes}},
			{
			id => $axis,
			selected_field_value => $graph_ref->{"axis_" . $axis},
			};
	}

	foreach my $series (@search_series, "nutrition_grades") {

		next if $series eq 'default';
		my $checked = '';
		if (($graph_ref->{"series_$series"} // '') eq 'on') {
			$checked = 'checked="checked"';
		}

		push @{$template_data_ref->{search_series}},
			{
			series => $series,
			checked => $checked,
			};

	}

	$styles .= <<CSS
.select2-container--default .select2-results > .select2-results__options {
    max-height: 400px
}
CSS
		;

	$scripts .= <<HTML
<script type="text/javascript" src="/js/dist/search.js"></script>
HTML
		;

	$initjs .= <<JS
var select2_options = {
		placeholder: "$Lang{select_a_field}{$lc}",
		allowClear: true
};

\$(".select2_field").select2(select2_options);


\$('#result_accordion').on('toggled', function (event, accordion) {
	\$(".select2_field").select2(select2_options);
});

JS
		;

	process_template('web/pages/search_form/search_form.tt.html', $template_data_ref, \$html) or $html = '';
	$html .= "<p>" . $tt->error() . "</p>";

	${$request_ref->{content_ref}} .= $html;

	display_page($request_ref);

}

elsif ($action eq 'process') {

	# Display the search results or construct CSV file for download

	# analyze parameters and construct query

	my $current_link = "/cgi/search.pl?action=process";

	my $query_ref = {};

	my $page = 0 + (single_param('page') || 1);
	if (($page < 1) or ($page > 1000)) {
		$page = 1;
	}

	# Search terms

	if ((defined $search_terms) and ($search_terms ne '')) {

		# does it look like a packaging code
		if (
			($search_terms !~ /,/)
			and (  ($search_terms =~ /^(\w\w)(\s|-|\.)?(\d(\s|-|\.)?){5}(\s|-|\.|\d)*C(\s|-|\.)?E/i)
				or ($search_terms =~ /^(emb|e)(\s|-|\.)?(\d(\s|-|\.)?){5}/i))
			)
		{
			$query_ref->{"emb_codes_tags"}
				= get_string_id_for_lang("no_language", normalize_packager_codes($search_terms));
		}
		else {

			my %terms = ();

			foreach my $term (split(/,|'|’|\s/, $search_terms)) {
				if (length(get_string_id_for_lang($lc, $term)) >= 2) {
					$terms{normalize_search_terms(get_string_id_for_lang($lc, $term))} = 1;
				}
			}
			if (scalar keys %terms > 0) {
				$query_ref->{_keywords} = {'$all' => [keys %terms]};
				$current_link .= "\&search_terms=" . URI::Escape::XS::encodeURIComponent($search_terms);
			}
		}
	}

	# Tags criteria

	my $and;

	for (my $i = 0; (defined $search_tags[$i]); $i++) {

		my ($tagtype, $contains, $tag) = @{$search_tags[$i]};

		if (($tagtype ne 'search_tag') and ($tag ne '')) {

			my $tagid;
			if (defined $taxonomy_fields{$tagtype}) {
				$tagid = get_taxonomyid($lc, canonicalize_taxonomy_tag($lc, $tagtype, $tag));
				$log->debug("taxonomy", {tag => $tag, tagid => $tagid}) if $log->is_debug();
			}
			else {
				$tagid = get_string_id_for_lang("no_language", canonicalize_tag2($tagtype, $tag));
			}

			if ($tagtype eq 'additives') {
				$tagid =~ s/-.*//;
			}

			if ($tagid ne '') {

				my $suffix = "";

				if (defined $tags_fields{$tagtype}) {
					$suffix = "_tags";
				}

				# 2 or more criteria on the same field?
				my $remove = 0;
				if (defined $query_ref->{$tagtype . $suffix}) {
					$remove = 1;
					if (not defined $and) {
						$and = [];
					}
					push @$and, {$tagtype . $suffix => $query_ref->{$tagtype . $suffix}};
				}

				if ($contains eq 'contains') {
					$query_ref->{$tagtype . $suffix} = $tagid;
				}
				else {
					$query_ref->{$tagtype . $suffix} = {'$ne' => $tagid};
				}

				if ($remove) {
					push @$and, {$tagtype . $suffix => $query_ref->{$tagtype . $suffix}};
					delete $query_ref->{$tagtype . $suffix};
					$query_ref->{"\$and"} = $and;
				}

				$current_link .= "\&tagtype_$i=$tagtype\&tag_contains_$i=$contains\&tag_$i="
					. URI::Escape::XS::encodeURIComponent($tag);

				# TODO: 2 or 3 criteria on the same field
				# db.foo.find( { $and: [ { a: 1 }, { a: { $gt: 5 } } ] } ) ?
			}
		}
	}

	# Ingredient classes

	foreach my $tagtype (@search_ingredient_classes) {

		if ($search_ingredient_classes{$tagtype} eq 'with') {
			$query_ref->{$tagtype . "_n"}{'$gte'} = 1;
			$current_link .= "\&$tagtype=with";
		}
		elsif ($search_ingredient_classes{$tagtype} eq 'without') {
			$query_ref->{$tagtype . "_n"}{'$lt'} = 1;
			$current_link .= "\&$tagtype=without";
		}
	}

	# Nutriments

	for (my $i = 0; (defined $search_nutriments[$i]); $i++) {

		my ($nutriment, $compare, $value, $unit) = @{$search_nutriments[$i]};

		if (($nutriment ne 'search_nutriment') and ($value ne '')) {

			my $field;

			if (   ($nutriment eq "ingredients_n")
				or ($nutriment eq "additives_n")
				or ($nutriment eq "known_ingredients_n")
				or ($nutriment eq "unknown_ingredients_n")
				or ($nutriment eq "forest_footprint"))
			{
				$field = $nutriment;
			}
			else {
				$field = "nutriments.${nutriment}_100g";
			}

			if ($compare eq 'eq') {
				$query_ref->{$field} = $value + 0.0;    # + 0.0 to force scalar to be treated as a number
			}
			elsif ($compare =~ /^(lt|lte|gt|gte)$/) {
				if (defined $query_ref->{$field}) {
					$query_ref->{$field}{'$' . $compare} = $value + 0.0;
				}
				else {
					$query_ref->{$field} = {'$' . $compare => $value + 0.0};
				}
			}
			$current_link .= "\&nutriment_$i=$nutriment\&nutriment_compare_$i=$compare\&nutriment_value_$i="
				. URI::Escape::XS::encodeURIComponent($value);

			# TODO support range queries: < and > on the same nutriment
			# my $doc32 = $collection->find({'x' => { '$gte' => 2, '$lt' => 4 }});
		}
	}

	my @fields = keys %tag_type_singular;

	foreach my $field (@fields) {

		next if defined $search_ingredient_classes{$field};

		if ((defined single_param($field)) and (single_param($field) ne '')) {

			$query_ref->{$field} = decode utf8 => single_param($field);
			$current_link .= "\&$field=" . URI::Escape::XS::encodeURIComponent(decode utf8 => single_param($field));
		}
	}

	if (defined $sort_by && $current_link !~ /[?&]sort_by=/) {
		add_params($current_link, "sort_by=$sort_by");
	}

	if (defined $limit && $current_link !~ /[?&]page_size=/) {
		add_params($current_link, "page_size=$limit");
	}

	# Graphs

	foreach my $axis ('x', 'y') {
		if ((defined single_param("axis_$axis")) and (single_param("axis_$axis") ne '')) {
			$current_link
				.= "\&axis_$axis=" . URI::Escape::XS::encodeURIComponent(decode utf8 => single_param("axis_$axis"));
		}
	}

	if ((defined single_param('graph_title')) and (single_param('graph_title') ne '')) {
		$current_link
			.= "\&graph_title=" . URI::Escape::XS::encodeURIComponent(decode utf8 => single_param("graph_title"));
	}

	if ((defined single_param('map_title')) and (single_param('map_title') ne '')) {
		$current_link .= "\&map_title=" . URI::Escape::XS::encodeURIComponent(decode utf8 => single_param("map_title"));
	}

	foreach my $series (@search_series, "nutrition_grades") {

		next if $series eq 'default';
		if ($graph_ref->{"series_$series"}) {
			$current_link .= "\&series_$series=on";
		}
	}

	$request_ref->{current_link} = $current_link;

	my $html = '';

	#$query_ref->{lc} = $lc;

	$log->debug("query", {query => $query_ref}) if $log->is_debug();

	my $share = lang('share');

	my $map = single_param("generate_map") || '';
	my $graph = single_param("graph") || '';
	my $download = single_param("download") || '';

	open(my $OUT, ">>:encoding(UTF-8)", "$BASE_DIRS{LOGS}/search_log_debug");
	print $OUT remote_addr() . "\t" . time() . "\t" . decode utf8 => single_param('search_terms') . " - map: $map
	 - graph: $graph - download: $download - page: $page\n";
	close($OUT);

	# Graph, map, export or search

	if (single_param("generate_map")) {

		$request_ref->{current_link} .= "&generate_map=1";

		# We want products with emb codes
		$query_ref->{"emb_codes_tags"} = {'$exists' => 1};

		${$request_ref->{content_ref}} .= $html . search_and_map_products($request_ref, $query_ref, $graph_ref);

		$request_ref->{title} = lang("search_title_map");
		if ($map_title ne '') {
			$request_ref->{title} = $map_title . " - " . lang("search_map");
		}

		${$request_ref->{content_ref}} .= <<HTML
<div class="share_button right" style="float:right;margin-top:-10px;display:none;">
<a href="$request_ref->{current_link_query_display}&amp;action=display" class="button small" title="$request_ref->{title}">
	@{[ display_icon('share') ]}
	<span class="show-for-large-up"> $share</span>
</a></div>
HTML
			;

		display_page($request_ref);
	}
	elsif (
		single_param("generate_graph_scatter_plot")    # old parameter, kept for existing links
		or single_param("graph")
		)
	{

		$graph_ref->{type} = "scatter_plot";
		$request_ref->{current_link} .= "&graph=1";

		# We want existing values for axis fields
		foreach my $axis ('x', 'y') {

			if ($graph_ref->{"axis_$axis"} ne "") {
				my $field = $graph_ref->{"axis_$axis"};
				# Get the field path components
				my @fields = get_search_field_path_components($field);
				# Convert to dot notation to get the MongoDB field
				$query_ref->{join(".", @fields)} = {'$exists' => 1};
			}
		}

		${$request_ref->{content_ref}} .= $html . search_and_graph_products($request_ref, $query_ref, $graph_ref);

		$request_ref->{title} = lang("search_title_graph");
		if ($graph_ref->{graph_title} ne '') {
			$request_ref->{title} = $graph_ref->{graph_title} . " - " . lang("search_graph");
		}

		${$request_ref->{content_ref}} .= <<HTML
<div class="share_button right" style="float:right;margin-top:-10px;display:none;">
<a href="$request_ref->{current_link_query_display}&amp;action=display" class="button small" title="$request_ref->{title}">
	@{[ display_icon('share') ]}
	<span class="show-for-large-up"> $share</span>
</a></div>
HTML
			;

		display_page($request_ref);
	}
	elsif (single_param("download")) {

		# CSV export

		$request_ref->{format} = single_param('format');
		search_and_export_products($request_ref, $query_ref, $sort_by);

	}
	else {

		# Normal search results

		$log->debug("displaying results", {current_link => $request_ref->{current_link}}) if $log->is_debug();

		${$request_ref->{content_ref}}
			.= $html . search_and_display_products($request_ref, $query_ref, $sort_by, $limit, $page);

		$request_ref->{title} = lang("search_results") . " - " . display_taxonomy_tag($lc, "countries", $country);

		#This is used to have a special share button on some browsers
		if (not defined $request_ref->{jqm}) {
			${$request_ref->{content_ref}} .= <<HTML
<div class="share_button right" style="float:right;margin-top:-10px;display:none;">
<a href="$request_ref->{current_link}" class="button small" title="$request_ref->{title}">
	@{[ display_icon('share') ]}
	<span class="show-for-large-up"> $share</span>
</a></div>
HTML
				;
			display_page($request_ref);
		}
		else {

			my %response = ();
			$response{jqm} = ${$request_ref->{content_ref}};

			my $data = encode_json(\%response);

			write_cors_headers();
			print "Content-Type: application/json; charset=UTF-8\r\n\r\n" . $data;
		}

		if (single_param('search_terms')) {
			open(my $OUT, ">>:encoding(UTF-8)", "$BASE_DIRS{LOGS}/search_log");
			print $OUT remote_addr() . "\t"
				. time() . "\t"
				. decode utf8 => single_param('search_terms')
				. "\tpage: $page\n";
			close($OUT);
		}
	}
}<|MERGE_RESOLUTION|>--- conflicted
+++ resolved
@@ -3,7 +3,7 @@
 # This file is part of Product Opener.
 #
 # Product Opener
-# Copyright (C) 2011-2023 Association Open Food Facts
+# Copyright (C) 2011-2024 Association Open Food Facts
 # Contact: contact@openfoodfacts.org
 # Address: 21 rue des Iles, 94100 Saint-Maur des Fossés, France
 #
@@ -35,16 +35,9 @@
 use ProductOpener::Products qw/normalize_code normalize_search_terms product_exists product_id_for_owner product_url/;
 use ProductOpener::Food qw/%nutriments_lists/;
 use ProductOpener::Tags qw/:all/;
-<<<<<<< HEAD
-use ProductOpener::PackagerCodes qw/:all/;
-use ProductOpener::Text qw/:all/;
-use ProductOpener::Lang qw/:all/;
-use ProductOpener::Web qw/:all/;
-=======
 use ProductOpener::PackagerCodes qw/normalize_packager_codes/;
 use ProductOpener::Text qw/remove_tags_and_quote/;
 use ProductOpener::Lang qw/$lc %Lang %tag_type_singular lang/;
->>>>>>> c62062b0
 
 use CGI qw/:cgi :form escapeHTML/;
 use URI::Escape::XS;
