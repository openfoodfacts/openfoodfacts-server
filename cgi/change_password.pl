--- conflicted
+++ resolved
@@ -97,15 +97,6 @@
 	$html .= '<p>' . $tt->error() . '</p>';
 }
 
-<<<<<<< HEAD
 $request_ref->{title} = lang('change_password');
 $request_ref->{content_ref} = \$html;
-display_page($request_ref);
-=======
-display_page(
-	{
-		title => lang('change_password'),
-		content_ref => \$html,
-	}
-);
->>>>>>> 2c8ebc20
+display_page($request_ref);