--- conflicted
+++ resolved
@@ -3,7 +3,7 @@
 # This file is part of Product Opener.
 #
 # Product Opener
-# Copyright (C) 2011-2023 Association Open Food Facts
+# Copyright (C) 2011-2024 Association Open Food Facts
 # Contact: contact@openfoodfacts.org
 # Address: 21 rue des Iles, 94100 Saint-Maur des Fossés, France
 #
@@ -25,15 +25,7 @@
 use CGI::Carp qw(fatalsToBrowser);
 
 use ProductOpener::Config qw/:all/;
-<<<<<<< HEAD
-use ProductOpener::Display qw/:all/;
-=======
-use ProductOpener::Paths qw/:all/;
-use ProductOpener::Store qw/:all/;
-use ProductOpener::Display qw/$tt display_page init_request process_template single_param/;
-use ProductOpener::Users qw/$User_id check_password_hash create_password_hash retrieve_user store_user/;
-use ProductOpener::Lang qw/lang/;
->>>>>>> ad1b2b06
+use ProductOpener::Display qw/init_request display_error_and_exit redirect_to_url/;
 
 use URI::Escape::XS qw/uri_escape/;
 
