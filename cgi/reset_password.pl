#!/usr/bin/perl -w

# This file is part of Product Opener.
#
# Product Opener
# Copyright (C) 2011-2023 Association Open Food Facts
# Contact: contact@openfoodfacts.org
# Address: 21 rue des Iles, 94100 Saint-Maur des Fossés, France
#
# Product Opener is free software: you can redistribute it and/or modify
# it under the terms of the GNU Affero General Public License as
# published by the Free Software Foundation, either version 3 of the
# License, or (at your option) any later version.
#
# This program is distributed in the hope that it will be useful,
# but WITHOUT ANY WARRANTY; without even the implied warranty of
# MERCHANTABILITY or FITNESS FOR A PARTICULAR PURPOSE.  See the
# GNU Affero General Public License for more details.
#
# You should have received a copy of the GNU Affero General Public License
# along with this program.  If not, see <https://www.gnu.org/licenses/>.

use ProductOpener::PerlStandards;

use CGI::Carp qw(fatalsToBrowser);

use ProductOpener::Config qw/:all/;
use ProductOpener::Paths qw/:all/;
use ProductOpener::Store qw/:all/;
use ProductOpener::Index qw/:all/;
use ProductOpener::Display qw/:all/;
use ProductOpener::Images qw/:all/;
use ProductOpener::Users qw/:all/;
use ProductOpener::Mail qw/send_email/;
use ProductOpener::Lang qw/$lc %Lang lang/;
use ProductOpener::URL qw/format_subdomain/;

use CGI qw/:cgi :form escapeHTML/;
use URI::Escape::XS;
use Encode;
use Log::Any qw($log);

my $request_ref = ProductOpener::Display::init_request();

my $template_data_ref = {lang => \&lang,};

my $type = single_param('type') || 'send_email';
my $action = single_param('action') || 'display';

my $id = single_param('userid_or_email');
my $resetid = single_param('resetid');

$log->info("start", {type => $type, action => $action, userid_or_email => $id, resetid => $resetid}) if $log->is_info();

my @errors = ();

my $user_ref = undef;

my $html = '';

if (defined $User_id) {
	display_error_and_exit($Lang{error_reset_already_connected}{$lc}, undef);
}

if ($action eq 'process') {

	if ($type eq 'send_email') {

		# Is it an email?

		if ($id =~ /\@/) {
			$user_ref = retrieve_user_by_email($id);
			if (not defined $user_ref) {
<<<<<<< HEAD
				push @errors, $Lang{error_reset_unknown_email}{$lang};
=======
				push @errors, $Lang{error_reset_unknown_email}{$lc};
>>>>>>> ad1b2b06
			}
		}
		else {
			$user_ref = retrieve_user($id);
			if (not defined $user_ref) {
<<<<<<< HEAD
				push @errors, $Lang{error_reset_unknown_id}{$lang};
=======
				push @errors, $Lang{error_reset_unknown_id}{$lc};
>>>>>>> ad1b2b06
			}
		}

	}
	elsif (($type eq 'reset') and (defined single_param('resetid'))) {

		if (length(single_param('password')) < 6) {
			push @errors, $Lang{error_invalid_password}{$lc};
		}

		if (single_param('password') ne single_param('confirm_password')) {
			push @errors, $Lang{error_different_passwords}{$lc};
		}

	}
	else {
		$log->debug("invalid address", {type => $type}) if $log->is_debug();
		display_error_and_exit(lang("error_invalid_address"), 404);
	}

	if ($#errors >= 0) {
		$log->debug("errors", {errors => \@errors}) if $log->is_debug();
		$action = 'display';
	}
}

$template_data_ref->{action} = $action;
$template_data_ref->{type} = $type;

if ($action eq 'display') {
	push @{$template_data_ref->{errors}}, @errors;

	if ($type eq 'reset') {
		$template_data_ref->{token} = single_param('token');
		$template_data_ref->{resetid} = single_param('resetid');
	}
}

elsif ($action eq 'process') {

	if ($type eq 'send_email') {
		$template_data_ref->{status} = "error";

		if (defined $user_ref) {

			$user_ref->{token_t} = time();
			$user_ref->{token} = generate_token(64);
			$user_ref->{token_ip} = remote_addr();

			store_user_session($user_ref);
			my $userid = $user_ref->{userid};

			my $url
				= format_subdomain($subdomain)
				. "/cgi/reset_password.pl?type=reset&resetid=$userid&token="
				. $user_ref->{token};

			my $email = lang("reset_password_email_body");
			$email =~ s/<USERID>/$userid/g;
			$email =~ s/<RESET_URL>/$url/g;
			send_email($user_ref, lang("reset_password_email_subject"), $email);

			$template_data_ref->{status} = "email_sent";
		}
	}
	elsif ($type eq 'reset') {
		my $userid = single_param('resetid');
		my $user_ref = retrieve_user($userid);

		$log->debug("resetting password", {userid => $userid}) if $log->is_debug();

		$template_data_ref->{status} = "error";

		if (defined $user_ref) {

			if (    (defined $user_ref->{token})
				and (defined single_param('token'))
				and (single_param('token') eq $user_ref->{token})
				and (time() < ($user_ref->{token_t} + 86400 * 3)))
			{

				$log->debug("token is valid, updating password", {userid => $userid}) if $log->is_debug();

				$template_data_ref->{status} = "password_reset";

				$user_ref->{encrypted_password}
					= create_password_hash(encode_utf8(decode utf8 => single_param('password')));

				delete $user_ref->{token};

				store_user($user_ref);

			}
			else {
				$log->debug("token is invalid", {userid => $userid}) if $log->is_debug();
				display_error_and_exit($Lang{error_reset_invalid_token}{$lc}, undef);
			}
		}
	}
}

process_template('web/pages/reset_password/reset_password.tt.html', $template_data_ref, \$html)
	or $html = "<p>" . $tt->error() . "</p>";

$request_ref->{title} = $Lang{'reset_password'}{$lc};
$request_ref->{content_ref} = \$html;
display_page($request_ref);
<|MERGE_RESOLUTION|>--- conflicted
+++ resolved
@@ -71,21 +71,15 @@
 		if ($id =~ /\@/) {
 			$user_ref = retrieve_user_by_email($id);
 			if (not defined $user_ref) {
-<<<<<<< HEAD
-				push @errors, $Lang{error_reset_unknown_email}{$lang};
-=======
+
 				push @errors, $Lang{error_reset_unknown_email}{$lc};
->>>>>>> ad1b2b06
 			}
 		}
 		else {
 			$user_ref = retrieve_user($id);
 			if (not defined $user_ref) {
-<<<<<<< HEAD
-				push @errors, $Lang{error_reset_unknown_id}{$lang};
-=======
+
 				push @errors, $Lang{error_reset_unknown_id}{$lc};
->>>>>>> ad1b2b06
 			}
 		}
 
