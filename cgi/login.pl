#!/usr/bin/perl -w

# This file is part of Product Opener.
#
# Product Opener
# Copyright (C) 2011-2020 Association Open Food Facts
# Contact: contact@openfoodfacts.org
# Address: 21 rue des Iles, 94100 Saint-Maur des Fossés, France
#
# Product Opener is free software: you can redistribute it and/or modify
# it under the terms of the GNU Affero General Public License as
# published by the Free Software Foundation, either version 3 of the
# License, or (at your option) any later version.
#
# This program is distributed in the hope that it will be useful,
# but WITHOUT ANY WARRANTY; without even the implied warranty of
# MERCHANTABILITY or FITNESS FOR A PARTICULAR PURPOSE.  See the
# GNU Affero General Public License for more details.
#
# You should have received a copy of the GNU Affero General Public License
# along with this program.  If not, see <https://www.gnu.org/licenses/>.

use Modern::Perl '2017';
use utf8;

use CGI::Carp qw(fatalsToBrowser);

use ProductOpener::Config qw/:all/;
use ProductOpener::Store qw/:all/;
use ProductOpener::Display qw/:all/;
use ProductOpener::Users qw/:all/;
use ProductOpener::Lang qw/:all/;

use Apache2::Const -compile => qw(OK);
use CGI qw/:cgi :form escapeHTML/;
use URI::Escape::XS;
use Encode;
use Log::Any qw($log);

my $request_ref = ProductOpener::Display::init_request();

my $template_data_ref = {};

$log->info('start') if $log->is_info();

my $r = shift;
my $redirect = param('redirect');
$template_data_ref->{redirect} = $redirect;
if (defined $User_id) {
	my $loc = $redirect || $formatted_subdomain;
	$r->headers_out->set(Location => $loc);
	$r->err_headers_out->add('Set-Cookie' => $cookie);
	$r->status(302);
	return Apache2::Const::OK;
}

my @errors = ();

if ($ENV{'REQUEST_METHOD'} eq 'POST') {
	my $user_file = "$data_root/users/" . get_string_id_for_lang('no_language', $User_id) . '.sto';
	my $user_ref = retrieve($user_file);
	if (not(defined $user_ref)) {
		push @errors, 'undefined user';
		$template_data_ref->{success} = 0;
	}

	my $hash_is_correct
	  = check_password_hash(encode_utf8(decode utf8 => param('password')), $user_ref->{'encrypted_password'});

	# We don't have the right password
	if (not $hash_is_correct) {
		$log->info(
			'bad password - input does not match stored hash',
			{encrypted_password => $user_ref->{'encrypted_password'}}
		) if $log->is_info();
		push @errors, lang('error_bad_login_password');
	}

	if (scalar(@errors) > 0) {
		$template_data_ref->{success} = 0;
	}
	else {
		$template_data_ref->{success} = 1;
	}
}

$template_data_ref->{errors} = \@errors;

my $html;
process_template('web/pages/login_form/login.tt.html', $template_data_ref, \$html) or $html = '';
if ($tt->error()) {
	$html .= '<p>' . $tt->error() . '</p>';
}

<<<<<<< HEAD
$request_ref->{title} = lang('login_register_title');
$request_ref->{content_ref} = \$html;
display_page($request_ref);
=======
display_page(
	{
		title => lang('login_register_title'),
		content_ref => \$html,
	}
);
>>>>>>> 2c8ebc20
<|MERGE_RESOLUTION|>--- conflicted
+++ resolved
@@ -92,15 +92,6 @@
 	$html .= '<p>' . $tt->error() . '</p>';
 }
 
-<<<<<<< HEAD
 $request_ref->{title} = lang('login_register_title');
 $request_ref->{content_ref} = \$html;
 display_page($request_ref);
-=======
-display_page(
-	{
-		title => lang('login_register_title'),
-		content_ref => \$html,
-	}
-);
->>>>>>> 2c8ebc20
