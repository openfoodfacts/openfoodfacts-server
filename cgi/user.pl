--- conflicted
+++ resolved
@@ -200,7 +200,6 @@
 					label => "password_confirm"
 				},
 				{
-<<<<<<< HEAD
 					field => "preferred_language",
 					type => "language",
 					label => "preferred_language"
@@ -209,13 +208,13 @@
 					field => "country",
 					type => "country",
 					label => "select_country"
-=======
+				},
+				{
 					# this is a honeypot to detect scripts, that fills every fields
 					# this one is hidden in a div and user won't see it
 					field => "faxnumber",
 					type => "honeypot",
 					label => "Do not enter your fax number",
->>>>>>> 302022cb
 				},
 			]
 		};
