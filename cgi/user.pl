#!/usr/bin/perl -w

# This file is part of Product Opener.
#
# Product Opener
# Copyright (C) 2011-2024 Association Open Food Facts
# Contact: contact@openfoodfacts.org
# Address: 21 rue des Iles, 94100 Saint-Maur des Fossés, France
#
# Product Opener is free software: you can redistribute it and/or modify
# it under the terms of the GNU Affero General Public License as
# published by the Free Software Foundation, either version 3 of the
# License, or (at your option) any later version.
#
# This program is distributed in the hope that it will be useful,
# but WITHOUT ANY WARRANTY; without even the implied warranty of
# MERCHANTABILITY or FITNESS FOR A PARTICULAR PURPOSE.  See the
# GNU Affero General Public License for more details.
#
# You should have received a copy of the GNU Affero General Public License
# along with this program.  If not, see <https://www.gnu.org/licenses/>.

use ProductOpener::PerlStandards;

use ProductOpener::Config qw/:all/;
use ProductOpener::Paths qw/:all/;
use ProductOpener::Store qw/:all/;
use ProductOpener::Index qw/:all/;
use ProductOpener::Display qw/:all/;
use ProductOpener::Web qw/get_countries_options_list get_languages_options_list/;
use ProductOpener::Users qw/:all/;
use ProductOpener::Lang qw/$lc  %Lang lang/;
use ProductOpener::Orgs qw/org_name retrieve_org/;
use ProductOpener::Text qw/remove_tags_and_quote/;
use ProductOpener::Keycloak;

use CGI qw/:cgi :form escapeHTML charset/;
use URI::Escape::XS;
use Storable qw/dclone/;
use Log::Any qw($log);

my @user_groups = qw(producer database app bot moderator pro_moderator);

my $type = single_param('type') || 'add';
my $action = single_param('action') || 'display';

# Passing values to the template
my $template_data_ref = {};

# If the "Create user" form was submitted from the product edit page
# save the password parameter and unset it so that the ProductOpener::Display::init()
# function does not try to authenticate the user (which does not exist yet) with that password

my $new_user_password;
if (($type eq "add") and (defined single_param('prdct_mult'))) {

	$new_user_password = single_param('password');
	param("password", "");
}

my $request_ref = ProductOpener::Display::init_request();

# $userid will contain the user to be edited, possibly different than $User_id
# if an administrator edits another user

my $userid = $User_id;

if (defined single_param('userid')) {

	$userid = single_param('userid');

	# The userid looks like an e-mail
	if ($admin and ($userid =~ /\@/)) {
		my $mail_based_userid = is_email_has_off_account($userid);
		if (defined $mail_based_userid) {
			$userid = $mail_based_userid;
		}
	}
}

$log->debug("user form - start", {type => $type, action => $action, userid => $userid, User_id => $User_id})
	if $log->is_debug();

my $html = '';
my $js = '';

my $user_ref = {};

if ($type =~ /^edit/) {
	$user_ref = retrieve_user($userid);
	if (not defined $user_ref) {
		display_error_and_exit($request_ref, $Lang{error_invalid_user}{$lc}, 404);
	}
}
else {
	$type = 'add';
}

if (($type =~ /^edit/) and ($User_id ne $userid) and not $admin) {
	display_error_and_exit($request_ref, $Lang{error_no_permission}{$lc}, 403);
}

my $debug = 0;
my @errors = ();

if ($action eq 'process') {

	# change organization
	if ($type eq 'edit_owner') {
		# only admin and pro moderators can change organization freely
		if ($admin or $User{pro_moderator}) {
			ProductOpener::Users::check_edit_owner($user_ref, \@errors);
		}
		else {
			display_error_and_exit($request_ref, $Lang{error_no_permission}{$lc}, 403);
		}
	}
<<<<<<< HEAD
	else {
		ProductOpener::Users::check_user_form($type, $user_ref, \@errors);
=======
	elsif ($type ne 'delete') {
		ProductOpener::Users::check_user_form($request_ref, $type, $user_ref, \@errors);
>>>>>>> 95daf632
	}

	if ($#errors >= 0) {
		if ($type eq 'edit_owner') {
			$action = 'none';
		}
		else {
			$action = 'display';
		}
	}
}

$template_data_ref->{action} = $action;
$template_data_ref->{errors} = \@errors;

$log->debug("user form - before display / process", {type => $type, action => $action, userid => $userid})
	if $log->is_debug();

if ($action eq 'display') {

	# We can pre-fill the form to create an account using the username and password
	# passed in a form to open a session.
	# e.g. when a non-logged user clicks on the "Edit product" button

	if (($type eq "add") and (defined single_param("user_id"))) {
		my $user_info = remove_tags_and_quote(single_param('user_id'));
		$user_info =~ /^(.+?)@/;
		if (defined($1)) {
			$user_ref->{email} = $user_info;
			$user_ref->{userid} = $1;
			$user_ref->{name} = $1;
		}
		else {
			$user_ref->{userid} = $user_info;
			$user_ref->{name} = $user_info;
		}
	}

	$template_data_ref->{user_ref} = $user_ref;

	# Create the list of sections and fields

	$template_data_ref->{sections} = [];

	if ($user_ref) {
		push @{$template_data_ref->{sections}}, {
			id => "user",
			fields => [
				{
					field => "userid",
					label => "username"
				},
				{
					# this is a honeypot to detect scripts, that fills every fields
					# this one is hidden in a div and user won't see it
					field => "faxnumber",
					type => "honeypot",
					label => "Do not enter your fax number",
				},
			]
		};

		# news letter subscription value
		my $newsletter = $user_ref->{newsletter} // (remove_tags_and_quote(single_param('newsletter')) || "on");
		push @{$template_data_ref->{newsletter}}, $newsletter;

		# Professional account
		push @{$template_data_ref->{sections}},
			{
			id => "professional",
			name => lang("pro_account"),
			description => "if_you_work_for_a_producer",
			note => "producers_platform_description_long",
			fields => [
				{
					field => "pro",
					type => "checkbox",
					label => lang("this_is_a_pro_account"),
					value => "off",
				},
				{
					field => "pro_checkbox",
					type => "hidden",
					value => 1,
				},
				{
					field => "requested_org",
					label => lang("producer_or_brand") . ":",
				}
			]
			};

		# Teams section
		# Do not display teams if it is a professional account
		# Do not display teams on pro platform
		if (
			not(   (defined $server_options{producers_platform})
				or (defined $user_ref->{org})
				or (defined $user_ref->{requested_org}))
			)
		{
			my $team_section_ref = {
				id => "teams",
				name => lang("teams") . " (" . lang("optional") . ")",
				description => "teams_description",
				note => "teams_names_warning",
				fields => []
			};
			for (my $i = 1; $i <= 3; $i++) {
				push @{$team_section_ref->{fields}},
					{
					field => "team_" . $i,
					label => sprintf(lang("team_s"), $i),
					};
			}

			push @{$template_data_ref->{sections}}, {%$team_section_ref};
		}

		# Contributor section
		my $display_barcode = $user_ref->{display_barcode} || remove_tags_and_quote(single_param('display_barcode'));
		my $edit_link = $user_ref->{edit_link} || remove_tags_and_quote(single_param('edit_link'));
		my $contributor_section_ref = {
			id => "contributor_settings",
			name => lang("contributor_settings") . " (" . lang("optional") . ")",
			description => "contributor_settings_description",
			fields => [
				{
					field => "display_barcode",
					type => "checkbox",
					label => display_icon("barcode") . lang("display_barcode_in_search"),
					value => $display_barcode && "on",
				},
				{
					field => "edit_link",
					type => "checkbox",
					label => display_icon("edit") . lang("edit_link_in_search"),
					value => $edit_link && "on",
				},
			]
		};

		push @{$template_data_ref->{sections}}, {%$contributor_section_ref};

		# Admin section
		if ($admin) {
			my $administrator_section_ref = {
				id => "administrator",
				name => "Administrator fields",
				fields => []
			};
			push @{$administrator_section_ref->{fields}},
				{
				field => "org",
				label => lang("organization"),
				};
			push @{$administrator_section_ref->{fields}},
				{
				field => "crm_user_id",
				label => lang("crm_user_id"),
				};
			foreach my $group (@user_groups) {
				push @{$administrator_section_ref->{fields}},
					{
					field => "user_group_" . $group,
					label => lang("user_group_" . $group) . " " . lang("user_group_" . ${group} . "_description"),
					type => "checkbox",
					value => $user_ref->{$group},
					};
			}
			push @{$template_data_ref->{sections}}, {%$administrator_section_ref};
		}
	}

	if ((defined $user_ref->{org}) and ($user_ref->{org} ne "")) {

		$template_data_ref->{accepted_organization} = $user_ref->{org};
	}
	elsif ( (defined $options{product_type})
		and ($options{product_type} eq "food")
		and (defined $user_ref->{requested_org})
		and ($user_ref->{requested_org} ne ""))
	{
		my $requested_org_ref = retrieve_org($user_ref->{requested_org});
		$template_data_ref->{requested_org_ref} = $requested_org_ref;
		$template_data_ref->{org_name} = sprintf(lang("add_user_existing_org"), org_name($requested_org_ref));
		$template_data_ref->{teams_flag}
			= not((defined $server_options{private_products}) and ($server_options{private_products}));
	}

	# Add labels, types, descriptions, notes and existing values for all fields
	foreach my $section_ref (@{$template_data_ref->{sections}}) {

		# Descriptions and notes for sections
		if (defined $section_ref->{id}) {
			if ($section_ref->{description}) {
				$section_ref->{description} = lang($section_ref->{description});
			}
			if ($section_ref->{note}) {
				$section_ref->{note} = lang($section_ref->{note});
			}
		}

		foreach my $field_ref (@{$section_ref->{fields}}) {

			my $field = $field_ref->{field};

			# Default to text field
			if (not defined $field_ref->{type}) {
				$field_ref->{type} = "text";
			}

			# id to use for lang() strings
			my $field_lang_id = $field;

			if (not defined $field_ref->{value}) {
				$field_ref->{value} = $user_ref->{$field};
			}

			# Label
			if (not defined $field_ref->{label}) {
				$field_ref->{label} = lang($field_lang_id);
			}

			if (   ((defined $user_ref->{pro}) and ($user_ref->{pro}))
				or (($server_options{producers_platform}) and ($type eq "add")))
			{
				if (($section_ref->{id} eq "professional") and $field_ref->{type} eq "checkbox") {
					$field_ref->{value} = "on";
				}
			}
		}
	}

}

elsif ($action eq 'process') {

	if (($type eq 'add') or ($type =~ /^edit/)) {
		ProductOpener::Users::process_user_form($type, $user_ref, $request_ref);
	}

	if ($type eq 'add') {

		$template_data_ref->{user_requested_org} = $user_ref->{requested_org};

		my $requested_org_ref = retrieve_org($user_ref->{requested_org});
		$template_data_ref->{add_user_existing_org}
			= sprintf(lang("add_user_existing_org"), org_name($requested_org_ref));

		$template_data_ref->{user_org} = $user_ref->{org};

		my $pro_url = "https://" . $subdomain . ".pro." . $server_domain . "/";
		$template_data_ref->{add_user_pro_url} = sprintf(lang("add_user_you_can_edit_pro_promo"), $pro_url);

		$template_data_ref->{add_user_you_can_edit} = sprintf(lang("add_user_you_can_edit"), lang("get_the_app_link"));
		$template_data_ref->{add_user_join_the_project} = sprintf(lang("add_user_join_the_project"), lang("site_name"));
	}

}

$template_data_ref->{debug} = $debug;
$template_data_ref->{userid} = $userid;
$template_data_ref->{type} = $type;
$template_data_ref->{keycloak_account_link} = ProductOpener::Keycloak->new()->get_account_link();

if (($type eq "edit_owner") and ($action eq "process")) {
	$log->info("redirecting to / after changing owner", {}) if $log->is_info();

	my $r = shift;
	$r->headers_out->set(Location => "/");
	$r->status(302);
	return 302;
}
else {
	$log->debug("user form - template data", {template_data_ref => $template_data_ref}) if $log->is_debug();

	process_template('web/pages/user_form/user_form_page.tt.html', $template_data_ref, \$html)
		or $html = "<p>" . $tt->error() . "</p>";
	process_template('web/pages/user_form/user_form.tt.js', $template_data_ref, \$js);

	$initjs .= $js;

	$request_ref->{title} = lang($type . '_user_' . $action);
	$request_ref->{content_ref} = \$html;
	display_page($request_ref);
}<|MERGE_RESOLUTION|>--- conflicted
+++ resolved
@@ -115,13 +115,8 @@
 			display_error_and_exit($request_ref, $Lang{error_no_permission}{$lc}, 403);
 		}
 	}
-<<<<<<< HEAD
 	else {
-		ProductOpener::Users::check_user_form($type, $user_ref, \@errors);
-=======
-	elsif ($type ne 'delete') {
 		ProductOpener::Users::check_user_form($request_ref, $type, $user_ref, \@errors);
->>>>>>> 95daf632
 	}
 
 	if ($#errors >= 0) {
