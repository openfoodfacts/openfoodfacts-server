--- conflicted
+++ resolved
@@ -3,7 +3,7 @@
 # This file is part of Product Opener.
 #
 # Product Opener
-# Copyright (C) 2011-2019 Association Open Food Facts
+# Copyright (C) 2011-2020 Association Open Food Facts
 # Contact: contact@openfoodfacts.org
 # Address: 21 rue des Iles, 94100 Saint-Maur des Fossés, France
 #
@@ -126,52 +126,6 @@
 
 	# Display upload info and form
 
-<<<<<<< HEAD
-
-	# Upload a file
-
-	$html .= "<p>" . lang("producers_platform_private_database") . "</p>\n";
-	$html .= "<p>" . lang("import_data_file_description") . "</p>\n";
-	$html .= "<p>" . lang("import_data_file_format") . "</p>\n";
-
-	$html .= start_multipart_form(-id=>"upload_file_form") ;
-
-	my $id = "data";
-
-	$html .= <<HTML
-<a href="#" class="button small expanded" id="file_input_button_$id">
-<div id="file_input_div_$id">
-@{[ display_icon('arrow_upward') ]} $Lang{upload_product_data_file}{$lc}
-<input type="file" accept=".csv,.tsv,.xlsx,.xls,.ods" class="file_input" name="file_input_$id" id="file_input_$id" style="position: absolute;
-	right:0;
-	bottom:0;
-	top:0;
-	cursor:pointer;
-	opacity:0;
-	font-size:60px;"/>
-
-</div>
-</a>
-
-<div id="progressbar_$id" class="progress" style="display:none">
-  <span id="progressmeter_$id" class="meter" style="width:0%"></span>
-</div>
-
-<div id="file_input_msg_$id" data-alert class="alert-box info" style="display:none">
-  $Lang{uploading_file}{$lang}
-  <a href="#" class="close">&times;</a>
-</div>
-
-<div id="file_input_error_$id" data-alert class="alert-box alert" style="display:none">
-  $Lang{upload_error}{$lang}
-  <a href="#" class="close">&times;</a>
-</div>
-
-HTML
-;
-
-	$html .= end_form();
-=======
 	# Passing values to the template
 	my $template_data_ref = {
 		lang => \&lang,
@@ -179,12 +133,11 @@
 		id => "data",
 		url => "/cgi/import_file_upload.pl",
 	};
-	
+
 	$tt->process('import_file_upload.tt.html', $template_data_ref, \$html);
 	$tt->process('import_file_upload.tt.js', $template_data_ref, \$js);
-	
+
 	$initjs .= $js;
->>>>>>> eff5807d
 
 
 	$scripts .= <<HTML
