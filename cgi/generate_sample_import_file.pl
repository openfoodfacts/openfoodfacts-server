--- conflicted
+++ resolved
@@ -56,12 +56,6 @@
 my $worksheet = $workbook->add_worksheet();
 my %formats = (
 	normal => $workbook->add_format(border => 1, bold => 1),
-<<<<<<< HEAD
-	mandatory => $workbook->add_format(border => 1, bold => 1, bg_color => '#aaffcc'),
-	recommended => $workbook->add_format(border => 1, bold => 1, bg_color => '#ccffdd'),
-	optional => $workbook->add_format(border => 1, bold => 1, bg_color => '#eeffee'),
-	example => $workbook->add_format(italic => 1, valign => 'vcenter', text_wrap => 1,),
-=======
 	mandatory => $workbook->add_format(
 		border => 1,
 		bold => 1,
@@ -87,19 +81,23 @@
 		align => 'center'
 	),
 	description => $workbook->add_format(italic => 1, text_wrap => 1, valign => 'vcenter'),
->>>>>>> 51473b52
+  example => $workbook->add_format(italic => 1, valign => 'vcenter', text_wrap => 1,),
 );
 
 # Re-use the structure used to output select2 options in import_file_select_format.pl
 my $select2_options_ref = generate_import_export_columns_groups_for_select2([$lc]);
 
 my $headers_row = 0;
-<<<<<<< HEAD
+
+my $description_row = 1;
+my $example_row = 2;
 my $col = 1;
-my $example_row = 2;
+
+my $description = lang("description");
+my $field_id;
+my $comment;
 
 my $example = lang("example");
-
 my $example_tsv_file = 'conf/pro-platform/Import template - Example translations - Import sheet.tsv';
 my %example_values_by_language_and_header;
 
@@ -117,13 +115,6 @@
     }
 }
 close($example_fh);
-=======
-my $description_row = 1;
-my $col = 1;
-
-my $description = lang("description");
-my $field_id;
-my $comment;
 
 $worksheet->set_row(0, 70);
 $worksheet->set_column('A:ZZ', 30);
@@ -131,7 +122,6 @@
 $worksheet->write($description_row, 0, $description, $formats{'description'});
 
 my $fields_param = param('fields');
->>>>>>> 51473b52
 
 foreach my $group_ref (@$select2_options_ref) {
 	my $group_start_col = $col;
@@ -202,7 +192,7 @@
 		}
 
 		my $line_lc = lc($request_ref->{lc} || 'en');
-        my $example_value = $example_values_by_language_and_header{$line_lc}{$field_ref->{text}} // '';
+    my $example_value = $example_values_by_language_and_header{$line_lc}{$field_ref->{text}} // '';
 
 		# Set a different format for mandatory / recommended / optional fields
 
