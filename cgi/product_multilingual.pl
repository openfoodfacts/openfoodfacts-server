#!/usr/bin/perl -w

# This file is part of Product Opener.
#
# Product Opener
# Copyright (C) 2011-2018 Association Open Food Facts
# Contact: contact@openfoodfacts.org
# Address: 21 rue des Iles, 94100 Saint-Maur des Fossés, France
#
# Product Opener is free software: you can redistribute it and/or modify
# it under the terms of the GNU Affero General Public License as
# published by the Free Software Foundation, either version 3 of the
# License, or (at your option) any later version.
#
# This program is distributed in the hope that it will be useful,
# but WITHOUT ANY WARRANTY; without even the implied warranty of
# MERCHANTABILITY or FITNESS FOR A PARTICULAR PURPOSE.  See the
# GNU Affero General Public License for more details.
#
# You should have received a copy of the GNU Affero General Public License
# along with this program.  If not, see <https://www.gnu.org/licenses/>.

use Modern::Perl '2012';
use utf8;

use CGI::Carp qw(fatalsToBrowser);

use ProductOpener::Config qw/:all/;
use ProductOpener::Store qw/:all/;
use ProductOpener::Index qw/:all/;
use ProductOpener::Display qw/:all/;
use ProductOpener::Tags qw/:all/;
use ProductOpener::Users qw/:all/;
use ProductOpener::Images qw/:all/;
use ProductOpener::Lang qw/:all/;
use ProductOpener::Mail qw/:all/;
use ProductOpener::Products qw/:all/;
use ProductOpener::Food qw/:all/;
use ProductOpener::Ingredients qw/:all/;
use ProductOpener::Images qw/:all/;
use ProductOpener::URL qw/:all/;
use ProductOpener::SiteQuality qw/:all/;

use Apache2::RequestRec ();
use Apache2::Const ();

use CGI qw/:cgi :form escapeHTML :cgi-lib/;
use URI::Escape::XS;
use Storable qw/dclone/;
use Encode;
use JSON::PP;
use Log::Any qw($log);

ProductOpener::Display::init();

if ($User_id eq 'unwanted-user-french') {
	display_error("<b>Il y a des problèmes avec les modifications de produits que vous avez effectuées. Ce compte est temporairement bloqué, merci de nous contacter.</b>", 403);
}


my $type = param('type') || 'search_or_add';
my $action = param('action') || 'display';

my $comment = 'Modification : ';

my @errors = ();

my $html = '';
my $code = normalize_code(param('code'));

my $product_ref = undef;

my $interface_version = '20120622';

local $log->context->{type} = $type;
local $log->context->{action} = $action;

# Search or add product
if ($type eq 'search_or_add') {

	# barcode in image?
	my $filename;
	if ((not defined $code) or ($code !~ /^\d+$/)) {
		$code = process_search_image_form(\$filename);
	}

	my $r = Apache2::RequestUtil->request();
	my $method = $r->method();
	if ((not defined $code) and ((not defined param("imgupload_search")) or ( param("imgupload_search") eq '')) and ($method eq 'POST')) {
		$code = 2000000000001; # Codes beginning with 2 are for internal use

		my $internal_code_ref = retrieve("$data_root/products/internal_code.sto");
		if ((defined $internal_code_ref) and ($$internal_code_ref > $code)) {
			$code = $$internal_code_ref;
		}

		while (-e ("$data_root/products/" . product_path($code))) {

			$code++;
		}

		store("$data_root/products/internal_code.sto", \$code);

	}

	my %data = ();
	my $location;

	if (defined $code) {
		$data{code} = $code;
		$log->debug("we have a code", { code => $code }) if $log->is_debug();

		$product_ref = product_exists($code); # returns 0 if not

		if ($product_ref) {
			$log->info("product exists, redirecting to page", { code => $code }) if $log->is_info();
			$location = product_url($product_ref);

			# jquery.fileupload ?
			if (param('jqueryfileupload')) {

				$type = 'show';
			}
			else {
				my $r = shift;
				$r->headers_out->set(Location =>$location);
				$r->status(301);
				return 301;
			}
		}
		else {
			$log->info("product does not exist, creating product", { code => $code }) if $log->is_info();
			$product_ref = init_product($code);
			$product_ref->{interface_version_created} = $interface_version;
			store_product($product_ref, 'product_created');
			my $imgid;
			process_image_upload($code,$filename,$User_id, time(),'image with barcode from web site Add product button',\$imgid);
			$type = 'add';
			$action = 'display';
			$location = "/cgi/product.pl?type=add&code=$code";
		}
	}
	else {
		if (defined param("imgupload_search")) {
			$log->info("no code found in image") if $log->is_info();
			$data{error} = lang("image_upload_error_no_barcode_found_in_image_short");
			$html .= lang("image_upload_error_no_barcode_found_in_image_long");
		}
		else {
			$log->info("no code found in text") if $log->is_info();
			$html .= lang("image_upload_error_no_barcode_found_in_text");
		}
	}

	$data{type} = $type;
	$data{location} = $location;

	# jquery.fileupload ?
	if (param('jqueryfileupload')) {

		my $data = encode_json(\%data);

		$log->debug("jqueryfileupload JSON data output", { data => $data }) if $log->is_debug();

		print header( -type => 'application/json', -charset => 'utf-8' ) . $data;
		exit();
	}

}

else {
	# We should have a code
	if ((not defined $code) or ($code eq '')) {
		display_error($Lang{no_barcode}{$lang}, 403);
	}
	else {
		$product_ref = retrieve_product_or_deleted_product($code, $admin);
		if (not defined $product_ref) {
			display_error(sprintf(lang("no_product_for_barcode"), $code), 404);
		}
	}
}

if (($type eq 'delete') and (not $admin)) {
	display_error($Lang{error_no_permission}{$lang}, 403);
}

if ($User_id eq 'unwanted-bot-id') {
	my $r = Apache2::RequestUtil->request();
	$r->status(500);
	return 500;
}

if (($type eq 'add') or ($type eq 'edit') or ($type eq 'delete')) {

	if (not defined $User_id) {

		my $submit_label = "login_and_" .$type . "_product";

		$html = <<HTML
<p>$Lang{login_to_add_products}{$lang}</p>

<form method="post" action="/cgi/session.pl">
<div class="row">
<div class="small-12 columns">
	<label>$Lang{login_username_email}{$lc}
		<input type="text" name="user_id" autocomplete="username" />
	</label>
</div>
<div class="small-12 columns">
	<label>$Lang{password}{$lc}
		<input type="password" name="password" autocomplete="current-password" />
	</label>
</div>
<div class="small-12 columns">
	<label>
		<input type="checkbox" name="remember_me" value="on" />
		$Lang{remember_me}{$lc}
	</label>
</div>
</div>
<input type="submit" name=".submit" value="$Lang{login_register_title}{$lc}" class="button small" />
<input type="hidden" name="code" value="$code" />
<input type="hidden" name="next_action" value="product_$type" />
</form>

HTML
;
			$action = 'login';

	}
}


my @fields = @ProductOpener::Config::product_fields;


if (($action eq 'process') and (($type eq 'add') or ($type eq 'edit'))) {

	# Process edit rules

	$log->debug("phase 0 - checking edit rules", { code => $code, type => $type }) if $log->is_debug();

	my $proceed_with_edit = process_product_edit_rules($product_ref);

	$log->debug("phase 0", { code => $code, type => $type, proceed_with_edit => $proceed_with_edit }) if $log->is_debug();

	if (not $proceed_with_edit) {

		display_error("Edit against edit rules", 403);
	}

	$log->debug("phase 1", { code => $code, type => $type }) if $log->is_debug();

	exists $product_ref->{new_server} and delete $product_ref->{new_server};

	# 26/01/2017 - disallow barcode changes until we fix bug #677
	if ($admin and (defined param('new_code'))) {
		my $new_code = param('new_code');
		my $new_server = "";
		my $new_data_root = $data_root;

		if ($new_code =~ /^([a-z]+)$/) {
			$new_server = $1;
			if ((defined $options{other_servers}) and (defined $options{other_servers}{$new_server})
				and ($options{other_servers}{$new_server}{data_root} ne $data_root)) {
				$new_code = $code;
				$new_data_root = $options{other_servers}{$new_server}{data_root};
			}
		}

		$new_code = normalize_code($new_code);
		if ($new_code =~ /^\d+$/) {
		# check that the new code is available
			if (-e "$new_data_root/products/" . product_path($new_code)) {
				push @errors, lang("error_new_code_already_exists");
				$log->warn("cannot change product code, because the new code already exists", { code => $code, new_code => $new_code, new_server => $new_server }) if $log->is_warn();
			}
			else {
				$product_ref->{old_code} = $code;
				$code = $new_code;
				$product_ref->{code} = $code;
				if ($new_server ne '') {
					$product_ref->{new_server} = $new_server;
				}
				$log->info("changing code", { old_code => $product_ref->{old_code}, code => $code, new_server => $new_server }) if $log->is_info();
			}
		}
	}

	my @param_fields = ();

	my @param_sorted_langs = ();
	if (defined param("sorted_langs")) {
		foreach my $display_lc (split(/,/, param("sorted_langs"))) {
			if ($display_lc =~ /^\w\w$/) {
				push @param_sorted_langs, $display_lc;
			}
		}
	}
	else {
		push @param_sorted_langs, $product_ref->{lc};
	}

	$product_ref->{"debug_param_sorted_langs"} = \@param_sorted_langs;

	foreach my $field ('product_name', 'generic_name', @fields, 'nutrition_data_per', 'nutrition_data_prepared_per', 'serving_size', 'allergens', 'traces', 'ingredients_text','lang') {

		if (defined $language_fields{$field}) {
			foreach my $display_lc (@param_sorted_langs) {
				push @param_fields, $field . "_" . $display_lc;
			}
		}
		else {
			push @param_fields, $field;
		}
	}


	foreach my $field (@param_fields) {

		if (defined param($field)) {
			$product_ref->{$field} = remove_tags_and_quote(decode utf8=>param($field));
			if ($field eq 'emb_codes') {
				# French emb codes
				$product_ref->{emb_codes_orig} = $product_ref->{emb_codes};
				$product_ref->{emb_codes} = normalize_packager_codes($product_ref->{emb_codes});
			}
			$log->debug("before compute field_tags", { code => $code, field_name => $field, field_value => $product_ref->{$field}}) if $log->is_debug();
			if ($field =~ /ingredients_text/) {
				# the ingredients_text_with_allergens[_$lc] will be recomputed after
				my $ingredients_text_with_allergens = $field;
				$ingredients_text_with_allergens =~ s/ingredients_text/ingredients_text_with_allergens/;
				delete $product_ref->{$ingredients_text_with_allergens};
			}

			compute_field_tags($product_ref, $lc, $field);

		}
		else {
			$log->debug("could not find field in params", { field => $field }) if $log->is_debug();
		}
	}


	# Food category rules for sweeetened/sugared beverages
	# French PNNS groups from categories

	if ($server_domain =~ /openfoodfacts/) {
		ProductOpener::Food::special_process_product($product_ref);
	}


	if ((defined $product_ref->{nutriments}{"carbon-footprint"}) and ($product_ref->{nutriments}{"carbon-footprint"} ne '')) {
		push @{$product_ref->{"labels_hierarchy" }}, "en:carbon-footprint";
		push @{$product_ref->{"labels_tags" }}, "en:carbon-footprint";
	}

	if ((defined $product_ref->{nutriments}{"glycemic-index"}) and ($product_ref->{nutriments}{"glycemic-index"} ne '')) {
		push @{$product_ref->{"labels_hierarchy" }}, "en:glycemic-index";
		push @{$product_ref->{"labels_tags" }}, "en:glycemic-index";
	}

	# Language and language code / subsite

	if (defined $product_ref->{lang}) {
		$product_ref->{lc} = $product_ref->{lang};
	}

	if (not defined $lang_lc{$product_ref->{lc}}) {
		$product_ref->{lc} = 'xx';
	}


	# For fields that can have different values in different languages, copy the main language value to the non suffixed field

	foreach my $field (keys %language_fields) {
		if ($field !~ /_image/) {
			if (defined $product_ref->{$field . "_$product_ref->{lc}"}) {
				$product_ref->{$field} = $product_ref->{$field . "_$product_ref->{lc}"};
			}
		}
	}


	compute_languages($product_ref); # need languages for allergens detection and cleaning ingredients

	# Ingredients classes
	clean_ingredients_text($product_ref);
	extract_ingredients_from_text($product_ref);
	extract_ingredients_classes_from_text($product_ref);
	detect_allergens_from_text($product_ref);

	# Nutrition data

	my $params_ref = Vars;

	# FIXME : there is no way to know if we get an unchecked value because the field was not there, or if the box is unchecked
	# the browser does not send anything when a box is unchecked...
	# this is an issue because we can't have the API check or uncheck a box

	$product_ref->{no_nutrition_data} = remove_tags_and_quote(decode utf8=>param("no_nutrition_data"));

	$product_ref->{nutrition_data} = remove_tags_and_quote(decode utf8=>param("nutrition_data"));

	$product_ref->{nutrition_data_prepared} = remove_tags_and_quote(decode utf8=>param("nutrition_data_prepared"));


<<<<<<< HEAD
=======
	$product_ref->{nutrition_data_prepared} = remove_tags_and_quote(decode utf8=>param("nutrition_data_prepared"));	
	
	if (($admin) and (defined param('obsolete_since_date'))) {
		$product_ref->{obsolete} = remove_tags_and_quote(decode utf8=>param("obsolete"));
		$product_ref->{obsolete_since_date} = remove_tags_and_quote(decode utf8=>param("obsolete_since_date"));
	}
	
		
>>>>>>> 29c726fd
	defined $product_ref->{nutriments} or $product_ref->{nutriments} = {};

	my @unknown_nutriments = ();
	my %seen_unknown_nutriments = ();
	foreach my $nid (keys %{$product_ref->{nutriments}}) {

		next if (($nid =~ /_/) and ($nid !~ /_prepared$/)) ;

		$nid =~ s/_prepared$//;

		if ((not exists $Nutriments{$nid}) and (defined $product_ref->{nutriments}{$nid . "_label"})
			and (not defined $seen_unknown_nutriments{$nid})) {
			push @unknown_nutriments, $nid;
			$log->debug("unknown_nutriment", { nid => $nid }) if $log->is_debug();
		}
	}

	my @new_nutriments = ();
	my $new_max = remove_tags_and_quote(param('new_max'));
	for (my $i = 1; $i <= $new_max; $i++) {
		push @new_nutriments, "new_$i";
	}

	foreach my $nutriment (@{$nutriments_tables{$nutriment_table}}, @unknown_nutriments, @new_nutriments) {
		next if $nutriment =~ /^\#/;

		my $nid = $nutriment;
		$nid =~ s/^(-|!)+//g;
		$nid =~ s/-$//g;

		next if $nid =~ /^nutrition-score/;

		my $enid = encodeURIComponent($nid);

		# for prepared product
		my $nidp = $nid . "_prepared";
		my $enidp = encodeURIComponent($nidp);

		# do not delete values if the nutriment is not provided
		next if ((not defined param("nutriment_${enid}")) and (not defined param("nutriment_${enidp}"))) ;

		my $value = remove_tags_and_quote(decode utf8=>param("nutriment_${enid}"));
		my $valuep = remove_tags_and_quote(decode utf8=>param("nutriment_${enidp}"));
		my $unit = remove_tags_and_quote(decode utf8=>param("nutriment_${enid}_unit"));
		my $label = remove_tags_and_quote(decode utf8=>param("nutriment_${enid}_label"));

		if ($nid eq 'alcohol') {
			$unit = '% vol';
		}

		my $modifier = undef;
		my $modifierp = undef;

		normalize_nutriment_value_and_modifier(\$value, \$modifier);
		normalize_nutriment_value_and_modifier(\$valuep, \$modifierp);

		$log->debug("prepared nutrient info", { nid => $nid, value => $value, nidp => $nidp, valuep => $valuep }) if $log->is_debug();

		# New label?
		my $new_nid = undef;
		if ((defined $label) and ($label ne '')) {
			$new_nid = canonicalize_nutriment($lc,$label);
			$log->debug("unknown nutrient", { nid => $nid, lc => $lc, canonicalize_nutriment => $new_nid }) if $log->is_debug();

			if ($new_nid ne $nid) {
				delete $product_ref->{nutriments}{$nid};
				delete $product_ref->{nutriments}{$nid . "_unit"};
				delete $product_ref->{nutriments}{$nid . "_label"};
				delete $product_ref->{nutriments}{$nid . "_value"};
				delete $product_ref->{nutriments}{$nid . "_modifier"};
				delete $product_ref->{nutriments}{$nid . "_100g"};
				delete $product_ref->{nutriments}{$nid . "_serving"};
				delete $product_ref->{nutriments}{$nid . "_prepared_value"};
				delete $product_ref->{nutriments}{$nid . "_prepared_modifier"};
				delete $product_ref->{nutriments}{$nid . "_prepared_100g"};
				delete $product_ref->{nutriments}{$nid . "_prepared_serving"};
				$log->debug("unknown nutrient", { nid => $nid, lc => $lc, known_nid => $new_nid }) if $log->is_debug();
				$nid = $new_nid;
				$nidp = $new_nid . "_prepared";
			}
			$product_ref->{nutriments}{$nid . "_label"} = $label;
		}

		if (defined param("nutriment_${enid}")) {
			if (($nid eq '') or (not defined $value) or ($value eq '')) {
					delete $product_ref->{nutriments}{$nid};
					delete $product_ref->{nutriments}{$nid . "_modifier"};
					delete $product_ref->{nutriments}{$nid . "_100g"};
					delete $product_ref->{nutriments}{$nid . "_serving"};
			}
			else {
				assign_nid_modifier_value_and_unit($product_ref, $nid, $modifier, $value, $unit);
			}
		}

		if (defined param("nutriment_${enidp}")) {
			if (($nid eq '') or (not defined $valuep) or ($valuep eq '')) {
					delete $product_ref->{nutriments}{$nidp};
					delete $product_ref->{nutriments}{$nidp . "_modifier"};
					delete $product_ref->{nutriments}{$nidp . "_100g"};
					delete $product_ref->{nutriments}{$nidp . "_serving"};
			}
			else {
				assign_nid_modifier_value_and_unit($product_ref, $nidp, $modifierp, $valuep, $unit);
			}
		}

		if (($nid eq '') or (not defined $value) or ($value eq '')) {
			delete $product_ref->{nutriments}{$nid . "_value"};
			delete $product_ref->{nutriments}{$nid . "_modifier"};
		}

		if (($nid eq '') or (not defined $valuep) or ($valuep eq '')) {
			delete $product_ref->{nutriments}{$nidp . "_value"};
			delete $product_ref->{nutriments}{$nidp . "_modifier"};
		}

		if (($nid eq '') or
			(((not defined $value) or ($value eq '')) and ((not defined $valuep) or ($valuep eq ''))))  {
				delete $product_ref->{nutriments}{$nid . "_unit"};
				delete $product_ref->{nutriments}{$nid . "_label"};
		}

	}


	# product check

	if ($admin or $moderator) {

		my $checked = remove_tags_and_quote(decode utf8=>param("photos_and_data_checked"));
		if ((defined $checked) and ($checked eq 'on')) {
			if ((defined $product_ref->{checked}) and ($product_ref->{checked} eq 'on')) {
				my $rechecked = remove_tags_and_quote(decode utf8=>param("photos_and_data_rechecked"));
				if ((defined $rechecked) and ($rechecked eq 'on')) {
					$product_ref->{last_checker} = $User_id;
					$product_ref->{last_checked_t} = time();
				}
			}
			else {
				$product_ref->{checked} = 'on';
				$product_ref->{last_checker} = $User_id;
				$product_ref->{last_checked_t} = time();
			}
		}
		else {
			delete $product_ref->{checked};
			delete $product_ref->{last_checker};
			delete $product_ref->{last_checked_t};
		}

	}

	# Compute nutrition data per 100g and per serving

	$log->trace("compute_serving_size_date - start") if $log->is_trace();

	fix_salt_equivalent($product_ref);

	compute_serving_size_data($product_ref);

	compute_nutrition_score($product_ref);

	compute_nova_group($product_ref);

	compute_nutrient_levels($product_ref);

	compute_unknown_nutrients($product_ref);

	ProductOpener::SiteQuality::check_quality($product_ref);

	$log->trace("end compute_serving_size_date - end") if $log->is_trace();

	if ($#errors >= 0) {
		$action = 'display';
	}
}


# Display the product edit form

my %remember_fields = ('purchase_places'=>1, 'stores'=>1);

# Display each field

sub display_field($$) {

	my $product_ref = shift;
	my $field = shift;	# can be in %language_fields and suffixed by _[lc]

	my $fieldtype = $field;
	my $display_lc = undef;

	if (($field =~ /^(.*?)_(..|new_lc)$/) and (defined $language_fields{$1})) {
		$fieldtype = $1;
		$display_lc = $2;
	}

	my $tagsinput = '';
	if (defined $tags_fields{$fieldtype}) {
		$tagsinput = ' tagsinput';

		my $autocomplete = "undefined";
		if ((defined $taxonomy_fields{$fieldtype}) or ($fieldtype eq 'emb_codes')) {
			my $world = format_subdomain('world');
			$autocomplete = "'	$world/cgi/suggest.pl?lc=$lc&tagtype=$fieldtype&'";
		}

		my $default_text = "";
		if (defined $Lang{$field . "_tagsinput"}) {
			$default_text = $Lang{$field . "_tagsinput"}{$lang};
		}

		$initjs .= <<HTML
makeTagsInput($field, '$default_text', $autocomplete);
HTML
;
	}

	my $value = $product_ref->{$field};
	if (defined $product_ref->{$field . "_orig"}) {
		$value = $product_ref->{$field . "_orig"};
	}
	if ((defined $value) and (defined $taxonomy_fields{$field})) {
		$value = display_tags_hierarchy_taxonomy($lc, $field, $product_ref->{$field . "_hierarchy"});
		# Remove tags
		$value =~ s/<(([^>]|\n)*)>//g;
	}
	if (not defined $value) {
		$value = "";
	}

	my $html = <<HTML
<label for="$field">$Lang{$fieldtype}{$lang}</label>
<input type="text" name="$field" id="$field" class="text${tagsinput}" value="$value" lang="${display_lc}" />
HTML
;
	if (defined $Lang{$fieldtype . "_note"}{$lang}) {
		$html .= <<HTML
<p class="note">&rarr; $Lang{$fieldtype . "_note"}{$lang}</p>
HTML
;
	}

	if (defined $Lang{$fieldtype . "_example"}{$lang}) {

		my $examples = $Lang{example}{$lang};
		if ($Lang{$fieldtype . "_example"}{$lang} =~ /,/) {
			$examples = $Lang{examples}{$lang};
		}

		$html .= <<HTML
<p class="example">$examples $Lang{$fieldtype . "_example"}{$lang}</p>
HTML
;
	}

	return $html;
}




if (($action eq 'display') and (($type eq 'add') or ($type eq 'edit'))) {

	$log->debug("displaying product", { code => $code }) if $log->is_debug();

	# Lang strings for product.js

	$scripts .=<<JS
<script type="text/javascript">
var admin = $admin;
var Lang = {
JS
;

	foreach my $key (sort keys %Lang) {
		next if $key !~ /^product_js_/;
		$scripts .= '"' . $' . '" : "' . lang($key) . '",' . "\n";
	}

	$scripts =~ s/,\n$//s;
	$scripts .=<<JS
};
</script>
JS
;

	$header .= <<HTML
<link rel="stylesheet" type="text/css" href="https://cdnjs.cloudflare.com/ajax/libs/cropper/2.3.4/cropper.min.css" />

HTML
;

	$scripts .= <<HTML
<script type="text/javascript" src="https://cdnjs.cloudflare.com/ajax/libs/cropper/2.3.4/cropper.min.js"></script>
<script type="text/javascript" src="/js/jquery.form.js"></script>
<script type="text/javascript" src="/js/jquery.autoresize.js"></script>
<script type="text/javascript" src="/js/jquery.rotate.js"></script>
<script type="text/javascript" src="/js/dist/product.js"></script>
HTML
;


	if ($#errors >= 0) {
		$html .= "<p>Merci de corriger les erreurs suivantes :</p>";
		foreach my $error (@errors) {
			$html .= "<p class=\"error\">$error</p>\n";
		}
	}

	$html .= start_multipart_form(-id=>"product_form") ;

	my $thumb_selectable_size = $thumb_size + 20;


	my $old = <<CSS
label, input { display: block;  }
input[type="checkbox"] { padding-top:10px; display: inline; }

.checkbox_label { display: inline; }
input.text { width:98% }
CSS
;

	$styles .= <<CSS

.ui-selectable { list-style-type: none; margin: 0; padding: 0; }
.ui-selectable li { margin: 3px; padding: 0px; float: left; width: ${thumb_selectable_size}px; height: ${thumb_selectable_size}px;
line-height: ${thumb_selectable_size}px; text-align: center; }
.ui-selectable img {
  vertical-align:middle;
}
.ui-selectee:hover { background: #FECA40; }
.ui-selected { background: #F39814; color: white; }

.command { margin-bottom:5px; }

label { margin-top: 20px; }

fieldset { margin-top: 15px; margin-bottom:15px;}

legend { font-size: 1.375em; margin-top:2rem; }

textarea {  height:8rem; }

.cropbox, .display { float:left; margin-top:10px;margin-bottom:10px; max-width:400px; }
.cropbox { margin-right: 20px; }

.upload_image_div {
	padding-top:0.5rem;
}

.button_div {
	margin-top:0.5rem;
}

#label_new_code, #new_code { display: inline; margin-top: 0px; width:200px; }

th {
	font-weight:bold;
}
CSS
;

	my $label_new_code = $Lang{new_code}{$lang};

	# 26/01/2017 - disallow barcode changes until we fix bug #677
	if ($admin) {
		$html .= <<HTML
<label for="new_code" id="label_new_code">${label_new_code}</label>
<input type="text" name="new_code" id="new_code" class="text" value="" /><br />
HTML
;
	}
	
	# obsolete products
	if ($admin) {

		my $checked = '';
		if ((defined $product_ref->{obsolete}) and ($product_ref->{obsolete} eq 'on')) {
			$checked = 'checked="checked"';
		}	
	
		$html .= <<HTML
<input type="checkbox" id="obsolete" name="obsolete" $checked />	
<label for="obsolete" class="checkbox_label">$Lang{obsolete}{$lang}</label> 
HTML
;

		$html .= display_field($product_ref, "obsolete_since_date");

	}
	

	$html .= <<HTML
<div data-alert class="alert-box info store-state" id="warning_3rd_party_content" style="display:none;">
<span>$Lang{warning_3rd_party_content}{$lang}
 <a href="#" class="close">&times;</a>
</div>

<div data-alert class="alert-box secondary store-state" id="licence_accept" style="display:none;">
<span>$Lang{licence_accept}{$lang}</span>
 <a href="#" class="close">&times;</a>
</div>
HTML
;


	# Main language

	$html .= "<label for=\"lang\">" . $Lang{lang}{$lang} . "</label>";

	my @lang_values = @Langs;
	push @lang_values, "other";
	my %lang_labels = ();
	foreach my $l (@lang_values) {
		next if (length($l) > 2);
		$lang_labels{$l} = lang("lang_$l");
		if ($lang_labels{$l} eq '') {
			if (defined $Langs{$l}) {
				$lang_labels{$l} = $Langs{$l};
			}
			else {
				$lang_labels{$l} = $l;
			}
		}
	}
	my $lang_value = $lang;
	if (defined $product_ref->{lc}) {
		$lang_value = $product_ref->{lc};
	}

	$html .= popup_menu(-name=>'lang', -default=>$lang_value, -values=>\@lang_values, -labels=>\%lang_labels);



	$scripts .= <<JS
<script type="text/javascript">

function toggle_manage_images_buttons() {
		\$("#delete_images").addClass("disabled");
		\$("#move_images").addClass("disabled");
		\$( "#manage .ui-selected"  ).first().each(function() {
			\$("#delete_images").removeClass("disabled");
			\$("#move_images").removeClass("disabled");
		});
}

</script>
JS
;

	if ($admin) {
		$html .= <<HTML
<ul id="manage_images_accordion" class="accordion" data-accordion>
  <li class="accordion-navigation">
<a href="#manage_images_drop"><i class="fi-page-multiple"></i> $Lang{manage_images}{$lc}</a>


<div id="manage_images_drop" class="content" style="background:#eeeeee">

HTML
. display_select_manage($product_ref) .
<<HTML

	<p>$Lang{manage_images_info}{$lc}</p>
	<a id="delete_images" class="button small disabled"><i class="fi-trash"></i> $Lang{delete_the_images}{$lc}</a><br/>
	<div class="row">
		<div class="small-12 medium-5 columns">
			<button id="move_images" class="button small disabled"><i class="fi-arrow-right"></i> $Lang{move_images_to_another_product}{$lc}</a>
		</div>
		<div class="small-4 medium-2 columns">
			<label for="move_to" class="right inline">$Lang{barcode}{$lc}</label>
		</div>
		<div class="small-8 medium-5 columns">
			<input type="text" id="move_to" name="move_to" />
		</div>
	</div>
	<input type="checkbox" id="copy_data" name="copy_data"><label for="copy_data">$Lang{copy_data}{$lc}</label>
	<div id="moveimagesmsg"></div>
</div>
</li>
</ul>

HTML
;

	$styles .= <<CSS
.show_for_manage_images {
line-height:normal;
font-weight:normal;
font-size:0.8rem;
}

.select_manage .ui-selectable li { height: 180px }

CSS
;


	$initjs .= <<JS

\$('#manage_images_accordion').on('toggled', function (event, accordion) {

	toggle_manage_images_buttons();
});



\$("#delete_images").click({},function(event) {

event.stopPropagation();
event.preventDefault();


if (! \$("#delete_images").hasClass("disabled")) {

	\$("#delete_images").addClass("disabled");
	\$("#move_images").addClass("disabled");

 \$('div[id="moveimagesmsg"]').html('<img src="/images/misc/loading2.gif" /> ' + Lang.deleting_images);
 \$('div[id="moveimagesmsg"]').show();

	var imgids = '';
	var i = 0;
	\$( "#manage .ui-selected"  ).each(function() {
		var imgid = \$( this ).attr('id');
		imgid = imgid.replace("manage_","");
		imgids += imgid + ',';
		i++;
});
	if (i) {
		// remove trailing comma
		imgids = imgids.substring(0, imgids.length - 1);
	}

 \$("#product_form").ajaxSubmit({

  url: "/cgi/product_image_move.pl",
  data: { code: code, move_to_override: "trash", imgids : imgids },
  dataType: 'json',
  beforeSubmit: function(a,f,o) {
  },
  success: function(data) {

	if (data.error) {
		\$('div[id="moveimagesmsg"]').html(Lang.images_delete_error + ' - ' + data.error);
	}
	else {
		\$('div[id="moveimagesmsg"]').html(Lang.images_deleted);
	}
	\$([]).selectcrop('init_images',data.images);
	\$(".select_crop").selectcrop('show');

  },
  error : function(jqXHR, textStatus, errorThrown) {
	\$('div[id="moveimagesmsg"]').html(Lang.images_delete_error + ' - ' + textStatus);
  },
  complete: function(XMLHttpRequest, textStatus) {

	}
 });

}

});



\$("#move_images").click({},function(event) {

event.stopPropagation();
event.preventDefault();


if (! \$("#move_images").hasClass("disabled")) {

	\$("#delete_images").addClass("disabled");
	\$("#move_images").addClass("disabled");

 \$('div[id="moveimagesmsg"]').html('<img src="/images/misc/loading2.gif" /> ' + Lang.moving_images);
 \$('div[id="moveimagesmsg"]').show();

	var imgids = '';
	var i = 0;
	\$( "#manage .ui-selected"  ).each(function() {
		var imgid = \$( this ).attr('id');
		imgid = imgid.replace("manage_","");
		imgids += imgid + ',';
		i++;
});
	if (i) {
		// remove trailing comma
		imgids = imgids.substring(0, imgids.length - 1);
	}

 \$("#product_form").ajaxSubmit({

  url: "/cgi/product_image_move.pl",
  data: { code: code, move_to_override: \$("#move_to").val(), copy_data_override: \$("#copy_data").prop( "checked" ), imgids : imgids },
  dataType: 'json',
  beforeSubmit: function(a,f,o) {
  },
  success: function(data) {

	if (data.error) {
		\$('div[id="moveimagesmsg"]').html(Lang.images_move_error + ' - ' + data.error);
	}
	else {
		\$('div[id="moveimagesmsg"]').html(Lang.images_moved + ' &rarr; ' + data.link);
	}
	\$([]).selectcrop('init_images',data.images);
	\$(".select_crop").selectcrop('show');

  },
  error : function(jqXHR, textStatus, errorThrown) {
	\$('div[id="moveimagesmsg"]').html(Lang.images_move_error + ' - ' + textStatus);
  },
  complete: function(XMLHttpRequest, textStatus) {
		\$("#move_images").addClass("disabled");
		\$("#move_images").addClass("disabled");
		\$( "#manage .ui-selected"  ).first().each(function() {
			\$("#move_images").removeClass("disabled");
			\$("#move_images").removeClass("disabled");
		});
	}
 });

}

});


JS
;

			}




$styles .= <<CSS

// add borders to Foundation 5 tabs
// \@media only screen and (min-width: 40.063em) {  /* min-width 641px, medium screens */
  ul.tabs {
     > li > a {
       border-width: 1px;
       border-style: solid;
       border-color: #ccc #ccc #fff;
       margin-right: -1px;
     }
     > li:not(.active) > a {
       border-bottom: solid 1px #ccc;
     }
   }
  .tabs-content {
    border: 1px solid #ccc;
    .content {
      padding: .9375rem;
      margin-top: 0;
    }
    margin: -1px 0 .9375rem 0;
  }
//}

// if tabs container has a background color
.tabs-content { background-color: #fff; }

.contained {
	border:1px solid #ccc;
	padding:1rem;
}

ul.tabs {
	border-top:1px solid #ccc;
	border-left:1px solid #ccc;
	border-right:1px solid #ccc;
	background-color:#EFEFEF;
}

.tabs dd>a, .tabs .tab-title>a {
padding:0.5rem 1rem;
}

.tabs-content {
	background-color:white;
	padding:1rem;
	border-bottom:1px solid #ccc;
	border-left:1px solid #ccc;
	border-right:1px solid #ccc;
}

.select_add_language {
	border:0;
}


.select2-container--default .select2-selection--single {
	height:2.5rem;
	top:0;
	border:0;
  background-color: #0099ff;
  color: #FFFFFF;
  transition: background-color 300ms ease-out;
}

.select2-container--default .select2-selection--single:hover, .select2-container--default .select2-selection--single:focus {
background-color: #007acc;
color:#FFFFFF;
}

.select2-container--default .select2-selection--single .select2-selection__arrow b {
    border-color: #fff transparent transparent transparent;
}

.select2-container--default .select2-selection--single .select2-selection__placeholder {
	color:white;
}

.select2-container--default .select2-selection--single .select2-selection__rendered {
	line-height:2.5rem;
}

.select2-container--default .select2-selection--single .select2-selection__arrow b {
	margin-top:4px;
}

CSS
;

	$initjs .= <<JS
\$(".select_add_language").select2({
	placeholder: "$Lang{add_language}{$lang}",
    allowClear: true
	}
	).on("select2:select", function(e) {
	var lc =  e.params.data.id;
	var language = e.params.data.text;
	add_language_tab (lc, language);
	\$(".select_add_language_" + lc).remove();
	\$(this).val("").trigger("change");
	var new_sorted_langs = \$("#sorted_langs").val() + "," + lc;
	\$("#sorted_langs").val(new_sorted_langs);
})
;

\$(document).foundation({
    tab: {
      callback : function (tab) {

\$('.tabs').each(function(i, obj) {
	\$(this).removeClass('active');
});

        var id = tab[0].id;	 // e.g. tabs_front_image_en_tab
		var lc = id.replace(/.*(..)_tab/, "\$1");
		\$(".tabs_" + lc).addClass('active');

\$(document).foundation('tab', 'reflow');

      }
    }
  });

JS
;



	$html .= "<div class=\"fieldset\"><legend>$Lang{product_image}{$lang}</legend>";


	$product_ref->{langs_order} = { fr => 0, nl => 1, en => 1, new => 2 };

	# sort function to put main language first, other languages by alphabetical order, then add new language tab

	defined $product_ref->{lc} or $product_ref->{lc} = $lc;
	defined $product_ref->{languages_codes} or $product_ref->{languages_codes} = {};

	$product_ref->{sorted_langs} = [ $product_ref->{lc} ];

	foreach my $olc (sort keys %{$product_ref->{languages_codes}}) {
		if ($olc ne $product_ref->{lc}) {
			push @{$product_ref->{sorted_langs}}, $olc;
		}
	}

	$html .= "\n<input type=\"hidden\" id=\"sorted_langs\" name=\"sorted_langs\" value=\"" . join(',', @{$product_ref->{sorted_langs}}) . "\" />\n";

	my $select_add_language = <<HTML

<select class="select_add_language" style="width:100%">
<option></option>
HTML
;

	foreach my $olc (sort keys %Langs) {
		if (($olc ne $product_ref->{lc}) and (not defined $product_ref->{languages}{$olc})) {
			my $olanguage = display_taxonomy_tag($lc,'languages',$language_codes{$olc}); # $Langs{$olc}
			$select_add_language .=<<HTML
 <option value="$olc" class="select_add_language_$olc">$olanguage</option>
HTML
;
		}
	}

	$select_add_language .= <<HTML
</select>
		</li>

HTML
;




sub display_tabs($$$$$$) {

	my $product_ref = shift;
	my $select_add_language = shift;
	my $tabsid = shift;
	my $tabsids_array_ref = shift;
	my $tabsids_hash_ref = shift;
	my $fields_array_ref = shift;

	my $html_header = "";
	my $html_content = "";

	$html_header .= <<HTML
<ul id="tabs_$tabsid" class="tabs" data-tab>
HTML
;

	$html_content .= <<HTML
<div id="tabs_content_$tabsid" class="tabs-content">
HTML
;


	my $active = " active";
	foreach my $tabid (@$tabsids_array_ref, 'new_lc','new') {

		my $new_lc = '';
		if ($tabid eq 'new_lc') {
			$new_lc = ' new_lc hide';
		}
		elsif ($tabid eq 'new') {
			$new_lc = ' new';
		}

		my $language = "";

		if ($tabid eq 'new') {

		$html_header .= <<HTML
	<li class="tabs tab-title$active$new_lc tabs_new">$select_add_language</li>
HTML
;

		}
		else {

			if ($tabid ne "new_lc") {
				$language = display_taxonomy_tag($lc,'languages',$language_codes{$tabid});	 # instead of $tabsids_hash_ref->{$tabid}
			}

			$html_header .= <<HTML
	<li class="tabs tab-title$active$new_lc tabs_${tabid}"  id="tabs_${tabsid}_${tabid}_tab"><a href="#tabs_${tabsid}_${tabid}" class="tab_language">$language</a></li>
HTML
;

		}

		my $html_content_tab = <<HTML
<div class="tabs content$active$new_lc tabs_${tabid}" id="tabs_${tabsid}_${tabid}">
HTML
;

		if ($tabid ne 'new') {

			my $display_lc = $tabid;

			foreach my $field (@{$fields_array_ref}) {

				if ($field =~ /^(.*)_image/) {

					my $image_field = $1 . "_" . $display_lc;
					$html_content_tab .= display_select_crop($product_ref, $image_field);

				}
				elsif ($field eq 'ingredients_text') {

					my $value = $product_ref->{"ingredients_text_" . ${display_lc}};
					my $id = "ingredients_text_" . ${display_lc};

					$html_content_tab .= <<HTML
<label for="$id">$Lang{ingredients_text}{$lang}</label>
<textarea id="$id" name="$id" lang="${display_lc}">$value</textarea>
<p class="note">&rarr; $Lang{ingredients_text_note}{$lang}</p>
<p class="example">$Lang{example}{$lang} $Lang{ingredients_text_example}{$lang}</p>
HTML
;

				}
				else {
					$log->debug("display_field", { field_name => $field, field_value => $product_ref->{$field} }) if $log->is_debug();
					$html_content_tab .= display_field($product_ref, $field . "_" . $display_lc);
				}
			}


			# add (language name) in all field labels

			$html_content_tab =~ s/<\/label>/ (<span class="tab_language">$language<\/span>)<\/label>/g;


		}
		else {


		}

		$html_content_tab .= <<HTML
</div>
HTML
;

		$html_content .= $html_content_tab;

		$active = "";

	}

	$html_header .= <<HTML
</ul>
HTML
;

	$html_content .= <<HTML
</div>
HTML
;

	return $html_header . $html_content;
}


	$html .= display_tabs($product_ref, $select_add_language, "front_image", $product_ref->{sorted_langs}, \%Langs, ["front_image"]);

	$html .= "</div><!-- fieldset -->";

	$html .= <<HTML

<div class="fieldset">
<legend>$Lang{product_characteristics}{$lang}</legend>
HTML
;

	$html .= display_tabs($product_ref, $select_add_language, "product", $product_ref->{sorted_langs}, \%Langs, ["product_name", "generic_name"]);


	foreach my $field (@fields) {
		$log->debug("display_field", { field_name => $field, field_value => $product_ref->{$field} }) if $log->is_debug();
		$html .= display_field($product_ref, $field);
	}



	$html .= "</div><!-- fieldset -->\n";


	$html .= "<div class=\"fieldset\"><legend>$Lang{ingredients}{$lang}</legend>\n";


	$html .= display_tabs($product_ref, $select_add_language, "ingredients_image", $product_ref->{sorted_langs}, \%Langs, ["ingredients_image", "ingredients_text"]);


	# $initjs .= "\$('textarea#ingredients_text').autoResize();";
	# ! with autoResize, extracting ingredients from image need to update the value of the real textarea
	# maybe calling $('textarea.growfield').data('AutoResizer').check();

	$html .= display_field($product_ref, "allergens");

	$html .= display_field($product_ref, "traces");

$html .= "</div><!-- fieldset -->
<div class=\"fieldset\" id=\"nutrition\"><legend>$Lang{nutrition_data}{$lang}</legend>\n";

	my $checked = '';
	my $tablestyle = 'display: table;';
	my $disabled = '';
	if ((defined $product_ref->{no_nutrition_data}) and ($product_ref->{no_nutrition_data} eq 'on')) {
		$checked = 'checked="checked"';
		$tablestyle = 'display: none;';
		$disabled = 'disabled="disabled"';
	}

	$html .= <<HTML
<input type="checkbox" id="no_nutrition_data" name="no_nutrition_data" $checked />
<label for="no_nutrition_data" class="checkbox_label">$Lang{no_nutrition_data}{$lang}</label><br/>
HTML
;

	$initjs .= <<JS
\$('#no_nutrition_data').change(function() {
	if (\$(this).prop('checked')) {
		\$('#nutrition_data_table input').prop('disabled', true);
		\$('#nutrition_data_table select').prop('disabled', true);
		\$('#multiple_nutrition_data').prop('disabled', true);
		\$('#multiple_nutrition_data').prop('checked', false);
		\$('#nutrition_data_table input.nutriment_value').val('');
		\$('#nutrition_data_table').hide();
	} else {
		\$('#nutrition_data_table input').prop('disabled', false);
		\$('#nutrition_data_table select').prop('disabled', false);
		\$('#multiple_nutrition_data').prop('disabled', false);
		\$('#nutrition_data_table').show();
	}

	\$(document).foundation('equalizer', 'reflow');
});
JS
;



	$html .= display_tabs($product_ref, $select_add_language, "nutrition_image", $product_ref->{sorted_langs}, \%Langs, ["nutrition_image"]);

	$initjs .= display_select_crop_init($product_ref);


	my $hidden_inputs = '';

	#<p class="note">&rarr; $Lang{nutrition_data_table_note}{$lang}</p>

	$html .= display_field($product_ref, "serving_size");


	# Display 2 checkbox to indicate the nutrition values present on the product

	if (not defined $product_ref->{nutrition_data}) {
		# by default, display the nutrition data entry column for the product as sold
		$product_ref->{nutrition_data} = "on";
	}
	if (not defined $product_ref->{nutrition_data_prepared}) {
		# by default, do not display the nutrition data entry column for the prepared product
		$product_ref->{nutrition_data_prepared} = "";
	}

	my %column_display_style = {};
	my %nutrition_data_per_display_style = {};

	# keep existing field ids for the product as sold, and append _prepared_product for the product after it has been prepared
	foreach my $product_type ("", "_prepared") {

		my $nutrition_data = "nutrition_data" . $product_type;
		my $nutrition_data_exists = "nutrition_data" . $product_type . "_exists";
		my $nutrition_data_instructions = "nutrition_data" . $product_type . "_instructions";

		my $checked = '';
		$column_display_style{$nutrition_data} = '';
		my $hidden = '';
		if (($product_ref->{$nutrition_data} eq 'on')) {
			$checked = 'checked="checked"';
		}
		else {
			$column_display_style{$nutrition_data} = 'style="display:none"';
			$hidden = 'style="display:none"';
		}

		$html .= <<HTML
<input type="checkbox" id="$nutrition_data" name="$nutrition_data" $checked />
<label for="$nutrition_data" class="checkbox_label">$Lang{$nutrition_data_exists}{$lang}</label> &nbsp;
HTML
;
		my $checked_per_serving = '';
		my $checked_per_100g = 'checked="checked"';
		$nutrition_data_per_display_style{$nutrition_data . "_serving"} = ' style="display:none"';
		$nutrition_data_per_display_style{$nutrition_data . "_100g"} = '';


		my $nutrition_data_per = "nutrition_data" . $product_type . "_per";

		if (($product_ref->{$nutrition_data_per} eq 'serving')
			# display by serving by default for the prepared product
			or (($product_type eq '_prepared') and (not defined $product_ref->{nutrition_data_prepared_per}))) {
			$checked_per_serving = 'checked="checked"';
			$checked_per_100g = '';
			$nutrition_data_per_display_style{$nutrition_data . "_serving"} = '';
			$nutrition_data_per_display_style{$nutrition_data . "_100g"} = ' style="display:none"';
		}

		$html .= <<HTML
<input type="radio" id="${nutrition_data_per}_100g" value="100g" name="${nutrition_data_per}" $checked_per_100g /><label for="${nutrition_data_per}_100g">$Lang{nutrition_data_per_100g}{$lang}</label>
<input type="radio" id="${nutrition_data_per}_serving" value="serving" name="${nutrition_data_per}" $checked_per_serving /><label for="${nutrition_data_per}_serving">$Lang{nutrition_data_per_serving}{$lang}</label><br/>
HTML
;

		if ((exists $Lang{$nutrition_data_instructions}) and ($Lang{$nutrition_data_instructions} ne '')) {
			$html .= <<HTML
<p id="$nutrition_data_instructions" $hidden>$Lang{$nutrition_data_instructions}{$lang}</p>
HTML
;
		}

		my $nutriment_col_class = "nutriment_col" . $product_type;

		$initjs .= <<JS
\$('#$nutrition_data').change(function() {
	if (\$(this).prop('checked')) {
		\$('#$nutrition_data_instructions').show();
		\$('.$nutriment_col_class').show();
	} else {
		\$('#$nutrition_data_instructions').hide();
		\$('.$nutriment_col_class').hide();
	}
	update_nutrition_image_copy();
	\$(document).foundation('equalizer', 'reflow');
});

\$('input[name=$nutrition_data_per]').change(function() {
	if (\$('input[name=$nutrition_data_per]:checked').val() == '100g') {
		\$('#${nutrition_data}_100g').show();
		\$('#${nutrition_data}_serving').hide();
	} else {
		\$('#${nutrition_data}_100g').hide();
		\$('#${nutrition_data}_serving').show();
	}
	update_nutrition_image_copy();
	\$(document).foundation('equalizer', 'reflow');
});
JS
;



	}



	$html .= <<HTML
<div style="position:relative">


<table id="nutrition_data_table" class="data_table" style="$tablestyle">
<thead class="nutriment_header">
<th>
$Lang{nutrition_data_table}{$lang}
</th>
<th class="nutriment_col" $column_display_style{"nutrition_data"}>
$Lang{product_as_sold}{$lang}<br/>
<span id="nutrition_data_100g" $nutrition_data_per_display_style{"nutrition_data_100g"}>$Lang{nutrition_data_per_100g}{$lang}</span>
<span id="nutrition_data_serving" $nutrition_data_per_display_style{"nutrition_data_serving"}>$Lang{nutrition_data_per_serving}{$lang}</span>
</th>
<th class="nutriment_col_prepared" $column_display_style{"nutrition_data_prepared"}>
$Lang{prepared_product}{$lang}<br/>
<span id="nutrition_data_prepared_100g" $nutrition_data_per_display_style{"nutrition_data_prepared_100g"}>$Lang{nutrition_data_per_100g}{$lang}</span>
<span id="nutrition_data_prepared_serving" $nutrition_data_per_display_style{"nutrition_data_prepared_serving"}>$Lang{nutrition_data_per_serving}{$lang}</span>
</th>
<th>
$Lang{unit}{$lang}
</th>
</thead>

<tbody>
HTML
;

	my $html2 = ''; # for ecological footprint

	defined $product_ref->{nutriments} or $product_ref->{nutriments} = {};

	my @unknown_nutriments = ();
	my %seen_unknown_nutriments = ();
	foreach my $nid (keys %{$product_ref->{nutriments}}) {

		next if (($nid =~ /_/) and ($nid !~ /_prepared$/)) ;

		$nid =~ s/_prepared$//;

		$log->trace("detect unknown nutriment", { nid => $nid }) if $log->is_trace();

		if ((not exists $Nutriments{$nid}) and (defined $product_ref->{nutriments}{$nid . "_label"})
			and (not defined $seen_unknown_nutriments{$nid})) {
			push @unknown_nutriments, $nid;
			$log->debug("unknown nutriment detected", { nid => $nid }) if $log->is_debug();
		}
	}


	foreach my $nutriment (@{$nutriments_tables{$nutriment_table}}, @unknown_nutriments, 'new_0', 'new_1') {

		next if $nutriment =~ /^\#/;
		my $nid = $nutriment;
		$nid =~ s/^(-|!)+//g;
		$nid =~ s/-$//g;

		next if $nid =~ /^nutrition-score/;

		my $class = 'main';
		my $prefix = '';

		my $shown = 0;

		if  (($nutriment !~ /-$/)
			or ((defined $product_ref->{nutriments}{$nid}) and ($product_ref->{nutriments}{$nid} ne ''))
			or ($nid eq 'new_0') or ($nid eq 'new_1')) {
			$shown = 1;
		}

		if (($shown) and ($nutriment =~ /^-/)) {
			$class = 'sub';
			$prefix = $Lang{nutrition_data_table_sub}{$lang} . " ";
			if ($nutriment =~ /^--/) {
				$prefix = "&nbsp; " . $prefix;
			}
		}


		my $display = '';
		if ($nid eq 'new_0') {
			$display = ' style="display:none"';
		}

		my $enid = encodeURIComponent($nid);

		# for prepared product
		my $nidp = $nid . "_prepared";
		my $enidp = encodeURIComponent($nidp);


		my $label = '';
		if ((exists $Nutriments{$nid}) and (exists $Nutriments{$nid}{$lang})) {
			$label = <<HTML
<label class="nutriment_label" for="nutriment_$enid">${prefix}$Nutriments{$nid}{$lang}</label>
HTML
;
		}
		elsif ((exists $Nutriments{$nid}) and (exists $Nutriments{$nid}{en})) {
			$label = <<HTML
<label class="nutriment_label" for="nutriment_$enid">${prefix}$Nutriments{$nid}{en}</label>
HTML
;
		}
		elsif (defined $product_ref->{nutriments}{$nid . "_label"}) {
			my $label_value = $product_ref->{nutriments}{$nid . "_label"};
			$label = <<HTML
<input class="nutriment_label" id="nutriment_${enid}_label" name="nutriment_${enid}_label" value="$label_value" />
HTML
;
		}
		else {	# add a nutriment
			$label = <<HTML
<input class="nutriment_label" id="nutriment_${enid}_label" name="nutriment_${enid}_label" placeholder="$Lang{product_add_nutrient}{$lang}"/>
HTML
;
		}

		my $unit = 'g';
		if ((exists $Nutriments{$nid}) and (exists $Nutriments{$nid}{"unit_$cc"})) {
			$unit = $Nutriments{$nid}{"unit_$cc"};
		}
		elsif ((exists $Nutriments{$nid}) and (exists $Nutriments{$nid}{unit})) {
			$unit = $Nutriments{$nid}{unit};
		}
		my $value; # product as sold
		my $valuep; # prepared product

		if ($nid eq 'water-hardness') {
			$value = mmoll_to_unit($product_ref->{nutriments}{$nid}, $unit);
			$valuep = mmoll_to_unit($product_ref->{nutriments}{$nidp}, $unit);
		}
		else {
			$value = g_to_unit($product_ref->{nutriments}{$nid}, $unit);
			$valuep = g_to_unit($product_ref->{nutriments}{$nidp}, $unit);
		}

		# user unit and value ? (e.g. DV for vitamins in US)
		if (defined $product_ref->{nutriments}{$nid . "_unit"}) {
			$unit = $product_ref->{nutriments}{$nid . "_unit"};
			if (defined $product_ref->{nutriments}{$nid . "_value"}) {
				$value = $product_ref->{nutriments}{$nid . "_value"};
				if (defined $product_ref->{nutriments}{$nid . "_modifier"}) {
					$product_ref->{nutriments}{$nid . "_modifier"} eq '<' and $value = "&lt; $value";
					$product_ref->{nutriments}{$nid . "_modifier"} eq "\N{U+2264}" and $value = "&le; $value";
					$product_ref->{nutriments}{$nid . "_modifier"} eq '>' and $value = "&gt; $value";
					$product_ref->{nutriments}{$nid . "_modifier"} eq "\N{U+2265}" and $value = "&ge; $value";
					$product_ref->{nutriments}{$nid . "_modifier"} eq '~' and $value = "~ $value";
				}
			}
			if (defined $product_ref->{nutriments}{$nidp . "_value"}) {
				$valuep = $product_ref->{nutriments}{$nidp . "_value"};
				if (defined $product_ref->{nutriments}{$nidp . "_modifier"}) {
					$product_ref->{nutriments}{$nidp . "_modifier"} eq '<' and $valuep = "&lt; $valuep";
					$product_ref->{nutriments}{$nidp . "_modifier"} eq "\N{U+2264}" and $valuep = "&le; $valuep";
					$product_ref->{nutriments}{$nidp . "_modifier"} eq '>' and $valuep = "&gt; $valuep";
					$product_ref->{nutriments}{$nidp . "_modifier"} eq "\N{U+2265}" and $valuep = "&ge; $valuep";
					$product_ref->{nutriments}{$nidp . "_modifier"} eq '~' and $valuep = "~ $valuep";
				}
			}
		}

		my $disabled_backup = $disabled;
		if ($nid eq 'carbon-footprint') {
			# Workaround, so that the carbon footprint, that could be in a location different from actual nutrition facts,
			# will never be disabled.
			$disabled = '';
		}

		my $input = '';


		$input .= <<HTML
<tr id="nutriment_${enid}_tr" class="nutriment_$class"$display>
<td>$label</td>
<td class="nutriment_col" $column_display_style{"nutrition_data"}>
<input class="nutriment_value" id="nutriment_${enid}" name="nutriment_${enid}" value="$value" $disabled />
</td>
<td class="nutriment_col_prepared" $column_display_style{"nutrition_data_prepared"}>
<input class="nutriment_value" id="nutriment_${enidp}" name="nutriment_${enidp}" value="$valuep" $disabled/>
</td>
HTML
;

		if ($nid ne 'alcohol') {


		my @units = ('g','mg','µg');
		if ($nid =~ /^energy/) {
			@units = ('kJ','kcal');
		}
		elsif ($nid eq 'alcohol') {
			@units = ('% vol');
		}
		elsif ($nid eq 'water-hardness') {
			@units = ('mol/l', 'mmol/l', 'mval/l', 'ppm', "\N{U+00B0}rH", "\N{U+00B0}fH", "\N{U+00B0}e", "\N{U+00B0}dH", 'gpg');
		}

		if (((exists $Nutriments{$nid}) and (exists $Nutriments{$nid}{dv}) and ($Nutriments{$nid}{dv} > 0))
			or ($nid =~ /^new_/)
			or ($unit eq '% DV')) {
			push @units, '% DV';
		}
		if (((exists $Nutriments{$nid}) and (exists $Nutriments{$nid}{iu}) and ($Nutriments{$nid}{iu} > 0))
			or ($nid =~ /^new_/)
			or ($unit eq 'IU')
			or ($unit eq 'UI')) {
			push @units, 'IU';
		}

		my $hide_percent = '';
		my $hide_select = '';

		if ((exists $Nutriments{$nid}) and (exists $Nutriments{$nid}{unit}) and ($Nutriments{$nid}{unit} eq '')) {
			$hide_percent = ' style="display:none"';
			$hide_select = ' style="display:none"';

		}
		elsif ((exists $Nutriments{$nid}) and (exists $Nutriments{$nid}{unit}) and ($Nutriments{$nid}{unit} eq '%')) {
			$hide_select = ' style="display:none"';
		}
		else {
			$hide_percent = ' style="display:none"';
		}

		$input .= <<HTML
<td>
<span class="nutriment_unit_percent" id="nutriment_${enid}_unit_percent"$hide_percent>%</span>
<select class="nutriment_unit" id="nutriment_${enid}_unit" name="nutriment_${enid}_unit"$hide_select $disabled>
HTML
;
		$disabled = $disabled_backup;

		foreach my $u (@units) {
			my $selected = '';
			if ($unit eq $u) {
				$selected = 'selected="selected" ';
			}
			$input .= <<HTML
<option value="$u" $selected>$u</option>
HTML
;
		}

		$input .= <<HTML
</select>
HTML
;
		}
		else {
			# alcohol in % vol / °
			$input .= <<HTML
<td>
<span class="nutriment_unit" >% vol / °</span>
HTML
;
		}

		$input .= <<HTML
</td>
</tr>
HTML
;

		if ($nid eq 'carbon-footprint') {
			$html2 .= $input;
		}
		elsif ($shown) {
			$html .= $input;
		}

	}
	$html .= <<HTML
</tbody>
</table>
<input type="hidden" name="new_max" id="new_max" value="1" />
<div id="nutrition_image_copy" style="position:absolute;bottom:0"></div>
</div>
HTML
;

	my $other_nutriments = '';
	my $nutriments = '';
	foreach my $nid (@{$other_nutriments_lists{$nutriment_table}}) {
		my $other_nutriment_value;
		if ((exists $Nutriments{$nid}{$lang}) and ($Nutriments{$nid}{$lang} ne '')) {
			$other_nutriment_value = $Nutriments{$nid}{$lang};
		}
		else {
			foreach my $olc (@{$country_languages{$cc}}, 'en') {
				next if $olc eq $lang;
				if ((exists $Nutriments{$nid}{$olc}) and ($Nutriments{$nid}{$olc} ne '')) {
					$other_nutriment_value = $Nutriments{$nid}{$olc};
					last;
				}
			}
		}

		if ((not (defined $other_nutriment_value)) or ($other_nutriment_value eq '')) {
			$other_nutriment_value = $nid;
		}

		if ((not defined $product_ref->{nutriments}{$nid}) or ($product_ref->{nutriments}{$nid} eq '')) {
			my $supports_iu = "false";
			if ((exists $Nutriments{$nid}{iu}) and ($Nutriments{$nid}{iu} > 0)) {
				$supports_iu = "true";
			}

			$other_nutriments .= '{ "value" : "' . $other_nutriment_value . '", "unit" : "' . $Nutriments{$nid}{unit} . '", "iu": ' . $supports_iu . '  },' . "\n";
		}
		$nutriments .= '"' . $other_nutriment_value . '" : "' . $nid . '",' . "\n";
	}
	$nutriments =~ s/,\n$//s;
	$other_nutriments =~ s/,\n$//s;

	$scripts .= <<HTML
<script type="text/javascript">
var nutriments = {
$nutriments
};

var otherNutriments = [
$other_nutriments
];
</script>
HTML
;

	$initjs .= <<HTML

autocomplete($ => {
	\$( ".nutriment_label" ).autocomplete({
		source: otherNutriments,
		select: select_nutriment,
		//change: add_line
	});
}).then(() => {
	\$("#nutriment_sodium").change( function () {
		swapSalt(\$("#nutriment_sodium"), \$("#nutriment_salt"), 2.54);
	}
	);

	\$("#nutriment_salt").change( function () {
		swapSalt(\$("#nutriment_salt"), \$("#nutriment_sodium"), 1/2.54);
	}
	);

	\$("#nutriment_sodium_prepared").change( function () {
		swapSalt(\$("#nutriment_sodium_prepared"), \$("#nutriment_salt_prepared"), 2.54);
	}
	);

	\$("#nutriment_salt_prepared").change( function () {
		swapSalt(\$("#nutriment_salt_prepared"), \$("#nutriment_sodium_prepared"), 1/2.54);
	}
	);
});

function swapSalt(from, to, multiplier) {
	var source = from.val().replace(",", ".");
	var regex = /^(.*?)([\\d]+(?:\\.[\\d]+)?)(.*?)\$/g;
	var match = regex.exec(source);
	if (match) {
		var target = match[1] + (parseFloat(match[2]) * multiplier) + match[3];
		to.val(target);
	} else {
		to.val(from.val());
	}
}

\$("#nutriment_sodium_unit").change( function () {
	\$("#nutriment_salt_unit").val( \$("#nutriment_sodium_unit").val());
}
);

\$("#nutriment_salt_unit").change( function () {
	\$("#nutriment_sodium_unit").val( \$("#nutriment_salt_unit").val());
}
);

\$("#nutriment_new_0_label").change(add_line);
\$("#nutriment_new_1_label").change(add_line);

HTML
;


	$html .= <<HTML
<p class="note">&rarr; $Lang{nutrition_data_table_note}{$lang}</p>
HTML
;


	$html .= <<HTML
<table id="ecological_data_table" class="data_table">
<thead class="nutriment_header">
<tr><th>$Lang{ecological_data_table}{$lang}</th>
<th class="nutriment_col" $column_display_style{"nutrition_data"}>
$Lang{product_as_sold}{$lang}
</th>
<th class="nutriment_col_prepared" $column_display_style{"nutrition_data_prepared"}>
$Lang{prepared_product}{$lang}
</th>
<th>
$Lang{unit}{$lang}
</th>
</tr>
</thead>
<tbody>
$html2
</tbody>
</table>
HTML
;

	$html .= <<HTML
<p class="note">&rarr; $Lang{ecological_data_table_note}{$lang}</p>
HTML
;

	$html .= "</div><!-- fieldset -->";


	# Product check

	if ($admin or $moderator) {

		$html .= "
<div class=\"fieldset\" id=\"check\"><legend>$Lang{photos_and_data_check}{$lang}</legend>
<p>$Lang{photos_and_data_check_description}{$lang}</p>
";

		my $checked = '';
		my $label = $Lang{i_checked_the_photos_and_data}{$lang};
		my $recheck_html = "";

		if ((defined $product_ref->{checked}) and ($product_ref->{checked} eq 'on')) {
			$checked = 'checked="checked"';
			$label = $Lang{photos_and_data_checked}{$lang};

			$recheck_html .= <<HTML
<input type="checkbox" id="photos_and_data_rechecked" name="photos_and_data_rechecked" />
<label for="photos_and_data_rechecked" class="checkbox_label">$Lang{i_checked_the_photos_and_data_again}{$lang}</label><br/>
HTML
;
		}

		$html .= <<HTML
<input type="checkbox" id="photos_and_data_checked" name="photos_and_data_checked" $checked />
<label for="photos_and_data_checked" class="checkbox_label">$label</label><br/>
HTML
;

		$html .= $recheck_html;

		$html .= "</div><!-- fieldset -->";

	}



	$html .= ''
	. hidden(-name=>'type', -value=>$type, -override=>1)
	. hidden(-name=>'code', -value=>$code, -override=>1)
	. hidden(-name=>'action', -value=>'process', -override=>1);

	$html .= '<div style="position: fixed; bottom: 0; width: 100%; border-top: 1px solid #eee; background-color: white; z-index: 100; padding-top: 10px;">';

	if ($type eq 'edit') {
		$html .= <<HTML
<input id="comment" name="comment" placeholder="$Lang{edit_comment}{$lang}" value="" type="text" class="text" style="width: 70%; float: left; margin-right: 5px">
<input type="submit" name=".submit" value="$Lang{save}{$lc}" class="button small" style="float: left">
HTML
;
	}
	else {
		$html .= <<HTML
<input type="submit" name=".submit" value="$Lang{save}{$lc}" class="button small" style="float: left; margin-left: 70%;">
HTML
;
	}

	$html .= <<HTML
</div>
</form>
HTML
;

	$html .= display_product_history($code, $product_ref);
}
elsif (($action eq 'display') and ($type eq 'delete') and ($admin)) {

	$log->debug("display product", { code => $code }) if $log->is_debug();

	$html .= start_multipart_form(-id=>"product_form") ;

	$html .= <<HTML
<p>$Lang{delete_product_confirm}{$lc} ? ($Lang{product_name}{$lc} : $product_ref->{product_name}, $Lang{barcode}{$lc} : $code)</p>

HTML
;

	$html .= ''
	. hidden(-name=>'type', -value=>$type, -override=>1)
	. hidden(-name=>'code', -value=>$code, -override=>1)
	. hidden(-name=>'action', -value=>'process', -override=>1)
	. <<HTML
<label for="comment" style="margin-left:10px">$Lang{delete_comment}{$lang}</label>
<input type="text" id="comment" name="comment" value="" />
HTML
	. submit(-name=>'save', -label=>lang("delete_product_page"), -class=>"button small")
	. end_form();

}
elsif ($action eq 'process') {

	$log->debug("phase 2", { code => $code }) if $log->is_debug();

	$product_ref->{interface_version_modified} = $interface_version;
<<<<<<< HEAD

	if ($type eq 'delete') {
=======
	
	if (($admin) and ($type eq 'delete')) {
>>>>>>> 29c726fd
		$product_ref->{deleted} = 'on';
		$comment = lang("deleting_product") . separator_before_colon($lc) . ":";
	}
	elsif (($admin) and (exists $product_ref->{deleted})) {
		delete $product_ref->{deleted};
	}

	my $time = time();
	$comment = $comment . remove_tags_and_quote(decode utf8=>param('comment'));
	store_product($product_ref, $comment);

	 my $product_url = product_url($product_ref);

	if (defined $product_ref->{server}) {
		# product that was moved to OBF from OFF etc.
		$product_url = "https://" . $subdomain . "." . $options{other_servers}{$product_ref->{server}}{domain} . product_url($product_ref);;
		$html .= "<p>" . lang("product_changes_saved") . "</p><p>&rarr; <a href=\"" . $product_url . "\">"
			. lang("see_product_page") . "</a></p>";
	}
	elsif ($type eq 'delete') {
		my $email = <<MAIL
$User_id $Lang{has_deleted_product}{$lc}:

$html

MAIL
;
		send_email_to_admin(lang("deleting_product"), $email);

	} else {

		# warning: this option is very slow
		if ((defined $options{display_random_sample_of_products_after_edits}) and ($options{display_random_sample_of_products_after_edits})) {

			my %request = (
				'titleid'=>get_fileid(product_name_brand($product_ref)),
				'query_string'=>$ENV{QUERY_STRING},
				'referer'=>referer(),
				'code'=>$code,
				'product_changes_saved'=>1,
				'sample_size'=>10
			);

			display_product(\%request);

		}
		else {
			$html .= "<p>" . lang("product_changes_saved") . "</p><p>&rarr; <a href=\"" . $product_url . "\">"
                . lang("see_product_page") . "</a></p>";
		}
	}

}

$html = "<p>" . lang("barcode") . separator_before_colon($lc) . ": $code</p>\n" . $html;

display_new( {
	blog_ref=>undef,
	blogid=>'all',
	tagid=>'all',
	title=>lang($type . '_product'),
	content_ref=>\$html,
	full_width=>1,
});


exit(0);
<|MERGE_RESOLUTION|>--- conflicted
+++ resolved
@@ -406,17 +406,14 @@
 	$product_ref->{nutrition_data_prepared} = remove_tags_and_quote(decode utf8=>param("nutrition_data_prepared"));
 
 
-<<<<<<< HEAD
-=======
-	$product_ref->{nutrition_data_prepared} = remove_tags_and_quote(decode utf8=>param("nutrition_data_prepared"));	
-	
+	$product_ref->{nutrition_data_prepared} = remove_tags_and_quote(decode utf8=>param("nutrition_data_prepared"));
+
 	if (($admin) and (defined param('obsolete_since_date'))) {
 		$product_ref->{obsolete} = remove_tags_and_quote(decode utf8=>param("obsolete"));
 		$product_ref->{obsolete_since_date} = remove_tags_and_quote(decode utf8=>param("obsolete_since_date"));
 	}
-	
-		
->>>>>>> 29c726fd
+
+
 	defined $product_ref->{nutriments} or $product_ref->{nutriments} = {};
 
 	my @unknown_nutriments = ();
@@ -792,25 +789,25 @@
 HTML
 ;
 	}
-	
+
 	# obsolete products
 	if ($admin) {
 
 		my $checked = '';
 		if ((defined $product_ref->{obsolete}) and ($product_ref->{obsolete} eq 'on')) {
 			$checked = 'checked="checked"';
-		}	
-	
+		}
+
 		$html .= <<HTML
-<input type="checkbox" id="obsolete" name="obsolete" $checked />	
-<label for="obsolete" class="checkbox_label">$Lang{obsolete}{$lang}</label> 
+<input type="checkbox" id="obsolete" name="obsolete" $checked />
+<label for="obsolete" class="checkbox_label">$Lang{obsolete}{$lang}</label>
 HTML
 ;
 
 		$html .= display_field($product_ref, "obsolete_since_date");
 
 	}
-	
+
 
 	$html .= <<HTML
 <div data-alert class="alert-box info store-state" id="warning_3rd_party_content" style="display:none;">
@@ -2078,13 +2075,8 @@
 	$log->debug("phase 2", { code => $code }) if $log->is_debug();
 
 	$product_ref->{interface_version_modified} = $interface_version;
-<<<<<<< HEAD
-
-	if ($type eq 'delete') {
-=======
-	
+
 	if (($admin) and ($type eq 'delete')) {
->>>>>>> 29c726fd
 		$product_ref->{deleted} = 'on';
 		$comment = lang("deleting_product") . separator_before_colon($lc) . ":";
 	}
