--- conflicted
+++ resolved
@@ -740,26 +740,18 @@
 
 	$template_data_ref_field->{field_notes} = \@field_notes;
 
-<<<<<<< HEAD
 	# We can have product type specific examples (e.g. for OBF)
 	my $field_type_examples
-		= $Lang{$fieldtype . "_example" . "_" . $options{product_type}}{$lang} || $Lang{$fieldtype . "_example"}{$lang};
+		= $Lang{$fieldtype . "_example" . "_" . $options{product_type}}{$lc} || $Lang{$fieldtype . "_example"}{$lc};
 
 	if ($field_type_examples) {
-=======
-	if (defined $Lang{$fieldtype . "_example"}{$lc}) {
->>>>>>> b450fcc0
 
 		my $examples = $Lang{example}{$lc};
 		if ($Lang{$fieldtype . "_example"}{$lc} =~ /,/) {
 			$examples = $Lang{examples}{$lc};
 		}
 		$template_data_ref_field->{examples} = $examples;
-<<<<<<< HEAD
 		$template_data_ref_field->{field_type_examples} = $field_type_examples;
-=======
-		$template_data_ref_field->{field_type_examples} = $Lang{$fieldtype . "_example"}{$lc};
->>>>>>> b450fcc0
 	}
 
 	process_template('web/pages/product_edit/display_input_field.tt.html', $template_data_ref_field, \$html_field)
