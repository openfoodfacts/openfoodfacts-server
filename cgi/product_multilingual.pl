--- conflicted
+++ resolved
@@ -2098,11 +2098,7 @@
 	. hidden(-name=>'type', -value=>$type, -override=>1)
 	. hidden(-name=>'code', -value=>$code, -override=>1)
 	. hidden(-name=>'action', -value=>'process', -override=>1);
-<<<<<<< HEAD
-
-	$html .= '<div style="position: fixed; bottom: 0; width: 100%; border-top: 1px solid #eee; background-color: white; z-index: 100; padding-top: 10px;">';
-=======
-	
+
 	$html .= <<HTML
 <div id="fixed_bar" style="position: fixed; bottom: 0; width: 100%; border-top: 1px solid #eee; background-color: white; z-index: 100; padding-top: 10px;">
 HTML
@@ -2111,25 +2107,24 @@
 	# Using javascript to set the width of the fixed bar at startup, and when the window is resized.
 
 	$initjs .= <<JS
-	
+
 var parent_width = \$("#fixed_bar").parent().width();
-\$("#fixed_bar").width(parent_width);	
-	
+\$("#fixed_bar").width(parent_width);
+
 \$(window).resize(
 	function() {
 		var parent_width = \$("#fixed_bar").parent().width();
 		\$("#fixed_bar").width(parent_width);
 	}
-)	
+)
 JS
 ;
 
 	$scripts .= <<JS
 
-)	
+)
 JS
 ;
->>>>>>> 4838e36d
 
 	if ($type eq 'edit') {
 		$html .= <<HTML
@@ -2156,11 +2151,7 @@
 HTML
 ;
 	}
-<<<<<<< HEAD
-
-=======
-		
->>>>>>> 4838e36d
+	
 	$html .= <<HTML
 </div>
 </form>
