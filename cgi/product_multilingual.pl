#!/usr/bin/perl -w

# This file is part of Product Opener.
#
# Product Opener
# Copyright (C) 2011-2019 Association Open Food Facts
# Contact: contact@openfoodfacts.org
# Address: 21 rue des Iles, 94100 Saint-Maur des Fossés, France
#
# Product Opener is free software: you can redistribute it and/or modify
# it under the terms of the GNU Affero General Public License as
# published by the Free Software Foundation, either version 3 of the
# License, or (at your option) any later version.
#
# This program is distributed in the hope that it will be useful,
# but WITHOUT ANY WARRANTY; without even the implied warranty of
# MERCHANTABILITY or FITNESS FOR A PARTICULAR PURPOSE.  See the
# GNU Affero General Public License for more details.
#
# You should have received a copy of the GNU Affero General Public License
# along with this program.  If not, see <https://www.gnu.org/licenses/>.

use Modern::Perl '2012';
use utf8;

use CGI::Carp qw(fatalsToBrowser);

use ProductOpener::Config qw/:all/;
use ProductOpener::Store qw/:all/;
use ProductOpener::Index qw/:all/;
use ProductOpener::Display qw/:all/;
use ProductOpener::Tags qw/:all/;
use ProductOpener::Users qw/:all/;
use ProductOpener::Images qw/:all/;
use ProductOpener::Lang qw/:all/;
use ProductOpener::Mail qw/:all/;
use ProductOpener::Products qw/:all/;
use ProductOpener::Food qw/:all/;
use ProductOpener::Ingredients qw/:all/;
use ProductOpener::Images qw/:all/;
use ProductOpener::URL qw/:all/;
use ProductOpener::SiteQuality qw/:all/;

use Apache2::RequestRec ();
use Apache2::Const ();

use CGI qw/:cgi :form escapeHTML :cgi-lib/;
use URI::Escape::XS;
use Storable qw/dclone/;
use Encode;
use JSON::PP;
use Log::Any qw($log);

ProductOpener::Display::init();

if ($User_id eq 'unwanted-user-french') {
	display_error("<b>Il y a des problèmes avec les modifications de produits que vous avez effectuées. Ce compte est temporairement bloqué, merci de nous contacter.</b>", 403);
}


my $type = param('type') || 'search_or_add';
my $action = param('action') || 'display';

my $comment = 'Modification : ';

my @errors = ();

my $html = '';
my $code = normalize_code(param('code'));

my $product_ref = undef;

my $interface_version = '20120622';

local $log->context->{type} = $type;
local $log->context->{action} = $action;

# Search or add product
if ($type eq 'search_or_add') {

	# barcode in image?
	my $filename;
	if ((not defined $code) or ($code !~ /^\d+$/)) {
		$code = process_search_image_form(\$filename);
	}

	my $r = Apache2::RequestUtil->request();
	my $method = $r->method();
	if ((not defined $code) and ((not defined param("imgupload_search")) or ( param("imgupload_search") eq '')) and ($method eq 'POST')) {
		$code = 2000000000001; # Codes beginning with 2 are for internal use

		my $internal_code_ref = retrieve("$data_root/products/internal_code.sto");
		if ((defined $internal_code_ref) and ($$internal_code_ref > $code)) {
			$code = $$internal_code_ref;
		}

		while (-e ("$data_root/products/" . product_path($code))) {

			$code++;
		}

		store("$data_root/products/internal_code.sto", \$code);

	}

	my %data = ();
	my $location;

	if (defined $code) {
		$data{code} = $code;
		$log->debug("we have a code", { code => $code }) if $log->is_debug();

		$product_ref = product_exists($code); # returns 0 if not

		if ($product_ref) {
			$log->info("product exists, redirecting to page", { code => $code }) if $log->is_info();
			$location = product_url($product_ref);

			# jquery.fileupload ?
			if (param('jqueryfileupload')) {

				$type = 'show';
			}
			else {
				my $r = shift;
				$r->headers_out->set(Location =>$location);
				$r->status(301);
				return 301;
			}
		}
		else {
			$log->info("product does not exist, creating product", { code => $code }) if $log->is_info();
			$product_ref = init_product($code);
			$product_ref->{interface_version_created} = $interface_version;
			store_product($product_ref, 'product_created');
			my $imgid;
			process_image_upload($code,$filename,$User_id, time(),'image with barcode from web site Add product button',\$imgid);
			$type = 'add';
			$action = 'display';
			$location = "/cgi/product.pl?type=add&code=$code";
		}
	}
	else {
		if (defined param("imgupload_search")) {
			$log->info("no code found in image") if $log->is_info();
			$data{error} = lang("image_upload_error_no_barcode_found_in_image_short");
			$html .= lang("image_upload_error_no_barcode_found_in_image_long");
		}
		else {
			$log->info("no code found in text") if $log->is_info();
			$html .= lang("image_upload_error_no_barcode_found_in_text");
		}
	}

	$data{type} = $type;
	$data{location} = $location;

	# jquery.fileupload ?
	if (param('jqueryfileupload')) {

		my $data = encode_json(\%data);

		$log->debug("jqueryfileupload JSON data output", { data => $data }) if $log->is_debug();

		print header( -type => 'application/json', -charset => 'utf-8' ) . $data;
		exit();
	}

}

else {
	# We should have a code
	if ((not defined $code) or ($code eq '')) {
		display_error($Lang{no_barcode}{$lang}, 403);
	}
	else {
		$product_ref = retrieve_product_or_deleted_product($code, $admin);
		if (not defined $product_ref) {
			display_error(sprintf(lang("no_product_for_barcode"), $code), 404);
		}
	}
}

if (($type eq 'delete') and (not $admin)) {
	display_error($Lang{error_no_permission}{$lang}, 403);
}

if ($User_id eq 'unwanted-bot-id') {
	my $r = Apache2::RequestUtil->request();
	$r->status(500);
	return 500;
}

if (($type eq 'add') or ($type eq 'edit') or ($type eq 'delete')) {

	if (not defined $User_id) {

		my $submit_label = "login_and_" .$type . "_product";

		$html = <<HTML
<p>$Lang{login_to_add_products}{$lang}</p>

<form method="post" action="/cgi/session.pl">
<div class="row">
<div class="small-12 columns">
	<label>$Lang{login_username_email}{$lc}
		<input type="text" name="user_id" autocomplete="username" />
	</label>
</div>
<div class="small-12 columns">
	<label>$Lang{password}{$lc}
		<input type="password" name="password" autocomplete="current-password" />
	</label>
</div>
<div class="small-12 columns">
	<label>
		<input type="checkbox" name="remember_me" value="on" />
		$Lang{remember_me}{$lc}
	</label>
</div>
</div>
<input type="submit" name=".submit" value="$Lang{login_register_title}{$lc}" class="button small" />
<input type="hidden" name="code" value="$code" />
<input type="hidden" name="next_action" value="product_$type" />
</form>

HTML
;
			$action = 'login';

	}
}




my @fields = @ProductOpener::Config::product_fields;

if ($admin) {
	push @fields, "environment_impact_level";
}

if (($action eq 'process') and (($type eq 'add') or ($type eq 'edit'))) {

	# Process edit rules

	$log->debug("phase 0 - checking edit rules", { code => $code, type => $type }) if $log->is_debug();

	my $proceed_with_edit = process_product_edit_rules($product_ref);

	$log->debug("phase 0", { code => $code, type => $type, proceed_with_edit => $proceed_with_edit }) if $log->is_debug();

	if (not $proceed_with_edit) {

		display_error("Edit against edit rules", 403);
	}

	$log->debug("phase 1", { code => $code, type => $type }) if $log->is_debug();

	exists $product_ref->{new_server} and delete $product_ref->{new_server};

	# 26/01/2017 - disallow barcode changes until we fix bug #677
	if ($admin and (defined param('new_code'))) {
		my $new_code = param('new_code');
		my $new_server = "";
		my $new_data_root = $data_root;

		if ($new_code =~ /^([a-z]+)$/) {
			$new_server = $1;
			if ((defined $options{other_servers}) and (defined $options{other_servers}{$new_server})
				and ($options{other_servers}{$new_server}{data_root} ne $data_root)) {
				$new_code = $code;
				$new_data_root = $options{other_servers}{$new_server}{data_root};
			}
		}

		$new_code = normalize_code($new_code);
		if ($new_code =~ /^\d+$/) {
		# check that the new code is available
			if (-e "$new_data_root/products/" . product_path($new_code)) {
				push @errors, lang("error_new_code_already_exists");
				$log->warn("cannot change product code, because the new code already exists", { code => $code, new_code => $new_code, new_server => $new_server }) if $log->is_warn();
			}
			else {
				$product_ref->{old_code} = $code;
				$code = $new_code;
				$product_ref->{code} = $code;
				if ($new_server ne '') {
					$product_ref->{new_server} = $new_server;
				}
				$log->info("changing code", { old_code => $product_ref->{old_code}, code => $code, new_server => $new_server }) if $log->is_info();
			}
		}
	}

	my @param_fields = ();

	my @param_sorted_langs = ();
	if (defined param("sorted_langs")) {
		foreach my $display_lc (split(/,/, param("sorted_langs"))) {
			if ($display_lc =~ /^\w\w$/) {
				push @param_sorted_langs, $display_lc;
			}
		}
	}
	else {
		push @param_sorted_langs, $product_ref->{lc};
	}

	$product_ref->{"debug_param_sorted_langs"} = \@param_sorted_langs;

	foreach my $field ('product_name', 'generic_name', @fields, 'nutrition_data_per', 'nutrition_data_prepared_per', 'serving_size', 'allergens', 'traces', 'ingredients_text','lang') {

		if (defined $language_fields{$field}) {
			foreach my $display_lc (@param_sorted_langs) {
				push @param_fields, $field . "_" . $display_lc;
			}
		}
		else {
			push @param_fields, $field;
		}
	}


	foreach my $field (@param_fields) {

		if (defined param($field)) {
			$product_ref->{$field} = remove_tags_and_quote(decode utf8=>param($field));
			if ($field eq 'emb_codes') {
				# French emb codes
				$product_ref->{emb_codes_orig} = $product_ref->{emb_codes};
				$product_ref->{emb_codes} = normalize_packager_codes($product_ref->{emb_codes});
			}
			$log->debug("before compute field_tags", { code => $code, field_name => $field, field_value => $product_ref->{$field}}) if $log->is_debug();
			if ($field =~ /ingredients_text/) {
				# the ingredients_text_with_allergens[_$lc] will be recomputed after
				my $ingredients_text_with_allergens = $field;
				$ingredients_text_with_allergens =~ s/ingredients_text/ingredients_text_with_allergens/;
				delete $product_ref->{$ingredients_text_with_allergens};
			}

			compute_field_tags($product_ref, $lc, $field);

		}
		else {
			$log->debug("could not find field in params", { field => $field }) if $log->is_debug();
		}
	}


	# Food category rules for sweeetened/sugared beverages
	# French PNNS groups from categories

	if ($server_domain =~ /openfoodfacts/) {
		ProductOpener::Food::special_process_product($product_ref);
	}


	if ((defined $product_ref->{nutriments}{"carbon-footprint"}) and ($product_ref->{nutriments}{"carbon-footprint"} ne '')) {
		push @{$product_ref->{"labels_hierarchy" }}, "en:carbon-footprint";
		push @{$product_ref->{"labels_tags" }}, "en:carbon-footprint";
	}

	if ((defined $product_ref->{nutriments}{"glycemic-index"}) and ($product_ref->{nutriments}{"glycemic-index"} ne '')) {
		push @{$product_ref->{"labels_hierarchy" }}, "en:glycemic-index";
		push @{$product_ref->{"labels_tags" }}, "en:glycemic-index";
	}

	# Language and language code / subsite

	if (defined $product_ref->{lang}) {
		$product_ref->{lc} = $product_ref->{lang};
	}

	if (not defined $lang_lc{$product_ref->{lc}}) {
		$product_ref->{lc} = 'xx';
	}


	# For fields that can have different values in different languages, copy the main language value to the non suffixed field

	foreach my $field (keys %language_fields) {
		if ($field !~ /_image/) {
			if (defined $product_ref->{$field . "_$product_ref->{lc}"}) {
				$product_ref->{$field} = $product_ref->{$field . "_$product_ref->{lc}"};
			}
		}
	}


	compute_languages($product_ref); # need languages for allergens detection and cleaning ingredients

	# Ingredients classes
	clean_ingredients_text($product_ref);
	extract_ingredients_from_text($product_ref);
	extract_ingredients_classes_from_text($product_ref);
	detect_allergens_from_text($product_ref);
	compute_carbon_footprint_from_ingredients($product_ref);

	# Nutrition data

	my $params_ref = Vars;

	# FIXME : there is no way to know if we get an unchecked value because the field was not there, or if the box is unchecked
	# the browser does not send anything when a box is unchecked...
	# this is an issue because we can't have the API check or uncheck a box

	$product_ref->{no_nutrition_data} = remove_tags_and_quote(decode utf8=>param("no_nutrition_data"));

	$product_ref->{nutrition_data} = remove_tags_and_quote(decode utf8=>param("nutrition_data"));

	$product_ref->{nutrition_data_prepared} = remove_tags_and_quote(decode utf8=>param("nutrition_data_prepared"));


	$product_ref->{nutrition_data_prepared} = remove_tags_and_quote(decode utf8=>param("nutrition_data_prepared"));

	if (($admin) and (defined param('obsolete_since_date'))) {
		$product_ref->{obsolete} = remove_tags_and_quote(decode utf8=>param("obsolete"));
		$product_ref->{obsolete_since_date} = remove_tags_and_quote(decode utf8=>param("obsolete_since_date"));
	}


	defined $product_ref->{nutriments} or $product_ref->{nutriments} = {};

	my @unknown_nutriments = ();
	my %seen_unknown_nutriments = ();
	foreach my $nid (keys %{$product_ref->{nutriments}}) {

		next if (($nid =~ /_/) and ($nid !~ /_prepared$/)) ;

		$nid =~ s/_prepared$//;

		if ((not exists $Nutriments{$nid}) and (defined $product_ref->{nutriments}{$nid . "_label"})
			and (not defined $seen_unknown_nutriments{$nid})) {
			push @unknown_nutriments, $nid;
			$log->debug("unknown_nutriment", { nid => $nid }) if $log->is_debug();
		}
	}

	my @new_nutriments = ();
	my $new_max = remove_tags_and_quote(param('new_max'));
	for (my $i = 1; $i <= $new_max; $i++) {
		push @new_nutriments, "new_$i";
	}

	foreach my $nutriment (@{$nutriments_tables{$nutriment_table}}, @unknown_nutriments, @new_nutriments) {
		next if $nutriment =~ /^\#/;

		my $nid = $nutriment;
		$nid =~ s/^(-|!)+//g;
		$nid =~ s/-$//g;

		next if $nid =~ /^nutrition-score/;

		my $enid = encodeURIComponent($nid);

		# for prepared product
		my $nidp = $nid . "_prepared";
		my $enidp = encodeURIComponent($nidp);

		# do not delete values if the nutriment is not provided
		next if ((not defined param("nutriment_${enid}")) and (not defined param("nutriment_${enidp}"))) ;

		my $value = remove_tags_and_quote(decode utf8=>param("nutriment_${enid}"));
		my $valuep = remove_tags_and_quote(decode utf8=>param("nutriment_${enidp}"));
		my $unit = remove_tags_and_quote(decode utf8=>param("nutriment_${enid}_unit"));
		my $label = remove_tags_and_quote(decode utf8=>param("nutriment_${enid}_label"));

		if ($nid eq 'alcohol') {
			$unit = '% vol';
		}

		my $modifier = undef;
		my $modifierp = undef;

		normalize_nutriment_value_and_modifier(\$value, \$modifier);
		normalize_nutriment_value_and_modifier(\$valuep, \$modifierp);

		$log->debug("prepared nutrient info", { nid => $nid, value => $value, nidp => $nidp, valuep => $valuep }) if $log->is_debug();

		# New label?
		my $new_nid = undef;
		if ((defined $label) and ($label ne '')) {
			$new_nid = canonicalize_nutriment($lc,$label);
			$log->debug("unknown nutrient", { nid => $nid, lc => $lc, canonicalize_nutriment => $new_nid }) if $log->is_debug();

			if ($new_nid ne $nid) {
				delete $product_ref->{nutriments}{$nid};
				delete $product_ref->{nutriments}{$nid . "_unit"};
				delete $product_ref->{nutriments}{$nid . "_label"};
				delete $product_ref->{nutriments}{$nid . "_value"};
				delete $product_ref->{nutriments}{$nid . "_modifier"};
				delete $product_ref->{nutriments}{$nid . "_100g"};
				delete $product_ref->{nutriments}{$nid . "_serving"};
				delete $product_ref->{nutriments}{$nid . "_prepared_value"};
				delete $product_ref->{nutriments}{$nid . "_prepared_modifier"};
				delete $product_ref->{nutriments}{$nid . "_prepared_100g"};
				delete $product_ref->{nutriments}{$nid . "_prepared_serving"};
				$log->debug("unknown nutrient", { nid => $nid, lc => $lc, known_nid => $new_nid }) if $log->is_debug();
				$nid = $new_nid;
				$nidp = $new_nid . "_prepared";
			}
			$product_ref->{nutriments}{$nid . "_label"} = $label;
		}

		if (defined param("nutriment_${enid}")) {
			if (($nid eq '') or (not defined $value) or ($value eq '')) {
					delete $product_ref->{nutriments}{$nid};
					delete $product_ref->{nutriments}{$nid . "_modifier"};
					delete $product_ref->{nutriments}{$nid . "_100g"};
					delete $product_ref->{nutriments}{$nid . "_serving"};
			}
			else {
				assign_nid_modifier_value_and_unit($product_ref, $nid, $modifier, $value, $unit);
			}
		}

		if (defined param("nutriment_${enidp}")) {
			if (($nid eq '') or (not defined $valuep) or ($valuep eq '')) {
					delete $product_ref->{nutriments}{$nidp};
					delete $product_ref->{nutriments}{$nidp . "_modifier"};
					delete $product_ref->{nutriments}{$nidp . "_100g"};
					delete $product_ref->{nutriments}{$nidp . "_serving"};
			}
			else {
				assign_nid_modifier_value_and_unit($product_ref, $nidp, $modifierp, $valuep, $unit);
			}
		}

		if (($nid eq '') or (not defined $value) or ($value eq '')) {
			delete $product_ref->{nutriments}{$nid . "_value"};
			delete $product_ref->{nutriments}{$nid . "_modifier"};
		}

		if (($nid eq '') or (not defined $valuep) or ($valuep eq '')) {
			delete $product_ref->{nutriments}{$nidp . "_value"};
			delete $product_ref->{nutriments}{$nidp . "_modifier"};
		}

		if (($nid eq '') or
			(((not defined $value) or ($value eq '')) and ((not defined $valuep) or ($valuep eq ''))))  {
				delete $product_ref->{nutriments}{$nid . "_unit"};
				delete $product_ref->{nutriments}{$nid . "_label"};
		}

	}


	# product check

	if ($admin or $moderator) {

		my $checked = remove_tags_and_quote(decode utf8=>param("photos_and_data_checked"));
		if ((defined $checked) and ($checked eq 'on')) {
			if ((defined $product_ref->{checked}) and ($product_ref->{checked} eq 'on')) {
				my $rechecked = remove_tags_and_quote(decode utf8=>param("photos_and_data_rechecked"));
				if ((defined $rechecked) and ($rechecked eq 'on')) {
					$product_ref->{last_checker} = $User_id;
					$product_ref->{last_checked_t} = time();
				}
			}
			else {
				$product_ref->{checked} = 'on';
				$product_ref->{last_checker} = $User_id;
				$product_ref->{last_checked_t} = time();
			}
		}
		else {
			delete $product_ref->{checked};
			delete $product_ref->{last_checker};
			delete $product_ref->{last_checked_t};
		}

	}

	# Compute nutrition data per 100g and per serving

	$log->trace("compute_serving_size_date - start") if $log->is_trace();

	fix_salt_equivalent($product_ref);

	compute_serving_size_data($product_ref);

	compute_nutrition_score($product_ref);

	compute_nova_group($product_ref);

	compute_nutrient_levels($product_ref);

	compute_unknown_nutrients($product_ref);

	ProductOpener::SiteQuality::check_quality($product_ref);

	$log->trace("end compute_serving_size_date - end") if $log->is_trace();

	if ($#errors >= 0) {
		$action = 'display';
	}
}


# Display the product edit form

my %remember_fields = ('purchase_places'=>1, 'stores'=>1);

# Display each field

sub display_field($$) {

	my $product_ref = shift;
	my $field = shift;	# can be in %language_fields and suffixed by _[lc]

	my $fieldtype = $field;
	my $display_lc = $lc;

	if (($field =~ /^(.*?)_(..|new_lc)$/) and (defined $language_fields{$1})) {
		$fieldtype = $1;
		$display_lc = $2;
	}

	my $tagsinput = '';
	if (defined $tags_fields{$fieldtype}) {
		$tagsinput = ' tagsinput';

		my $autocomplete = "undefined";
		if ((defined $taxonomy_fields{$fieldtype}) or ($fieldtype eq 'emb_codes')) {
			my $world = format_subdomain('world');
			$autocomplete = "'	$world/cgi/suggest.pl?lc=$lc&tagtype=$fieldtype&'";
		}

		my $default_text = "";
		if (defined $Lang{$field . "_tagsinput"}) {
			$default_text = $Lang{$field . "_tagsinput"}{$lang};
		}

		$initjs .= <<HTML
makeTagsInput($field, '$default_text', $autocomplete);
HTML
;
	}

	my $value = $product_ref->{$field};
	if (defined $product_ref->{$field . "_orig"}) {
		$value = $product_ref->{$field . "_orig"};
	}
	if ((defined $value) and (defined $taxonomy_fields{$field})) {
		$value = display_tags_hierarchy_taxonomy($lc, $field, $product_ref->{$field . "_hierarchy"});
		# Remove tags
		$value =~ s/<(([^>]|\n)*)>//g;
	}
	if (not defined $value) {
		$value = "";
	}

	my $html = <<HTML
<label for="$field">$Lang{$fieldtype}{$lang}</label>
HTML
;

	if ($field =~ /infocard/) {	# currently not used
		$html .= <<HTML
<textarea name="$field" id="$field" lang="${display_lc}">$value</textarea>
HTML
;
	}
	else {
		$html .= <<HTML
<input type="text" name="$field" id="$field" class="text${tagsinput}" value="$value" lang="${display_lc}" />
HTML
;
	}

	if (defined $Lang{$fieldtype . "_note"}{$lang}) {
		$html .= <<HTML
<p class="note">&rarr; $Lang{$fieldtype . "_note"}{$lang}</p>
HTML
;
	}

	if (defined $Lang{$fieldtype . "_example"}{$lang}) {

		my $examples = $Lang{example}{$lang};
		if ($Lang{$fieldtype . "_example"}{$lang} =~ /,/) {
			$examples = $Lang{examples}{$lang};
		}

		$html .= <<HTML
<p class="example">$examples $Lang{$fieldtype . "_example"}{$lang}</p>
HTML
;
	}

	return $html;
}




if (($action eq 'display') and (($type eq 'add') or ($type eq 'edit'))) {

	$log->debug("displaying product", { code => $code }) if $log->is_debug();

	# Lang strings for product.js

	$scripts .=<<JS
<script type="text/javascript">
var admin = $admin;
var Lang = {
JS
;

	foreach my $key (sort keys %Lang) {
		next if $key !~ /^product_js_/;
		$scripts .= '"' . $' . '" : "' . lang($key) . '",' . "\n";
	}

	$scripts =~ s/,\n$//s;
	$scripts .=<<JS
};
</script>
JS
;

	$scripts .= get_static_asset_script_tag('dist/product.js');

	if ($#errors >= 0) {
		$html .= "<p>Merci de corriger les erreurs suivantes :</p>";
		foreach my $error (@errors) {
			$html .= "<p class=\"error\">$error</p>\n";
		}
	}

	$html .= start_multipart_form(-id=>"product_form") ;

	my $thumb_selectable_size = $thumb_size + 20;


	my $old = <<CSS
label, input { display: block;  }
input[type="checkbox"] { padding-top:10px; display: inline; }

.checkbox_label { display: inline; }
input.text { width:98% }
CSS
;

	$styles .= <<CSS

.ui-selectable { list-style-type: none; margin: 0; padding: 0; }
.ui-selectable li { margin: 3px; padding: 0px; float: left; width: ${thumb_selectable_size}px; height: ${thumb_selectable_size}px;
line-height: ${thumb_selectable_size}px; text-align: center; }
.ui-selectable img {
  vertical-align:middle;
}
.ui-selectee:hover { background: #FECA40; }
.ui-selected { background: #F39814; color: white; }

.command { margin-bottom:5px; }

label { margin-top: 20px; }

fieldset { margin-top: 15px; margin-bottom:15px;}

legend { font-size: 1.375em; margin-top:2rem; }

textarea {  height:8rem; }

.cropbox, .display { float:left; margin-top:10px;margin-bottom:10px; max-width:400px; }
.cropbox { margin-right: 20px; }

.upload_image_div {
	padding-top:0.5rem;
}

.button_div {
	margin-top:0.5rem;
}

#label_new_code, #new_code { display: inline; margin-top: 0px; width:200px; }

th {
	font-weight:bold;
}
CSS
;

	my $label_new_code = $Lang{new_code}{$lang};

	# 26/01/2017 - disallow barcode changes until we fix bug #677
	if ($admin) {
		$html .= <<HTML
<label for="new_code" id="label_new_code">${label_new_code}</label>
<input type="text" name="new_code" id="new_code" class="text" value="" /><br />
HTML
;
	}

	# obsolete products
	if ($admin) {

		my $checked = '';
		if ((defined $product_ref->{obsolete}) and ($product_ref->{obsolete} eq 'on')) {
			$checked = 'checked="checked"';
		}

		$html .= <<HTML
<input type="checkbox" id="obsolete" name="obsolete" $checked />
<label for="obsolete" class="checkbox_label">$Lang{obsolete}{$lang}</label>
HTML
;

		$html .= display_field($product_ref, "obsolete_since_date");

	}


	$html .= <<HTML
<div data-alert class="alert-box info store-state" id="warning_3rd_party_content" style="display:none;">
<span>$Lang{warning_3rd_party_content}{$lang}
 <a href="#" class="close">&times;</a>
</div>

<div data-alert class="alert-box secondary store-state" id="licence_accept" style="display:none;">
<span>$Lang{licence_accept}{$lang}</span>
 <a href="#" class="close">&times;</a>
</div>
HTML
;


	# Main language

	$html .= "<label for=\"lang\">" . $Lang{lang}{$lang} . "</label>";

	my @lang_values = @Langs;
	push @lang_values, "other";
	my %lang_labels = ();
	foreach my $l (@lang_values) {
		next if (length($l) > 2);
		$lang_labels{$l} = lang("lang_$l");
		if ($lang_labels{$l} eq '') {
			if (defined $Langs{$l}) {
				$lang_labels{$l} = $Langs{$l};
			}
			else {
				$lang_labels{$l} = $l;
			}
		}
	}
	my $lang_value = $lang;
	if (defined $product_ref->{lc}) {
		$lang_value = $product_ref->{lc};
	}

	$html .= popup_menu(-name=>'lang', -default=>$lang_value, -values=>\@lang_values, -labels=>\%lang_labels);



	$scripts .= <<JS
<script type="text/javascript">

function toggle_manage_images_buttons() {
		\$("#delete_images").addClass("disabled");
		\$("#move_images").addClass("disabled");
		\$( "#manage .ui-selected"  ).first().each(function() {
			\$("#delete_images").removeClass("disabled");
			\$("#move_images").removeClass("disabled");
		});
}

</script>
JS
;

	if ($admin) {
		$html .= <<HTML
<ul id="manage_images_accordion" class="accordion" data-accordion>
  <li class="accordion-navigation">
<a href="#manage_images_drop"><i class="fi-page-multiple"></i> $Lang{manage_images}{$lc}</a>


<div id="manage_images_drop" class="content" style="background:#eeeeee">

HTML
. display_select_manage($product_ref) .
<<HTML

	<p>$Lang{manage_images_info}{$lc}</p>
	<a id="delete_images" class="button small disabled"><i class="fi-trash"></i> $Lang{delete_the_images}{$lc}</a><br/>
	<div class="row">
		<div class="small-12 medium-5 columns">
			<button id="move_images" class="button small disabled"><i class="fi-arrow-right"></i> $Lang{move_images_to_another_product}{$lc}</a>
		</div>
		<div class="small-4 medium-2 columns">
			<label for="move_to" class="right inline">$Lang{barcode}{$lc}</label>
		</div>
		<div class="small-8 medium-5 columns">
			<input type="text" id="move_to" name="move_to" />
		</div>
	</div>
	<input type="checkbox" id="copy_data" name="copy_data"><label for="copy_data">$Lang{copy_data}{$lc}</label>
	<div id="moveimagesmsg"></div>
</div>
</li>
</ul>

HTML
;

	$styles .= <<CSS
.show_for_manage_images {
line-height:normal;
font-weight:normal;
font-size:0.8rem;
}

.select_manage .ui-selectable li { height: 180px }

CSS
;


	$initjs .= <<JS

\$('#manage_images_accordion').on('toggled', function (event, accordion) {

	toggle_manage_images_buttons();
});



\$("#delete_images").click({},function(event) {

event.stopPropagation();
event.preventDefault();


if (! \$("#delete_images").hasClass("disabled")) {

	\$("#delete_images").addClass("disabled");
	\$("#move_images").addClass("disabled");

 \$('div[id="moveimagesmsg"]').html('<img src="/images/misc/loading2.gif" /> ' + Lang.deleting_images);
 \$('div[id="moveimagesmsg"]').show();

	var imgids = '';
	var i = 0;
	\$( "#manage .ui-selected"  ).each(function() {
		var imgid = \$( this ).attr('id');
		imgid = imgid.replace("manage_","");
		imgids += imgid + ',';
		i++;
});
	if (i) {
		// remove trailing comma
		imgids = imgids.substring(0, imgids.length - 1);
	}

 \$("#product_form").ajaxSubmit({

  url: "/cgi/product_image_move.pl",
  data: { code: code, move_to_override: "trash", imgids : imgids },
  dataType: 'json',
  beforeSubmit: function(a,f,o) {
  },
  success: function(data) {

	if (data.error) {
		\$('div[id="moveimagesmsg"]').html(Lang.images_delete_error + ' - ' + data.error);
	}
	else {
		\$('div[id="moveimagesmsg"]').html(Lang.images_deleted);
	}
	\$([]).selectcrop('init_images',data.images);
	\$(".select_crop").selectcrop('show');

  },
  error : function(jqXHR, textStatus, errorThrown) {
	\$('div[id="moveimagesmsg"]').html(Lang.images_delete_error + ' - ' + textStatus);
  },
  complete: function(XMLHttpRequest, textStatus) {

	}
 });

}

});



\$("#move_images").click({},function(event) {

event.stopPropagation();
event.preventDefault();


if (! \$("#move_images").hasClass("disabled")) {

	\$("#delete_images").addClass("disabled");
	\$("#move_images").addClass("disabled");

 \$('div[id="moveimagesmsg"]').html('<img src="/images/misc/loading2.gif" /> ' + Lang.moving_images);
 \$('div[id="moveimagesmsg"]').show();

	var imgids = '';
	var i = 0;
	\$( "#manage .ui-selected"  ).each(function() {
		var imgid = \$( this ).attr('id');
		imgid = imgid.replace("manage_","");
		imgids += imgid + ',';
		i++;
});
	if (i) {
		// remove trailing comma
		imgids = imgids.substring(0, imgids.length - 1);
	}

 \$("#product_form").ajaxSubmit({

  url: "/cgi/product_image_move.pl",
  data: { code: code, move_to_override: \$("#move_to").val(), copy_data_override: \$("#copy_data").prop( "checked" ), imgids : imgids },
  dataType: 'json',
  beforeSubmit: function(a,f,o) {
  },
  success: function(data) {

	if (data.error) {
		\$('div[id="moveimagesmsg"]').html(Lang.images_move_error + ' - ' + data.error);
	}
	else {
		\$('div[id="moveimagesmsg"]').html(Lang.images_moved + ' &rarr; ' + data.link);
	}
	\$([]).selectcrop('init_images',data.images);
	\$(".select_crop").selectcrop('show');

  },
  error : function(jqXHR, textStatus, errorThrown) {
	\$('div[id="moveimagesmsg"]').html(Lang.images_move_error + ' - ' + textStatus);
  },
  complete: function(XMLHttpRequest, textStatus) {
		\$("#move_images").addClass("disabled");
		\$("#move_images").addClass("disabled");
		\$( "#manage .ui-selected"  ).first().each(function() {
			\$("#move_images").removeClass("disabled");
			\$("#move_images").removeClass("disabled");
		});
	}
 });

}

});


JS
;

			}




$styles .= <<CSS

// add borders to Foundation 5 tabs
// \@media only screen and (min-width: 40.063em) {  /* min-width 641px, medium screens */
  ul.tabs {
     > li > a {
       border-width: 1px;
       border-style: solid;
       border-color: #ccc #ccc #fff;
       margin-right: -1px;
     }
     > li:not(.active) > a {
       border-bottom: solid 1px #ccc;
     }
   }
  .tabs-content {
    border: 1px solid #ccc;
    .content {
      padding: .9375rem;
      margin-top: 0;
    }
    margin: -1px 0 .9375rem 0;
  }
//}

// if tabs container has a background color
.tabs-content { background-color: #fff; }

.contained {
	border:1px solid #ccc;
	padding:1rem;
}

ul.tabs {
	border-top:1px solid #ccc;
	border-left:1px solid #ccc;
	border-right:1px solid #ccc;
	background-color:#EFEFEF;
}

.tabs dd>a, .tabs .tab-title>a {
padding:0.5rem 1rem;
}

.tabs-content {
	background-color:white;
	padding:1rem;
	border-bottom:1px solid #ccc;
	border-left:1px solid #ccc;
	border-right:1px solid #ccc;
}

.select_add_language {
	border:0;
}


.select2-container--default .select2-selection--single {
	height:2.5rem;
	top:0;
	border:0;
  background-color: #0099ff;
  color: #FFFFFF;
  transition: background-color 300ms ease-out;
}

.select2-container--default .select2-selection--single:hover, .select2-container--default .select2-selection--single:focus {
background-color: #007acc;
color:#FFFFFF;
}

.select2-container--default .select2-selection--single .select2-selection__arrow b {
    border-color: #fff transparent transparent transparent;
}

.select2-container--default .select2-selection--single .select2-selection__placeholder {
	color:white;
}

.select2-container--default .select2-selection--single .select2-selection__rendered {
	line-height:2.5rem;
}

.select2-container--default .select2-selection--single .select2-selection__arrow b {
	margin-top:4px;
}

CSS
;

	$initjs .= <<JS
\$(".select_add_language").select2({
	placeholder: "$Lang{add_language}{$lang}",
    allowClear: true
	}
	).on("select2:select", function(e) {
	var lc =  e.params.data.id;
	var language = e.params.data.text;
	add_language_tab (lc, language);
	\$(".select_add_language_" + lc).remove();
	\$(this).val("").trigger("change");
	var new_sorted_langs = \$("#sorted_langs").val() + "," + lc;
	\$("#sorted_langs").val(new_sorted_langs);
})
;

\$(document).foundation({
    tab: {
      callback : function (tab) {

\$('.tabs').each(function(i, obj) {
	\$(this).removeClass('active');
});

        var id = tab[0].id;	 // e.g. tabs_front_image_en_tab
		var lc = id.replace(/.*(..)_tab/, "\$1");
		\$(".tabs_" + lc).addClass('active');

\$(document).foundation('tab', 'reflow');

      }
    }
  });

JS
;



	$html .= "<div class=\"fieldset\"><legend>$Lang{product_image}{$lang}</legend>";


	$product_ref->{langs_order} = { fr => 0, nl => 1, en => 1, new => 2 };

	# sort function to put main language first, other languages by alphabetical order, then add new language tab

	defined $product_ref->{lc} or $product_ref->{lc} = $lc;
	defined $product_ref->{languages_codes} or $product_ref->{languages_codes} = {};

	$product_ref->{sorted_langs} = [ $product_ref->{lc} ];

	foreach my $olc (sort keys %{$product_ref->{languages_codes}}) {
		if ($olc ne $product_ref->{lc}) {
			push @{$product_ref->{sorted_langs}}, $olc;
		}
	}

	$html .= "\n<input type=\"hidden\" id=\"sorted_langs\" name=\"sorted_langs\" value=\"" . join(',', @{$product_ref->{sorted_langs}}) . "\" />\n";

	my $select_add_language = <<HTML

<select class="select_add_language" style="width:100%">
<option></option>
HTML
;

	foreach my $olc (sort keys %Langs) {
		if (($olc ne $product_ref->{lc}) and (not defined $product_ref->{languages}{$olc})) {
			my $olanguage = display_taxonomy_tag($lc,'languages',$language_codes{$olc}); # $Langs{$olc}
			$select_add_language .=<<HTML
 <option value="$olc" class="select_add_language_$olc">$olanguage</option>
HTML
;
		}
	}

	$select_add_language .= <<HTML
</select>
		</li>

HTML
;




sub display_tabs($$$$$$) {

	my $product_ref = shift;
	my $select_add_language = shift;
	my $tabsid = shift;
	my $tabsids_array_ref = shift;
	my $tabsids_hash_ref = shift;
	my $fields_array_ref = shift;

	my $html_header = "";
	my $html_content = "";

	$html_header .= <<HTML
<ul id="tabs_$tabsid" class="tabs" data-tab>
HTML
;

	$html_content .= <<HTML
<div id="tabs_content_$tabsid" class="tabs-content">
HTML
;


	my $active = " active";
	foreach my $tabid (@$tabsids_array_ref, 'new_lc','new') {

		my $new_lc = '';
		if ($tabid eq 'new_lc') {
			$new_lc = ' new_lc hide';
		}
		elsif ($tabid eq 'new') {
			$new_lc = ' new';
		}

		my $language = "";

		if ($tabid eq 'new') {

		$html_header .= <<HTML
	<li class="tabs tab-title$active$new_lc tabs_new">$select_add_language</li>
HTML
;

		}
		else {

			if ($tabid ne "new_lc") {
				$language = display_taxonomy_tag($lc,'languages',$language_codes{$tabid});	 # instead of $tabsids_hash_ref->{$tabid}
			}

			$html_header .= <<HTML
	<li class="tabs tab-title$active$new_lc tabs_${tabid}"  id="tabs_${tabsid}_${tabid}_tab"><a href="#tabs_${tabsid}_${tabid}" class="tab_language">$language</a></li>
HTML
;

		}

		my $html_content_tab = <<HTML
<div class="tabs content$active$new_lc tabs_${tabid}" id="tabs_${tabsid}_${tabid}">
HTML
;

		if ($tabid ne 'new') {

			my $display_lc = $tabid;

			foreach my $field (@{$fields_array_ref}) {

				if ($field =~ /^(.*)_image/) {

					my $image_field = $1 . "_" . $display_lc;
					$html_content_tab .= display_select_crop($product_ref, $image_field);

				}
				elsif ($field eq 'ingredients_text') {

					my $value = $product_ref->{"ingredients_text_" . ${display_lc}};
					not defined $value and $value = "";
					my $id = "ingredients_text_" . ${display_lc};

					$html_content_tab .= <<HTML
<label for="$id">$Lang{ingredients_text}{$lang}</label>
<textarea id="$id" name="$id" lang="${display_lc}">$value</textarea>
<p class="note">&rarr; $Lang{ingredients_text_note}{$lang}</p>
<p class="example">$Lang{example}{$lang} $Lang{ingredients_text_example}{$lang}</p>
HTML
;

				}
				else {
					$log->debug("display_field", { field_name => $field, field_value => $product_ref->{$field} }) if $log->is_debug();
					$html_content_tab .= display_field($product_ref, $field . "_" . $display_lc);
				}
			}


			# add (language name) in all field labels

			$html_content_tab =~ s/<\/label>/ (<span class="tab_language">$language<\/span>)<\/label>/g;


		}
		else {


		}

		$html_content_tab .= <<HTML
</div>
HTML
;

		$html_content .= $html_content_tab;

		$active = "";

	}

	$html_header .= <<HTML
</ul>
HTML
;

	$html_content .= <<HTML
</div>
HTML
;

	return $html_header . $html_content;
}


	$html .= display_tabs($product_ref, $select_add_language, "front_image", $product_ref->{sorted_langs}, \%Langs, ["front_image"]);

	$html .= "</div><!-- fieldset -->";

	$html .= <<HTML

<div class="fieldset">
<legend>$Lang{product_characteristics}{$lang}</legend>
HTML
;

	$html .= display_tabs($product_ref, $select_add_language, "product", $product_ref->{sorted_langs}, \%Langs, ["product_name", "generic_name"]);


	foreach my $field (@fields) {
		next if $field eq "origins"; # now displayed below allergens and traces in the ingredients section
		$log->debug("display_field", { field_name => $field, field_value => $product_ref->{$field} }) if $log->is_debug();
		$html .= display_field($product_ref, $field);
	}



	$html .= "</div><!-- fieldset -->\n";


	$html .= "<div class=\"fieldset\"><legend>$Lang{ingredients}{$lang}</legend>\n";

	my @ingredients_fields = ("ingredients_image", "ingredients_text");

	$html .= display_tabs($product_ref, $select_add_language, "ingredients_image", $product_ref->{sorted_langs}, \%Langs, \@ingredients_fields);

	$html .= display_field($product_ref, "allergens");

	$html .= display_field($product_ref, "traces");
	
	$html .= display_field($product_ref, "origins");

$html .= "</div><!-- fieldset -->
<div class=\"fieldset\" id=\"nutrition\"><legend>$Lang{nutrition_data}{$lang}</legend>\n";

	my $checked = '';
	my $tablestyle = 'display: table;';
	my $disabled = '';
	if ((defined $product_ref->{no_nutrition_data}) and ($product_ref->{no_nutrition_data} eq 'on')) {
		$checked = 'checked="checked"';
		$tablestyle = 'display: none;';
		$disabled = 'disabled="disabled"';
	}

	$html .= <<HTML
<input type="checkbox" id="no_nutrition_data" name="no_nutrition_data" $checked />
<label for="no_nutrition_data" class="checkbox_label">$Lang{no_nutrition_data}{$lang}</label><br/>
HTML
;

	$initjs .= <<JS
\$('#no_nutrition_data').change(function() {
	if (\$(this).prop('checked')) {
		\$('#nutrition_data_table input').prop('disabled', true);
		\$('#nutrition_data_table select').prop('disabled', true);
		\$('#multiple_nutrition_data').prop('disabled', true);
		\$('#multiple_nutrition_data').prop('checked', false);
		\$('#nutrition_data_table input.nutriment_value').val('');
		\$('#nutrition_data_table').hide();
	} else {
		\$('#nutrition_data_table input').prop('disabled', false);
		\$('#nutrition_data_table select').prop('disabled', false);
		\$('#multiple_nutrition_data').prop('disabled', false);
		\$('#nutrition_data_table').show();
	}

	\$(document).foundation('equalizer', 'reflow');
});
JS
;



	$html .= display_tabs($product_ref, $select_add_language, "nutrition_image", $product_ref->{sorted_langs}, \%Langs, ["nutrition_image"]);

	$initjs .= display_select_crop_init($product_ref);


	my $hidden_inputs = '';

	#<p class="note">&rarr; $Lang{nutrition_data_table_note}{$lang}</p>

	$html .= display_field($product_ref, "serving_size");


	# Display 2 checkbox to indicate the nutrition values present on the product

	if (not defined $product_ref->{nutrition_data}) {
		# by default, display the nutrition data entry column for the product as sold
		$product_ref->{nutrition_data} = "on";
	}
	if (not defined $product_ref->{nutrition_data_prepared}) {
		# by default, do not display the nutrition data entry column for the prepared product
		$product_ref->{nutrition_data_prepared} = "";
	}

	my %column_display_style = ();
	my %nutrition_data_per_display_style = ();

	# keep existing field ids for the product as sold, and append _prepared_product for the product after it has been prepared
	foreach my $product_type ("", "_prepared") {

		my $nutrition_data = "nutrition_data" . $product_type;
		my $nutrition_data_exists = "nutrition_data" . $product_type . "_exists";
		my $nutrition_data_instructions = "nutrition_data" . $product_type . "_instructions";

		my $checked = '';
		$column_display_style{$nutrition_data} = '';
		my $hidden = '';
		if (($product_ref->{$nutrition_data} eq 'on')) {
			$checked = 'checked="checked"';
		}
		else {
			$column_display_style{$nutrition_data} = 'style="display:none"';
			$hidden = 'style="display:none"';
		}

		$html .= <<HTML
<input type="checkbox" id="$nutrition_data" name="$nutrition_data" $checked />
<label for="$nutrition_data" class="checkbox_label">$Lang{$nutrition_data_exists}{$lang}</label> &nbsp;
HTML
;
		my $checked_per_serving = '';
		my $checked_per_100g = 'checked="checked"';
		$nutrition_data_per_display_style{$nutrition_data . "_serving"} = ' style="display:none"';
		$nutrition_data_per_display_style{$nutrition_data . "_100g"} = '';


		my $nutrition_data_per = "nutrition_data" . $product_type . "_per";

		if (($product_ref->{$nutrition_data_per} eq 'serving')
			# display by serving by default for the prepared product
			or (($product_type eq '_prepared') and (not defined $product_ref->{nutrition_data_prepared_per}))) {
			$checked_per_serving = 'checked="checked"';
			$checked_per_100g = '';
			$nutrition_data_per_display_style{$nutrition_data . "_serving"} = '';
			$nutrition_data_per_display_style{$nutrition_data . "_100g"} = ' style="display:none"';
		}

		$html .= <<HTML
<input type="radio" id="${nutrition_data_per}_100g" value="100g" name="${nutrition_data_per}" $checked_per_100g /><label for="${nutrition_data_per}_100g">$Lang{nutrition_data_per_100g}{$lang}</label>
<input type="radio" id="${nutrition_data_per}_serving" value="serving" name="${nutrition_data_per}" $checked_per_serving /><label for="${nutrition_data_per}_serving">$Lang{nutrition_data_per_serving}{$lang}</label><br/>
HTML
;

		if ((exists $Lang{$nutrition_data_instructions}) and ($Lang{$nutrition_data_instructions} ne '')) {
			$html .= <<HTML
<p id="$nutrition_data_instructions" $hidden>$Lang{$nutrition_data_instructions}{$lang}</p>
HTML
;
		}

		my $nutriment_col_class = "nutriment_col" . $product_type;

		$initjs .= <<JS
\$('#$nutrition_data').change(function() {
	if (\$(this).prop('checked')) {
		\$('#$nutrition_data_instructions').show();
		\$('.$nutriment_col_class').show();
	} else {
		\$('#$nutrition_data_instructions').hide();
		\$('.$nutriment_col_class').hide();
	}
	update_nutrition_image_copy();
	\$(document).foundation('equalizer', 'reflow');
});

\$('input[name=$nutrition_data_per]').change(function() {
	if (\$('input[name=$nutrition_data_per]:checked').val() == '100g') {
		\$('#${nutrition_data}_100g').show();
		\$('#${nutrition_data}_serving').hide();
	} else {
		\$('#${nutrition_data}_100g').hide();
		\$('#${nutrition_data}_serving').show();
	}
	update_nutrition_image_copy();
	\$(document).foundation('equalizer', 'reflow');
});
JS
;



	}



	$html .= <<HTML
<div style="position:relative">


<table id="nutrition_data_table" class="data_table" style="$tablestyle">
<thead class="nutriment_header">
<th>
$Lang{nutrition_data_table}{$lang}
</th>
<th class="nutriment_col" $column_display_style{"nutrition_data"}>
$Lang{product_as_sold}{$lang}<br/>
<span id="nutrition_data_100g" $nutrition_data_per_display_style{"nutrition_data_100g"}>$Lang{nutrition_data_per_100g}{$lang}</span>
<span id="nutrition_data_serving" $nutrition_data_per_display_style{"nutrition_data_serving"}>$Lang{nutrition_data_per_serving}{$lang}</span>
</th>
<th class="nutriment_col_prepared" $column_display_style{"nutrition_data_prepared"}>
$Lang{prepared_product}{$lang}<br/>
<span id="nutrition_data_prepared_100g" $nutrition_data_per_display_style{"nutrition_data_prepared_100g"}>$Lang{nutrition_data_per_100g}{$lang}</span>
<span id="nutrition_data_prepared_serving" $nutrition_data_per_display_style{"nutrition_data_prepared_serving"}>$Lang{nutrition_data_per_serving}{$lang}</span>
</th>
<th>
$Lang{unit}{$lang}
</th>
</thead>

<tbody>
HTML
;

	my $html2 = ''; # for ecological footprint

	defined $product_ref->{nutriments} or $product_ref->{nutriments} = {};

	my @unknown_nutriments = ();
	my %seen_unknown_nutriments = ();
	foreach my $nid (keys %{$product_ref->{nutriments}}) {

		next if (($nid =~ /_/) and ($nid !~ /_prepared$/)) ;

		$nid =~ s/_prepared$//;

		$log->trace("detect unknown nutriment", { nid => $nid }) if $log->is_trace();

		if ((not exists $Nutriments{$nid}) and (defined $product_ref->{nutriments}{$nid . "_label"})
			and (not defined $seen_unknown_nutriments{$nid})) {
			push @unknown_nutriments, $nid;
			$log->debug("unknown nutriment detected", { nid => $nid }) if $log->is_debug();
		}
	}


	foreach my $nutriment (@{$nutriments_tables{$nutriment_table}}, @unknown_nutriments, 'new_0', 'new_1') {

		next if $nutriment =~ /^\#/;
		my $nid = $nutriment;
		$nid =~ s/^(-|!)+//g;
		$nid =~ s/-$//g;

		next if $nid =~ /^nutrition-score/;

		my $class = 'main';
		my $prefix = '';

		my $shown = 0;

		if  (($nutriment !~ /-$/)
			or ((defined $product_ref->{nutriments}{$nid}) and ($product_ref->{nutriments}{$nid} ne ''))
			or ($nid eq 'new_0') or ($nid eq 'new_1')) {
			$shown = 1;
		}

		if (($shown) and ($nutriment =~ /^-/)) {
			$class = 'sub';
			$prefix = $Lang{nutrition_data_table_sub}{$lang} . " ";
			if ($nutriment =~ /^--/) {
				$prefix = "&nbsp; " . $prefix;
			}
		}


		my $display = '';
		if ($nid eq 'new_0') {
			$display = ' style="display:none"';
		}

		my $enid = encodeURIComponent($nid);

		# for prepared product
		my $nidp = $nid . "_prepared";
		my $enidp = encodeURIComponent($nidp);


		my $label = '';
		if ((exists $Nutriments{$nid}) and (exists $Nutriments{$nid}{$lang})) {
			$label = <<HTML
<label class="nutriment_label" for="nutriment_$enid">${prefix}$Nutriments{$nid}{$lang}</label>
HTML
;
		}
		elsif ((exists $Nutriments{$nid}) and (exists $Nutriments{$nid}{en})) {
			$label = <<HTML
<label class="nutriment_label" for="nutriment_$enid">${prefix}$Nutriments{$nid}{en}</label>
HTML
;
		}
		elsif (defined $product_ref->{nutriments}{$nid . "_label"}) {
			my $label_value = $product_ref->{nutriments}{$nid . "_label"};
			$label = <<HTML
<input class="nutriment_label" id="nutriment_${enid}_label" name="nutriment_${enid}_label" value="$label_value" />
HTML
;
		}
		else {	# add a nutriment
			$label = <<HTML
<input class="nutriment_label" id="nutriment_${enid}_label" name="nutriment_${enid}_label" placeholder="$Lang{product_add_nutrient}{$lang}"/>
HTML
;
		}

		my $unit = 'g';
		if ((exists $Nutriments{$nid}) and (exists $Nutriments{$nid}{"unit_$cc"})) {
			$unit = $Nutriments{$nid}{"unit_$cc"};
		}
		elsif ((exists $Nutriments{$nid}) and (exists $Nutriments{$nid}{unit})) {
			$unit = $Nutriments{$nid}{unit};
		}
		my $value; # product as sold
		my $valuep; # prepared product

		if ($nid eq 'water-hardness') {
			$value = mmoll_to_unit($product_ref->{nutriments}{$nid}, $unit);
			$valuep = mmoll_to_unit($product_ref->{nutriments}{$nidp}, $unit);
		}
		else {
			$value = g_to_unit($product_ref->{nutriments}{$nid}, $unit);
			$valuep = g_to_unit($product_ref->{nutriments}{$nidp}, $unit);
		}

		# user unit and value ? (e.g. DV for vitamins in US)
		if (defined $product_ref->{nutriments}{$nid . "_unit"}) {
			$unit = $product_ref->{nutriments}{$nid . "_unit"};
			if (defined $product_ref->{nutriments}{$nid . "_value"}) {
				$value = $product_ref->{nutriments}{$nid . "_value"};
				if (defined $product_ref->{nutriments}{$nid . "_modifier"}) {
					$product_ref->{nutriments}{$nid . "_modifier"} eq '<' and $value = "&lt; $value";
					$product_ref->{nutriments}{$nid . "_modifier"} eq "\N{U+2264}" and $value = "&le; $value";
					$product_ref->{nutriments}{$nid . "_modifier"} eq '>' and $value = "&gt; $value";
					$product_ref->{nutriments}{$nid . "_modifier"} eq "\N{U+2265}" and $value = "&ge; $value";
					$product_ref->{nutriments}{$nid . "_modifier"} eq '~' and $value = "~ $value";
				}
			}
			if (defined $product_ref->{nutriments}{$nidp . "_value"}) {
				$valuep = $product_ref->{nutriments}{$nidp . "_value"};
				if (defined $product_ref->{nutriments}{$nidp . "_modifier"}) {
					$product_ref->{nutriments}{$nidp . "_modifier"} eq '<' and $valuep = "&lt; $valuep";
					$product_ref->{nutriments}{$nidp . "_modifier"} eq "\N{U+2264}" and $valuep = "&le; $valuep";
					$product_ref->{nutriments}{$nidp . "_modifier"} eq '>' and $valuep = "&gt; $valuep";
					$product_ref->{nutriments}{$nidp . "_modifier"} eq "\N{U+2265}" and $valuep = "&ge; $valuep";
					$product_ref->{nutriments}{$nidp . "_modifier"} eq '~' and $valuep = "~ $valuep";
				}
			}
		}

		my $disabled_backup = $disabled;
		if ($nid eq 'carbon-footprint') {
			# Workaround, so that the carbon footprint, that could be in a location different from actual nutrition facts,
			# will never be disabled.
			$disabled = '';
		}

		my $input = '';


		$input .= <<HTML
<tr id="nutriment_${enid}_tr" class="nutriment_$class"$display>
<td>$label</td>
<td class="nutriment_col" $column_display_style{"nutrition_data"}>
<input class="nutriment_value" id="nutriment_${enid}" name="nutriment_${enid}" value="$value" $disabled />
</td>
<td class="nutriment_col_prepared" $column_display_style{"nutrition_data_prepared"}>
<input class="nutriment_value" id="nutriment_${enidp}" name="nutriment_${enidp}" value="$valuep" $disabled/>
</td>
HTML
;

		if ($nid ne 'alcohol') {


		my @units = ('g','mg','µg');
		if ($nid =~ /^energy/) {
			@units = ('kJ','kcal');
		}
		elsif ($nid eq 'alcohol') {
			@units = ('% vol');
		}
		elsif ($nid eq 'water-hardness') {
			@units = ('mol/l', 'mmol/l', 'mval/l', 'ppm', "\N{U+00B0}rH", "\N{U+00B0}fH", "\N{U+00B0}e", "\N{U+00B0}dH", 'gpg');
		}

		if (((exists $Nutriments{$nid}) and (exists $Nutriments{$nid}{dv}) and ($Nutriments{$nid}{dv} > 0))
			or ($nid =~ /^new_/)
			or ($unit eq '% DV')) {
			push @units, '% DV';
		}
		if (((exists $Nutriments{$nid}) and (exists $Nutriments{$nid}{iu}) and ($Nutriments{$nid}{iu} > 0))
			or ($nid =~ /^new_/)
			or ($unit eq 'IU')
			or ($unit eq 'UI')) {
			push @units, 'IU';
		}

		my $hide_percent = '';
		my $hide_select = '';

		if ((exists $Nutriments{$nid}) and (exists $Nutriments{$nid}{unit}) and ($Nutriments{$nid}{unit} eq '')) {
			$hide_percent = ' style="display:none"';
			$hide_select = ' style="display:none"';

		}
		elsif ((exists $Nutriments{$nid}) and (exists $Nutriments{$nid}{unit}) and ($Nutriments{$nid}{unit} eq '%')) {
			$hide_select = ' style="display:none"';
		}
		else {
			$hide_percent = ' style="display:none"';
		}

		$input .= <<HTML
<td>
<span class="nutriment_unit_percent" id="nutriment_${enid}_unit_percent"$hide_percent>%</span>
<select class="nutriment_unit" id="nutriment_${enid}_unit" name="nutriment_${enid}_unit"$hide_select $disabled>
HTML
;
		$disabled = $disabled_backup;

		foreach my $u (@units) {
			my $selected = '';
			if ($unit eq $u) {
				$selected = 'selected="selected" ';
			}
			$input .= <<HTML
<option value="$u" $selected>$u</option>
HTML
;
		}

		$input .= <<HTML
</select>
HTML
;
		}
		else {
			# alcohol in % vol / °
			$input .= <<HTML
<td>
<span class="nutriment_unit" >% vol / °</span>
HTML
;
		}

		$input .= <<HTML
</td>
</tr>
HTML
;

		if ($nid eq 'carbon-footprint') {
			$html2 .= $input;
		}
		elsif ($shown) {
			$html .= $input;
		}

	}
	$html .= <<HTML
</tbody>
</table>
<input type="hidden" name="new_max" id="new_max" value="1" />
<div id="nutrition_image_copy" style="position:absolute;bottom:0"></div>
</div>
HTML
;

	my $other_nutriments = '';
	my $nutriments = '';
	foreach my $nid (@{$other_nutriments_lists{$nutriment_table}}) {
		my $other_nutriment_value;
		if ((exists $Nutriments{$nid}{$lang}) and ($Nutriments{$nid}{$lang} ne '')) {
			$other_nutriment_value = $Nutriments{$nid}{$lang};
		}
		else {
			foreach my $olc (@{$country_languages{$cc}}, 'en') {
				next if $olc eq $lang;
				if ((exists $Nutriments{$nid}{$olc}) and ($Nutriments{$nid}{$olc} ne '')) {
					$other_nutriment_value = $Nutriments{$nid}{$olc};
					last;
				}
			}
		}

		if ((not (defined $other_nutriment_value)) or ($other_nutriment_value eq '')) {
			$other_nutriment_value = $nid;
		}

		if ((not defined $product_ref->{nutriments}{$nid}) or ($product_ref->{nutriments}{$nid} eq '')) {
			my $supports_iu = "false";
			if ((exists $Nutriments{$nid}{iu}) and ($Nutriments{$nid}{iu} > 0)) {
				$supports_iu = "true";
			}

			$other_nutriments .= '{ "value" : "' . $other_nutriment_value . '", "unit" : "' . $Nutriments{$nid}{unit} . '", "iu": ' . $supports_iu . '  },' . "\n";
		}
		$nutriments .= '"' . $other_nutriment_value . '" : "' . $nid . '",' . "\n";
	}
	$nutriments =~ s/,\n$//s;
	$other_nutriments =~ s/,\n$//s;

	$scripts .= <<HTML
<script type="text/javascript">
var nutriments = {
$nutriments
};

var otherNutriments = [
$other_nutriments
];
</script>
HTML
;

	$initjs .= <<HTML

autocomplete(\$ => {
	\$( ".nutriment_label" ).autocomplete({
		source: otherNutriments,
		select: select_nutriment,
		//change: add_line
	});
}).then(() => {
	\$("#nutriment_sodium").change( function () {
		swapSalt(\$("#nutriment_sodium"), \$("#nutriment_salt"), 2.54);
	}
	);

	\$("#nutriment_salt").change( function () {
		swapSalt(\$("#nutriment_salt"), \$("#nutriment_sodium"), 1/2.54);
	}
	);

	\$("#nutriment_sodium_prepared").change( function () {
		swapSalt(\$("#nutriment_sodium_prepared"), \$("#nutriment_salt_prepared"), 2.54);
	}
	);

	\$("#nutriment_salt_prepared").change( function () {
		swapSalt(\$("#nutriment_salt_prepared"), \$("#nutriment_sodium_prepared"), 1/2.54);
	}
	);
});

function swapSalt(from, to, multiplier) {
	var source = from.val().replace(",", ".");
	var regex = /^(.*?)([\\d]+(?:\\.[\\d]+)?)(.*?)\$/g;
	var match = regex.exec(source);
	if (match) {
		var target = match[1] + (parseFloat(match[2]) * multiplier) + match[3];
		to.val(target);
	} else {
		to.val(from.val());
	}
}

\$("#nutriment_sodium_unit").change( function () {
	\$("#nutriment_salt_unit").val( \$("#nutriment_sodium_unit").val());
}
);

\$("#nutriment_salt_unit").change( function () {
	\$("#nutriment_sodium_unit").val( \$("#nutriment_salt_unit").val());
}
);

\$("#nutriment_new_0_label").change(add_line);
\$("#nutriment_new_1_label").change(add_line);

HTML
;


	$html .= <<HTML
<p class="note">&rarr; $Lang{nutrition_data_table_note}{$lang}</p>
HTML
;


	$html .= <<HTML
<table id="ecological_data_table" class="data_table">
<thead class="nutriment_header">
<tr><th>$Lang{ecological_data_table}{$lang}</th>
<th class="nutriment_col" $column_display_style{"nutrition_data"}>
$Lang{product_as_sold}{$lang}
</th>
<th class="nutriment_col_prepared" $column_display_style{"nutrition_data_prepared"}>
$Lang{prepared_product}{$lang}
</th>
<th>
$Lang{unit}{$lang}
</th>
</tr>
</thead>
<tbody>
$html2
</tbody>
</table>
HTML
;

	$html .= <<HTML
<p class="note">&rarr; $Lang{ecological_data_table_note}{$lang}</p>
HTML
;

	$html .= "</div><!-- fieldset -->";


	# Product check

	if ($admin or $moderator) {

		$html .= "
<div class=\"fieldset\" id=\"check\"><legend>$Lang{photos_and_data_check}{$lang}</legend>
<p>$Lang{photos_and_data_check_description}{$lang}</p>
";

		my $checked = '';
		my $label = $Lang{i_checked_the_photos_and_data}{$lang};
		my $recheck_html = "";

		if ((defined $product_ref->{checked}) and ($product_ref->{checked} eq 'on')) {
			$checked = 'checked="checked"';
			$label = $Lang{photos_and_data_checked}{$lang};

			$recheck_html .= <<HTML
<input type="checkbox" id="photos_and_data_rechecked" name="photos_and_data_rechecked" />
<label for="photos_and_data_rechecked" class="checkbox_label">$Lang{i_checked_the_photos_and_data_again}{$lang}</label><br/>
HTML
;
		}

		$html .= <<HTML
<input type="checkbox" id="photos_and_data_checked" name="photos_and_data_checked" $checked />
<label for="photos_and_data_checked" class="checkbox_label">$label</label><br/>
HTML
;

		$html .= $recheck_html;

		$html .= "</div><!-- fieldset -->";

	}



	$html .= ''
	. hidden(-name=>'type', -value=>$type, -override=>1)
	. hidden(-name=>'code', -value=>$code, -override=>1)
	. hidden(-name=>'action', -value=>'process', -override=>1);

	$html .= '<div style="position: fixed; bottom: 0; width: 100%; border-top: 1px solid #eee; background-color: white; z-index: 100; padding-top: 10px;">';

	if ($type eq 'edit') {
		$html .= <<HTML
<input id="comment" name="comment" placeholder="$Lang{edit_comment}{$lang}" value="" type="text" class="text" style="width: 70%; float: left; margin-right: 5px">
<input type="submit" name=".submit" value="$Lang{save}{$lc}" class="button small" style="float: left">
HTML
;
	}
	else {
		$html .= <<HTML
<input type="submit" name=".submit" value="$Lang{save}{$lc}" class="button small" style="float: left; margin-left: 70%;">
HTML
;
	}

	$html .= <<HTML
</div>
</form>
HTML
;

	$html .= display_product_history($code, $product_ref);
}
elsif (($action eq 'display') and ($type eq 'delete') and ($admin)) {

	$log->debug("display product", { code => $code }) if $log->is_debug();

	$html .= start_multipart_form(-id=>"product_form") ;

	$html .= <<HTML
<p>$Lang{delete_product_confirm}{$lc} ? ($Lang{product_name}{$lc} : $product_ref->{product_name}, $Lang{barcode}{$lc} : $code)</p>

HTML
;

	$html .= ''
	. hidden(-name=>'type', -value=>$type, -override=>1)
	. hidden(-name=>'code', -value=>$code, -override=>1)
	. hidden(-name=>'action', -value=>'process', -override=>1)
	. <<HTML
<label for="comment" style="margin-left:10px">$Lang{delete_comment}{$lang}</label>
<input type="text" id="comment" name="comment" value="" />
HTML
	. submit(-name=>'save', -label=>lang("delete_product_page"), -class=>"button small")
	. end_form();

}
elsif ($action eq 'process') {

	$log->debug("phase 2", { code => $code }) if $log->is_debug();

	$product_ref->{interface_version_modified} = $interface_version;

	if (($admin) and ($type eq 'delete')) {
		$product_ref->{deleted} = 'on';
		$comment = lang("deleting_product") . separator_before_colon($lc) . ":";
	}
	elsif (($admin) and (exists $product_ref->{deleted})) {
		delete $product_ref->{deleted};
	}

	my $time = time();
	$comment = $comment . remove_tags_and_quote(decode utf8=>param('comment'));
	store_product($product_ref, $comment);

	 my $product_url = product_url($product_ref);

	if (defined $product_ref->{server}) {
		# product that was moved to OBF from OFF etc.
		$product_url = "https://" . $subdomain . "." . $options{other_servers}{$product_ref->{server}}{domain} . product_url($product_ref);;
		$html .= "<p>" . lang("product_changes_saved") . "</p><p>&rarr; <a href=\"" . $product_url . "\">"
			. lang("see_product_page") . "</a></p>";
	}
	elsif ($type eq 'delete') {
	
		# Notify robotoff
		send_notification_for_product_change($product_ref, "deleted");
	
		my $email = <<MAIL
$User_id $Lang{has_deleted_product}{$lc}:

$html

MAIL
;
		send_email_to_admin(lang("deleting_product"), $email);

	} else {
<<<<<<< HEAD

=======
	
		# Notify robotoff
		send_notification_for_product_change($product_ref, "updated");
	
>>>>>>> e1bcf774
		# warning: this option is very slow
		if ((defined $options{display_random_sample_of_products_after_edits}) and ($options{display_random_sample_of_products_after_edits})) {

			my %request = (
				'titleid'=>get_fileid(product_name_brand($product_ref)),
				'query_string'=>$ENV{QUERY_STRING},
				'referer'=>referer(),
				'code'=>$code,
				'product_changes_saved'=>1,
				'sample_size'=>10
			);

			display_product(\%request);

		}
		else {
			$html .= "<p>" . lang("product_changes_saved") . "</p><p>&rarr; <a href=\"" . $product_url . "\">"
                . lang("see_product_page") . "</a></p>";
		}
	}

}

$html = "<p>" . lang("barcode") . separator_before_colon($lc) . ": $code</p>\n" . $html;

display_new( {
	blog_ref=>undef,
	blogid=>'all',
	tagid=>'all',
	title=>lang($type . '_product'),
	content_ref=>\$html,
	full_width=>1,
});


exit(0);
<|MERGE_RESOLUTION|>--- conflicted
+++ resolved
@@ -1403,7 +1403,7 @@
 	$html .= display_field($product_ref, "allergens");
 
 	$html .= display_field($product_ref, "traces");
-	
+
 	$html .= display_field($product_ref, "origins");
 
 $html .= "</div><!-- fieldset -->
@@ -2102,10 +2102,10 @@
 			. lang("see_product_page") . "</a></p>";
 	}
 	elsif ($type eq 'delete') {
-	
+
 		# Notify robotoff
 		send_notification_for_product_change($product_ref, "deleted");
-	
+
 		my $email = <<MAIL
 $User_id $Lang{has_deleted_product}{$lc}:
 
@@ -2116,14 +2116,10 @@
 		send_email_to_admin(lang("deleting_product"), $email);
 
 	} else {
-<<<<<<< HEAD
-
-=======
-	
+
 		# Notify robotoff
 		send_notification_for_product_change($product_ref, "updated");
-	
->>>>>>> e1bcf774
+
 		# warning: this option is very slow
 		if ((defined $options{display_random_sample_of_products_after_edits}) and ($options{display_random_sample_of_products_after_edits})) {
 
