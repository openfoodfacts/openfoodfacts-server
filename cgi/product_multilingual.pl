--- conflicted
+++ resolved
@@ -334,13 +334,8 @@
 				delete $product_ref->{$ingredients_text_with_allergens};
 			}
 
-<<<<<<< HEAD
-			compute_field_tags($product_ref, $field);
-
-=======
 			compute_field_tags($product_ref, $lc, $field);
-			
->>>>>>> 4f6c2adc
+
 		}
 		else {
 			$log->debug("could not find field in params", { field => $field }) if $log->is_debug();
@@ -501,7 +496,7 @@
 					delete $product_ref->{nutriments}{$nid . "_100g"};
 					delete $product_ref->{nutriments}{$nid . "_serving"};
 			}
-			else {			
+			else {
 				assign_nid_modifier_value_and_unit($product_ref, $nid, $modifier, $value, $unit);
 			}
 		}
@@ -513,7 +508,7 @@
 					delete $product_ref->{nutriments}{$nidp . "_100g"};
 					delete $product_ref->{nutriments}{$nidp . "_serving"};
 			}
-			else {		
+			else {
 				assign_nid_modifier_value_and_unit($product_ref, $nidp, $modifierp, $valuep, $unit);
 			}
 		}
