--- conflicted
+++ resolved
@@ -3,7 +3,7 @@
 # This file is part of Product Opener.
 #
 # Product Opener
-# Copyright (C) 2011-2023 Association Open Food Facts
+# Copyright (C) 2011-2024 Association Open Food Facts
 # Contact: contact@openfoodfacts.org
 # Address: 21 rue des Iles, 94100 Saint-Maur des Fossés, France
 #
@@ -28,16 +28,10 @@
 use ProductOpener::Store qw/:all/;
 use ProductOpener::Index qw/:all/;
 use ProductOpener::Display qw/:all/;
-<<<<<<< HEAD
-use ProductOpener::HTTP qw/:all/;
-use ProductOpener::Users qw/:all/;
-use ProductOpener::Lang qw/:all/;
-use ProductOpener::Auth qw/write_auth_deprecated_headers/;
-=======
 use ProductOpener::HTTP qw/write_cors_headers/;
 use ProductOpener::Users qw/$User_id %User/;
 use ProductOpener::Lang qw/lang/;
->>>>>>> ad1b2b06
+use ProductOpener::Auth qw/write_auth_deprecated_headers/;
 
 use CGI qw/:cgi :form escapeHTML/;
 use URI::Escape::XS;
