#!/usr/bin/perl -w

# This file is part of Product Opener.
#
# Product Opener
# Copyright (C) 2011-2019 Association Open Food Facts
# Contact: contact@openfoodfacts.org
# Address: 21 rue des Iles, 94100 Saint-Maur des Fossés, France
#
# Product Opener is free software: you can redistribute it and/or modify
# it under the terms of the GNU Affero General Public License as
# published by the Free Software Foundation, either version 3 of the
# License, or (at your option) any later version.
#
# This program is distributed in the hope that it will be useful,
# but WITHOUT ANY WARRANTY; without even the implied warranty of
# MERCHANTABILITY or FITNESS FOR A PARTICULAR PURPOSE.  See the
# GNU Affero General Public License for more details.
#
# You should have received a copy of the GNU Affero General Public License
# along with this program.  If not, see <https://www.gnu.org/licenses/>.

use Modern::Perl '2017';
use utf8;

use CGI::Carp qw(fatalsToBrowser);

use ProductOpener::Config qw/:all/;
use ProductOpener::Store qw/:all/;
use ProductOpener::Index qw/:all/;
use ProductOpener::Display qw/:all/;
use ProductOpener::Users qw/:all/;
use ProductOpener::Lang qw/:all/;

use CGI qw/:cgi :form escapeHTML/;
use URI::Escape::XS;
use Storable qw/dclone/;
use Encode;
use JSON::PP;
use Log::Any qw($log);

my $request_ref = ProductOpener::Display::init_request();

my $html = '';
my $template_data_ref = {};

$template_data_ref->{user_id} = $User_id;

if (defined $User_id) {

	$template_data_ref->{user_name} = $User{name};
	$template_data_ref->{server_options_producers} = $server_options{producers_platform};

	my $next_action = param('next_action');
	my $code = param('code');
	my $r = shift;
	my $referer = $r->headers_in->{Referer};
	my $url;

	if ((defined $next_action) and ($code =~ /^(\d+)$/)) {
		if ($next_action eq 'product_add') {
			$url = "/cgi/product.pl?type=add&code=$code";
		}
		elsif ($next_action eq 'product_edit') {
			$url = "/cgi/product.pl?type=edit&code=$code";
		}
	}
	elsif ( (defined $referer)
		and ($referer =~ /^https?:\/\/$subdomain\.$server_domain/)
		and (not($referer =~ /(?:session|user|reset_password)\.pl/))) {
		$url = $referer;
	}

	if (defined $url) {

		$log->info("redirecting after login", {url => $url}) if $log->is_info();

		$r->err_headers_out->add('Set-Cookie' => $request_ref->{cookie});
		$r->headers_out->set(Location => "$url");
		$r->status(302);
		return 302;
	}
}



if (param('jqm')) {

	my %response;
	if (defined $User_id) {
		$response{user_id} = $User_id;
		$response{name} = $User{name};
	}
	else {
		$response{error} = "undefined user";
	}
	my $data = encode_json(\%response);

	print header(-type => 'application/json', -charset => 'utf-8', -access_control_allow_origin => '*') . $data;

}
else {
<<<<<<< HEAD

	my $template;

	if ((defined param('length')) and (param('length') eq 'logout')) {
		# The user is signing out
		$template = "signed_out";
	}
	elsif (defined $User_id) {
		# The user is signed in
		$template = "signed_in";
	}
	else {
		# The user is signing in: display the login form
		$template = "sign_in_form";
	}

	process_template("web/pages/session/$template.tt.html", $template_data_ref, \$html)
  			or $html = "<p>" . $tt->error() . "</p>";

	display_page(
		{
			title => lang('session_title'),
			content_ref => \$html
		}
	);
=======
	$request_ref->{title} = lang('session_title');
	$request_ref->{content_ref} = \$html;
	display_page($request_ref);
>>>>>>> d57cd907
}
<|MERGE_RESOLUTION|>--- conflicted
+++ resolved
@@ -100,8 +100,6 @@
 
 }
 else {
-<<<<<<< HEAD
-
 	my $template;
 
 	if ((defined param('length')) and (param('length') eq 'logout')) {
@@ -120,15 +118,7 @@
 	process_template("web/pages/session/$template.tt.html", $template_data_ref, \$html)
   			or $html = "<p>" . $tt->error() . "</p>";
 
-	display_page(
-		{
-			title => lang('session_title'),
-			content_ref => \$html
-		}
-	);
-=======
 	$request_ref->{title} = lang('session_title');
 	$request_ref->{content_ref} = \$html;
 	display_page($request_ref);
->>>>>>> d57cd907
 }
