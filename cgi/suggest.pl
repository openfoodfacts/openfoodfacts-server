--- conflicted
+++ resolved
@@ -29,10 +29,6 @@
 use ProductOpener::Display qw/:all/;
 use ProductOpener::APITaxonomySuggestions qw/:all/;
 use ProductOpener::Lang qw/:all/;
-<<<<<<< HEAD
-=======
-use ProductOpener::PackagerCodes qw/:all/;
->>>>>>> 25e54e41
 use ProductOpener::HTTP qw/:all/;
 
 use CGI qw/:cgi :form escapeHTML/;
@@ -58,26 +54,10 @@
 # send response
 write_cors_headers();
 
-<<<<<<< HEAD
 print header(
 	-type => 'application/json',
 	-charset => 'utf-8',
 	-cache_control => 'public, max-age=' . 60,    # 1 minute cache
 );
 
-=======
-if ($cache_max_age) {
-	print header(
-		-type => 'application/json',
-		-charset => 'utf-8',
-		-cache_control => 'public, max-age=' . $cache_max_age,
-	);
-}
-else {
-	print header(
-		-type => 'application/json',
-		-charset => 'utf-8',
-	);
-}
->>>>>>> 25e54e41
 print $data;