<!DOCTYPE html>
<html class="no-js" lang="it">
  <head>
    <meta charset="UTF-8" />

    <title>Dona a Open Food Facts</title>

    <meta name="viewport" content="width=device-width, initial-scale=1.0" />

    <meta property="fb:app_id" content="219331381518041" />
    <meta property="og:type" content="food" />
    <meta property="og:title" content="" />
    <meta
      property="og:url"
      content="https://it.openfoodfacts.org/dona-a-open-food-facts"
    />

    <meta
      property="og:image"
      content="https://static.openfoodfacts.org/images/misc/openfoodfacts-logo-it-178x150.png"
    />
    <meta
      property="og:description"
      content="Ingredienti, composizione nutrizionale e informazioni sui prodotti alimentari del mondo intero su una base di dati libera e aperta"
    />
    <link rel="manifest" href="/cgi/manifest.pl" />
    <link
      rel="mask-icon"
      href="https://static.openfoodfacts.org/images/favicon/safari-pinned-tab.svg"
      color="#5bbad5"
    />
    <link
      rel="shortcut icon"
      href="https://static.openfoodfacts.org/images/favicon/favicon.ico"
    />
    <meta name="msapplication-TileColor" content="#da532c" />
    <meta
      name="msapplication-TileImage"
      content="https://static.openfoodfacts.org/images/favicon/mstile-144x144.png"
    />
    <meta
      name="msapplication-config"
      content="https://static.openfoodfacts.org/images/favicon/browserconfig.xml"
    />
    <meta
      name="_globalsign-domain-verification"
      content="2ku73dDL0bAPTj_s1aylm6vxvrBZFK59SfbH_RdUya"
    />
    <meta name="apple-itunes-app" content="app-id=588797948" />
    <meta name="flattr:id" content="dw637l" />

    <link
      rel="stylesheet"
      href="https://static.openfoodfacts.org/css/dist/app.css"
    />
    <link
      rel="stylesheet"
      href="https://static.openfoodfacts.org/css/dist/jqueryui/themes/base/jquery-ui.css"
    />
    <link
      rel="stylesheet"
      href="https://cdnjs.cloudflare.com/ajax/libs/select2/4.0.3/css/select2.min.css"
      integrity="sha384-HIipfSYbpCkh5/1V87AWAeR5SUrNiewznrUrtNz1ux4uneLhsAKzv/0FnMbj3m6g"
      crossorigin="anonymous"
    />
    <link
      rel="search"
      href="https://en.openfoodfacts.org/cgi/opensearch.pl"
      type="application/opensearchdescription+xml"
      title="Open Food Facts"
    />
    <style media="all">
      .show-when-logged-in {
        display: none;
      }
    </style>
    <script src="https://static.openfoodfacts.org/js/dist/jquery.js"></script>
    <script type="text/javascript">
      var _gaq = _gaq || [];
      _gaq.push(["_setAccount", "UA-31851927-1"]);
      _gaq.push(["_setDomainName", "openfoodfacts.org"]);
      _gaq.push(["_trackPageview"]);

      (function() {
        var ga = document.createElement("script");
        ga.type = "text/javascript";
        ga.async = true;
        ga.src =
          ("https:" == document.location.protocol
            ? "https://ssl"
            : "http://www") + ".google-analytics.com/ga.js";
        var s = document.getElementsByTagName("script")[0];
        s.parentNode.insertBefore(ga, s);
      })();

$(function() {

$('iframe').load(function(){
      $(".loading").remove();
}).show();

});

    </script>
  </head>
  <body>
    <div class="hide-for-large-up text-center">
      <img
        src="https://static.openfoodfacts.org/images/misc/openfoodfacts-logo-it-178x150.png"
        width="178"
        height="156"
        alt="Logo di Open Food Facts"
      />

<div class="panel callout" style="margin-top:0.5rem">
<h3>Aiutaci a finanziare il budget Open Food Facts 2020!</h3>
<p>Open Food Facts è gratuito al 100% e indipendente dall'industria alimentare. Abbiamo bisogno del tuo aiuto per continuare e far crescere il progetto.</p>
</div>
    </div>

    <div
      class="row"
      style="width: 100%; margin-left: auto; margin-right: auto; max-width: initial; margin-top:20px;"
    >
      <div class="columns large-2 hide-for-medium hide-for-small text-center">
        <img
          src="https://static.openfoodfacts.org/images/misc/openfoodfacts-logo-it-178x150.png"
          width="178"
          height="156"
          alt="Logo di Open Food Facts"
        />
      </div>

      <div
        class="columns large-5 xlarge-6 xxlarge-7 hide-for-medium hide-for-small"
      >
        <h2 style="margin-bottom:1rem">
          Un messaggio dal team di Open Food Facts
        </h2>

<div class="panel callout" style="margin-top:0.5rem">
<h3>Aiutaci a finanziare il budget Open Food Facts 2020!</h3>
<p>Open Food Facts è gratuito al 100% e indipendente dall'industria alimentare. Abbiamo bisogno del tuo aiuto per continuare e far crescere il progetto.</p>
</div>

        <img
          src="https://static.openfoodfacts.org/images/svg/crowdsourcing-icon.svg"
          style="width:240px;float:left;margin-right:5px;"
          alt="Yes we scan! logo"
        />

        <p>
          Open Food Facts è la "Wikipedia del cibo", il database più grande ed aperto
          di prodotti alimentari nel mondo.
        </p>
        <p>
          Abbiamo avviato Open Food Facts perché crediamo che le informazioni su cosa
          mangiamo siano informazioni di pubblico interesse. E come risultato, deve essere
                    pubblico, libero ed aperto.
        </p>
        <p>
          I nostri dati sono usati dai cittadini per rendere le scelte alimentari più salutari grazie a
          la nostra app mobile, dai ricercatori della salute pubblica per studiare l'impatto dekl
          cibo sulla nostra salute, dai giornalisti per i loro reportage, ed anche dall'
          industria alimentare per migliorare i loro prodotti. Questo è il potere della trasparenza
          alimentare: va a beneficio di tutti!
        </p>
        <p>
          Quando abbiamo fondato Open Food Facts, abbiamo fatto la chiara scelta per essere
          totalmente non-profit per massimizzare il nostro impatto regalando tutto il nostro lavoro.
          Abbiamo anche fatto la chiara scelta di essere totalmente indipendente
          dall'industria, e quindi di non accettare mai alcun finanziamento che potrebbe mettere
          a rischio la nostra missione.
        </p>
        <p>
          Come risultato, abbiamo iniziato il progetto con pochi soldi, e manterremo ancora il
          nostro budget limitato. Dal 2012 al 2017 eravamo tutti volontari ed il nostro
          budget annuale era inferiore a 1000 euro! Il progetto è cresciuto molto
          comunque, ed ora abbiamo bisogno di qualcosa di più per continuare la nostra missione.
        </p>
        <p>
          Abbiamo bisogno del tuo aiuto per continuare ad operare e far crescere Open Food Facts. Per favore considera di fare una donazione per proteggere e sostenere Open Food
          Facts.
        </p>
        <p>Grazie,</p>
        <p style="font-weight: bold;">
          Anca, Florence, Léonore, Sylvia, Charles, Christian, Ludovic, Pierre,
          Sébastien, Stéphane, Vincent e l'intero team di Open Food Facts
        </p>
      </div>

      <div class="columns large-5 xlarge-4 xxlarge-3 text-center">
        <div style="max-width:425px">
          <div class="loading">
            <p>Il modulo di donazione è stato caricato.<br>Puoi accederci solo <a href=" https://donorbox.org/your-donation-to-open-food-facts">cliccando qui</a>.</p>
          </div>

          <script
            src="https://donorbox.org/widget.js"
            paypalExpress="true"
          ></script>
          <iframe
            title="Donate via Donorbox"
            allowpaymentrequest=""
            height="900px"
            name="donorbox"
            seamless="seamless"
            src="https://donorbox.org/embed/your-donation-to-open-food-facts"
            style="max-width: 500px; min-width: 310px; max-height:none!important;border:0;overflow:hidden;"
            width="100%"
          ></iframe>

          <div class="text-left">
            <h3>Dove vanno le tue donazioni</h3>

            <p>
<<<<<<< HEAD
              <strong>Technology:</strong> Development, maintenance, servers to keep the
              database growing and to add cool new features to the Open Food
              Facts mobile app and web site.
            </p>

            <p>
              <strong>People and projects:</strong> To give our best support to the Open
              Food Facts community, to work with researchers, and to make our
              food products data have the biggest impact on our health, our
              planet, and society.
=======
              <strong>Tecnologia:</strong> Sviluppo, manutenzione, server per mantenere in
              crescita il database e per aggiungere nuove interessanti funzionalità all'app mobile di
              Open Food Facts ed al sito.
            </p>

            <p>
              <strong>Persone e progetti:</strong> Per dare il nostro miglior supporto alla community di Open Food
              Facts, per lavorare con i ricercatori e per dare ai nostri dati sui prodotti alimentari
              l'impatto più grande sulla nostra salute, il nostro pianeta e la società.
>>>>>>> 6a018236
            </p>
          </div>
        </div>
      </div>
    </div>
  </body>
</html><|MERGE_RESOLUTION|>--- conflicted
+++ resolved
@@ -214,18 +214,6 @@
             <h3>Dove vanno le tue donazioni</h3>
 
             <p>
-<<<<<<< HEAD
-              <strong>Technology:</strong> Development, maintenance, servers to keep the
-              database growing and to add cool new features to the Open Food
-              Facts mobile app and web site.
-            </p>
-
-            <p>
-              <strong>People and projects:</strong> To give our best support to the Open
-              Food Facts community, to work with researchers, and to make our
-              food products data have the biggest impact on our health, our
-              planet, and society.
-=======
               <strong>Tecnologia:</strong> Sviluppo, manutenzione, server per mantenere in
               crescita il database e per aggiungere nuove interessanti funzionalità all'app mobile di
               Open Food Facts ed al sito.
@@ -235,7 +223,6 @@
               <strong>Persone e progetti:</strong> Per dare il nostro miglior supporto alla community di Open Food
               Facts, per lavorare con i ricercatori e per dare ai nostri dati sui prodotti alimentari
               l'impatto più grande sulla nostra salute, il nostro pianeta e la società.
->>>>>>> 6a018236
             </p>
           </div>
         </div>
