<!DOCTYPE html>
<html class="no-js" lang="he">
  <head>
    <meta charset="UTF-8" />

    <title>תרומה ל־Open Food Facts</title>

    <meta name="viewport" content="width=device-width, initial-scale=1.0" />

    <meta property="fb:app_id" content="219331381518041" />
    <meta property="og:type" content="food" />
    <meta property="og:title" content="" />
    <meta
      property="og:url"
      content="https://world.openfoodfacts.org/donate-to-openfoodfacts"
    />

    <meta
      property="og:image"
      content="https://static.openfoodfacts.org/images/misc/openfoodfacts-logo-en-356.png"
    />
    <meta
      property="og:description"
      content="מסד נתונים שיתופי, חופשי ופתוח של רכיבים, הרכבים תזונתיים ומידע על מוצרי מזון מכל רחבי העולם."
    />
    <link rel="manifest" href="/cgi/manifest.pl" />
    <link
      rel="mask-icon"
      href="https://static.openfoodfacts.org/images/favicon/safari-pinned-tab.svg"
      color="#5bbad5"
    />
    <link
      rel="shortcut icon"
      href="https://static.openfoodfacts.org/images/favicon/favicon.ico"
    />
    <meta name="msapplication-TileColor" content="#da532c" />
    <meta
      name="msapplication-TileImage"
      content="https://static.openfoodfacts.org/images/favicon/mstile-144x144.png"
    />
    <meta
      name="msapplication-config"
      content="https://static.openfoodfacts.org/images/favicon/browserconfig.xml"
    />
    <meta
      name="_globalsign-domain-verification"
      content="2ku73dDL0bAPTj_s1aylm6vxvrBZFK59SfbH_RdUya"
    />
    <meta name="apple-itunes-app" content="app-id=588797948" />
    <meta name="flattr:id" content="dw637l" />

    <link
      rel="stylesheet"
      href="https://static.openfoodfacts.org/css/dist/app.css"
    />
    <link
      rel="stylesheet"
      href="https://static.openfoodfacts.org/css/dist/jqueryui/themes/base/jquery-ui.css"
    />
    <link
      rel="stylesheet"
      href="https://cdnjs.cloudflare.com/ajax/libs/select2/4.0.3/css/select2.min.css"
      integrity="sha384-HIipfSYbpCkh5/1V87AWAeR5SUrNiewznrUrtNz1ux4uneLhsAKzv/0FnMbj3m6g"
      crossorigin="anonymous"
    />
    <link
      rel="search"
      href="https://en.openfoodfacts.org/cgi/opensearch.pl"
      type="application/opensearchdescription+xml"
      title="Open Food Facts"
    />
    <style media="all">
      .show-when-logged-in {
        display: none;
      }
    </style>
    <script src="https://static.openfoodfacts.org/js/dist/jquery.js"></script>
    <script type="text/javascript">
      var _gaq = _gaq || [];
      _gaq.push(["_setAccount", "UA-31851927-1"]);
      _gaq.push(["_setDomainName", "openfoodfacts.org"]);
      _gaq.push(["_trackPageview"]);

      (function() {
        var ga = document.createElement("script");
        ga.type = "text/javascript";
        ga.async = true;
        ga.src =
          ("https:" == document.location.protocol
            ? "https://ssl"
            : "http://www") + ".google-analytics.com/ga.js";
        var s = document.getElementsByTagName("script")[0];
        s.parentNode.insertBefore(ga, s);
      })();

$(function() {

$('iframe').load(function(){
      $(".loading").remove();
}).show();

});

    </script>
  </head>
  <body>
    <div class="hide-for-large-up text-center">
      <img
        src="https://static.openfoodfacts.org/images/svg/openfoodfacts-logo-en.svg"
        width="178"
        height="156"
        alt="הלוגו של Open Food Facts"
      />

<div class="panel callout" style="margin-top:0.5rem">
<h3>נשמח לקבל את עזרתך במימון התקציב של Open Food Facts ל־2020!</h3>
<p>Open Food Facts הוא מיזם חופשי ובלתי תלוי בתעשיית המזון ב־100%. אנו זקוקים לעזרתכם כדי להמשיך ולפתח את המיזם.</p>
</div>
    </div>

    <div
      class="row"
      style="width: 100%; margin-left: auto; margin-right: auto; max-width: initial; margin-top:20px;"
    >
      <div class="columns large-2 hide-for-medium hide-for-small text-center">
        <img
          src="https://static.openfoodfacts.org/images/svg/openfoodfacts-logo-en.svg"
          width="178"
          height="156"
          alt="הלוגו של Open Food Facts"
        />
      </div>

      <div
        class="columns large-5 xlarge-6 xxlarge-7 hide-for-medium hide-for-small"
      >
        <h2 style="margin-bottom:1rem">
          הודעה מצוות Open Food Facts
        </h2>

<div class="panel callout" style="margin-top:0.5rem">
<h3>נשמח לקבל את עזרתך במימון התקציב של Open Food Facts ל־2020!</h3>
<p>Open Food Facts הוא מיזם חופשי ובלתי תלוי בתעשיית המזון ב־100%. אנו זקוקים לעזרתכם כדי להמשיך ולפתח את המיזם.</p>
</div>

        <img
          src="https://static.openfoodfacts.org/images/svg/crowdsourcing-icon.svg"
          style="width:240px;float:left;margin-right:5px;"
          alt="נסרוק את דרכנו לשם! לוגו"
        />

        <p>
          Open Food Facts היא למעשה ה„ויקיפדיה של המזון”, מסד נתוני מוצרי מזון
          הפתוח הגדול ביותר בעולם.
        </p>
        <p>
          הקמנו את Open Food Facts כיוון שאנחנו מאמינים שהמידע על מה שאנחנו
          אוכלים מעניין את הציבור כולו. וכתוצאה מכך, עליו להיות
          ציבורי, חופשי ופתוח.
        </p>
        <p>
          הנתונים שלנו משמשים אזרחים לקבלת החלטות בריאות יותר מבחינת מזון תודות
          ליישומון שלנו לניידים, על ידי חוקרי מזון במגזר הציבורי כדי ללמוד על השפעות
          המזון על בריאותנו, על ידי עתונאים לטובת הכתבות שלהם ואפילו על ידי
          תעשיית המזון כדי לשפר את המוצרים המוצעים לקהל. זה הכוח שבשקיפות המזון:
          הוא פועל לטובת כולם!
        </p>
        <p>
          כשהקמנו את Open Food Facts, קיבלנו את הבחירה הברורה להיות
          ללא מטרות רווח כדי להגדיל את ההשפעה שלנו על ידי הפצת העבודה שלנו לטובת הכלל.
          כמו כן, בחרנו בצורה הברורה ביותר להיות עצמאיים לחלוטין מהתעשייה
          ולכן אף פעם לא נקבל מימון שעשוי לסכן את המטרה שלנו.
        </p>
        <p>
          כתוצאה מכך, הקמנו את המיזם בתקציב מזערי ואנחנו עדיין
          מנהלים את התקציב בצורה מוקפדת. מ־2012 ועד 2017 היינו מתנדבים בלבד והתקציב
          השנתי שלנו עמד על פחות מ־1000 אירו! המיזם צמח
          עם זאת, כעת אנו זקוקים למעט יותר כדי להתמיד במשימתנו.
        </p>
        <p>
          אנו זקוקים לעזרתך להפעיל ולטפח את Open Food
          Facts. נא לשקול לתרום כדי להגן ולדאוג להמשכיות של Open
          Food Facts.
        </p>
        <p>תודה רבה לך,</p>
        <p style="font-weight: bold;">
          אנקה, פלורנס, ליאונור, סילביה, צ׳ארלס, כריסטיאן, לודוביץ׳, פייר,
          סבסטיאן, סטפן, וינסנט וכל צוות Open Food Facts
        </p>
      </div>

      <div class="columns large-5 xlarge-4 xxlarge-3 text-center">
        <div style="max-width:425px">
          <div class="loading">
            <p>טופס התרומה נטען.<br>ניתן גם לגשת אליו ב<a href=" https://donorbox.org/your-donation-to-open-food-facts">לחיצה כאן</a>.</p>
          </div>

          <script
            src="https://donorbox.org/widget.js"
            paypalExpress="true"
          ></script>
          <iframe
<<<<<<< HEAD
            title="תרומה דרך Donorbox"
=======
            title="Donate via Donorbox"
>>>>>>> 6a018236
            allowpaymentrequest=""
            height="900px"
            name="donorbox"
            seamless="seamless"
            src="https://donorbox.org/embed/your-donation-to-open-food-facts"
            style="max-width: 500px; min-width: 310px; max-height:none!important;border:0;overflow:hidden;"
            width="100%"
          ></iframe>

          <div class="text-left">
            <h3>לאן מופנות התרומות שלך</h3>

            <p>
              <strong>טכנולוגיה:</strong> פיתוח, תחזוקה, שרתים כדי לתמוך
<<<<<<< HEAD
              בצמיחת מסד הנתונים ולהוסיף תכונות חדשות ליישומון ולאתר של 
=======
              בצמיחת מסד הנתונים ולהוסיף תכונות חדשות ליישומון ולאתר של
>>>>>>> 6a018236
              Open Food Facts.
            </p>

            <p>
              <strong>אנשים ומיזמים:</strong> לתמוך בצורה הטובה ביותר בקהילת Open
              Food Facts, לעבוד עם חוקרים ולקדם את השפעת נתוני מוצרי המזון שלנו
              על הבריאות שלנו, על כדור הארץ שלנו ועל החברה.
            </p>
          </div>
        </div>
      </div>
    </div>
  </body>
</html><|MERGE_RESOLUTION|>--- conflicted
+++ resolved
@@ -200,11 +200,7 @@
             paypalExpress="true"
           ></script>
           <iframe
-<<<<<<< HEAD
             title="תרומה דרך Donorbox"
-=======
-            title="Donate via Donorbox"
->>>>>>> 6a018236
             allowpaymentrequest=""
             height="900px"
             name="donorbox"
@@ -219,11 +215,7 @@
 
             <p>
               <strong>טכנולוגיה:</strong> פיתוח, תחזוקה, שרתים כדי לתמוך
-<<<<<<< HEAD
-              בצמיחת מסד הנתונים ולהוסיף תכונות חדשות ליישומון ולאתר של 
-=======
               בצמיחת מסד הנתונים ולהוסיף תכונות חדשות ליישומון ולאתר של
->>>>>>> 6a018236
               Open Food Facts.
             </p>
 
