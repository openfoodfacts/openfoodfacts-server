<!DOCTYPE html>
<html class="no-js" lang="ko">
  <head>
    <meta charset="UTF-8" />

    <title>Open Beauty Facts에게 기부하기</title>

    <meta name="viewport" content="width=device-width, initial-scale=1.0" />

    <meta property="fb:app_id" content="219331381518041" />
    <meta property="og:type" content="food" />
    <meta property="og:title" content="" />
    <meta
      property="og:url"
      content="https://world.openfoodfacts.org/donate-to-openfoodfacts"
    />

    <meta
      property="og:image"
      content="https://static.openfoodfacts.org/images/misc/openfoodfacts-logo-en-356.png"
    />
    <meta
      property="og:description"
      content="세계 각국의 식품에 대한 성분, 영양 정보 및 정보의 무료 공개 협업 데이터베이스"
    />
    <link rel="manifest" href="/cgi/manifest.pl" />
    <link
      rel="mask-icon"
      href="https://static.openfoodfacts.org/images/favicon/safari-pinned-tab.svg"
      color="#5bbad5"
    />
    <link
      rel="shortcut icon"
      href="https://static.openfoodfacts.org/images/favicon/favicon.ico"
    />
    <meta name="msapplication-TileColor" content="#da532c" />
    <meta
      name="msapplication-TileImage"
      content="https://static.openfoodfacts.org/images/favicon/mstile-144x144.png"
    />
    <meta
      name="msapplication-config"
      content="https://static.openfoodfacts.org/images/favicon/browserconfig.xml"
    />
    <meta
      name="_globalsign-domain-verification"
      content="2ku73dDL0bAPTj_s1aylm6vxvrBZFK59SfbH_RdUya"
    />
    <meta name="apple-itunes-app" content="app-id=588797948" />
    <meta name="flattr:id" content="dw637l" />

    <link
      rel="stylesheet"
      href="https://static.openfoodfacts.org/css/dist/app.css"
    />
    <link
      rel="stylesheet"
      href="https://static.openfoodfacts.org/css/dist/jqueryui/themes/base/jquery-ui.css"
    />
    <link
      rel="stylesheet"
      href="https://cdnjs.cloudflare.com/ajax/libs/select2/4.0.3/css/select2.min.css"
      integrity="sha384-HIipfSYbpCkh5/1V87AWAeR5SUrNiewznrUrtNz1ux4uneLhsAKzv/0FnMbj3m6g"
      crossorigin="anonymous"
    />
    <link
      rel="search"
      href="https://en.openfoodfacts.org/cgi/opensearch.pl"
      type="application/opensearchdescription+xml"
      title="Open Food Facts"
    />
    <style media="all">
      .show-when-logged-in {
        display: none;
      }
    </style>
    <script src="https://static.openfoodfacts.org/js/dist/jquery.js"></script>
    <script type="text/javascript">
      var _gaq = _gaq || [];
      _gaq.push(["_setAccount", "UA-31851927-1"]);
      _gaq.push(["_setDomainName", "openfoodfacts.org"]);
      _gaq.push(["_trackPageview"]);

      (function() {
        var ga = document.createElement("script");
        ga.type = "text/javascript";
        ga.async = true;
        ga.src =
          ("https:" == document.location.protocol
            ? "https://ssl"
            : "http://www") + ".google-analytics.com/ga.js";
        var s = document.getElementsByTagName("script")[0];
        s.parentNode.insertBefore(ga, s);
      })();

$(function() {

$('iframe').load(function(){
      $(".loading").remove();
}).show();

});

    </script>
  </head>
  <body>
    <div class="hide-for-large-up text-center">
      <img
        src="https://static.openfoodfacts.org/images/svg/openfoodfacts-logo-en.svg"
        width="178"
        height="156"
        alt="Open Food Facts 로고"
      />

<div class="panel callout" style="margin-top:0.5rem">
<h3>Open Food Facts 2020 예산에 자금을 댈 수 있도록 도와주세요!</h3>
<p>Open Food Facts는 100% 무료이며 식품 산업과 무관합니다. 이 프로젝트의 성장 및 유지를 위해 여러분의 도움이 필요합니다.</p>
</div>
    </div>

    <div
      class="row"
      style="width: 100%; margin-left: auto; margin-right: auto; max-width: initial; margin-top:20px;"
    >
      <div class="columns large-2 hide-for-medium hide-for-small text-center">
        <img
          src="https://static.openfoodfacts.org/images/svg/openfoodfacts-logo-en.svg"
          width="178"
          height="156"
          alt="Open Food Facts 로고"
        />
      </div>

      <div
        class="columns large-5 xlarge-6 xxlarge-7 hide-for-medium hide-for-small"
      >
        <h2 style="margin-bottom:1rem">
          Open Food Facts 팀에서 온 메시지
        </h2>

<div class="panel callout" style="margin-top:0.5rem">
<h3>Open Food Facts 2020 예산에 자금을 댈 수 있도록 도와주세요!</h3>
<p>Open Food Facts는 100% 무료이며 식품 산업과 무관합니다. 이 프로젝트의 성장 및 유지를 위해 여러분의 도움이 필요합니다.</p>
</div>

        <img
          src="https://static.openfoodfacts.org/images/svg/crowdsourcing-icon.svg"
          style="width:240px;float:left;margin-right:5px;"
          alt="Yes we scan! 로고"
        />

        <p>
          Open Food Facts는 "식품의 위키 백과"라 할 수 있을 정도로 최고 규모의 무료로 오픈된 세계 각국 식품 관련 데이터베이스입니다.
        </p>
        <p>
          '우리가 먹고 있는 것에 대한 정보는 공익 정보이다'라는 믿음으로 Open Food Facts를 시작했습니다. 그리고 그 결과, 이 프로젝트는 공익적이며 무료로 오픈되어야만 했습니다.
        </p>
        <p>
          우리들이 보유한 데이터는 시민들이 모바일 앱을 통해 더 건강한 음식을 선택하거나 공익 건강 연구원들이 건강에 음식이 미치는 영향을 연구하거나 기자들이 보도하거나 식품 산업이 자신들의 제품을 향상시키는 것에 사용됩니다. 이것이 바로 식품 투명성의 힘이며 모두에게 혜택을 제공합니다!
        </p>
        <p>
          Open Food Facts를 설립 할 때, 모든 작업을 내줌으로써 영향을 극대화하기 위해 완전히 비영리적인 선택을 명확히 했습니다.
          또한, 식품 산업과 완전히 무관하기위해 미션을 위협할 어떤 자금도 용납하지 않을 확실한 선택을 고집했습니다.
        </p>
        <p>
          그 결과, 우리는 간신히 이 프로젝트를 시작했고 여전히 예산이 빠듯합니다. 2012년 부터 2017년까지 우리는 모두 자원 봉사자들이었고 연간 예산은 1000유로 미만이었습니다! 프로젝트는 많은 성장을 했으나 미션을 계속하기 위해 좀 더 필요합니다.
        </p>
        <p>
          Open Food Facts가 계속 운영되고 성장하기 위해 여러분의 도움이 필요합니다. Open Food Facts를 보호하고 유지하기 위한 기부를 고려해 주세요.
        </p>
        <p>감사합니다.</p>
        <p style="font-weight: bold;">
          Anca, Florence, Léonore, Sylvia, Charles, Christian, Ludovic, Pierre, Sébastien, Stéphane, Vincent 및 Open Food Facts 팀 모두
        </p>
      </div>

      <div class="columns large-5 xlarge-4 xxlarge-3 text-center">
        <div style="max-width:425px">
          <div class="loading">
            <p>기부 양식은 로드 되어 있습니다.<br><a href=" https://donorbox.org/your-donation-to-open-food-facts">여러분은 이곳을 눌러 접속하실 수도 있습니다.</a></p>
          </div>

          <script
            src="https://donorbox.org/widget.js"
            paypalExpress="true"
          ></script>
          <iframe
            title="Donate via Donorbox"
            allowpaymentrequest=""
            height="900px"
            name="donorbox"
            seamless="seamless"
            src="https://donorbox.org/embed/your-donation-to-open-food-facts"
            style="max-width: 500px; min-width: 310px; max-height:none!important;border:0;overflow:hidden;"
            width="100%"
          ></iframe>

          <div class="text-left">
            <h3>여러분의 기부금이 쓰이는 곳</h3>

            <p>
<<<<<<< HEAD
              <strong>Technology:</strong> Development, maintenance, servers to keep the
              database growing and to add cool new features to the Open Food
              Facts mobile app and web site.
            </p>

            <p>
              <strong>People and projects:</strong> To give our best support to the Open
              Food Facts community, to work with researchers, and to make our
              food products data have the biggest impact on our health, our
              planet, and society.
=======
              <strong>기술:</strong> 개발, 유지, 서버가 있으며 이를 통해 성장 중인 데이터베이스를 유지하거나 Open Food Facts 모바일 앱과 웹 사이트에 멋진 새로운 기능을 추가합니다.
            </p>

            <p>
              <strong>People and projects:</strong> Open Food Facts 커뮤니티에 최고의 지원 제공, 연구원 협력, 식품 데이터 제작은 모두 건강, 지구, 사회에 큰 영향을 주고 있습니다.
>>>>>>> 6a018236
            </p>
          </div>
        </div>
      </div>
    </div>
  </body>
</html><|MERGE_RESOLUTION|>--- conflicted
+++ resolved
@@ -199,24 +199,11 @@
             <h3>여러분의 기부금이 쓰이는 곳</h3>
 
             <p>
-<<<<<<< HEAD
-              <strong>Technology:</strong> Development, maintenance, servers to keep the
-              database growing and to add cool new features to the Open Food
-              Facts mobile app and web site.
-            </p>
-
-            <p>
-              <strong>People and projects:</strong> To give our best support to the Open
-              Food Facts community, to work with researchers, and to make our
-              food products data have the biggest impact on our health, our
-              planet, and society.
-=======
               <strong>기술:</strong> 개발, 유지, 서버가 있으며 이를 통해 성장 중인 데이터베이스를 유지하거나 Open Food Facts 모바일 앱과 웹 사이트에 멋진 새로운 기능을 추가합니다.
             </p>
 
             <p>
               <strong>People and projects:</strong> Open Food Facts 커뮤니티에 최고의 지원 제공, 연구원 협력, 식품 데이터 제작은 모두 건강, 지구, 사회에 큰 영향을 주고 있습니다.
->>>>>>> 6a018236
             </p>
           </div>
         </div>
