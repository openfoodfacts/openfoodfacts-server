<!DOCTYPE html>
<html class="no-js" lang="pl">
  <head>
    <meta charset="UTF-8" />

    <title>Wesprzyj Open Food Facts</title>

    <meta name="viewport" content="width=device-width, initial-scale=1.0" />

    <meta property="fb:app_id" content="219331381518041" />
    <meta property="og:type" content="food" />
    <meta property="og:title" content="" />
    <meta
      property="og:url"
      content="https://world.openfoodfacts.org/donate-to-openfoodfacts"
    />

    <meta
      property="og:image"
      content="https://static.openfoodfacts.org/images/misc/openfoodfacts-logo-en-356.png"
    />
    <meta
      property="og:description"
      content="Tworzona wspólnie, darmowa baza danych składników, wartości odżywczych i informacji o produktach z całego świata"
    />
    <link rel="manifest" href="/cgi/manifest.pl" />
    <link
      rel="mask-icon"
      href="https://static.openfoodfacts.org/images/favicon/safari-pinned-tab.svg"
      color="#5bbad5"
    />
    <link
      rel="shortcut icon"
      href="https://static.openfoodfacts.org/images/favicon/favicon.ico"
    />
    <meta name="msapplication-TileColor" content="#da532c" />
    <meta
      name="msapplication-TileImage"
      content="https://static.openfoodfacts.org/images/favicon/mstile-144x144.png"
    />
    <meta
      name="msapplication-config"
      content="https://static.openfoodfacts.org/images/favicon/browserconfig.xml"
    />
    <meta
      name="_globalsign-domain-verification"
      content="2ku73dDL0bAPTj_s1aylm6vxvrBZFK59SfbH_RdUya"
    />
    <meta name="apple-itunes-app" content="app-id=588797948" />
    <meta name="flattr:id" content="dw637l" />

    <link
      rel="stylesheet"
      href="https://static.openfoodfacts.org/css/dist/app.css"
    />
    <link
      rel="stylesheet"
      href="https://static.openfoodfacts.org/css/dist/jqueryui/themes/base/jquery-ui.css"
    />
    <link
      rel="stylesheet"
      href="https://cdnjs.cloudflare.com/ajax/libs/select2/4.0.3/css/select2.min.css"
      integrity="sha384-HIipfSYbpCkh5/1V87AWAeR5SUrNiewznrUrtNz1ux4uneLhsAKzv/0FnMbj3m6g"
      crossorigin="anonymous"
    />
    <link
      rel="search"
      href="https://en.openfoodfacts.org/cgi/opensearch.pl"
      type="application/opensearchdescription+xml"
      title="Open Food Facts"
    />
    <style media="all">
      .show-when-logged-in {
        display: none;
      }
    </style>
    <script src="https://static.openfoodfacts.org/js/dist/jquery.js"></script>
    <script type="text/javascript">
      var _gaq = _gaq || [];
      _gaq.push(["_setAccount", "UA-31851927-1"]);
      _gaq.push(["_setDomainName", "openfoodfacts.org"]);
      _gaq.push(["_trackPageview"]);

      (function() {
        var ga = document.createElement("script");
        ga.type = "text/javascript";
        ga.async = true;
        ga.src =
          ("https:" == document.location.protocol
            ? "https://ssl"
            : "http://www") + ".google-analytics.com/ga.js";
        var s = document.getElementsByTagName("script")[0];
        s.parentNode.insertBefore(ga, s);
      })();

$(function() {

$('iframe').load(function(){
      $(".loading").remove();
}).show();

});

    </script>
  </head>
  <body>
    <div class="hide-for-large-up text-center">
      <img
        src="https://static.openfoodfacts.org/images/svg/openfoodfacts-logo-en.svg"
        width="178"
        height="156"
        alt="Logo Open Food Facts"
      />

<div class="panel callout" style="margin-top:0.5rem">
<h3>Pomóż nam sfinansować budżet Open Food Facts w 2020!</h3>
<p>Open Food Facts jest w 100% darmowy i niezależny od przemysłu spożywczego. Potrzebujemy Twojej pomocy, aby kontynuować i rozwijać projekt.</p>
</div>
    </div>

    <div
      class="row"
      style="width: 100%; margin-left: auto; margin-right: auto; max-width: initial; margin-top:20px;"
    >
      <div class="columns large-2 hide-for-medium hide-for-small text-center">
        <img
          src="https://static.openfoodfacts.org/images/svg/openfoodfacts-logo-en.svg"
          width="178"
          height="156"
          alt="Logo Open Food Facts"
        />
      </div>

      <div
        class="columns large-5 xlarge-6 xxlarge-7 hide-for-medium hide-for-small"
      >
        <h2 style="margin-bottom:1rem">
          Wiadomość od zespołu Open Food Facts
        </h2>

<div class="panel callout" style="margin-top:0.5rem">
<h3>Pomóż nam sfinansować budżet Open Food Facts w 2020!</h3>
<p>Open Food Facts jest w 100% darmowy i niezależny od przemysłu spożywczego. Potrzebujemy Twojej pomocy, aby kontynuować i rozwijać projekt.</p>
</div>

        <img
          src="https://static.openfoodfacts.org/images/svg/crowdsourcing-icon.svg"
          style="width:240px;float:left;margin-right:5px;"
          alt="Tak, skanując! logo"
        />

        <p>
          Open Food Facts to "Wikipedia jedzenia", największa, darmowa i otwarta baza żywności na świecie.
        </p>
        <p>
          We started Open Food Facts because we believe information about what
          we eat is information of public interest. And as a result, it has to
          be public, free and open.
        </p>
        <p>
          Our data is used by citizens to make healthier food choices thanks to
          our mobile app, by public health researchers to study the impact of
          food on our health, by journalists for their reporting, and even by
          the food industry to improve their products. That's the power of food
          transparency: it benefits everyone!
        </p>
        <p>
          When we founded Open Food Facts, we made the clear choice to be
          totally non-profit to maximize our impact by giving away all our work.
          We also made the clear choice that we would be totally independent
          from the industry, and thus to never accept any funding that could put
          our mission at risk.
        </p>
        <p>
          As a result, we started the project on a shoestring, and we still keep
          our budget tight. From 2012 to 2017 we were all volunteers and our
          annual budget was less than 1000 euros! The project has grown a lot
          however, and we now need a bit more to continue our mission.
        </p>
        <p>
          We need your help to continue to operate and grow Open Food
          Facts.Please consider making a donation to protect and sustain Open
          Food Facts.
        </p>
        <p>Dziękuję,</p>
        <p style="font-weight: bold;">
          Anca, Florence, Léonore, Sylvia, Charles, Christian, Ludovic, Pierre,
          Sébastien, Stéphane, Vincent and the whole Open Food Facts team
        </p>
      </div>

      <div class="columns large-5 xlarge-4 xxlarge-3 text-center">
        <div style="max-width:425px">
          <div class="loading">
            <p>Trwa ładowanie formularza darowizny. <br> Możesz również uzyskać do niego dostęp, klikając <a href=" https://donorbox.org/your-donation-to-open-food-facts"> tutaj </a>.</p>
          </div>

          <script
            src="https://donorbox.org/widget.js"
            paypalExpress="true"
          ></script>
          <iframe
            title="Donate via Donorbox"
            allowpaymentrequest=""
            height="900px"
            name="donorbox"
            seamless="seamless"
            src="https://donorbox.org/embed/your-donation-to-open-food-facts"
            style="max-width: 500px; min-width: 310px; max-height:none!important;border:0;overflow:hidden;"
            width="100%"
          ></iframe>

          <div class="text-left">
            <h3>Na co przeznaczymy Twoje pieniądze</h3>

            <p>
<<<<<<< HEAD
              <strong>Technology:</strong> Development, maintenance, servers to keep the
              database growing and to add cool new features to the Open Food
              Facts mobile app and web site.
            </p>

            <p>
              <strong>People and projects:</strong> To give our best support to the Open
              Food Facts community, to work with researchers, and to make our
              food products data have the biggest impact on our health, our
              planet, and society.
=======
              <strong> Technologia: </strong> Rozwój, konserwacja, serwery do rozwijania bazy danych
              oraz dodawania nowych, fajnych funkcji do aplikacji mobilnej i strony internetowej Open Food
              Facts.
            </p>

            <p>
              <strong>Ludzie i projekty:</strong> Aby w pełni wesprzeć społeczność Open Food Facts,               współpracować z badaczami oraz sprawić aby nasze dane o produktach żywnościowych               miały jak największy wpływ na nasze zdrowie,               planetę i społeczeństwo.
>>>>>>> 6a018236
            </p>
          </div>
        </div>
      </div>
    </div>
  </body>
</html><|MERGE_RESOLUTION|>--- conflicted
+++ resolved
@@ -214,18 +214,6 @@
             <h3>Na co przeznaczymy Twoje pieniądze</h3>
 
             <p>
-<<<<<<< HEAD
-              <strong>Technology:</strong> Development, maintenance, servers to keep the
-              database growing and to add cool new features to the Open Food
-              Facts mobile app and web site.
-            </p>
-
-            <p>
-              <strong>People and projects:</strong> To give our best support to the Open
-              Food Facts community, to work with researchers, and to make our
-              food products data have the biggest impact on our health, our
-              planet, and society.
-=======
               <strong> Technologia: </strong> Rozwój, konserwacja, serwery do rozwijania bazy danych
               oraz dodawania nowych, fajnych funkcji do aplikacji mobilnej i strony internetowej Open Food
               Facts.
@@ -233,7 +221,6 @@
 
             <p>
               <strong>Ludzie i projekty:</strong> Aby w pełni wesprzeć społeczność Open Food Facts,               współpracować z badaczami oraz sprawić aby nasze dane o produktach żywnościowych               miały jak największy wpływ na nasze zdrowie,               planetę i społeczeństwo.
->>>>>>> 6a018236
             </p>
           </div>
         </div>
