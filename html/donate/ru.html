<!DOCTYPE html>
<html class="no-js" lang="ru">
  <head>
    <meta charset="UTF-8" />

    <title>Пожертвовать Open Food Facts</title>

    <meta name="viewport" content="width=device-width, initial-scale=1.0" />

    <meta property="fb:app_id" content="219331381518041" />
    <meta property="og:type" content="food" />
    <meta property="og:title" content="" />
    <meta
      property="og:url"
      content="https://ru.openfoodfacts.org/pozhertvovat-open-food-facts"
    />

    <meta
      property="og:image"
      content="https://static.openfoodfacts.org/images/misc/openfoodfacts-logo-ru-178x150.png"
    />
    <meta
      property="og:description"
      content="Совместная, открытая и свободная база данных об ингредиентах, пищевой ценности и прочей информации о продуктах питания со всего мира."
    />
    <link rel="manifest" href="/cgi/manifest.pl" />
    <link
      rel="mask-icon"
      href="https://static.openfoodfacts.org/images/favicon/safari-pinned-tab.svg"
      color="#5bbad5"
    />
    <link
      rel="shortcut icon"
      href="https://static.openfoodfacts.org/images/favicon/favicon.ico"
    />
    <meta name="msapplication-TileColor" content="#da532c" />
    <meta
      name="msapplication-TileImage"
      content="https://static.openfoodfacts.org/images/favicon/mstile-144x144.png"
    />
    <meta
      name="msapplication-config"
      content="https://static.openfoodfacts.org/images/favicon/browserconfig.xml"
    />
    <meta
      name="_globalsign-domain-verification"
      content="2ku73dDL0bAPTj_s1aylm6vxvrBZFK59SfbH_RdUya"
    />
    <meta name="apple-itunes-app" content="app-id=588797948" />
    <meta name="flattr:id" content="dw637l" />

    <link
      rel="stylesheet"
      href="https://static.openfoodfacts.org/css/dist/app.css"
    />
    <link
      rel="stylesheet"
      href="https://static.openfoodfacts.org/css/dist/jqueryui/themes/base/jquery-ui.css"
    />
    <link
      rel="stylesheet"
      href="https://cdnjs.cloudflare.com/ajax/libs/select2/4.0.3/css/select2.min.css"
      integrity="sha384-HIipfSYbpCkh5/1V87AWAeR5SUrNiewznrUrtNz1ux4uneLhsAKzv/0FnMbj3m6g"
      crossorigin="anonymous"
    />
    <link
      rel="search"
      href="https://en.openfoodfacts.org/cgi/opensearch.pl"
      type="application/opensearchdescription+xml"
      title="Open Food Facts"
    />
    <style media="all">
      .show-when-logged-in {
        display: none;
      }
    </style>
    <script src="https://static.openfoodfacts.org/js/dist/jquery.js"></script>
    <script type="text/javascript">
      var _gaq = _gaq || [];
      _gaq.push(["_setAccount", "UA-31851927-1"]);
      _gaq.push(["_setDomainName", "openfoodfacts.org"]);
      _gaq.push(["_trackPageview"]);

      (function() {
        var ga = document.createElement("script");
        ga.type = "text/javascript";
        ga.async = true;
        ga.src =
          ("https:" == document.location.protocol
            ? "https://ssl"
            : "http://www") + ".google-analytics.com/ga.js";
        var s = document.getElementsByTagName("script")[0];
        s.parentNode.insertBefore(ga, s);
      })();

$(function() {

$('iframe').load(function(){
      $(".loading").remove();
}).show();

});

    </script>
  </head>
  <body>
    <div class="hide-for-large-up text-center">
      <img
        src="https://static.openfoodfacts.org/images/misc/openfoodfacts-logo-ru-178x150.png"
        width="178"
        height="156"
        alt="Логотип Open Food Facts"
      />

<div class="panel callout" style="margin-top:0.5rem">
<h3>Помогите нам профинансировать бюджет Open Food Facts 2020!</h3>
<p>Open Food Facts на 100% свободен и независим от пищевой промышленности. Нам нужна ваша помощь для продолжения и развития проекта.</p>
</div>
    </div>

    <div
      class="row"
      style="width: 100%; margin-left: auto; margin-right: auto; max-width: initial; margin-top:20px;"
    >
      <div class="columns large-2 hide-for-medium hide-for-small text-center">
        <img
          src="https://static.openfoodfacts.org/images/misc/openfoodfacts-logo-ru-178x150.png"
          width="178"
          height="156"
          alt="Логотип Open Food Facts"
        />
      </div>

      <div
        class="columns large-5 xlarge-6 xxlarge-7 hide-for-medium hide-for-small"
      >
        <h2 style="margin-bottom:1rem">
          Сообщение от команды Open Food Facts
        </h2>

<div class="panel callout" style="margin-top:0.5rem">
<h3>Помогите нам профинансировать бюджет Open Food Facts 2020!</h3>
<p>Open Food Facts на 100% свободен и независим от пищевой промышленности. Нам нужна ваша помощь для продолжения и развития проекта.</p>
</div>

        <img
          src="https://static.openfoodfacts.org/images/svg/crowdsourcing-icon.svg"
          style="width:240px;float:left;margin-right:5px;"
          alt="Да, мы сканируем! logo"
        />

        <p>
          Open Food Facts - это "Википедия еды", крупнейшая бесплатная и открытая
          база данных продуктов питания в мире.
        </p>
        <p>
          Мы начали Open Food Facts, потому что верим, что информацию о том, что
          мы едим - это информация, представляющая общественные интересы. И поэтому она должна быть
          общедоступной, свободной и открытой.
        </p>
        <p>
          Наши данные используются гражданами для выбора более здоровой пищи благодаря
          нашему мобильному приложению, исследователями здравоохранения для изучения влияния
          еды на наше здоровье, журналистами для их репортажей, и даже
          пищевой промышленностью для улучшения своей продукции. Вот в чём сила прозрачности еды:
          она приносит пользу всем!
        </p>
        <p>
          Когда мы основали Open Food Facts, мы твёрдо решили сделать
          проект некоммереским, чтобы максимизировать наше влияние, отдавая всю нашу работу.
          We also made the clear choice that we would be totally independent
          from the industry, and thus to never accept any funding that could put
          our mission at risk.
        </p>
        <p>
          As a result, we started the project on a shoestring, and we still keep
          our budget tight. From 2012 to 2017 we were all volunteers and our
          annual budget was less than 1000 euros! Однако проект сильно вырос
          и теперь нам нужно немного больше, чтобы продолжать свою миссию.
        </p>
        <p>
          We need your help to continue to operate and grow Open Food
          Facts.Please consider making a donation to protect and sustain Open
          Food Facts.
        </p>
        <p>Спасибо,</p>
        <p style="font-weight: bold;">
          Anca, Florence, Léonore, Sylvia, Charles, Christian, Ludovic, Pierre,
          Sébastien, Stéphane, Vincent и вся команда Open Food Facts
        </p>
      </div>

      <div class="columns large-5 xlarge-4 xxlarge-3 text-center">
        <div style="max-width:425px">
          <div class="loading">
            <p>Форма пожертвования загружается.<br>Вы также можете получить доступ к ней, <a href=" https://donorbox.org/your-donation-to-open-food-facts">нажав здесь</a>.</p>
          </div>

          <script
            src="https://donorbox.org/widget.js"
            paypalExpress="true"
          ></script>
          <iframe
            title="Donate via Donorbox"
            allowpaymentrequest=""
            height="900px"
            name="donorbox"
            seamless="seamless"
            src="https://donorbox.org/embed/your-donation-to-open-food-facts"
            style="max-width: 500px; min-width: 310px; max-height:none!important;border:0;overflow:hidden;"
            width="100%"
          ></iframe>

          <div class="text-left">
            <h3>Куда идет ваше пожертвование</h3>

            <p>
<<<<<<< HEAD
              <strong>Technology:</strong> Development, maintenance, servers to keep the
              database growing and to add cool new features to the Open Food
              Facts mobile app and web site.
            </p>

            <p>
              <strong>People and projects:</strong> To give our best support to the Open
              Food Facts community, to work with researchers, and to make our
              food products data have the biggest impact on our health, our
              planet, and society.
=======
              <strong>Технологии:</strong> Разработка, обслуживание, серверы для поддержания роста базы данных
              и добавления новых интересных функций в мобильное приложение Open Food
              Facts и веб-сайт.
            </p>

            <p>
              <strong> Люди и проекты: </strong> Для того, чтобы дать нашу лучшую поддержку сообществу
              Open Food Facts, чтобы работать с исследователями и сделать так, чтобы
              наши данные о продуктах питания имели большое влияние на наши
              здоровье, планету и общество.
>>>>>>> 6a018236
            </p>
          </div>
        </div>
      </div>
    </div>
  </body>
</html><|MERGE_RESOLUTION|>--- conflicted
+++ resolved
@@ -215,18 +215,6 @@
             <h3>Куда идет ваше пожертвование</h3>
 
             <p>
-<<<<<<< HEAD
-              <strong>Technology:</strong> Development, maintenance, servers to keep the
-              database growing and to add cool new features to the Open Food
-              Facts mobile app and web site.
-            </p>
-
-            <p>
-              <strong>People and projects:</strong> To give our best support to the Open
-              Food Facts community, to work with researchers, and to make our
-              food products data have the biggest impact on our health, our
-              planet, and society.
-=======
               <strong>Технологии:</strong> Разработка, обслуживание, серверы для поддержания роста базы данных
               и добавления новых интересных функций в мобильное приложение Open Food
               Facts и веб-сайт.
@@ -237,7 +225,6 @@
               Open Food Facts, чтобы работать с исследователями и сделать так, чтобы
               наши данные о продуктах питания имели большое влияние на наши
               здоровье, планету и общество.
->>>>>>> 6a018236
             </p>
           </div>
         </div>
