--- conflicted
+++ resolved
@@ -51,11 +51,7 @@
 
     <link
       rel="stylesheet"
-<<<<<<< HEAD
-      href="https://static.openfoodfacts.org/css/dist/app-ltr.css"
-=======
       href="https://static.openfoodfacts.org/css/dist/app-rtl.css"
->>>>>>> dcb7ba19
     />
     <link
       rel="stylesheet"
