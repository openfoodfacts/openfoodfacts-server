--- conflicted
+++ resolved
@@ -206,18 +206,6 @@
             <h3>Donde va tu donación</h3>
 
             <p>
-<<<<<<< HEAD
-              <strong>Technology:</strong> Development, maintenance, servers to keep the
-              database growing and to add cool new features to the Open Food
-              Facts mobile app and web site.
-            </p>
-
-            <p>
-              <strong>People and projects:</strong> To give our best support to the Open
-              Food Facts community, to work with researchers, and to make our
-              food products data have the biggest impact on our health, our
-              planet, and society.
-=======
               <strong>Tecnología:</strong> Desarrollo, mantenimiento, servidores para mantener el crecimiento de la base de datos y agregar nuevas características interesantes a la aplicación móvil y al sitio web Open Food Facts.
             </p>
 
@@ -226,7 +214,6 @@
               Food Facts, trabajar con investigadores y hacer que nuestros datos de
               productos alimenticios tengan el mayor impacto en nuestra salud, nuestro planeta
               y la sociedad.
->>>>>>> 6a018236
             </p>
           </div>
         </div>
