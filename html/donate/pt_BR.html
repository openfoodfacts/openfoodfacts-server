--- conflicted
+++ resolved
@@ -215,18 +215,6 @@
             <h3>Para onde vai sua doação</h3>
 
             <p>
-<<<<<<< HEAD
-              <strong>Technology:</strong> Development, maintenance, servers to keep the
-              database growing and to add cool new features to the Open Food
-              Facts mobile app and web site.
-            </p>
-
-            <p>
-              <strong>People and projects:</strong> To give our best support to the Open
-              Food Facts community, to work with researchers, and to make our
-              food products data have the biggest impact on our health, our
-              planet, and society.
-=======
               <strong> Tecnologia: </strong> Desenvolvimento, manutenção, servidores para manter o banco de dados
               crescendo e adicionar novos recursos interessantes ao app móvel e ao site da Open Food
               Facts.
@@ -237,7 +225,6 @@
               Food Facts, trabalhar com pesquisadores e fazer com que os nossos dados de
               alimento tenham o maior impacto na nossa saúde, o nosso planeta
               e na sociedade.
->>>>>>> 6a018236
             </p>
           </div>
         </div>
