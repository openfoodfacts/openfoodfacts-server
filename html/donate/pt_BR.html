<!DOCTYPE html>
<html class="no-js" lang="pt">
  <head>
    <meta charset="UTF-8" />

    <title>Fazer um donativo ao Open Food Facts</title>

    <meta name="viewport" content="width=device-width, initial-scale=1.0" />

    <meta property="fb:app_id" content="219331381518041" />
    <meta property="og:type" content="food" />
    <meta property="og:title" content="" />
    <meta
      property="og:url"
<<<<<<< HEAD
      content="https://pt.openfoodfacts.org/donate-to-openfoodfacts"
=======
      content="https://world.openfoodfacts.org/donate-to-openfoodfacts"
>>>>>>> 69cb2f32
    />

    <meta
      property="og:image"
      content="https://static.openfoodfacts.org/images/misc/openfoodfacts-logo-en-356.png"
    />
    <meta
      property="og:description"
      content="Um banco de dados colaborativo, livre e aberto, de ingredientes, fatores de nutricionais e informações sobre produtos alimentícios de todo o mundo"
    />
    <link rel="manifest" href="/cgi/manifest.pl" />
    <link
      rel="mask-icon"
      href="https://static.openfoodfacts.org/images/favicon/safari-pinned-tab.svg"
      color="#5bbad5"
    />
    <link
      rel="shortcut icon"
      href="https://static.openfoodfacts.org/images/favicon/favicon.ico"
    />
    <meta name="msapplication-TileColor" content="#da532c" />
    <meta
      name="msapplication-TileImage"
      content="https://static.openfoodfacts.org/images/favicon/mstile-144x144.png"
    />
    <meta
      name="msapplication-config"
      content="https://static.openfoodfacts.org/images/favicon/browserconfig.xml"
    />
    <meta
      name="_globalsign-domain-verification"
      content="2ku73dDL0bAPTj_s1aylm6vxvrBZFK59SfbH_RdUya"
    />
    <meta name="apple-itunes-app" content="app-id=588797948" />
    <meta name="flattr:id" content="dw637l" />

    <link
      rel="stylesheet"
      href="https://static.openfoodfacts.org/css/dist/app.css"
    />
    <link
      rel="stylesheet"
      href="https://static.openfoodfacts.org/css/dist/jqueryui/themes/base/jquery-ui.min.css"
    />
    <link
      rel="stylesheet"
      href="https://cdnjs.cloudflare.com/ajax/libs/select2/4.0.3/css/select2.min.css"
      integrity="sha384-HIipfSYbpCkh5/1V87AWAeR5SUrNiewznrUrtNz1ux4uneLhsAKzv/0FnMbj3m6g"
      crossorigin="anonymous"
    />
    <link
      rel="search"
      href="https://en.openfoodfacts.org/cgi/opensearch.pl"
      type="application/opensearchdescription+xml"
      title="Open Food Facts"
    />
    <style media="all">
      .show-when-logged-in {
        display: none;
      }
    </style>
    <script src="https://static.openfoodfacts.org/js/dist/jquery.js"></script>
    <script type="text/javascript">
      var _gaq = _gaq || [];
      _gaq.push(["_setAccount", "UA-31851927-1"]);
      _gaq.push(["_setDomainName", "openfoodfacts.org"]);
      _gaq.push(["_trackPageview"]);

      (function() {
        var ga = document.createElement("script");
        ga.type = "text/javascript";
        ga.async = true;
        ga.src =
          ("https:" == document.location.protocol
            ? "https://ssl"
            : "http://www") + ".google-analytics.com/ga.js";
        var s = document.getElementsByTagName("script")[0];
        s.parentNode.insertBefore(ga, s);
      })();

$(function() {

$('iframe').load(function(){
      $(".loading").remove();
}).show();

});

    </script>
  </head>
  <body>
    <div class="hide-for-large-up text-center">
      <img
        src="https://static.openfoodfacts.org/images/svg/openfoodfacts-logo-en.svg"
        width="178"
        height="156"
        alt="Logotipo da Open Food Facts"
      />
    </div>

    <div
      class="row"
      style="width: 100%; margin-left: auto; margin-right: auto; max-width: initial; margin-top:20px;"
    >
      <div class="columns large-2 hide-for-medium hide-for-small text-center">
        <img
          src="https://static.openfoodfacts.org/images/svg/openfoodfacts-logo-en.svg"
          width="178"
          height="156"
          alt="Logotipo da Open Food Facts"
        />
      </div>

      <div
        class="columns large-5 xlarge-6 xxlarge-7 hide-for-medium hide-for-small"
      >
        <h2 style="margin-bottom:1rem">
<<<<<<< HEAD
          Uma mensagem da equipa do Open Food Facts
=======
          A message from the Open Food Facts team
>>>>>>> 69cb2f32
        </h2>

        <img
          src="https://static.openfoodfacts.org/images/svg/crowdsourcing-icon.svg"
          style="width:240px;float:left;margin-right:5px;"
<<<<<<< HEAD
          alt="Sim, nós digitalizamos! logótipo"
        />

        <p>
          Open Food Facts é a "Wikipedia de alimentos", o maior banco de dados
          livre e aberto de produtos alimentares do mundo.
        </p>
        <p>
          Começamos a Open Food Facts porque acreditamos que a informação sobre o que
          comemos é informação de interesse público. E, por isso, tem que
          ser pública, gratuita e aberta.
        </p>
        <p>
          Nossos dados são usados pelos cidadãos para fazer escolhas mais saudáveis de alimentos, graças ao app móvel
          por pesquisadores de saúde pública para estudar o impacto de
          alimento na nossa saúde, por jornalistas para as suas reportagens e até
          pela indústria de alimentos para melhorar os seus produtos. Esse é o poder transparência
         de alimentos: beneficia a todos!
        </p>
        <p>
          Quando fundamos o Open Food Facts, fizemos a escolha clara de ser
          totalmente sem fins lucrativos para maximizar o nosso impacto, doando todo o nosso trabalho.
          Nós também fizemos a escolha certa que seria totalmente independente
          da indústria, portanto, nunca aceitar nenhum financiamento que poderia arriscar
          a nossa missão.
        </p>
        <p>
          E assim iniciamos o projeto com pouco dinheiro e ainda mantemos
          o nosso orçamento apertado. De 2012 a 2017, fomos todos voluntários e o nosso orçamento anual de
          foi inferior a 1000 euros! O projeto cresceu muito
           no entanto e agora precisamos de um pouco mais para continuar a nossa missão.
        </p>
        <p>
          Precisamos da sua ajuda para continuar a operar e crescer o Open Food
          Facts. Por favor, considere fazer uma doação para proteger e sustentar o Open
=======
          alt="Sim, nós digitalizamos! logo"
        />

        <p>
          Open Food Facts is the "Wikipedia of food", the largest free and open
          database of food products in the world.
        </p>
        <p>
          We started Open Food Facts because we believe information about what
          we eat is information of public interest. And as a result, it has to
          be public, free and open.
        </p>
        <p>
          Our data is used by citizens to make healthier food choices thanks to
          our mobile app, by public health researchers to study the impact of
          food on our health, by journalists for their reporting, and even by
          the food industry to improve their products. That's the power of food
          transparency: it benefits everyone!
        </p>
        <p>
          When we founded Open Food Facts, we made the clear choice to be
          totally non-profit to maximize our impact by giving away all our work.
          We also made the clear choice that we would be totally independent
          from the industry, and thus to never accept any funding that could put
          our mission at risk.
        </p>
        <p>
          As a result, we started the project on a shoestring, and we still keep
          our budget tight. From 2012 to 2017 we were all volunteers and our
          annual budget was less than 1000 euros! The project has grown a lot
          however, and we now need a bit more to continue our mission.
        </p>
        <p>
          We need your help to continue to operate and grow Open Food
          Facts.Please consider making a donation to protect and sustain Open
>>>>>>> 69cb2f32
          Food Facts.
        </p>
        <p>Obrigado,</p>
        <p style="font-weight: bold;">
          Anca, Florence, Léonore, Sylvia, Charles, Christian, Ludovic, Pierre,
<<<<<<< HEAD
          Sébastien, Stéphane, Vincent e toda a equipa da Open Food Facts
=======
          Sébastien, Stéphane, Vincent and the whole Open Food Facts team
>>>>>>> 69cb2f32
        </p>
      </div>

      <div class="columns large-5 xlarge-4 xxlarge-3 text-center">
        <div style="max-width:425px">
          <div class="loading">
<<<<<<< HEAD
            <p>O formulário de doação está a ser carregado. <br> Também pode acessá-lo <a href=" https://donorbox.org/your-donation-to-open-food-facts">clicando aqui</a>.</p>
=======
            <p>The donation form is being loaded.<br>You can also access it by <a href=" https://donorbox.org/your-donation-to-open-food-facts">clicking here</a>.</p>
>>>>>>> 69cb2f32
          </div>

          <script
            src="https://donorbox.org/widget.js"
            paypalExpress="true"
          ></script>
          <iframe
            allowpaymentrequest=""
            frameborder="0"
            height="900px"
            name="donorbox"
            scrolling="no"
            seamless="seamless"
            src="https://donorbox.org/embed/your-donation-to-open-food-facts"
            style="max-width: 500px; min-width: 310px; max-height:none!important"
            width="100%"
          ></iframe>

          <div class="text-left">
<<<<<<< HEAD
            <h3>Para onde vai sua doação</h3>

            <p>
              <b> Tecnologia: </b> Desenvolvimento, manutenção, servidores para manter o banco de dados
              crescendo e adicionar novos recursos interessantes ao app móvel e ao site da Open Food
              Facts.
            </p>

            <p>
              <b> Pessoas e projetos: </b> Dar o nosso melhor apoio à comunidade da Open
              Food Facts, trabalhar com pesquisadores e fazer com que os nossos dados de
              alimento tenham o maior impacto na nossa saúde, o nosso planeta
              e na sociedade.
=======
            <h3>Where your donation goes</h3>

            <p>
              <b>Technology:</b> Development, maintenance, servers to keep the
              database growing and to add cool new features to the Open Food
              Facts mobile app and web site.
            </p>

            <p>
              <b>People and projects:</b> To give our best support to the Open
              Food Facts community, to work with researchers, and to make our
              food products data have the biggest impact on our health, our
              planet, and society.
>>>>>>> 69cb2f32
            </p>
          </div>
        </div>
      </div>
    </div>
  </body>
</html><|MERGE_RESOLUTION|>--- conflicted
+++ resolved
@@ -12,11 +12,7 @@
     <meta property="og:title" content="" />
     <meta
       property="og:url"
-<<<<<<< HEAD
       content="https://pt.openfoodfacts.org/donate-to-openfoodfacts"
-=======
-      content="https://world.openfoodfacts.org/donate-to-openfoodfacts"
->>>>>>> 69cb2f32
     />
 
     <meta
@@ -134,17 +130,12 @@
         class="columns large-5 xlarge-6 xxlarge-7 hide-for-medium hide-for-small"
       >
         <h2 style="margin-bottom:1rem">
-<<<<<<< HEAD
           Uma mensagem da equipa do Open Food Facts
-=======
-          A message from the Open Food Facts team
->>>>>>> 69cb2f32
         </h2>
 
         <img
           src="https://static.openfoodfacts.org/images/svg/crowdsourcing-icon.svg"
           style="width:240px;float:left;margin-right:5px;"
-<<<<<<< HEAD
           alt="Sim, nós digitalizamos! logótipo"
         />
 
@@ -180,64 +171,19 @@
         <p>
           Precisamos da sua ajuda para continuar a operar e crescer o Open Food
           Facts. Por favor, considere fazer uma doação para proteger e sustentar o Open
-=======
-          alt="Sim, nós digitalizamos! logo"
-        />
-
-        <p>
-          Open Food Facts is the "Wikipedia of food", the largest free and open
-          database of food products in the world.
-        </p>
-        <p>
-          We started Open Food Facts because we believe information about what
-          we eat is information of public interest. And as a result, it has to
-          be public, free and open.
-        </p>
-        <p>
-          Our data is used by citizens to make healthier food choices thanks to
-          our mobile app, by public health researchers to study the impact of
-          food on our health, by journalists for their reporting, and even by
-          the food industry to improve their products. That's the power of food
-          transparency: it benefits everyone!
-        </p>
-        <p>
-          When we founded Open Food Facts, we made the clear choice to be
-          totally non-profit to maximize our impact by giving away all our work.
-          We also made the clear choice that we would be totally independent
-          from the industry, and thus to never accept any funding that could put
-          our mission at risk.
-        </p>
-        <p>
-          As a result, we started the project on a shoestring, and we still keep
-          our budget tight. From 2012 to 2017 we were all volunteers and our
-          annual budget was less than 1000 euros! The project has grown a lot
-          however, and we now need a bit more to continue our mission.
-        </p>
-        <p>
-          We need your help to continue to operate and grow Open Food
-          Facts.Please consider making a donation to protect and sustain Open
->>>>>>> 69cb2f32
           Food Facts.
         </p>
         <p>Obrigado,</p>
         <p style="font-weight: bold;">
           Anca, Florence, Léonore, Sylvia, Charles, Christian, Ludovic, Pierre,
-<<<<<<< HEAD
           Sébastien, Stéphane, Vincent e toda a equipa da Open Food Facts
-=======
-          Sébastien, Stéphane, Vincent and the whole Open Food Facts team
->>>>>>> 69cb2f32
         </p>
       </div>
 
       <div class="columns large-5 xlarge-4 xxlarge-3 text-center">
         <div style="max-width:425px">
           <div class="loading">
-<<<<<<< HEAD
-            <p>O formulário de doação está a ser carregado. <br> Também pode acessá-lo <a href=" https://donorbox.org/your-donation-to-open-food-facts">clicando aqui</a>.</p>
-=======
-            <p>The donation form is being loaded.<br>You can also access it by <a href=" https://donorbox.org/your-donation-to-open-food-facts">clicking here</a>.</p>
->>>>>>> 69cb2f32
+            <p>O formulário de doação está a ser carregado. <br> Também pode acessá-lo <a href="https://donorbox.org/your-donation-to-open-food-facts">clicando aqui</a>.</p>
           </div>
 
           <script
@@ -257,7 +203,6 @@
           ></iframe>
 
           <div class="text-left">
-<<<<<<< HEAD
             <h3>Para onde vai sua doação</h3>
 
             <p>
@@ -271,21 +216,6 @@
               Food Facts, trabalhar com pesquisadores e fazer com que os nossos dados de
               alimento tenham o maior impacto na nossa saúde, o nosso planeta
               e na sociedade.
-=======
-            <h3>Where your donation goes</h3>
-
-            <p>
-              <b>Technology:</b> Development, maintenance, servers to keep the
-              database growing and to add cool new features to the Open Food
-              Facts mobile app and web site.
-            </p>
-
-            <p>
-              <b>People and projects:</b> To give our best support to the Open
-              Food Facts community, to work with researchers, and to make our
-              food products data have the biggest impact on our health, our
-              planet, and society.
->>>>>>> 69cb2f32
             </p>
           </div>
         </div>
