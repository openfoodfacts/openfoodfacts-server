<!DOCTYPE html>
<html class="no-js" lang="tr">
  <head>
    <meta charset="UTF-8" />

    <title>Open Food Facts'e Bağışta Bulunun</title>

    <meta name="viewport" content="width=device-width, initial-scale=1.0" />

    <meta property="fb:app_id" content="219331381518041" />
    <meta property="og:type" content="food" />
    <meta property="og:title" content="" />
    <meta
      property="og:url"
      content="https://tr.openfoodfacts.org/donate-to-openfoodfacts"
    />

    <meta
      property="og:image"
      content="https://static.openfoodfacts.org/images/misc/openfoodfacts-logo-en-356.png"
    />
    <meta
      property="og:description"
      content="Dünyanın dört bir yanından gıda ürünleriyle ilgili içindekiler, besin değerleri ve bilgilerin bulunduğu işbirliğine dayalı, özgür ve açık bir veritabanı"
    />
    <link rel="manifest" href="/cgi/manifest.pl" />
    <link
      rel="mask-icon"
      href="https://static.openfoodfacts.org/images/favicon/safari-pinned-tab.svg"
      color="#5bbad5"
    />
    <link
      rel="shortcut icon"
      href="https://static.openfoodfacts.org/images/favicon/favicon.ico"
    />
    <meta name="msapplication-TileColor" content="#da532c" />
    <meta
      name="msapplication-TileImage"
      content="https://static.openfoodfacts.org/images/favicon/mstile-144x144.png"
    />
    <meta
      name="msapplication-config"
      content="https://static.openfoodfacts.org/images/favicon/browserconfig.xml"
    />
    <meta
      name="_globalsign-domain-verification"
      content="2ku73dDL0bAPTj_s1aylm6vxvrBZFK59SfbH_RdUya"
    />
    <meta name="apple-itunes-app" content="app-id=588797948" />
    <meta name="flattr:id" content="dw637l" />

    <link
      rel="stylesheet"
      href="https://static.openfoodfacts.org/css/dist/app.css"
    />
    <link
      rel="stylesheet"
      href="https://static.openfoodfacts.org/css/dist/jqueryui/themes/base/jquery-ui.css"
    />
    <link
      rel="stylesheet"
      href="https://cdnjs.cloudflare.com/ajax/libs/select2/4.0.3/css/select2.min.css"
      integrity="sha384-HIipfSYbpCkh5/1V87AWAeR5SUrNiewznrUrtNz1ux4uneLhsAKzv/0FnMbj3m6g"
      crossorigin="anonymous"
    />
    <link
      rel="search"
      href="https://en.openfoodfacts.org/cgi/opensearch.pl"
      type="application/opensearchdescription+xml"
      title="Open Food Facts"
    />
    <style media="all">
      .show-when-logged-in {
        display: none;
      }
    </style>
    <script src="https://static.openfoodfacts.org/js/dist/jquery.js"></script>
    <script type="text/javascript">
      var _gaq = _gaq || [];
      _gaq.push(["_setAccount", "UA-31851927-1"]);
      _gaq.push(["_setDomainName", "openfoodfacts.org"]);
      _gaq.push(["_trackPageview"]);

      (function() {
        var ga = document.createElement("script");
        ga.type = "text/javascript";
        ga.async = true;
        ga.src =
          ("https:" == document.location.protocol
            ? "https://ssl"
            : "http://www") + ".google-analytics.com/ga.js";
        var s = document.getElementsByTagName("script")[0];
        s.parentNode.insertBefore(ga, s);
      })();

$(function() {

$('iframe').load(function(){
      $(".loading").remove();
}).show();

});

    </script>
  </head>
  <body>
    <div class="hide-for-large-up text-center">
      <img
        src="https://static.openfoodfacts.org/images/svg/openfoodfacts-logo-en.svg"
        width="178"
        height="156"
        alt="Open Food Facts logosu"
      />

<div class="panel callout" style="margin-top:0.5rem">
<h3>Open Food Facts 2020 bütçesini finanse etmemize yardımcı olun!</h3>
<p>Open Food Facts %100 özgür ve gıda endüstrisinden bağımsızdır. Projeyi devam ettirmek ve büyütmek için yardımlarınıza ihtiyacımız var.</p>
</div>
    </div>

    <div
      class="row"
      style="width: 100%; margin-left: auto; margin-right: auto; max-width: initial; margin-top:20px;"
    >
      <div class="columns large-2 hide-for-medium hide-for-small text-center">
        <img
          src="https://static.openfoodfacts.org/images/svg/openfoodfacts-logo-en.svg"
          width="178"
          height="156"
          alt="Open Food Facts logosu"
        />
      </div>

      <div
        class="columns large-5 xlarge-6 xxlarge-7 hide-for-medium hide-for-small"
      >
        <h2 style="margin-bottom:1rem">
          Open Food Facts ekibinden bir mesaj
        </h2>

<div class="panel callout" style="margin-top:0.5rem">
<h3>Open Food Facts 2020 bütçesini finanse etmemize yardımcı olun!</h3>
<p>Open Food Facts %100 özgür ve gıda endüstrisinden bağımsızdır. Projeyi devam ettirmek ve büyütmek için yardımlarınıza ihtiyacımız var.</p>
</div>

        <img
          src="https://static.openfoodfacts.org/images/svg/crowdsourcing-icon.svg"
          style="width:240px;float:left;margin-right:5px;"
          alt="Yes we scan! logo"
        />

        <p>
          Open Food Facts, dünyadaki en büyük özgür ve açık gıda ürünleri veritabanı
          olarak "Gıda ürünlerinin Wikipedia"sıdır.
        </p>
        <p>
          Open Food Facts'i, yediklerimiz hakkındaki bilgilerin kamu yararına
          bilgiler olduğuna inandığımız için başlattık. Sonuç olarak, bu herkese açık,
          özgür ve açık olmalıdır.
        </p>
        <p>
          Verilerimiz vatandaşlar tarafından mobil uygulamamız sayesinde daha sağlıklı yiyecek
          seçimleri yapmak, halk sağlığı araştırmacıları tarafından gıdaların sağlığa etkisini
          incelemek, gazeteciler tarafından raporlanmaları ve hatta gıda endüstrisi tarafından
          ürünlerini geliştirmek için kullanılmaktadır. Gıda şeffaflığının gücü budur:
          herkese fayda sağlar!
        </p>
        <p>
          Open Food Facts'i kurduğumuzda, tüm çalışmalarımızı bağışlayarak etkimizi en üst
          düzeye çıkarmak için tamamen kar amacı gütmeyen bir seçim yaptık.
          Ayrıca sektörden tamamen bağımsız olacağımız ve böylece misyonumuzu
          riske sokabilecek herhangi bir fonu asla kabul etmeyeceğimiz konusunda
          net bir seçim yaptık.
        </p>
        <p>
          Sonuç olarak, projeye az miktarda bir para ile başladık ve bütçemizi
          hala sıkı tutuyoruz. 2012'den 2017'ye hepimiz gönüllüydük ve yıllık bütçemiz
          1000 avronun altındaydı! Bununla birlikte, proje çok büyüdü ve
          şimdi görevimize devam etmek için biraz daha fazlasına ihtiyacımız var.
        </p>
        <p>
          Open Food Facts'i işletmeye ve büyütmeye devam etmek için yardımınıza
          ihtiyacımız var. Lütfen Open Food Facts'i korumak ve sürdürmek için
          bağış yapmayı düşünün.
        </p>
        <p>Teşekkürler,</p>
        <p style="font-weight: bold;">
          Anca, Florence, Léonore, Sylvia, Charles, Christian, Ludovic, Pierre,
          Sébastien, Stéphane, Vincent ve tüm Open Food Facts ekibi
        </p>
      </div>

      <div class="columns large-5 xlarge-4 xxlarge-3 text-center">
        <div style="max-width:425px">
          <div class="loading">
            <p>Bağış formu yükleniyor.<br><a href=" https://donorbox.org/your-donation-to-open-food-facts">Buraya tıklayarak</a> da erişebilirsiniz.</p>
          </div>

          <script
            src="https://donorbox.org/widget.js"
            paypalExpress="true"
          ></script>
          <iframe
            title="Donate via Donorbox"
            allowpaymentrequest=""
            height="900px"
            name="donorbox"
            seamless="seamless"
            src="https://donorbox.org/embed/your-donation-to-open-food-facts"
            style="max-width: 500px; min-width: 310px; max-height:none!important;border:0;overflow:hidden;"
            width="100%"
          ></iframe>

          <div class="text-left">
            <h3>Bağışınız nereye gidiyor</h3>

            <p>
<<<<<<< HEAD
              <strong>Technology:</strong> Development, maintenance, servers to keep the
              database growing and to add cool new features to the Open Food
              Facts mobile app and web site.
            </p>

            <p>
              <strong>People and projects:</strong> To give our best support to the Open
              Food Facts community, to work with researchers, and to make our
              food products data have the biggest impact on our health, our
              planet, and society.
=======
              <strong>Teknoloji:</strong> Yazılım geliştirme, bakım, veritabanını büyütmeye devam etmek
              için sunucular ve Open Food Facts mobil uygulamasına ve web sitesine harika
              yeni özellikler eklemek.
            </p>

            <p>
              <strong>İnsanlar ve projeler:</strong> Open Food Facts topluluğuna en iyi desteği
              vermek, araştırmacılarla çalışmak ve gıda ürünleri verilerimizi sağlığımız,
              gezegenimiz ve toplumumuz üzerinde en büyük etkiye sahip yapmak.
>>>>>>> 6a018236
            </p>
          </div>
        </div>
      </div>
    </div>
  </body>
</html><|MERGE_RESOLUTION|>--- conflicted
+++ resolved
@@ -215,18 +215,6 @@
             <h3>Bağışınız nereye gidiyor</h3>
 
             <p>
-<<<<<<< HEAD
-              <strong>Technology:</strong> Development, maintenance, servers to keep the
-              database growing and to add cool new features to the Open Food
-              Facts mobile app and web site.
-            </p>
-
-            <p>
-              <strong>People and projects:</strong> To give our best support to the Open
-              Food Facts community, to work with researchers, and to make our
-              food products data have the biggest impact on our health, our
-              planet, and society.
-=======
               <strong>Teknoloji:</strong> Yazılım geliştirme, bakım, veritabanını büyütmeye devam etmek
               için sunucular ve Open Food Facts mobil uygulamasına ve web sitesine harika
               yeni özellikler eklemek.
@@ -236,7 +224,6 @@
               <strong>İnsanlar ve projeler:</strong> Open Food Facts topluluğuna en iyi desteği
               vermek, araştırmacılarla çalışmak ve gıda ürünleri verilerimizi sağlığımız,
               gezegenimiz ve toplumumuz üzerinde en büyük etkiye sahip yapmak.
->>>>>>> 6a018236
             </p>
           </div>
         </div>
