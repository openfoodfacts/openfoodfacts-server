--- conflicted
+++ resolved
@@ -137,17 +137,10 @@
 // display a switch to use preferences (on list of products pages) and a button to edit preferences
 
 function display_use_preferences_switch_and_edit_preferences_button(target_selected, target_selection_form, change) {
-<<<<<<< HEAD
-
-	var html = '';
-
-	var html_edit_preferences = '<div><a id="show_selection_form" class="button small round secondary" role="button" tabindex="0">' +
-=======
-	
+
 	let html = '';
-	
+
 	const html_edit_preferences = '<div><a id="show_selection_form" class="button small round secondary" role="button" tabindex="0">' +
->>>>>>> e17c36d0
         '<span class="material-icons size-20">&#xE556;</span>' +
         "&nbsp;<span>" + lang().preferences_edit_your_preferences + '</span></a></div>';
 
