// This file is part of Product Opener.
//
// Product Opener
// Copyright (C) 2011-2020 Association Open Food Facts
// Contact: contact@openfoodfacts.org
// Address: 21 rue des Iles, 94100 Saint-Maur des Fossés, France
//
// Product Opener is free software: you can redistribute it and/or modify
// it under the terms of the GNU Affero General Public License as
// published by the Free Software Foundation, either version 3 of the
// License, or (at your option) any later version.
//
// This program is distributed in the hope that it will be useful,
// but WITHOUT ANY WARRANTY; without even the implied warranty of
// MERCHANTABILITY or FITNESS FOR A PARTICULAR PURPOSE.  See the
// GNU Affero General Public License for more details.
//
// You should have received a copy of the GNU Affero General Public License
// along with this program.  If not, see <https://www.gnu.org/licenses/>.

/*eslint no-console: "off"*/
/*global lang admin otherNutriments Tagify*/
/*global toggle_manage_images_buttons ocr_button_div_original_html*/ // These are weird.
/*exported add_line upload_image update_image update_nutrition_image_copy*/

//Polyfill, just in case
if (!Array.isArray) {
  Array.isArray = function (arg) {
    return Object.prototype.toString.call(arg) === '[object Array]';
  };
}

var code;
var current_cropbox;
var images = [];
var imgids = {};
var img_path;
var angles = {};
var imagefield_imgid = {};
var imagefield_url = {};
var use_low_res_images = false;

var units = [
	[ 'g', 'mg', "\u00B5g", '% DV' ],
	[ 'mol/l', 'moll/l', 'mmol/l', 'mval/l', 'ppm', "\u00B0rH", "\u00B0fH", "\u00B0e", "\u00B0dH", 'gpg' ],
	[ 'kJ', 'kcal' ],
];

function stringStartsWith (string, prefix) {
    return string.slice(0, prefix.length) == prefix;
}

function add_language_tab (lc, language) {

  $('.tabs').each(function() {
    $(this).removeClass('active');
  });

  $('.new_lc').each(function() {

    var $clone = $(this).clone();

    var $th = $clone;
    var newID = $th.attr('id').replace(/new_lc/, lc);
    $th.attr('id', newID);

    $clone.addClass('tabs_' + lc).removeClass('tabs_new_lc');

    $clone.find('[id]').each(function() {

      var $th = $(this);
      var newID = $th.attr('id').replace(/new_lc/, lc);
      $th.attr('id', newID);

    });

    $clone.find('[for]').each(function() {

      var $th = $(this);
      var newID = $th.attr('for').replace(/new_lc/, lc);
      $th.attr('for', newID);

    });

    $clone.find('[name]').each(function() {

      var $th = $(this);
      var newID = $th.attr('name').replace(/new_lc/, lc);
      $th.attr('name', newID);
    });

    $clone.find('[href]').each(function() {

      var $th = $(this);
      var newID = $th.attr('href').replace(/new_lc/, lc);
      $th.attr('href', newID);
    });

    $clone.find('[lang]').each(function() {

      var $th = $(this);
      var newID = $th.attr('lang').replace(/new_lc/, lc);
      $th.attr('lang', newID);
    });

    $clone.find('.tab_language').each(function() {

      $(this).html(language);
    });

    $clone.insertBefore($(this));

    $clone.addClass('active').removeClass('new_lc').removeClass('hide');

    $(".select_crop").filter(":visible").selectcrop('init');
    $(".select_crop").filter(":visible").selectcrop('show');

  });

  update_move_data_and_images_to_main_language_message();

  $(document).foundation('tab', 'reflow');
}

function select_nutriment(event,ui) {


	//alert(ui.item.id + ' = ' + ui.item.value);
	//alert($("#add_nutriment").val());
	var id = $(this).attr('id');
	id = id.replace("_label", "");
	$('#' + id).focus();
	$('#' + id + '_unit').val(ui.item.unit);
	var unit = (ui.item.unit == '%' ? '%' : ui.item.unit).toLowerCase();
	var unitElement = $('#' + id + '_unit');
	var percentElement = $('#' + id + '_unit_percent');
	if (unit === '') {
		unitElement.hide();
		percentElement.hide();
	}
	else if (unit == '%') {
		unitElement.hide();
		percentElement.show();
	}
	else {
		unitElement.show();
		percentElement.hide();

		for (var entryIndex = 0; entryIndex < units.length; ++entryIndex) {
			var entry = units[entryIndex];
			for (var unitIndex = 0; unitIndex < entry.length; ++unitIndex) {
				var unitEntry = entry[unitIndex].toLowerCase();
				if (unitEntry == unit) {
					var domElement = unitElement[0];
					domElement.options.length = 0; // Remove current entries.
					for (var itemIndex = 0; itemIndex < entry.length; ++itemIndex) {
						var unitValue = entry[itemIndex];
						domElement.options[domElement.options.length] = new Option(unitValue, unitValue, false, unitValue.toLowerCase() == unit);
					}

					if (ui.item.iu) {
						domElement.options[domElement.options.length] = new Option('IU', 'IU', false, 'iu' == unit);
					}

					return;
				}
			}
		}
	}
}

function add_line() {

	$(this).unbind("change");
	$(this).unbind("autocompletechange");

	var id = parseInt($("#new_max").val()) + 1;
	$("#new_max").val(id);

	var newline = $("#nutriment_new_0_tr").clone();
	var newid = "nutriment_new_" + id;
	newline.attr('id', newid + "_tr");
	newline.find(".nutriment_label").attr("id",newid + "_label").attr("name",newid + "_label");
	newline.find(".nutriment_unit").attr("id",newid + "_unit").attr("name",newid + "_unit");
	newline.find(".nutriment_unit_percent").attr("id",newid + "_unit_percent").attr("name",newid + "_unit_percent");
	newline.find("#nutriment_new_0").attr("id",newid).attr("name",newid);
	newline.find("#nutriment_new_0_prepared").attr("id",newid + "_prepared").attr("name",newid + "_prepared");

	$('#nutrition_data_table > tbody:last').append(newline);
	newline.show();

	newline.find(".nutriment_label").autocomplete({
		source: otherNutriments,
		select: select_nutriment,
		//change: add_line
	});

	// newline.find(".nutriment_label").bind("autocompletechange", add_line);
	newline.find(".nutriment_label").change(add_line);

	$(document).foundation('equalizer', 'reflow');
}

function upload_image (imagefield) {

 $('.img_input[name!="imgupload_' + imagefield + '"]').prop("disabled", true);
 $('.img_input[name="imgupload_' + imagefield + '"]').hide();
 $('div[id="uploadimagemsg_' + imagefield +'"]').html('<img src="/images/misc/loading2.gif" /> ' + lang().product_js_uploading_image);
 $('div[id="uploadimagemsg_' + imagefield +'"]').show();

 $("#product_form").ajaxSubmit({

  url: "/cgi/product_image_upload.pl",
  data: { imagefield: imagefield },
  dataType: 'json',
  beforeSubmit: function() {
   //o.dataType = 'json';
  },
  success: function(data) {
	//alert(data.status);
	//alert("input:hidden[name=\"" + data.imagefield + ".imgid\"]");
	$('div[id="uploadimagemsg_' + imagefield +'"]').html(lang().product_js_image_received);
	$("input:hidden[name=\"" + data.imagefield + ".imgid\"]").val(data.image.imgid);
	$([]).selectcrop('add_image',data.image);
	$(".select_crop").selectcrop('show');

	$('#' + imagefield + '_' + data.image.imgid).addClass("ui-selected").siblings().removeClass("ui-selected");
	change_image(imagefield, data.image.imgid);

  },
  error : function() {
	$('div[id="uploadimagemsg_' + imagefield +'"]').html(lang().product_js_image_upload_error);
  },
  complete: function() {
	$('.img_input').prop("disabled", false).show();
  }
 });
}




function update_image(imagefield) {

	$('#crop_' + imagefield).attr("src","/cgi/product_image_rotate.pl?code=" + code + "&imgid=" + imagefield_imgid[imagefield]
		+ "&angle=" + angles[imagefield] + "&normalize=" + $("#normalize_" + imagefield).prop('checked')
		+ "&white_magic=" + $("#white_magic_" + imagefield).prop('checked')		);
	$('div[id="cropbuttonmsg_' + imagefield +'"]').hide();
}

function rotate_image(event) {

	var imagefield = event.data.imagefield;
	var angle = event.data.angle;
	angles[imagefield] += angle;
	angles[imagefield] = (360 + angles[imagefield]) % 360;

	$('img#crop_' + imagefield ).cropper('rotate',angle);

	//var selection = $('img#crop_' + imagefield ).cropper('getData');
	var selection = $('img#crop_' + imagefield ).cropper('getCropBoxData');

	selection.x = selection.left;
	selection.y = selection.top;

	console.log("selection - current - x:" + selection.x + " - y:" + selection.y + " - width:" + selection.width + " - height:" + selection.height);

	if (selection.width > 0) {
		var x1 = selection.x;
		var y1 = selection.y;
		var x2 = selection.x + selection.width;
		var y2 = selection.y + selection.height;

		var container = $('img#crop_' + imagefield ).cropper('getContainerData');
		var w = container.width;
		var h = container.height;
		console.log("selection - image - w:" + w + ' - h:' + h);


		if (angle == 90) {
			selection.x = h - y2;
			selection.y = x1;
			selection.width = y2 - y1;
			selection.height = x2 - x1;
		}
		else {
			selection.x = y1;
			selection.y = w - x2;
			selection.width = y2 - y1;
			selection.height = x2 - x1;
		}

		selection.left = selection.x;
		selection.top = selection.y;

		$('img#crop_' + imagefield ).cropper('setCropBoxData', selection);

		console.log("selection - new - x:" + selection.x + " - y:" + selection.y + " - width:" + selection.width + " - height:" + selection.height);
	}


	event.stopPropagation();
	event.preventDefault();
}

function change_image(imagefield, imgid) {

	//alert("field: " + imagefield + " - imgid: " + imgid);

	var image = images[imgids[imgid]];
	angles[imagefield] = 0;
	imagefield_imgid[imagefield] = imgid;

  // load small 400 pixels image if the use_low_res_images checkbox is checked

  var image_size = '';
  var cropimgdiv_style = '';
  var coordinates_image_size = "full";

  if ( $("#use_low_res_images_" + imagefield).is(':checked')) {
      image_size = '.400';
      cropimgdiv_style = 'style="max-width:400px"';
      coordinates_image_size = "400";
  }

	var html = '';

  html += '<div class="command">' + lang().product_js_image_rotate_and_crop + '</div>';

  html += '<div class="row"><div class="small-6 medium-7 large-8 columns">';
	html += '<div class="command"><a id="rotate_left_' + imagefield + '" class="small button" type="button">' + lang().product_js_image_rotate_left + '</a> &nbsp;';
	html += '<a id="rotate_right_' + imagefield + '" class="small button" type="button">' + lang().product_js_image_rotate_right + '</a>';
	html += '<br><a href="' + img_path + image.imgid + '.jpg" target="_blank">' + lang().product_js_image_open_full_size_image + '</a>';
  html += '<br/><input type="checkbox" id="zoom_on_wheel_' + imagefield +'" name="zoom_on_wheel_' + imagefield +'" value="">';
  html += '<label for="zoom_on_wheel_' + imagefield +'" style="margin-top:0px;">' + lang().product_js_zoom_on_wheel + '</label>';
	html += '</div>';
  html += '</div><div class="small-6 medium-5 large-4 columns" style="float:right">';

	html += '<div class="cropbutton_' + imagefield + '"></div>';
	html += '<div class="cropbuttonmsg_' + imagefield + '" class="ui-state-highlight ui-corner-all" style="padding:2px;margin-top:10px;margin-bottom:10px;display:none" ></div>';
  html += '</div></div>';
	html += '<div id="cropimgdiv_' + imagefield + '" class="cropimgdiv" ' + cropimgdiv_style + '><img src="' + img_path + image.imgid + image_size +'.jpg" id="' + 'crop_' + imagefield + '"/></div>';

  html += '<div class="row"><div class="small-6 medium-7 large-8 columns">';
	html += '<input type="checkbox" id="normalize_' + imagefield + '" onchange="update_image(\'' + imagefield + '\');blur();" /><label for="normalize_' + imagefield + '">' + lang().product_js_image_normalize + '</label><br/>';
	html +=	'<input type="checkbox" id="white_magic_' + imagefield + '" style="display:inline" /><label for="white_magic_' + imagefield
		+ '" style="display:inline">' + lang().product_js_image_white_magic + '</label>';
  html += '</div><div class="small-6 medium-5 large-4 columns" style="float:right;padding-top:1rem">';
	html += '<div class="cropbutton_' + imagefield + '"></div>';
	html += '<div class="cropbuttonmsg_' + imagefield + '" class="ui-state-highlight ui-corner-all" style="padding:2px;margin-top:10px;margin-bottom:10px;display:none" ></div>';
  html += '</div></div>';

	if (current_cropbox) {
		$('div[id="' + current_cropbox + '"]').html('');
	}
	current_cropbox = 'cropbox_' + imagefield;
	$('div[id="cropbox_' + imagefield +'"]').html(html);
	$('div[id="cropimgdiv_' + imagefield +'"]').height($('div[id="cropimgdiv_' + imagefield +'"]').width());

	$("#white_magic_" + imagefield).change(function() {
			$('.cropbuttonmsg_' + imagefield).hide();
	} );

  var crop_button = 'crop_' + imagefield + '_button';
  $('.cropbutton_' + imagefield).html('<button class="' + crop_button + ' small button" type="button">' + lang().product_js_image_save + '</button>');
  $("." + crop_button).click({imagefield:imagefield},function(event) {
    event.stopPropagation();
    event.preventDefault();
    var imgid = imagefield_imgid[imagefield];

    var selection = $('img#crop_' + imagefield ).cropper('getData');

    if (! selection) {
      selection = {'x1':-1,'y1':-1,'x2':-1,'y2':-1};
    }
    // alert(event.data.imagefield);
    $("." + crop_button).blur();
    $('.cropbutton_' + imagefield).hide();
    $('.cropbuttonmsg_' + imagefield).html('<img src="/images/misc/loading2.gif" /> ' + lang().product_js_image_saving);
    $('.cropbuttonmsg_' + imagefield).show();
    $.post('/cgi/product_image_crop.pl',
  {
    code: code, id: imagefield, imgid: imgid,
        x1:selection.x, y1:selection.y, x2:selection.x + selection.width, y2:selection.y + selection.height,
        coordinates_image_size : coordinates_image_size,
        angle:angles[imagefield], normalize:$("#normalize_" + imagefield).prop('checked'),
    white_magic: $("#white_magic_" + imagefield).prop('checked')
  }, function (data) {

      imagefield_url[imagefield] = data.image.display_url;
      update_display(imagefield, false);
      $('.cropbutton_' + imagefield).show();
      $('.cropbuttonmsg_' + imagefield).html(lang().product_js_image_saved);
      $(document).foundation('equalizer', 'reflow');
    }, 'json');
  });

	$("#rotate_left_" + imagefield).click({imagefield:imagefield, angle:-90}, rotate_image);
	$("#rotate_right_" + imagefield).click({imagefield:imagefield, angle:90}, rotate_image);

  $('img#crop_' + imagefield).click(function() {
    $('img#crop_' + imagefield ).cropper('clear');
  });

	$('img#crop_' + imagefield).cropper({
		"viewMode" : 2, "guides": false, "autoCrop": false, "zoomable": true, "zoomOnWheel": false, "zoomOnTouch": false, "toggleDragModeOnDblclick": true
	});

	$("#zoom_on_wheel_" + imagefield).change(function() {
    var zoomOnWheel = $("#zoom_on_wheel_" + imagefield).is(':checked');
    $('img#crop_' + imagefield).cropper('destroy').cropper({
      "viewMode" : 2, "guides": false, "autoCrop": false, "zoomable": true, "zoomOnWheel": zoomOnWheel, "zoomOnTouch": false, "toggleDragModeOnDblclick": true
	});	} );

	$(document).foundation('equalizer', 'reflow');
}

// https://jsperf.com/jquery-visibility-test
$.fn.isVisible = function() {
  return $.expr.filters.visible(this[0]);
};
function update_nutrition_image_copy() {

	// width big enough to display a copy next to nutrition table?
  if ($("#nutrition_data_table").isVisible() && $('#nutrition').width() - $('#nutrition_data_table').width() > 405) {
    $('#nutrition_image_copy').css("left", $('#nutrition_data_table').width() + 10).show();
	}
	else {
		$('#nutrition_image_copy').hide();
	}
}


function update_display(imagefield, first_display) {

	var display_url = imagefield_url[imagefield];

	if (display_url) {

	var html = lang().product_js_current_image + '<br/><img src="' + img_path + display_url + '" />';
	html += '<div class="button_div" id="unselectbuttondiv_' + imagefield + '"><button id="unselectbutton_' + imagefield + '" class="small button" type="button">' + lang().product_js_unselect_image + '</button></div>';
	if (stringStartsWith(imagefield, 'ingredients')) {
		html += '<div id="ocrbutton_loading_' + imagefield + '"></div><div class="button_div" id="ocrbuttondiv_' + imagefield + '"><!--<button id="ocrbutton_' + imagefield + '" class="small button" type="button">' + lang().product_js_extract_ingredients + '</button>-->'
		+ ' <button id="ocrbuttongooglecloudvision_' + imagefield + '" class="small button" type="button">' + lang().product_js_extract_ingredients + '</button></div>';
	}

	if (stringStartsWith(imagefield, 'nutrition')) {
		// width big enough to display a copy next to nutrition table?
		if ($('#nutrition').width() - $('#nutrition_data_table').width() > 405) {

			if ((! first_display) || ($('#nutrition_image_copy').html() === '')) {
				$('#nutrition_image_copy').html('<img src="' + img_path + display_url + '" />').css("left", $('#nutrition_data_table').width() + 10);
			}
		}
	}

	if (stringStartsWith(imagefield, 'ingredients')) {

    var full_url = display_url.replace(/\.400\./, ".full.");
    $('#' + imagefield + '_image_full').html('<img src="' + img_path + full_url + '" class="ingredients_image_full"/>');
	}

	$('div[id="display_' + imagefield +'"]').html(html);

	$("#ocrbutton_" + imagefield).click({imagefield:imagefield},function(event) {
		event.stopPropagation();
		event.preventDefault();
		// alert(event.data.imagefield);

		$('div[id="ocrbutton_loading_' + imagefield +'"]').html('<img src="/images/misc/loading2.gif" /> ' + lang().product_js_extracting_ingredients).show();
		$('div[id="ocrbuttondiv_' + imagefield +'"]').hide();
		$.post('/cgi/ingredients.pl',
				{code: code, id: imagefield, process_image:1, ocr_engine:"tesseract" }, function(data) {

			$('div[id="ocrbuttondiv_' + imagefield +'"]').show();
			if (data.status === 0) {
				$('div[id="ocrbutton_loading_' + imagefield +'"]').html(lang().product_js_extracted_ingredients_ok);

				var ingredients_text_id = imagefield.replace("ingredients","ingredients_text");
				$("#" + ingredients_text_id).val(data.ingredients_text_from_image);
			}
			else {
				$('div[id="ocrbutton_loading_' + imagefield +'"]').html(ocr_button_div_original_html + lang().product_js_extracted_ingredients_nok);
			}
			$(document).foundation('equalizer', 'reflow');
		}, 'json');

		$(document).foundation('equalizer', 'reflow');

	});
	$("#ocrbuttongooglecloudvision_" + imagefield).click({imagefield:imagefield},function(event) {
		event.stopPropagation();
		event.preventDefault();
		// alert(event.data.imagefield);
		$('div[id="ocrbutton_loading_' + imagefield +'"]').html('<img src="/images/misc/loading2.gif" /> ' + lang().product_js_extracting_ingredients).show();
		$('div[id="ocrbuttondiv_' + imagefield +'"]').hide();
		$.post('/cgi/ingredients.pl',
				{code: code, id: imagefield, process_image:1, ocr_engine:"google_cloud_vision" }, function(data) {

			$('div[id="ocrbuttondiv_' + imagefield +'"]').show();
			if (data.status === 0) {
				$('div[id="ocrbutton_loading_' + imagefield +'"]').html(lang().product_js_extracted_ingredients_ok);
				var ingredients_text_id = imagefield.replace("ingredients","ingredients_text");
				$("#" + ingredients_text_id).val(data.ingredients_text_from_image);
			}
			else {
				$('div[id="ocrbutton_loading_' + imagefield +'"]').html(lang().product_js_extracted_ingredients_nok);
			}
			$(document).foundation('equalizer', 'reflow');
		}, 'json');

		$(document).foundation('equalizer', 'reflow');

	});


	$("#unselectbutton_" + imagefield).click({imagefield:imagefield},function(event) {
		event.stopPropagation();
		event.preventDefault();
		// alert(event.data.imagefield);
		$('div[id="unselectbuttondiv_' + imagefield +'"]').html('<img src="/images/misc/loading2.gif" /> ' + lang().product_js_unselecting_image);
		$.post('/cgi/product_image_unselect.pl',
				{code: code, id: imagefield }, function(data) {

			if (data.status_code === 0) {
				$('div[id="unselectbuttondiv_' + imagefield +'"]').html(lang().product_js_unselected_image_ok);
				delete imagefield_url[imagefield];
			}
			else {
				$('div[id="unselectbuttondiv_' + imagefield +'"]').html(lang().product_js_unselected_image_nok);
			}
			update_display(imagefield, false);
			$('div[id="display_' + imagefield +'"]').html('');
			$(document).foundation('equalizer', 'reflow');
		}, 'json');

		$(document).foundation('equalizer', 'reflow');

	});

	}

	$(document).foundation('equalizer', 'reflow');
}

function initializeTagifyInputs() {
	document.
		querySelectorAll("input.tagify-me").
		forEach((input) => initializeTagifyInput(input));
}

const maximumRecentEntriesPerTag = 3;
function initializeTagifyInput(el) {
	const input = new Tagify(el, {
		autocomplete: true,
		whitelist: get_recents(el.id) || [],
		dropdown: {
			enabled: 0
		}
	});

	let abortController;
	input.on("input", function (event) {
		const value = event.detail.value;
		input.settings.whitelist = []; // reset the whitelist

		if (el.dataset.autocomplete && el.dataset.autocomplete !== "") {
			// https://developer.mozilla.org/en-US/docs/Web/API/AbortController/abort
			if (abortController) {
				abortController.abort();
			}

			abortController = new AbortController();

			fetch(el.dataset.autocomplete + "term=" + value, {
				signal: abortController.signal
			}).
				then((RES) => RES.json()).
				then(function (whitelist) {
					input.settings.whitelist = whitelist;
					input.dropdown.show.call(input, value); // render the suggestions dropdown
				});
		}
	});

	input.on("add", function (event) {
		let obj;

		try {
			obj = JSON.parse(window.localStorage.getItem("po_last_tags"));
		} catch (err) {
			if (err.name == "NS_ERROR_FILE_CORRUPTED") {
				obj = null;
			}
		}

		const tag = event.detail.data.value;
		if (obj === null) {
			obj = {};
			obj[el.id] = [tag];
		} else if (obj[el.id] === null || !Array.isArray(obj[el.id])) {
			obj[el.id] = [tag];
		} else {
			if (obj[el.id].indexOf(tag) != -1) {
				return;
			}

			if (obj[el.id].length >= maximumRecentEntriesPerTag) {
				obj[el.id].pop();
			}

			obj[el.id].unshift(tag);
		}

		try {
			window.localStorage.setItem("po_last_tags", JSON.stringify(obj));
		} catch (err) {
			if (err.name == "NS_ERROR_FILE_CORRUPTED") {
				// Don't to anything
			}
		}

		input.settings.whitelist = obj[el.id]; // reset the whitelist
	});

	document.
		getElementById("product_form").
		addEventListener("submit", function () {
			el.value = input.value.map((obj) => obj.value).join(",");
		});
}

function get_recents(tagfield) {
	let obj;
	try {
		obj = JSON.parse(window.localStorage.getItem("po_last_tags"));
	} catch (e) {
		if (e.name == "NS_ERROR_FILE_CORRUPTED") {
			obj = null;
		}
	}

	if (
<<<<<<< HEAD
	obj !== null &&
	// eslint-disable-next-line no-undefined
	obj[tagfield] !== undefined &&
=======
		obj !== null &&
		typeof obj[tagfield] !== "undefined" &&
>>>>>>> f84b9aeb
		obj[tagfield] !== null
	) {
		return obj[tagfield];
	}

	return [];
}

(function( $ ){

	initializeTagifyInputs();

  if ($.cookie('use_low_res_images') !== undefined) {
      use_low_res_images = true;
  }

	var settings = {
		'thumb_width' : 100,
		'thumb_height' : 100
	};

	var methods = {
    init : function( options ) {

		// Create some defaults, extending them with any options that were provided
		settings = $.extend( settings, options);
		img_path = settings.img_path;
		code = $("input:hidden[name=\"code\"]", $(this).closest("form")).val();

      return this.each(function(){

         var $this = $(this),
			data = $this.data('selectcrop')
			;
             //data = $this.data('tooltip'),
             //tooltip = $('<div />', {
             //  text : $this.attr('title')
             //});

         // If the plugin hasn't been initialized yet
         if ( ! data ) {

           /*
             Do more setup stuff here
           */

           $(this).data('selectcrop', {
               init_id : $this.attr('id'),
            target : $this
           });
           imagefield_url[$this.attr('id')] = $("#" + $this.attr('id') + '_display_url').val();

         }
       });
    },
	init_images : function ( images_data ) {

		images = images_data;

		//$("#add_nutriment").change(add_nutriment);
	},
	add_image : function ( image_data) {
		images.push(image_data);
	},
    show : function( ) {

		this.each(function(){

			var $this = $(this);
			var id = $this.attr('id');

			var html = '<ul class="ui-selectable single-selectable">';

			$.each(images, function(index, image) {
				var selected = '';
				imgids[image.imgid] = index;
				if (($("input:hidden[name=\"" + id + ".imgid\"]").val()) == image.imgid) {
					selected = ' ui-selected';
				}
				html += '<li id="' + id + '_' + image.imgid + '" class="ui-state-default ui-selectee' + selected + '">';
				html += '<img src="' + settings.img_path + image.thumb_url +'" title="'  + image.uploaded + ' - ' + image.uploader + '"/>';

				if ((stringStartsWith(id, 'manage')) && (admin)) {
					html += '<div class="show_for_manage_images">' + image.uploaded + '<br/>' + image.uploader + '</div>';
				}

				html += '</li>';
			});
			html += '</ul>';

			if (! stringStartsWith(id, 'manage')) {

      html += '<div style="clear:both" class="command upload_image_div">';
			html += '<a href="#" class="button small expanded" id="imgsearchbutton_' + id + '"> '
+ '<svg xmlns="http://www.w3.org/2000/svg" viewBox="0 0 24 24" class="icon"><circle cx="12" cy="12" r="3.2"/><path d="M9 2L7.17 4H4c-1.1 0-2 .9-2 2v12c0 1.1.9 2 2 2h16c1.1 0 2-.9 2-2V6c0-1.1-.9-2-2-2h-3.17L15 2H9zm3 15c-2.76 0-5-2.24-5-5s2.24-5 5-5 5 2.24 5 5-2.24 5-5 5z"/><path d="M0 0h24v24H0z" fill="none"/></svg>'
+ lang().product_js_upload_image
+ '<input type="file" accept="image/*" class="img_input" name="imgupload_' + id + '" id="imgupload_' + id
+ '" data-url="/cgi/product_image_upload.pl" multiple '
+ 'style="width: 0.1px;height:0.1px;opacity:0;overflow:hidden;position:absolute;z-index:-1;"/>'
+ '</a>'
+ '</div>'
+ '<p class="note">' + lang().product_js_upload_image_note + '</p>'
+ '<div id="progressbar_' + id + '" class="progress" style="display:none">'
+  '<span id="progressmeter_' + id + '" class="meter" style="width:0%"></span>'
+ '</div>'
+ '<div id="imgsearchmsg_' + id + '" data-alert class="alert-box info" style="display:none">' + lang().product_js_uploading_image
+ '<a href="#" class="close">&times;</a>'
+ '</div>'
+ '<div id="imgsearcherror_' + id + '" data-alert class="alert-box alert" style="display:none">' + lang().product_js_image_upload_error
+ '<a href="#" class="close">&times;</a>'
+ '</div>';


      html += '<input type="checkbox" class="use_low_res_images" name="use_low_res_images_' + id + '" id="use_low_res_images_' + id + '">';
      html += '<label for="use_low_res_images_' + id + '">' + lang().product_js_use_low_res_images + '</label>';

      html += '<div class="row">';
			html += '<div class="columns small-12 medium-12 large-6 xlarge-8"><div class="cropbox" id="cropbox_' + id +'"></div></div>';
			html += '<div class="columns small-12 medium-12 large-6 xlarge-4"><div class="display" id="display_' + id +'"></div></div>';
      html += '</div>';
			}

			$this.html(html);

      if (use_low_res_images) {
          $("#use_low_res_images_" + id).prop("checked", true);
      }

      $("#use_low_res_images_" + id).change(function() {
        use_low_res_images = $("#use_low_res_images_" + id).is(':checked');
        if (use_low_res_images) {
          $.cookie('use_low_res_images', '1', { expires: 180, path: '/' });
        }
        else {
          $.removeCookie('use_low_res_images', { path: '/'});
        }
        $(".use_low_res_images").each(function() {
          $(this).prop( "checked", use_low_res_images );
        });
      });

      $(document).foundation('equalizer', 'reflow');

			if (! stringStartsWith(id, 'manage')) {

			update_display(id, true);



	var imagefield = id;

   $('#imgupload_' + id).fileupload({
        sequentialUploads: true,
        dataType: 'json',
        url: '/cgi/product_image_upload.pl',
		formData : [{name: 'jqueryfileupload', value: 1}, {name: 'imagefield', value: imagefield}, {name: 'code', value: code} ],
		resizeMaxWidth : 2000,
		resizeMaxHeight : 2000,


        done: function (e, data) {

			if (data.result) {
			if (data.result.image) {
	$("#imgsearchmsg_" + imagefield).html(lang().product_js_image_received);
	$("input:hidden[name=\"" + data.imagefield + ".imgid\"]").val(data.result.image.imgid);
	$([]).selectcrop('add_image',data.result.image);
	$(".select_crop").selectcrop('show');

	$('#' + imagefield + '_' + data.result.image.imgid).addClass("ui-selected").siblings().removeClass("ui-selected");
	change_image(imagefield, data.result.image.imgid);
			}

			if (data.result.error) {
				$("#imgsearcherror_" + imagefield).html(data.result.error);
				$("#imgsearcherror_" + imagefield).show();
			}
			}
        },
		fail : function () {
			$("#imgsearcherror_" + imagefield).show();
        },
		always : function () {
			$("#progressbar_" + imagefield).hide();
			$("#imgsearchbutton_" + imagefield).show();
			$("#imgsearchmsg_" + imagefield).hide();
			$('.img_input').prop("disabled", false);
        },
		start: function () {
			$("#imgsearchbutton_" + imagefield).hide();
			$("#imgsearcherror_" + imagefield).hide();
			$("#imgsearchmsg_" + imagefield).html('<img src="/images/misc/loading2.gif" /> ' + lang().product_js_uploading_image).show();
			$("#progressbar_" + imagefield).show();
			$("#progressmeter_" + imagefield).css('width', "0%");

			$('.img_input[name!="imgupload_' + imagefield + '"]').prop("disabled", true);

		},
            sent: function (e, data) {
                if (data.dataType &&
                        data.dataType.substr(0, 6) === 'iframe') {
                    // Iframe Transport does not support progress events.
                    // In lack of an indeterminate progress bar, we set
                    // the progress to 100%, showing the full animated bar:
                    $("#progressmeter_" + imagefield).css('width', "100%");
                }
            },
            progress: function (e, data) {
				$("#progressmeter_" + imagefield).css('width', parseInt(data.loaded / data.total * 100, 10) + "%");
            }

    });

		}

		});




		$(".single-selectable li").click(function() {
			var li_id = $(this).attr("id");
			var imagefield_imgid = li_id.split("_");
			var imagefield = imagefield_imgid[0] + "_" + imagefield_imgid[1];
			var imgid = imagefield_imgid[2];
			$("input:hidden[name=\"" + imagefield + ".imgid\"]").val(imgid);
			if ((stringStartsWith(imagefield, 'manage')) && ($("#manage_images_drop").hasClass("active"))) {
				$(this).toggleClass("ui-selected");
			}
			else {
				$(this).addClass("ui-selected").siblings().removeClass("ui-selected");
			}
			if (stringStartsWith(imagefield, 'manage')) {
				toggle_manage_images_buttons();
			}
			else {
				change_image(imagefield, imgid);
			}
		});

		$(document).foundation('equalizer', 'reflow');

		return this;
    },

  };


  $.fn.selectcrop = function( method ) {

    // Method calling logic
    if ( methods[method] ) {
      return methods[ method ].apply( this, Array.prototype.slice.call( arguments, 1 ));
    } else if ( typeof method === 'object' || ! method ) {
      return methods.init.apply( this, arguments );
    } else {
      $.error( 'Method ' +  method + ' does not exist on jQuery.selectcrop' );
    }

  };

  $('#back-btn').click(function() {
	window.location.href = window.location.origin + '/product/' + window.code;
  });

  initLanguageAdding();

  update_move_data_and_images_to_main_language_message();

  $("#lang").change(update_move_data_and_images_to_main_language_message);

})( jQuery );

function update_move_data_and_images_to_main_language_message () {

  var main_language_id = $("#lang").val();
  var main_language_text = $("#lang option:selected").text();
  $('.main_language').text(main_language_text);
  $('.move_data_and_images_to_main_language').each(function() {
    var divid = $(this).attr('id');
    if (divid === "move_" + main_language_id + "_data_and_images_to_main_language_div") {
      $(this).hide();
    }
    else {
      $(this).show();
    }
  });

  $('.move_data_and_images_to_main_language_checkbox').each(function() {

    var divradioid = $(this).attr('id') + "_radio";

    var $th = $(this);
    if ( $(this).is(':checked')) {
        $("#" + divradioid).show();
    }
    else {
       $("#" + divradioid).hide();
    }

    $th.change(function() {
      var divradioid = $(this).attr('id') + "_radio";
      if ( $(this).is(':checked')) {
          $("#" + divradioid).show();
      }
      else {
         $("#" + divradioid).hide();
      }
    }
    );

  });
}

function initLanguageAdding() {
  const Lang = lang();
  const placeholder = Lang.add_language;
  const languages = convertTranslationsToLanguageList(Lang);

  const existingLanguages = [];
  const tabs = document.querySelectorAll('li.tabs:not([data-language="new_lc"]):not(.tabs_new)');
  // eslint-disable-next-line guard-for-in
  for (let i = 0; i < tabs.length; ++i) {
    existingLanguages.push(tabs[i].dataset.language);
  }

  // eslint-disable-next-line no-unused-vars
  const unusedLanguages = languages.filter(function(value) {
    return !existingLanguages.includes(value.id);
  });

  $(".select_add_language").select2({
    placeholder: placeholder,
    allowClear: true,
    data: unusedLanguages
  }).on("select2:select", function (e) {
    var lc = e.params.data.id;
    var language = e.params.data.text;
    add_language_tab(lc, language);
    $('.select_add_language option[value=' + lc + ']').remove();
    $(this).val("").trigger("change");
    var new_sorted_langs = $("#sorted_langs").val() + "," + lc;
    $("#sorted_langs").val(new_sorted_langs);
  });
}

function convertTranslationsToLanguageList(Lang) {
  const results = [];

  // eslint-disable-next-line guard-for-in
  for (var k in Lang) {
    if (k.startsWith('language_')) {
      const language = convertTranslationToLanguage(Lang, k);
      if (language) {
        results.push(language);
      }
    }
  }

  const locale = document.querySelector('html').lang;

  return results.sort(function (a, b) {
    return a.text.localeCompare(b.text, locale);
  });
}

function convertTranslationToLanguage(Lang, translation) {
  const match = translation.match(/^language_([a-z]{2,})$/);
  if (match) {
    return { id: match[1], text: Lang[translation] };
  }
}<|MERGE_RESOLUTION|>--- conflicted
+++ resolved
@@ -641,14 +641,8 @@
 	}
 
 	if (
-<<<<<<< HEAD
 	obj !== null &&
-	// eslint-disable-next-line no-undefined
-	obj[tagfield] !== undefined &&
-=======
-		obj !== null &&
 		typeof obj[tagfield] !== "undefined" &&
->>>>>>> f84b9aeb
 		obj[tagfield] !== null
 	) {
 		return obj[tagfield];
