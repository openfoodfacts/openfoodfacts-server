# How to use Gitpod for Remote Development

If your computer performance restricts you from developing, you can use [Gitpod](https://gitpod.io). 
Gitpod allows you to do the devs on an ephemeral environment. It is free up to
50 hours per month (https://www.gitpod.io/pricing).

Gitpod provides a robust ready-to-code developer environment in the cloud eliminating the friction
of setting up local environments and IDEs with Perl, Docker and plugins, making it possible for even new contributors to
OpenFoodFacts Server to get started in minutes instead of hours!


Note that while this how-to is tailored for Gitpod, using alternatives like [GitHub Codespaces][github-codespaces] should be
similar.

For the most part, development on Gitpod is similar to developing locally as documented
in the [quickstart guide](how-to-quick-start-guide.md)
and [docker-developer-guide](how-to-develop-using-docker.md); however accessing your dev-deployment of
`openfoodfacts-server` requires an extra step.

## Connect GitHub and Gitpod
When you use Gitpod, you allow Gitpod to use your GitHub account.

In GitHub, you can review (and revoke if you stop using Gitpod) the access granted to Gitpod: click on your avatar on top right of the screen, then, Settings. In the left panel, under Integrations, click on Applications, then, Authorized OAuth Apps.

On the Gitpod side, you can also update what Gitpod is allowed to do with your GitHub account: click on your avatar on the top right of the screen, then, Settings. In the left panel, click on Integrations. The line for GitHub should be green. At the end of this line, click on the three dots, then Edit Permissions. '''If you want to create a pull request via Gitpod, you need to grant public_repo access.'''

## Get Started

[![Open in Gitpod](https://gitpod.io/button/open-in-gitpod.svg)](https://gitpod.io/#https://github.com/openfoodfacts/openfoodfacts-server/)
> Gitpod will automatically clone and open the repository for you in VSCode by default. It will also automatically build
> the project for you on opening and comes with Docker and other tools pre-installed making it one of the fastest ways
> to spin up an environment for `openfoodfacts-server`.



Once the repository is open in Gitpod, other instructions in the
[quick-start guide](how-to-quick-start-guide.md) can be generally followed.

## Accessing your development instance of openfoodfacts-server

Since Gitpod runs your code in a remote machine, your dev-deployment spun up with `make dev` or `make up` is not
accessible when you open the default http://openfoodfacts.localhost in your browser. This happens because the server
running on the remote machine is not accessible on your local network interface.

To overcome this, we can use a SSH tunnel that listens to your local port 80 and forwards traffic to port 80
of the remote machine. Gitpod makes it really simple to SSH into your dev environment by letting you copy the `ssh`
command required to reach your remote environment. To start, follow the ssh instructions on Gitpod's official
guide: [SSH for workspaces as easy as copy/paste][gitpod-ssh-guide]. 
Once you have copied the ssh command and ensure it works as-is, add a `-L 80:localhost:80` to the command to make it look like:
`ssh -L 80:localhost:80 'openfoodfac-openfoodfac-tok-openfoodfac-r9f61214h9vt.ssh.ws-c.gitpod.io'`.

Once you execute the altered command in your terminal, you should be able to access Open Food Facts
on http://openfoodfacts.localhost just as documented in the quickstart guide!

[gitpod-ssh-guide]: https://www.gitpod.io/blog/copy-paste-ssh-workspace-access
[github-codespaces]: https://github.com/features/codespaces

**Remark:** for some Linux distributions, port 80 is reserved. A workaround is to switch to port 8080: in gitpod, open the .env file and replace the line PRODUCT_OPENER_PORT=80 by PRODUCT_OPENER_PORT=8080, then replace -L 80:localhost:80 by -L 8080:localhost:8080. **Rollback the changes on .env before making a pull request!**

**Remark:** you will need to trust the fingerprint at first connection. 

**Remark:** on MacOS or Linux, when trying to bind, you might see a bind fail. Remember that any port below 1024 is reserved for the root user. You might want to add `sudo` just before the ssh command.

<<<<<<< HEAD
**Remark:** you will need to trust the fingerprint at first connection. 

**Remark:** on MacOS or Linux, when trying to bind, you might see a bind fail. Remember that any port below 1024 is reserved for the root user. You might want to add `sudo` just before the ssh command.

**Remark:** the address to connect with ssh can change after few days. If you get a ```Connection closed by ... port 22``` simply go back to https://gitpod.io/workspaces and copy the new address.  
=======
**Remark:** the address to connect with ssh can change after a few days. If you get a ```Connection closed by ... port 22``` simply go back to https://gitpod.io/workspaces and copy the new address.  
>>>>>>> 493c5c8c

**Remark:** if you load the page after some changes but get a ```502 Bad Gateway```, check again your code. Something may be wrong with it. Just in case, try commenting out the part you just coded to see if it works. 

Create an account to be able to edit products.

## Some commands
After you made devs and want to apply changes and see them on the website, you can run:  
```
$ docker compose restart 
```
```
$ make up  
```

If you face some difficulties, you can always look at the logs (use ctrl + c, to quit):  
```
$ make log  
```
```
$ make tail  
```
After development, before opening a pull request, run the following command:  
```
$ make checks  
```  <|MERGE_RESOLUTION|>--- conflicted
+++ resolved
@@ -55,21 +55,13 @@
 [gitpod-ssh-guide]: https://www.gitpod.io/blog/copy-paste-ssh-workspace-access
 [github-codespaces]: https://github.com/features/codespaces
 
-**Remark:** for some Linux distributions, port 80 is reserved. A workaround is to switch to port 8080: in gitpod, open the .env file and replace the line PRODUCT_OPENER_PORT=80 by PRODUCT_OPENER_PORT=8080, then replace -L 80:localhost:80 by -L 8080:localhost:8080. **Rollback the changes on .env before making a pull request!**
-
 **Remark:** you will need to trust the fingerprint at first connection. 
 
-**Remark:** on MacOS or Linux, when trying to bind, you might see a bind fail. Remember that any port below 1024 is reserved for the root user. You might want to add `sudo` just before the ssh command.
-
-<<<<<<< HEAD
-**Remark:** you will need to trust the fingerprint at first connection. 
+**Remark:** for some Linux distributions, port 80 is reserved. A workaround is to switch to port 8080: in gitpod, open the .env file and replace the line PRODUCT_OPENER_PORT=80 by PRODUCT_OPENER_PORT=8080, then replace -L 80:localhost:80 by -L 8080:localhost:8080. **Rollback the changes on .env before making a pull request!**
 
 **Remark:** on MacOS or Linux, when trying to bind, you might see a bind fail. Remember that any port below 1024 is reserved for the root user. You might want to add `sudo` just before the ssh command.
 
 **Remark:** the address to connect with ssh can change after few days. If you get a ```Connection closed by ... port 22``` simply go back to https://gitpod.io/workspaces and copy the new address.  
-=======
-**Remark:** the address to connect with ssh can change after a few days. If you get a ```Connection closed by ... port 22``` simply go back to https://gitpod.io/workspaces and copy the new address.  
->>>>>>> 493c5c8c
 
 **Remark:** if you load the page after some changes but get a ```502 Bad Gateway```, check again your code. Something may be wrong with it. Just in case, try commenting out the part you just coded to see if it works. 
 
