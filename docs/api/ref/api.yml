openapi: 3.1.0
info:
  title: Open Food Facts Open API
  description: |
    As a developer, the Open Food Facts API allows you to get information
    and contribute to the products database. You can create great apps to
    help people make better food choices and also provide data to enhance the database.
  termsOfService: "https://world.openfoodfacts.org/terms-of-use"
  contact:
    name: Open Food Facts
    url: "https://slack.openfoodfacts.org/"
    email: reuse@openfoodfacts.org
  license:
    name: "data: ODbL"
    url: "https://opendatacommons.org/licenses/odbl/summary/index.html"
    # can't use url and identifier - use x-identifier
    x-identifier: "ODbL-1.0"
  version: "2"
externalDocs:
  description: |
    Please read the API introduction before using this API.
  url: https://openfoodfacts.github.io/openfoodfacts-server/api/
servers:
  - description: dev
    url: "https://world.openfoodfacts.net"
  - url: "https://world.openfoodfacts.org"
    description: prod
paths:
  "/api/v2/product/{barcode}":
    get:
      tags:
        - Read Requests
      summary: Get information for a specific product by barcode
      parameters:
        - name: barcode
          in: path
          description: |
            The barcode of the product to be fetched
          required: true
          style: simple
          explode: false
          schema:
            type: string
            example: "3017620422003"
      responses:
        "200":
          description: OK
          content:
            application/json:
              schema:
                $ref: ./responses/get_product_by_barcode.yaml
              examples:
                spread-example:
                  $ref: ./examples/get_product_by_barcode_spread.yaml

      description: |
        A product can be fetched via its unique barcode.
        It returns all the details of that product response.
      operationId: get-product-by-barcode
  "/api/v2/product/{barcode}?fields=knowledge_panels":
    get:
      tags:
        - Read Requests
      summary: |
        Get Knowledge panels for a specific product by barcode
        (special case of get product)
      parameters:
        - name: barcode
          in: path
          description: |
            The barcode of the product to be fetched
          required: true
          style: simple
          explode: false
          schema:
            type: string
            example: "3017620422003"
      responses:
        "200":
          description: OK
          content:
            application/json:
              schema:
                allOf:
                  - $ref: ./responses/get_product_by_barcode_base.yaml
                  - type: object
                    properties:
                      product:
                        $ref: ./schemas/product_knowledge_panels.yaml
      description: |
        Knowledge panels gives high leve informations about a product,
        ready to display.
        This is used by open food facts website,
        and by the official mobile application
      operationId: get-product-by-barcode-knowledge-panels
  /cgi/product_image_upload.pl:
    post:
      tags:
        - Write Requests
      summary: Add a Photo to an Existing Product
      operationId: get-cgi-product_image_upload.pl
      description: |
        Photos are source and proof of data.
        The first photo uploaded for a product is
        auto-selected as the product’s “front” photo.'
      responses:
        "200":
          description: OK
          content:
            application/json:
              schema:
                $ref: ./responses/add_photo_to_existing_product.yaml
      requestBody:
        content:
          multipart/form-data:
            schema:
              $ref: ./requestBodies/add_photo_to_existing_product.yaml
        description: ""
  /cgi/ingredients.pl:
    parameters: []
    get:
      summary: Performing OCR on a Product
      operationId: get-cgi-ingredients.pl
      responses:
        "200":
          description: OK
          content:
            application/json:
              schema:
                $ref: ./responses/ocr_on_product.yaml
      description: |
        Open Food Facts uses optical character recognition (OCR) to retrieve nutritional data and other information from the product labels.
      parameters:
        - $ref: "#/components/parameters/id"
        - $ref: "#/components/parameters/code"
        - $ref: "#/components/parameters/process_image"
        - $ref: "#/components/parameters/ocr_engine"
      tags:
        - Read Requests
  /cgi/product_image_crop.pl:
    post:
      summary: Crop A Photo
      operationId: post-cgi-product_image_crop.pl
      responses:
        "200":
          description: OK
          content:
            application/json:
              schema:
                type: object
                properties: {}
      description: |
        Cropping is only relevant for editing existing products.
        You cannot crop an image the first time you upload it to the system.
      parameters: []
      requestBody:
        content:
          multipart/form-data:
            schema:
              $ref: ./requestBodies/crop_a_photo.yaml
        required: true
      tags:
        - Write Requests
    get:
      summary: Rotate A Photo
      operationId: get-cgi-product_image_crop.pl
      responses:
        "200":
          description: OK
          content:
            application/json:
              schema:
                $ref: ./responses/rotate_a_photo.yaml
      description: |
        Although we recommend rotating photos manually and uploading a new version of the image,
        the OFF API allows you to make api calls to automate this process.
        You can rotate existing photos by setting the angle to 90º, 180º, or 270º clockwise.
      parameters:
        - $ref: "#/components/parameters/code"
        - $ref: "#/components/parameters/id"
        - $ref: "#/components/parameters/imgid"
        - $ref: "#/components/parameters/angle"
      tags:
        - Write Requests
  /cgi/product_image_unselect.pl:
    post:
      summary: Unselect A Photo
      requestBody:
        content:
          multipart/form-data:
            schema:
              $ref: ./requestBodies/unselect_a_photo.yaml
      responses:
        "200":
          description: OK
          content:
            application/json:
              schema:
                type: object
                properties:
                  status:
                    type: string
                    description: status of the unselect operation
                    example: status ok
                  status_code:
                    type: number
                    description: status code of the operation
                    example: 0
                  imagefield:
                    type: string
                    example: front_fr
                    description: image field that was unselected

  /cgi/product_jqm2.pl:
    post:
      summary: Add or Edit A Product
      operationId: post-cgi-product_jqm2.pl
      responses:
        "200":
          description: OK
          content:
            application/json:
              schema:
<<<<<<< HEAD
                $ref: ./responses/add_or_edit_a_product.yaml
=======
                AllOf:
                  - $ref: ./responses/add_or_edit_a_product.yaml
                  - $ref: ./responses/change_ref_properties.yaml
>>>>>>> 7743ad19
      parameters: []
      requestBody:
        content:
          multipart/form-data:
            schema:
<<<<<<< HEAD
              allOf:
              - $ref: ./requestBodies/add_or_edit_a_product.yaml
              - $ref: ./requestBodies/change_ref_properties.yaml
=======
              AllOf:
                - $ref: ./requestBodies/add_or_edit_a_product.yaml
                - $ref: ./requestBodies/change_ref_properties.yaml
>>>>>>> 7743ad19
      tags:
        - Write Requests
      description: |
        This updates a product.

        Note: If the barcode exists then you will be editing the existing product,
        However if it doesn''t you will be creating a new product with that unique barcode,
        and adding properties to the product.
  /api/v2/search:
    get:
      summary: Search for Products
      tags:
        - Read Requests
      responses:
        "200":
          description: OK
          content:
            application/json:
              schema:
                $ref: ./responses/search_for_products.yaml
      operationId: get-search
      description: |
        Search request allows you to get products that match your search criteria.

        It allows you create many custom APIs for your use case.

        If the search query parameter has 2 possible values, they are seperated by a comma(,).
        When filtering via a parameter that has different language codes like `fr`, `de` or `en`, specify the language code in the parameter name e.g `categories_tags_en`

        **Important:** search API v2 does not support full text request (search_term),
        you have to use [search API v1](https://wiki.openfoodfacts.org/API/Read/Search) for that.
        Upcoming [search-a-licious project](https://github.com/openfoodfacts/search-a-licious) will fix that.

        ### Limiting results

        You can limit the size of returned objects thanks to the `fields` object (see below).

        eg: `fields=code,product_name,brands,attribute_groups``

        Please use it as much as possible to avoid overloading the servers.

        The search use pagination, see `page` and `page_size` parameters.

        **Beware:** the `page_count` data in item is a bit counter intuitive…, read the description.

        ### Conditions on tags

        All `_tags`` parameters accepts either:

        * a single value
        * or a comma-separated list of values (doing a AND)
        * or a pipe separated list of values (doing a OR)

        You can exclude terms by using a "-" prefix.

        For taxonomized entries, you might either use the tag id (recommended),
        or a known synonym (without language prefix)

        * `labels_tags=en:organic,en:fair-trade` find items that are fair-trade AND organic
        * `labels_tags=en:organic|en:fair-trade` find items that are fair-trade OR organic
        * `labels_tags=en:organic,en:-fair-trade` find items that are organic BUT NOT fair-trade


        ### Conditions on nutriments

        To get a list of nutrients

        You can either query on nutrient per 100g (`_100g` suffix)
        or per serving (`serving` suffix).

        You can also add `_prepared_`
        to get the nutrients in the prepared product instead of as sold.

        You can add a comparison operator and value to the parameter name
        to get products with nutrient above or bellow a value.
        If you use a parameter value it exactly match it.

        * `energy-kj_100g<200` products where energy in kj for 100g is less than 200kj
        * `sugars_serving>10` products where sugar per serving is greater than 10g
        * `saturated-fat_100g=1` products where saturated fat per 100g is exactly 10g
        * `salt_prepared_serving<0.1` products where salt per serving for prepared product is less than 0.1g

        ### More references

        See also [wiki page](https://wiki.openfoodfacts.org/Open_Food_Facts_Search_API_Version_2)

      parameters:
        # all tags parameters
        - $ref: "./schemas/tags_parameters.yaml#/properties/additives_tags"
        - $ref: "./schemas/tags_parameters.yaml#/properties/allergens_tags"
        - $ref: "./schemas/tags_parameters.yaml#/properties/brands_tags"
        - $ref: "./schemas/tags_parameters.yaml#/properties/categories_tags"
        - $ref: "./schemas/tags_parameters.yaml#/properties/countries_tags"
        - $ref: "./schemas/tags_parameters.yaml#/properties/emb_codes_tags"
        - $ref: "./schemas/tags_parameters.yaml#/properties/labels_tags"
        - $ref: "./schemas/tags_parameters.yaml#/properties/manufacturing_places_tags"
        - $ref: "./schemas/tags_parameters.yaml#/properties/nutrition_grades_tags"
        - $ref: "./schemas/tags_parameters.yaml#/properties/origins_tags"
        - $ref: "./schemas/tags_parameters.yaml#/properties/packaging_tags"
        - $ref: "./schemas/tags_parameters.yaml#/properties/purchase_places_tags"
        - $ref: "./schemas/tags_parameters.yaml#/properties/states_tags"
        - $ref: "./schemas/tags_parameters.yaml#/properties/stores_tags"
        - $ref: "./schemas/tags_parameters.yaml#/properties/traces_tags"
        - $ref: "./schemas/tags_parameters.yaml#/properties/tag_name_with_language_code"
        - $ref: "./schemas/nutrition_search.yaml#/properties/nutrient_lower_than"
        - $ref: "./schemas/nutrition_search.yaml#/properties/nutrient_greater_than"
        - $ref: "./schemas/nutrition_search.yaml#/properties/nutrient_equal"
        - $ref: "#/components/parameters/fields"
        - $ref: "#/components/parameters/sort_by"
        - $ref: "#/components/parameters/page"
        - $ref: "#/components/parameters/page_size"
    parameters: []
  /cgi/suggest.pl:
    get:
      summary: Get Suggestions to Aid Adding/Editing Products
      tags:
        - Read Requests
      responses:
        "200":
          description: OK
          content:
            application/json:
              schema:
                type: array
      operationId: get-cgi-suggest.pl
      parameters:
        - $ref: "#/components/parameters/tagtype"
        - $ref: "#/components/parameters/term"
      description: |
        For example , Dave is looking for packaging_shapes that contain the term "fe",
        all packaging_shapes containing "fe" will be returned.
        This is useful if you have a search in your application,
        for a specific product field.
  /cgi/nutrients.pl:
    get:
      summary: Get a nested list of nutrients that can be displayed in the nutrition facts table for a specific country and language
      tags:
        - Read Requests
      responses:
        "200":
          description: OK
          content:
            application/json:
              schema:
                $ref: ./responses/get_nutrients.yaml
      operationId: get-cgi-nutrients.pl
      parameters:
        - $ref: "#/components/parameters/cc"
        - $ref: "#/components/parameters/lc"
      description: |
        Used to display the nutrition facts table of a product, or to display a form to input those nutrition facts.
  /api/v2/attribute_groups:
    get:
      summary: Get the list of attributes available for personal search.
      description: |
        Attributes are at the heart of personal search.
        They score the products according to different criterias,
        which could then be matched to a user's preferences.

        This API helps you list attributes and display them in your application,
        for the user to choose the importance of each criteria.

        note: /api/v2/attribute_groups_{lc} is also a valid route, but consider it deprecated
      tags:
        - Read Requests
        - Personal search
      operationId: get-attribute-groups
      responses:
        "200":
          description: OK
          content:
            application/json:
              schema:
                $ref: ./responses/get_attribute_groups.yaml
      parameters:
        - $ref: "#/components/parameters/lc"
  /api/v2/preferences:
    get:
      summary: |
        Get the weights corresponding to attributes preferences
        to compute personal product
      tags:
        - Read Requests
        - Personal search
      operationId: get-preferences
      parameters:
        - $ref: "#/components/parameters/lc"
      responses:
        "200":
          description: OK
          content:
            application/json:
              schema:
                $ref: ./responses/get_preferences.yaml
components:
  schemas:
    "Product-Base":
      $ref: ./schemas/product_base.yaml
    "Product-Misc":
      $ref: ./schemas/product_misc.yaml
    "Product-Tags":
      $ref: ./schemas/product_tags.yaml
    "Product-Nutrition":
      $ref: ./schemas/product_nutrition.yaml
    "Product-Ingredients":
      $ref: ./schemas/product_ingredients.yaml
    "Product-Images":
      $ref: ./schemas/product_images.yaml
    "Product-Eco-Score":
      $ref: ./schemas/product_ecoscore.yaml
    "Product-Metadata":
      $ref: ./schemas/product_meta.yaml
    "Product-Data-Quality":
      $ref: ./schemas/product_quality.yaml
    "Product-Knowledge-Panels":
      $ref: ./schemas/product_knowledge_panels.yaml
    "Product-Attribute-Groups":
      $ref: "./schemas/product_attribute_groups.yaml"
    Product:
      $ref: ./schemas/product.yaml
  parameters:
    id:
      schema:
        type: string
        example: ingredients_en
      in: query
      name: id
      required: true
    cc:
      schema:
        type: string
        example: "us"
      in: query
      name: cc
      required: false
      description: "2 letter code of the country of the user. Used for localizing some fields in returned values (e.g. knowledge panels). If not passed, the country may be inferred by the IP address of the request."
    lc:
      schema:
        type: string
        example: "fr"
      in: query
      name: lc
      required: false
      description: |
        2 letter code of the language of the user.
        Used for localizing some fields in returned values (e.g. knowledge panels).
        If not passed, the language may be inferred by the Accept-Language header of the request,
        or from the domain name prefix.
    code:
      schema:
        type: string
        example: "4251105501381"
      in: query
      name: code
      description: Barcode of the product
      required: true
    process_image:
      schema:
        type: string
        example: "1"
      in: query
      name: process_image
      required: true
    ocr_engine:
      schema:
        type: string
        example: google_cloud_vision
      in: query
      name: ocr_engine
      required: true
    imgid:
      schema:
        type: string
        example: "1"
      in: query
      name: imgid
      required: true
    angle:
      schema:
        type: string
        example: "90"
      in: query
      name: angle
      required: true
    page:
      schema:
        type: int
        example: 24
      in: query
      name: page
      description: |
        The page number you request to view (eg. in search results spanning multiple pages)
    page_size:
      schema:
        type: int
        example: 24
      in: query
      name: page_size
      description: |
        The number of elements should be sent per page
    sort_by:
      schema:
        type: string
        example: product_name
        enum:
          - product_name
          - last_modified_t
          - scans_n
          - unique_scans_n
          - created_t
          - completeness
          - popularity_key
          - nutriscore_score
          - nova_score
          - nothing
          - ecoscore_score
      in: query
      name: sort_by
      description: |
        The allowed values  used to sort/order the search results.

        * `product_name` sorts on name
        * `ecoscore_score`, `nova_score`, `nutriscore_score` rank on the [Eco-Score](https://world.openfoodfacts.org/eco-score-the-environmental-impact-of-food-products), [Nova](https://world.openfoodfacts.org/nova), or [Nutri-Score](https://world.openfoodfacts.org/nutriscore)
        * `scans_n`, `unique_scans_n` and `popularity_key` are about product popularity: number of scans on unique scans, rank of product
        * `created_t`, `last_modified_t`, are about creation and modification dates
        * `nothing`, tells not to sort at all (because if you do not provide the sort_by argument we default to sorting on popularity (for food) or last modification date)
    fields:
      schema:
        type: string
        example: "code,product_name"
      in: query
      name: fields
      description: |
        The fields to be returned from the product object can also be limited.
        If not specified, it returns the entire product object response.
    knowledge_panels_included:
      schema:
        type: string
        example: "heatlh_card, environment_card"
      in: query
      name: knowledge_panels_included
      description: |
        When knowledge_panels are requested, you can specify which panels should be in the response. All the others will be excluded.
    knowledge_panels_excluded:
      schema:
        type: string
        example: "heatlh_card, environment_card"
      in: query
      name: knowledge_panels_excluded
      description: |
        When knowledge_panels are requested, you can specify which panels to exclude from the response. All the others will be included.
        If a panel is both excluded and included (with the knowledge_panels_excluded parameter), it will be excluded.
    tagtype:
      schema:
        type: string
        example: additives
      in: query
      name: tagtype
    term:
      schema:
        type: string
        example: f
      in: query
      name: term
tags:
  - name: Read Requests
  - name: Write Requests<|MERGE_RESOLUTION|>--- conflicted
+++ resolved
@@ -221,27 +221,15 @@
           content:
             application/json:
               schema:
-<<<<<<< HEAD
                 $ref: ./responses/add_or_edit_a_product.yaml
-=======
-                AllOf:
-                  - $ref: ./responses/add_or_edit_a_product.yaml
-                  - $ref: ./responses/change_ref_properties.yaml
->>>>>>> 7743ad19
       parameters: []
       requestBody:
         content:
           multipart/form-data:
             schema:
-<<<<<<< HEAD
               allOf:
-              - $ref: ./requestBodies/add_or_edit_a_product.yaml
-              - $ref: ./requestBodies/change_ref_properties.yaml
-=======
-              AllOf:
                 - $ref: ./requestBodies/add_or_edit_a_product.yaml
                 - $ref: ./requestBodies/change_ref_properties.yaml
->>>>>>> 7743ad19
       tags:
         - Write Requests
       description: |
