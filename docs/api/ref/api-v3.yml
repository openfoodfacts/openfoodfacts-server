openapi: 3.1.0
info:
  title: Open Food Facts Open API V3 - under development
  description: |
    As a developer, the Open Food Facts API allows you to get information
    and contribute to the products database. You can create great apps to
    help people make better food choices and also provide data to enhance the database.

    **IMPORTANT**: Please read the [API introduction](https://openfoodfacts.github.io/openfoodfacts-server/api/) before using this API.

    **WARNING** v3 is under development and you should expect changes

    The current version of API v3 is v3.2
    See the [change log for the API and product schema](../ref-api-and-product-schema-change-log.md)
  termsOfService: "https://world.openfoodfacts.org/terms-of-use"
  contact:
    name: Open Food Facts
    url: "https://slack.openfoodfacts.org/"
    email: reuse@openfoodfacts.org
  license:
    name: "License (MIT, Apache 2.0, etc)"
    url: "https://opendatacommons.org/licenses/odbl/summary/index.html"
  version: "3"
servers:
  - url: "https://world.openfoodfacts.org"
    description: prod
  - description: dev
    url: "https://world.openfoodfacts.net"
paths:
  "/api/v3/product/{barcode}":
    get:
      tags:
        - Read Requests
      summary: READ Product - Get information for a specific product by barcode (API V3)
      parameters:
        - name: barcode
          in: path
          description: |
            The barcode of the product to be fetched
          required: true
          style: simple
          explode: false
          schema:
            type: string
            example: "3017620422003"
        - $ref: "./parameters/requested_product_type.yaml#/components/parameters/RequestedProductType"
        - $ref: "#/components/parameters/cc"
        - $ref: "#/components/parameters/lc"
        - schema:
            type: string
          in: query
          name: tags_lc
          description: "2 letter language code to request names of tags in a specific language.  For READ requests: if passed, all taxonomized tags of the response will include a `lc_name` property with the translation in the requested language, if available. Otherwise, the property value will contain the name in the original language, prefixed by the 2 language code and a colon."
        - schema:
            type: string
          in: query
          name: fields
          description: |-
            Comma separated list of fields requested in the response.

            Special values:
            * "none": returns no fields
            * "raw": returns all fields as stored internally in the database
            * "all": returns all fields except generated fields that need to be explicitly requested such as "knowledge_panels".

            Defaults to "all" for READ requests. The "all" value can also be combined with fields like "attribute_groups" and "knowledge_panels".'
        - schema:
            type: string
            example: "health_card, environment_card"
          required: false
          in: query
          name: knowledge_panels_included
          description: |-
            When knowledge_panels are requested, you can specify which panels should be in the response. All the others will be excluded.
        - schema:
            type: string
            example: "health_card, environment_card"
          required: false
          in: query
          name: knowledge_panels_excluded
          description: |-
            When knowledge_panels are requested, you can specify which panels to exclude from the response. All the others will be included.
            If a panel is both excluded and included (with the knowledge_panels_excluded parameter), it will be excluded.
      responses:
        "200":
          description: OK
          content:
            application/json:
              schema:
                allOf:
                  - $ref: ./responses/response-status/response_status.yaml
                  - $ref: ./schemas/product_v3.yaml
        "302":
          description: Redirect to the correct server for the product type of the requested product
          headers:
            Location:
              schema:
                type: string
                description: URL to the correct server
              examples:
                redirect:
                  value: "https://world.openbeautyfacts.org/api/v3/product/8710447445990"
        "404":
          description: Product not found
      description: |-
        Retrieve information for a product with a specific barcode.

        The fields parameter allows to specify what fields to retrieve.
      operationId: get-product-by-barcode
    patch:
      tags:
        - Write Requests      
      summary: "WRITE Product - Create or update product, select images, or analyze test product (API V3 - Implementation in progress)"
      operationId: patch-api-v3-product-barcode
      description: |-
        This API allows to create or update a product (if the product already exists, its data is updated, otherwise it is created), or to analyze a test product (in which case no product is created or updated). To analyze a product, the "barcode" path component needs to contain the value "test" instead of a barcode.

        New API to send structured product data in a JSON format instead of in a flattened list of key / value pairs field as-in the current product add / edit API that relies on a multipart/form-data format.

        Important: this new Product WRITE API has been deployed in production, but it is still under development, and it may change.

        This new API is used in particular to send structured packaging data: https://openfoodfacts.github.io/openfoodfacts-server/dev/explain-packaging-data/

        The new API is gradually being extended to support other product fields.

        Currently supported fields are:
          - language specific fields (e.g. product name, ingredients text)
          - tags fields (e.g. categories, labels)
          - packaging fields (e.g. packagings, packagings_add, packagings_complete)
          - image selection of uploaded images (e.g. front, ingredients, nutrition, packaging) for specific languages
      parameters:
        - name: barcode
          in: path
          description: |
            The barcode of the product to to create or update, or "test" to analyze the product data sent without creating or updating a product.
          required: true
          style: simple
          explode: false
          schema:
            type: string
            example: "3017620422003"
      requestBody:
        content:
          application/json:
            schema:
              allOf:
                - $ref: ./requestBodies/lc_cc.yaml
                - $ref: ./requestBodies/fields_tags_lc.yaml
                - type: object
                  properties:
                    user_id:
                      type: string
                    password:
                      type: string
                    product:
                      $ref: ./schemas/product_update_api_v3.yaml
            examples:
              example-1:
                value:
                  lc: fr
                  cc: fr
                  fields: "product_name,packagings"
                  tags_lc: fr
                  userid: string
                  password: string
                  code: string
                  product:
                    packagings:
                      - number_of_units: 6
                        shape:
                          id: "en:bottle"
                        material:
                          id: "en:plastic"
                        recycling:
                          id: "en:recycle"
                        quantity_per_unit: 25 cl
                        weight_measured: 10
                    packagings_add:
                      - number_of_units: 6
                        shape:
                          id: "en:bottle"
                        material:
                          id: "en:plastic"
                        recycling:
                          id: "en:recycle"
                        quantity_per_unit: 25 cl
                        weight_measured: 10
          application/xml:
            schema:
              type: object
              properties: {}
        description: |
          Structured data for the product is passed in the product field.

          For complex structures such as the packagings object, it is possible to replace pre-existing data, or completing it:

          - an object sent in the packagings field will replace any pre-existing data.
          - an object sent in the field suffixed with _add (e.g. packagings_add) will be merged with any pre-existing data.       
      responses:
        "200":
          description: |-
            The response will include a "product" structure. The fields returned in this structure will depend on the value of the "fields" input field:

            - "updated" (default): all fields updated by the query will be returned, including fields that are directly generated from the updated fields. For instance, sending "packagings" or "packagings_add" will return the "packagings" field.

            - "none": no fields are returned.

            - "all": returns all fields except generated fields that need to be explicitly requested such as "knowledge_panels".

            The "fields" values can also be concatenated: "all,knowledge_panels"
          content:
            application/json:
              schema:
                allOf:
                  - $ref: ./responses/response-status/response_status.yaml
                  - type: object
                    properties:
                      product:
                        $ref: ./schemas/product_v3.yaml
              examples:
                Update of packagings:
                  value:
                    status: success_with_errors
                    result:
                      id: "en:product-updated"
                      en_name: Product updated
                      lc_name: Produit mis à jour
                    errors:
                      - message:
                          id: "en:sugars-higher-than-carbohydrates"
                          name: Sugars higher than carbohydrates
                          lc_name: Sucres plus élevés que les glucides
                          description: Sugars (40g) are higher than carbohydrates (35g).
                          lc_description: Les sucres (40g) sont plus élévés que les glucdes.
                        field:
                          id: nutriment.sugars
                          value: "40"
                        impact:
                          id: "en:nutrients-not-updated"
                          name: Nutrients not updated
                          lc_name: Nutriments non mis à jour
                          description: The nutrients were not updated.
                          lc_description: Les nutriments n'ont pas été mis à jour.
                    product:
                      packagings:
                        - material: "en:pp-polypropylene"
                          number: "2"
                          recycling: "en:discard"
                          shape: "en:lid"
                        - material: "en:non-corrugated-cardboard"
                          number: "1"
                          recycling: "en:recycle"
                          shape: "en:box"
                          weight: 120
                        - material: "en:paper-and-fibreboard-aluminium"
                          number: "2"
                          recycling: "en:recycle"
                          shape: "en:seal"
                        - material: "en:clear-glass"
                          number: "2"
                          recycling: "en:recycle"
                          shape: "en:jar"
                          quantity: 200 ML
                          quantity_value: 200
                          quantity_unit: ml
                          weight: 80
  "/api/v3/product/{barcode}/images":
    post:
      tags:
        - Write Requests          
      summary: "UPLOAD Product Image - Upload (and possibly select) an image for a product"
      operationId: post-api-v3-product-barcode-images
      description: |-
        
        This endpoint allows to upload an image for a product. The image is uploaded in the request body as a base64 encoded string.
        Optionally, it is possible to select the uploaded image for specific information (e.g. front, ingredients, nutrition, packaging) for specific languages. Each selected image is a cropped version of the uploaded image.
       
        If the product does not exist, it will be created.
      parameters:
        - name: barcode
          in: path
          description: |
            The barcode of the product corresponding to the image.
          required: true
          style: simple
          explode: false
          schema:
            type: string
            example: "3017620422003"
      requestBody:
        content:
          application/json:
            schema:
              allOf:
                - $ref: ./requestBodies/lc_cc.yaml
                - type: object
                  properties:
                    user_id:
                      type: string
                      description: |
                        Username for login

                        Note: you must always use the username (and not the email)
                        as it is far less brittle.
                    password:
                      type: string
<<<<<<< HEAD
                    image_data_base64:
                      type: string
                      description: |-
                        Base64 encoded image data (supported formats: JPEG, PNG, GIF, HEIC)
                    selected:
                      description: |
                        Optional instructions to select (and possibly crop) the uploaded image for specific information (e.g. front, ingredients, nutrition, packaging) for specific languages.
                      $ref: "./schemas/image_selected.yaml#/components/schemas/ImagesSelected"
=======
                      description: Password for login
                      format: password
                    product:
                      $ref: ./schemas/product_update_api_v3.yaml
            examples:
              example-1:
                value:
                  lc: fr
                  cc: fr
                  fields: "product_name,packagings"
                  tags_lc: fr
                  userid: string
                  password: string
                  code: string
                  product:
                    packagings:
                      - number_of_units: 6
                        shape:
                          id: "en:bottle"
                        material:
                          id: "en:plastic"
                        recycling:
                          id: "en:recycle"
                        quantity_per_unit: 25 cl
                        weight_measured: 10
                    packagings_add:
                      - number_of_units: 6
                        shape:
                          id: "en:bottle"
                        material:
                          id: "en:plastic"
                        recycling:
                          id: "en:recycle"
                        quantity_per_unit: 25 cl
                        weight_measured: 10
>>>>>>> e7d472a4
          application/xml:
            schema:
              type: object
              properties: {}
        description: |
          Image data for the product is passed in the image_data_base64 field as a base64 encoded string.
      responses:
        "200":
          description: |-
            The response will include a "product" structure. The fields returned in this structure will depend on the value of the "fields" input field:

            - "updated" (default): all fields updated by the query will be returned, including fields that are directly generated from the updated fields. For instance, sending "packagings" or "packagings_add" will return the "packagings" field.

            - "none": no fields are returned.

            - "all": returns all fields except generated fields that need to be explicitly requested such as "knowledge_panels".

            The "fields" values can also be concatenated: "all,knowledge_panels"
          content:
            application/json:
              schema:
                allOf:
                  - $ref: ./responses/response-status/response_status.yaml
                  - type: object
                    properties:
                      product:
                        properties:
                          images:
                            type: object
                            properties:
                              uploaded:
                                description: |
                                  List with only the image just uploaded by the user. The key is the image id (imgid) and the value is an object with the image data.
                                type: object
                                title: images_uploaded
                                patternProperties:
                                  '(?<imgid>\d+)':
                                    $ref: "./schemas/image_uploaded.yaml#/components/schemas/ImageUploaded"
  "/api/v3/product/{barcode}/images/uploaded/{imgid}":
    delete: 
      tags:
        - Write Requests
      summary: DELETE Product Image - Delete an uploaded image for a product, and selected images that are cropped from it
      operationId: delete-api-v3-product-barcode-images-uploaded-imgid
      description: |-
        This endpoint allows to delete an uploaded image for a product.
        Selected images that are cropped from it will also be deleted.

        Image deletion is allowed only for moderators and admins, so the request must be authenticated with a session cookie or userid and password.
      parameters:
        - name: barcode
          in: path
          description: |
            The barcode of the product corresponding to the image.
          required: true
          style: simple
          explode: false
          schema:
            type: string
            example: "3017620422003"
        - name: imgid
          in: path
          description: |
            The id of the image to be deleted.
          required: true
          style: simple
          explode: false
          schema:
            type: integer
            example: 2
      responses:
        "200":
          description: OK
          content:
            application/json:
              schema:
                allOf:
                  - $ref: ./responses/response-status/response_status.yaml
        "403":
          description: User not authenticated or not allowed to delete the image
        "404":
          description: Product or image not found                 
  /api/v3/taxonomy_suggestions:
    parameters: []
    get:
      summary: Get taxonomy entries suggestions
      tags:
        - Read Requests
      responses:
        "200":
          description: OK
          content:
            application/json:
              schema:
                allOf:
                  - $ref: ./responses/response-status/response_status.yaml
                  - type: object
                    properties:
                      suggestions:
                        type: array
                        description: Array of sorted strings suggestions in the language requested in the "lc" field.
                        items:
                          type: string
                      matched_synonyms:
                        type: object
                        description: |
                          Dictionary of strings associating canonical names (as seen in suggestions field) with the synonym that best matches the query. An entry is present for all suggestions, even when the synonym is the same with the canonical name.

                          This value is present only if get_synonyms parameter is present.
                        additionalProperties:
                          type: string
      operationId: get-api-v3-taxonomy_suggestions-taxonomy
      description: |-
        Open Food Facts uses multilingual [taxonomies](https://wiki.openfoodfacts.org/Global_taxonomies) to normalize entries for categories, labels, ingredients, packaging shapes / materials / recycling instructions and many more fields.

        This API returns taxonomy entries suggestions that can be used in product edit forms, search forms etc. (for instance in autocomplete dropdowns using libraries like Tagify or select2 on the Web).

        Suggestions filtering:

        The string parameter allows to get only suggestions that contain a specific string (useful for autocomplete suggestions).

        Suggestions ordering:

        - For packaging shapes and materials, suggestions are ordered first by the number of packaging components they appear in (restricted by country, categories and shape (for materials) if they are passed as parameters).
        - for all other taxonomies, results are ordered alphabetically

        If a string is passed, an additional sort is done to put first suggestions that start with the string, followed by suggestions with a word that start with the string, and then suggestions that contain the string anywhere.
      parameters:
        - $ref: ./api.yml#/components/parameters/tagtype
        - $ref: "#/components/parameters/cc"
        - $ref: "#/components/parameters/lc"
        - schema:
            type: string
            example: pe
          in: query
          name: string
          description: "Optional string used to filter suggestions (useful for autocomplete).  If passed, suggestions starting with the string will be returned first, followed by suggestions matching the string at the beginning of a word, and suggestions matching the string inside a word."
        - schema:
            type: string
            example: yougurts
          in: query
          name: categories
          description: 'Comma separated list of categories tags (e.g. "en:fats,en:unsalted-butters" or categories names in the language indicated by the "lc" field (e.g. "graisses, beurres salés" in French)'
        - schema:
            type: string
            example: bottle
          in: query
          name: shape
          description: 'Shape of packaging component (tag identified in the packaging_shapes taxonomy, or plain text tag name in the language indicated by the "lc" field)'
        - schema:
            type: string
          in: query
          name: limit
          description: "Maximum number of suggestions. Default is 25, max is 400."
        - schema:
            type: string
          in: query
          name: get_synonyms
          description: 'Whether or not to include "matched_synonyms" in the response. Set to 1 to include.'
        - schema:
            type: string
          in: query
          name: term
          description: Alias for the "string" parameter provided for backward compatibility. "string" takes precedence.
  "/api/v3/tag/{tagtype}/{tag_or_tagid}":
    parameters:
      - $ref: "#/components/parameters/cc"
      - $ref: "#/components/parameters/lc"
      - schema:
          type: string
          example: categories
        name: tagtype
        in: path
        required: true
        description: Type of the tag
      - schema:
          type: string
        name: tag_or_tagid
        in: path
        required: true
        description: "Tag name (e.g. yogurts) or tag id (e.g. en:yogurts)"
    get:
      summary: Get knowledge panels for a tag
      tags:
        - Read Requests
      responses:
        "200":
          description: OK
          content:
            application/json:
              schema:
                allOf:
                  - $ref: ./responses/response-status/response_status.yaml
                  - type: object
                    properties:
                      tagtype:
                        type: string
                        description: |
                          Input tagtype
                      tagid:
                        type: string
                        description: |
                          Input tagid
                      tag:
                        type: object
                        properties:
                          tagid:
                            type: string
                            description: Canonicalized tagid corresponding to the input tag_or_tagid
                          tagtype:
                            type: string
                            description: Canonicalized tagtype
                          knowledge_panels:
                            $ref: ./schemas/knowledge_panels/panels.yaml
                            description: Knowledge panels for the tag
            application/xml:
              schema:
                type: object
                properties: {}
      operationId: get-api-v3-tag-tagtype-tag_or_tagid
      description: |-
        Return knowledge panels for a tag.

        Currently the knowledge panels returned are:

        Categories:
        - Packaging stats for a category
  /api/v3/product_revert:
    parameters: []
    post:
      summary: Revert a product to a previous revision
      tags:
        - Write Requests
      responses:
        "200":
          description: OK
          content:
            application/json:
              schema:
                allOf:
                  - $ref: ./responses/response-status/response_status.yaml
      operationId: post-api-v3-product_revert
      description: |-
        For moderators only, revert a product to a previous revision.
      requestBody:
        content:
          application/json:
            schema:
              allOf:
                - $ref: ./requestBodies/fields_tags_lc.yaml
                - type: object
                  properties:
                    code:
                      type: string
                      description: Barcode of the product
                    rev:
                      type: integer
                      description: Revision number to revert to
        description: |
          The code and rev fields are mandatory.
      parameters: []
components:
  parameters:
    cc:
      schema:
        type: string
        example: "us"
      in: query
      name: cc
      required: false
      description: "2 letter code of the country of the user. Used for localizing some fields in returned values (e.g. knowledge panels). If not passed, the country may be inferred by the IP address of the request."
    lc:
      schema:
        type: string
        example: "fr"
      in: query
      name: lc
      required: false
      description: "2 letter code of the language of the user. Used for localizing some fields in returned values (e.g. knowledge panels). If not passed, the language may be inferred by the Accept-Language header of the request."
tags:
  - name: Read Requests
  - name: Write Requests<|MERGE_RESOLUTION|>--- conflicted
+++ resolved
@@ -152,6 +152,8 @@
                       type: string
                     password:
                       type: string
+                      description: Password for login
+                      format: password
                     product:
                       $ref: ./schemas/product_update_api_v3.yaml
             examples:
@@ -184,7 +186,9 @@
                         recycling:
                           id: "en:recycle"
                         quantity_per_unit: 25 cl
-                        weight_measured: 10
+                        weight_measured: 10                      
+                    product:
+                      $ref: ./schemas/product_update_api_v3.yaml
           application/xml:
             schema:
               type: object
@@ -304,7 +308,8 @@
                         as it is far less brittle.
                     password:
                       type: string
-<<<<<<< HEAD
+                      description: Password for login
+                      format: password                      
                     image_data_base64:
                       type: string
                       description: |-
@@ -313,43 +318,6 @@
                       description: |
                         Optional instructions to select (and possibly crop) the uploaded image for specific information (e.g. front, ingredients, nutrition, packaging) for specific languages.
                       $ref: "./schemas/image_selected.yaml#/components/schemas/ImagesSelected"
-=======
-                      description: Password for login
-                      format: password
-                    product:
-                      $ref: ./schemas/product_update_api_v3.yaml
-            examples:
-              example-1:
-                value:
-                  lc: fr
-                  cc: fr
-                  fields: "product_name,packagings"
-                  tags_lc: fr
-                  userid: string
-                  password: string
-                  code: string
-                  product:
-                    packagings:
-                      - number_of_units: 6
-                        shape:
-                          id: "en:bottle"
-                        material:
-                          id: "en:plastic"
-                        recycling:
-                          id: "en:recycle"
-                        quantity_per_unit: 25 cl
-                        weight_measured: 10
-                    packagings_add:
-                      - number_of_units: 6
-                        shape:
-                          id: "en:bottle"
-                        material:
-                          id: "en:plastic"
-                        recycling:
-                          id: "en:recycle"
-                        quantity_per_unit: 25 cl
-                        weight_measured: 10
->>>>>>> e7d472a4
           application/xml:
             schema:
               type: object
