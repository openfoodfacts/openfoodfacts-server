files:
  - source: /po/common/common.pot
    translation: /po/common/%two_letters_code%.po
    ignore: /po/common/nl.po
    languages_mapping:
      two_letters_code:
        pt-BR: pt_BR
        pt-PT: pt_PT
        zh-CN: zh_CN
        zh-HK: zh_HK
        en-GB: en_GB
        en-AU: en_AU
        en-US: en_US
        nl-BE: nl_BE
        nl: nl_NL
        zh-TW: zh_TW
        sr-CS: sr_CS
        sr: sr_RS
        ku : kmr_TR
        kmr: kmr
  - source: /po/openbeautyfacts/openbeautyfacts.pot
    translation: /po/openbeautyfacts/%two_letters_code%.po
    ignore: /po/openbeautyfacts/nl.po
    languages_mapping:
      two_letters_code:
        en-GB: en_GB
        pt-BR: pt_BR
        pt-PT: pt_PT
        en-AU: en_AU
        en-US: en_US
        zh-CN: zh_CN
        zh-HK: zh_HK
        nl-BE: nl_BE
        nl: nl_NL
        zh-TW: zh_TW
        sr-CS: sr_CS
        sr: sr_RS
        ku : kmr_TR
        kmr: kmr
  - source: /po/openfoodfacts/openfoodfacts.pot
    translation: /po/openfoodfacts/%two_letters_code%.po
    ignore: /po/openfoodfacts/nl.po
    languages_mapping:
      two_letters_code:
        zh-HK: zh_HK
        zh-CN: zh_CN
        en-AU: en_AU
        en-GB: en_GB
        en-US: en_US
        nl-BE: nl_BE
        nl: nl_NL
        pt-BR: pt_BR
        pt-PT: pt_PT
        zh-TW: zh_TW
        sr-CS: sr_CS
        sr: sr_RS
        ku : kmr_TR
        kmr: kmr
  - source: /po/openproductsfacts/openproductsfacts.pot
    translation: /po/openproductsfacts/%two_letters_code%.po
    ignore: /po/openproductsfacts/nl.po
    languages_mapping:
      two_letters_code:
        zh-HK: zh_HK
        zh-CN: zh_CN
        en-AU: en_AU
        en-GB: en_GB
        en-US: en_US
        nl-BE: nl_BE
        nl: nl_NL
        pt-BR: pt_BR
        pt-PT: pt_PT
        zh-TW: zh_TW
        sr-CS: sr_CS
        sr: sr_RS
        ku : kmr_TR
        kmr: kmr
  - source: /po/openpetfoodfacts/openpetfoodfacts.pot
    translation: /po/openpetfoodfacts/%two_letters_code%.po
    ignore: /po/openpetfoodfacts/nl.po
    languages_mapping:
      two_letters_code:
        zh-HK: zh_HK
        zh-CN: zh_CN
        en-AU: en_AU
        en-GB: en_GB
        en-US: en_US
        pt-BR: pt_BR
        pt-PT: pt_PT
        nl-BE: nl_BE
        nl: nl_NL
        zh-TW: zh_TW
        sr-CS: sr_CS
        sr: sr_RS
        ku : kmr_TR
        kmr: kmr
  - source: /lang/en/texts/code-of-conduct.html
    translation: /lang/%two_letters_code%/texts/code-of-conduct.html
    languages_mapping:
      two_letters_code:
        zh-HK: zh_HK
        zh-CN: zh_CN
        en-AU: en_AU
        en-GB: en_GB
        pt-BR: pt_BR
        pt-PT: pt_PT
        nl-BE: nl_BE
        nl-NL: nl_NL
        zh-TW: zh_TW
        sr-CS: sr_CS
        sr: sr_RS
        ku : kmr_TR
        kmr: kmr
  - source: /lang/en/texts/contact.html
    translation: /lang/%two_letters_code%/texts/contact.html
    languages_mapping:
      two_letters_code:
        zh-HK: zh_HK
        zh-CN: zh_CN
        en-AU: en_AU
        en-GB: en_GB
        pt-BR: pt_BR
        pt-PT: pt_PT
        nl-BE: nl_BE
        nl-NL: nl_NL
        zh-TW: zh_TW
        sr-CS: sr_CS
        sr: sr_RS
        ku : kmr_TR
        kmr: kmr
  - source: /lang/en/texts/contribute.html
    translation: /lang/%two_letters_code%/texts/contribute.html
    languages_mapping:
      two_letters_code:
        zh-HK: zh_HK
        zh-CN: zh_CN
        en-AU: en_AU
        en-GB: en_GB
        pt-BR: pt_BR
        pt-PT: pt_PT
        nl-BE: nl_BE
        nl-NL: nl_NL
        zh-TW: zh_TW
        sr-CS: sr_CS
        sr: sr_RS
        ku : kmr_TR
        kmr: kmr
  - source: /lang/en/texts/data.html
    translation: /lang/%two_letters_code%/texts/data.html
    languages_mapping:
      two_letters_code:
        zh-HK: zh_HK
        zh-CN: zh_CN
        en-AU: en_AU
        en-GB: en_GB
        pt-BR: pt_BR
        pt-PT: pt_PT
        nl-BE: nl_BE
        nl-NL: nl_NL
        zh-TW: zh_TW
        sr-CS: sr_CS
        sr: sr_RS
        ku : kmr_TR
        kmr: kmr
  - source: /lang/en/texts/discover.html
    translation: /lang/%two_letters_code%/texts/discover.html
    languages_mapping:
      two_letters_code:
        zh-HK: zh_HK
        zh-CN: zh_CN
        en-AU: en_AU
        en-GB: en_GB
        pt-BR: pt_BR
        pt-PT: pt_PT
        nl-BE: nl_BE
        nl-NL: nl_NL
        zh-TW: zh_TW
        sr-CS: sr_CS
        sr: sr_RS
        ku : kmr_TR
        kmr: kmr
  - source: /lang/en/texts/faq.html
    translation: /lang/%two_letters_code%/texts/faq.html
    languages_mapping:
      two_letters_code:
        zh-HK: zh_HK
        zh-CN: zh_CN
        en-AU: en_AU
        en-GB: en_GB
        pt-BR: pt_BR
        pt-PT: pt_PT
        nl-BE: nl_BE
        nl-NL: nl_NL
        zh-TW: zh_TW
        sr-CS: sr_CS
        sr: sr_RS
        ku : kmr_TR
        kmr: kmr
  - source: /lang/en/texts/how-to-add-a-product.html
    translation: /lang/%two_letters_code%/texts/how-to-add-a-product.html
    languages_mapping:
      two_letters_code:
        zh-HK: zh_HK
        zh-CN: zh_CN
        en-AU: en_AU
        en-GB: en_GB
        pt-BR: pt_BR
        pt-PT: pt_PT
        nl-BE: nl_BE
        nl-NL: nl_NL
        zh-TW: zh_TW
        sr-CS: sr_CS
        sr: sr_RS
        ku : kmr_TR
        kmr: kmr
  - source: /lang/en/texts/index.html
    translation: /lang/%two_letters_code%/texts/index.html
    languages_mapping:
      two_letters_code:
        zh-HK: zh_HK
        zh-CN: zh_CN
        en-AU: en_AU
        en-GB: en_GB
        pt-BR: pt_BR
        pt-PT: pt_PT
        nl-BE: nl_BE
        nl-NL: nl_NL
        zh-TW: zh_TW
        sr-CS: sr_CS
        sr: sr_RS
        ku : kmr_TR
        kmr: kmr
  - source: /lang/en/texts/legal.html
    translation: /lang/%two_letters_code%/texts/legal.html
    languages_mapping:
      two_letters_code:
        zh-HK: zh_HK
        zh-CN: zh_CN
        en-AU: en_AU
        en-GB: en_GB
        pt-BR: pt_BR
        pt-PT: pt_PT
        nl-BE: nl_BE
        nl-NL: nl_NL
        zh-TW: zh_TW
        sr-CS: sr_CS
        sr: sr_RS
        ku : kmr_TR
        kmr: kmr
  - source: /lang/en/texts/missions.html
    translation: /lang/%two_letters_code%/texts/missions.html
    languages_mapping:
      two_letters_code:
        zh-HK: zh_HK
        zh-CN: zh_CN
        en-AU: en_AU
        en-GB: en_GB
        pt-BR: pt_BR
        pt-PT: pt_PT
        nl-BE: nl_BE
        nl-NL: nl_NL
        zh-TW: zh_TW
        sr-CS: sr_CS
        sr: sr_RS
        ku : kmr_TR
        kmr: kmr
  - source: /lang/en/texts/nutrition-traffic-lights.html
    translation: /lang/%two_letters_code%/texts/nutrition-score-uk.html
    languages_mapping:
      two_letters_code:
        zh-HK: zh_HK
        zh-CN: zh_CN
        en-AU: en_AU
        en-GB: en_GB
        pt-BR: pt_BR
        pt-PT: pt_PT
        nl-BE: nl_BE
        nl-NL: nl_NL
        zh-TW: zh_TW
        sr-CS: sr_CS
        sr: sr_RS
        ku : kmr_TR
        kmr: kmr
  - source: /lang/en/texts/open-food-hunt-2015.html
    translation: /lang/%two_letters_code%/texts/open-food-hunt.html
    languages_mapping:
      two_letters_code:
        zh-HK: zh_HK
        zh-CN: zh_CN
        en-AU: en_AU
        en-GB: en_GB
        pt-BR: pt_BR
        pt-PT: pt_PT
        nl-BE: nl_BE
        nl-NL: nl_NL
        zh-TW: zh_TW
        sr-CS: sr_CS
        sr: sr_RS
        ku : kmr_TR
        kmr: kmr
  - source: /lang/en/texts/press-and-blogs.html
    translation: /lang/%two_letters_code%/texts/press-and-blogs.html
    languages_mapping:
      two_letters_code:
        zh-HK: zh_HK
        zh-CN: zh_CN
        en-AU: en_AU
        en-GB: en_GB
        pt-BR: pt_BR
        pt-PT: pt_PT
        nl-BE: nl_BE
        nl-NL: nl_NL
        zh-TW: zh_TW
        sr-CS: sr_CS
        sr: sr_RS
        ku : kmr_TR
        kmr: kmr
  - source: /lang/en/texts/press.html
    translation: /lang/%two_letters_code%/texts/press.html
    languages_mapping:
      two_letters_code:
        zh-HK: zh_HK
        zh-CN: zh_CN
        en-AU: en_AU
        en-GB: en_GB
        pt-BR: pt_BR
        pt-PT: pt_PT
        nl-BE: nl_BE
        nl-NL: nl_NL
        zh-TW: zh_TW
        sr-CS: sr_CS
        sr: sr_RS
        ku : kmr_TR
        kmr: kmr
  - source: /lang/en/texts/products.html
    translation: /lang/%two_letters_code%/texts/products.html
    languages_mapping:
      two_letters_code:
        zh-HK: zh_HK
        zh-CN: zh_CN
        en-AU: en_AU
        en-GB: en_GB
        pt-BR: pt_BR
        pt-PT: pt_PT
        nl-BE: nl_BE
        nl-NL: nl_NL
        zh-TW: zh_TW
        sr-CS: sr_CS
        sr: sr_RS
        ku : kmr_TR
        kmr: kmr
  - source: /lang/en/texts/terms-of-use.html
    translation: /lang/%two_letters_code%/texts/terms-of-use.html
    languages_mapping:
      two_letters_code:
        zh-HK: zh_HK
        zh-CN: zh_CN
        en-AU: en_AU
        en-GB: en_GB
        pt-BR: pt_BR
        pt-PT: pt_PT
        nl-BE: nl_BE
        nl-NL: nl_NL
        zh-TW: zh_TW
        sr-CS: sr_CS
        sr: sr_RS
        ku : kmr_TR
        kmr: kmr
  - source: /lang/en/texts/who-we-are.html
    translation: /lang/%two_letters_code%/texts/who-we-are.html
    languages_mapping:
      two_letters_code:
        zh-HK: zh_HK
        zh-CN: zh_CN
        en-AU: en_AU
        en-GB: en_GB
        pt-BR: pt_BR
        pt-PT: pt_PT
        nl-BE: nl_BE
        nl-NL: nl_NL
        zh-TW: zh_TW
        sr-CS: sr_CS
        sr: sr_RS
        ku : kmr_TR
        kmr: kmr
  - source: /lang/en/texts/rateyourvendingmachine.html
    translation: /lang/%two_letters_code%/texts/rateyourvendingmachine.html
    languages_mapping:
      two_letters_code:
        zh-HK: zh_HK
        zh-CN: zh_CN
        en-AU: en_AU
        en-GB: en_GB
        pt-BR: pt_BR
        pt-PT: pt_PT
        nl-BE: nl_BE
        nl-NL: nl_NL
        zh-TW: zh_TW
        sr-CS: sr_CS
        sr: sr_RS
        ku : kmr_TR
        kmr: kmr
  - source: /lang/en/texts/scan-parties.html
    translation: /lang/%two_letters_code%/texts/scan-parties.html
    languages_mapping:
      two_letters_code:
        zh-HK: zh_HK
        zh-CN: zh_CN
        en-AU: en_AU
        en-GB: en_GB
        pt-BR: pt_BR
        pt-PT: pt_PT
        nl-BE: nl_BE
        nl-NL: nl_NL
        zh-TW: zh_TW
        sr-CS: sr_CS
        sr: sr_RS
        ku : kmr_TR
        kmr: kmr
  - source: /openfoodfacts-server/madenearme/madenearme-world.html
    translation: /openfoodfacts-server/madenearme/madenearme_%two_letters_code%.html
    languages_mapping:
      two_letters_code:
        zh-HK: zh_HK
        zh-CN: zh_CN
        en-AU: en_AU
        en-GB: en_GB
        pt-BR: pt_BR
        pt-PT: pt_PT
        nl-BE: nl_BE
        nl-NL: nl_NL
        zh-TW: zh_TW
        sr-CS: sr_CS
        sr: sr_RS
        ku : kmr_TR
        kmr: kmr
  - source: /lang/obf/en/texts/open-beauty-hunt.html
    translation: /lang/obf/%two_letters_code%/texts/open-beauty-hunt.html
    languages_mapping:
      two_letters_code:
        zh-HK: zh_HK
        zh-CN: zh_CN
        en-AU: en_AU
        en-GB: en_GB
        pt-BR: pt_BR
        pt-PT: pt_PT
        nl-BE: nl_BE
        nl-NL: nl_NL
        zh-TW: zh_TW
        sr-CS: sr_CS
        sr: sr_RS
        ku : kmr_TR
        kmr: kmr
  - source: /lang/obf/en/texts/press-and-blogs.html
    translation: /lang/obf/%two_letters_code%/texts/press-and-blogs.html
    languages_mapping:
      two_letters_code:
        zh-HK: zh_HK
        zh-CN: zh_CN
        en-AU: en_AU
        en-GB: en_GB
        pt-BR: pt_BR
        pt-PT: pt_PT
        nl-BE: nl_BE
        nl-NL: nl_NL
        zh-TW: zh_TW
        sr-CS: sr_CS
        sr: sr_RS
        ku : kmr_TR
        kmr: kmr
  - source: /lang/obf/en/texts/index.html
    translation: /lang/obf/%two_letters_code%/texts/index.html
    languages_mapping:
      two_letters_code:
        zh-HK: zh_HK
        zh-CN: zh_CN
        en-AU: en_AU
        en-GB: en_GB
        pt-BR: pt_BR
        pt-PT: pt_PT
        nl-BE: nl_BE
        nl-NL: nl_NL
        zh-TW: zh_TW
        sr-CS: sr_CS
        sr: sr_RS
        ku : kmr_TR
        kmr: kmr
  - source: /lang/obf/en/texts/contribute.html
    translation: /lang/obf/%two_letters_code%/texts/contribute.html
    languages_mapping:
      two_letters_code:
        zh-HK: zh_HK
        zh-CN: zh_CN
        en-AU: en_AU
        en-GB: en_GB
        pt-BR: pt_BR
        pt-PT: pt_PT
        nl-BE: nl_BE
        nl-NL: nl_NL
        zh-TW: zh_TW
        sr-CS: sr_CS
        sr: sr_RS
        ku : kmr_TR
        kmr: kmr
  - source: /lang/obf/en/texts/data.en.html
    translation: /lang/obf/%two_letters_code%/texts/data.en.html
    languages_mapping:
      two_letters_code:
        zh-HK: zh_HK
        zh-CN: zh_CN
        en-AU: en_AU
        en-GB: en_GB
        pt-BR: pt_BR
        pt-PT: pt_PT
        nl-BE: nl_BE
        nl-NL: nl_NL
        zh-TW: zh_TW
        sr-CS: sr_CS
        sr: sr_RS
        ku : kmr_TR
        kmr: kmr
  - source: /lang/obf/en/texts/discover.html
    translation: /lang/obf/%two_letters_code%/texts/discover.html
    languages_mapping:
      two_letters_code:
        zh-HK: zh_HK
        zh-CN: zh_CN
        en-AU: en_AU
        en-GB: en_GB
        pt-BR: pt_BR
        pt-PT: pt_PT
        nl-BE: nl_BE
        nl-NL: nl_NL
        zh-TW: zh_TW
        sr-CS: sr_CS
        sr: sr_RS
        ku : kmr_TR
        kmr: kmr
  - source: /lang/obf/en/texts/faq.html
    translation: /lang/obf/%two_letters_code%/texts/faq.html
    languages_mapping:
      two_letters_code:
        zh-HK: zh_HK
        zh-CN: zh_CN
        en-AU: en_AU
        en-GB: en_GB
        pt-BR: pt_BR
        pt-PT: pt_PT
        nl-BE: nl_BE
        nl-NL: nl_NL
        zh-TW: zh_TW
        sr-CS: sr_CS
        sr: sr_RS
        ku : kmr_TR
        kmr: kmr
  - source: /lang/en/texts/nova.html
    translation: /lang/%two_letters_code%/texts/nova.html
    languages_mapping:
      two_letters_code:
        zh-HK: zh_HK
        zh-CN: zh_CN
        en-AU: en_AU
        en-GB: en_GB
        pt-BR: pt_BR
        pt-PT: pt_PT
        nl-BE: nl_BE
        nl-NL: nl_NL
        zh-TW: zh_TW
        sr-CS: sr_CS
        sr: sr_RS
        ku : kmr_TR
        kmr: kmr
  - source: /lang/en/texts/producers.html
    translation: /lang/%two_letters_code%/texts/producers.html
    languages_mapping:
      two_letters_code:
        zh-HK: zh_HK
        zh-CN: zh_CN
        en-AU: en_AU
        en-GB: en_GB
        pt-BR: pt_BR
        pt-PT: pt_PT
        nl-BE: nl_BE
        nl-NL: nl_NL
        zh-TW: zh_TW
        sr-CS: sr_CS
        sr: sr_RS
        ku : kmr_TR
        kmr: kmr
  - source: /lang/en/texts/donate.html
    translation: /lang/%two_letters_code%/texts/donate.html
    languages_mapping:
      two_letters_code:
        zh-HK: zh_HK
        zh-CN: zh_CN
        en-AU: en_AU
        en-GB: en_GB
        pt-BR: pt_BR
        pt-PT: pt_PT
        nl-BE: nl_BE
        nl-NL: nl_NL
        zh-TW: zh_TW
        sr-CS: sr_CS
        sr: sr_RS
        ku : kmr_TR
        kmr: kmr
  - source: /lang/en/texts/mobile-app-open-food-facts.html
    translation: /lang/%two_letters_code%/texts/mobile-app-open-food-facts.html
    languages_mapping:
      two_letters_code:
        zh-HK: zh_HK
        zh-CN: zh_CN
        en-AU: en_AU
        en-GB: en_GB
        pt-BR: pt_BR
        pt-PT: pt_PT
        nl-BE: nl_BE
        nl-NL: nl_NL
        zh-TW: zh_TW
        sr-CS: sr_CS
        sr: sr_RS
        ku : kmr_TR
        kmr: kmr
  - source: /lang/en/obf/texts/mobile-app-open-beauty-facts.html
    translation: /lang/%two_letters_code%/obf/texts/mobile-app-open-beauty-facts.html
    languages_mapping:
      two_letters_code:
        zh-HK: zh_HK
        zh-CN: zh_CN
        en-AU: en_AU
        en-GB: en_GB
        pt-BR: pt_BR
        pt-PT: pt_PT
        nl-BE: nl_BE
        nl-NL: nl_NL
        zh-TW: zh_TW
        sr-CS: sr_CS
        sr: sr_RS
        ku : kmr_TR
        kmr: kmr
  - source: /lang/en/texts/nutrition-traffic-lights.html
    translation: /lang/%two_letters_code%/texts/nutrition-traffic-lights.html
    languages_mapping:
      two_letters_code:
        zh-HK: zh_HK
        zh-CN: zh_CN
        en-AU: en_AU
        en-GB: en_GB
        pt-BR: pt_BR
        pt-PT: pt_PT
        nl-BE: nl_BE
        nl-NL: nl_NL
        zh-TW: zh_TW
        sr-CS: sr_CS
        sr: sr_RS
        ku : kmr_TR
        kmr: kmr
  - source: /lang/en/texts/nutriscore-formula.html
    translation: /lang/%two_letters_code%/texts/nutriscore-formula.html
    languages_mapping:
      two_letters_code:
        zh-HK: zh_HK
        zh-CN: zh_CN
        en-AU: en_AU
        en-GB: en_GB
        pt-BR: pt_BR
        pt-PT: pt_PT
        nl-BE: nl_BE
        nl-NL: nl_NL
        zh-TW: zh_TW
        sr-CS: sr_CS
        sr: sr_RS
        ku : kmr_TR
        kmr: kmr
  - source: /lang/en/texts/nutriscore.html
    translation: /lang/%two_letters_code%/texts/nutriscore.html
    languages_mapping:
      two_letters_code:
        zh-HK: zh_HK
        zh-CN: zh_CN
        en-AU: en_AU
        en-GB: en_GB
        pt-BR: pt_BR
        pt-PT: pt_PT
        nl-BE: nl_BE
        nl-NL: nl_NL
        zh-TW: zh_TW
        sr-CS: sr_CS
        sr: sr_RS
        ku : kmr_TR
        kmr: kmr
  - source: /lang/en/texts/presentations.html
    translation: /lang/%two_letters_code%/texts/presentations.html
    languages_mapping:
      two_letters_code:
        zh-HK: zh_HK
        zh-CN: zh_CN
        en-AU: en_AU
        en-GB: en_GB
        pt-BR: pt_BR
        pt-PT: pt_PT
        nl-BE: nl_BE
        nl-NL: nl_NL
        zh-TW: zh_TW
        sr-CS: sr_CS
        sr: sr_RS
        ku : kmr_TR
        kmr: kmr
  - source: /lang/en/texts/graphs-in-3-clicks.html
    translation: /lang/%two_letters_code%/texts/graphs-in-3-clicks.html
    languages_mapping:
      two_letters_code:
        zh-HK: zh_HK
        zh-CN: zh_CN
        en-AU: en_AU
        en-GB: en_GB
        pt-BR: pt_BR
        pt-PT: pt_PT
        nl-BE: nl_BE
        nl-NL: nl_NL
        zh-TW: zh_TW
        sr-CS: sr_CS
        sr: sr_RS
        ku : kmr_TR
        kmr: kmr
  - source: /lang/en/texts/better-food-choices-for-a-better-health-lets-mobilize.html
    translation: /lang/%two_letters_code%/texts/better-food-choices-for-a-better-health-lets-mobilize.html
    languages_mapping:
      two_letters_code:
        zh-HK: zh_HK
        zh-CN: zh_CN
        en-AU: en_AU
        en-GB: en_GB
        pt-BR: pt_BR
        pt-PT: pt_PT
        nl-BE: nl_BE
        nl-NL: nl_NL
        zh-TW: zh_TW
        sr-CS: sr_CS
        sr: sr_RS
        ku : kmr_TR
        kmr: kmr
  - source: /lang/en/texts/partners.html
    translation: /lang/%two_letters_code%/texts/partners.html
    languages_mapping:
      two_letters_code:
        zh-HK: zh_HK
        zh-CN: zh_CN
        en-AU: en_AU
        en-GB: en_GB
        pt-BR: pt_BR
        pt-PT: pt_PT
        nl-BE: nl_BE
        nl-NL: nl_NL
        zh-TW: zh_TW
        sr-CS: sr_CS
        sr: sr_RS
        ku : kmr_TR
        kmr: kmr
  - source: /lang/en/texts/education.html
    translation: /lang/%two_letters_code%/texts/education.html
    languages_mapping:
      two_letters_code:
        zh-HK: zh_HK
        zh-CN: zh_CN
        en-AU: en_AU
        en-GB: en_GB
        pt-BR: pt_BR
        pt-PT: pt_PT
        nl-BE: nl_BE
        nl-NL: nl_NL
        zh-TW: zh_TW
        sr-CS: sr_CS
        sr: sr_RS
        ku : kmr_TR
        kmr: kmr
  - source: /lang/en/texts/science.html
    translation: /lang/%two_letters_code%/texts/science.html
    languages_mapping:
      two_letters_code:
        zh-HK: zh_HK
        zh-CN: zh_CN
        en-AU: en_AU
        en-GB: en_GB
        pt-BR: pt_BR
        pt-PT: pt_PT
        nl-BE: nl_BE
        nl-NL: nl_NL
        zh-TW: zh_TW
        sr-CS: sr_CS
        sr: sr_RS
        ku : kmr_TR
        kmr: kmr
  - source: /lang/en/texts/open-food-facts-and-the-nutriscore.html
    translation: /lang/%two_letters_code%/texts/open-food-facts-and-the-nutriscore.html
    languages_mapping:
      two_letters_code:
        zh-HK: zh_HK
        zh-CN: zh_CN
        en-AU: en_AU
        en-GB: en_GB
        pt-BR: pt_BR
        pt-PT: pt_PT
        nl-BE: nl_BE
        nl-NL: nl_NL
        zh-TW: zh_TW
        sr-CS: sr_CS
        sr: sr_RS
        ku : kmr_TR
        kmr: kmr
  - source: /lang/en/texts/dev-android.html
    translation: /lang/%two_letters_code%/texts/dev-android.html
    languages_mapping:
      two_letters_code:
        zh-HK: zh_HK
        zh-CN: zh_CN
        en-AU: en_AU
        en-GB: en_GB
        pt-BR: pt_BR
        pt-PT: pt_PT
        nl-BE: nl_BE
        nl-NL: nl_NL
        zh-TW: zh_TW
        sr-CS: sr_CS
        sr: sr_RS
        ku : kmr_TR
        kmr: kmr
  - source: /lang/en/texts/dev-artificial-intelligence.html
    translation: /lang/%two_letters_code%/texts/dev-artificial-intelligence.html
    languages_mapping:
      two_letters_code:
        zh-HK: zh_HK
        zh-CN: zh_CN
        en-AU: en_AU
        en-GB: en_GB
        pt-BR: pt_BR
        pt-PT: pt_PT
        nl-BE: nl_BE
        nl-NL: nl_NL
        zh-TW: zh_TW
        sr-CS: sr_CS
        sr: sr_RS
        ku : kmr_TR
        kmr: kmr
  - source: /lang/en/texts/dev-general.html
    translation: /lang/%two_letters_code%/texts/dev-general.html
    languages_mapping:
      two_letters_code:
        zh-HK: zh_HK
        zh-CN: zh_CN
        en-AU: en_AU
        en-GB: en_GB
        pt-BR: pt_BR
        pt-PT: pt_PT
        nl-BE: nl_BE
        nl-NL: nl_NL
        zh-TW: zh_TW
        sr-CS: sr_CS
        sr: sr_RS
        ku : kmr_TR
        kmr: kmr
  - source: /lang/en/texts/dev-ios.html
    translation: /lang/%two_letters_code%/texts/dev-ios.html
    languages_mapping:
      two_letters_code:
        zh-HK: zh_HK
        zh-CN: zh_CN
        en-AU: en_AU
        en-GB: en_GB
        pt-BR: pt_BR
        pt-PT: pt_PT
        nl-BE: nl_BE
        nl-NL: nl_NL
        zh-TW: zh_TW
        sr-CS: sr_CS
        sr: sr_RS
        ku : kmr_TR
        kmr: kmr
  - source: /lang/en/texts/dev-server.html
    translation: /lang/%two_letters_code%/texts/dev-server.html
    languages_mapping:
      two_letters_code:
        zh-HK: zh_HK
        zh-CN: zh_CN
        en-AU: en_AU
        en-GB: en_GB
        pt-BR: pt_BR
        pt-PT: pt_PT
        nl-BE: nl_BE
        nl-NL: nl_NL
        zh-TW: zh_TW
        sr-CS: sr_CS
        sr: sr_RS
        ku : kmr_TR
        kmr: kmr
  - source: /lang/en/texts/development.html
    translation: /lang/%two_letters_code%/texts/development.html
    languages_mapping:
      two_letters_code:
        zh-HK: zh_HK
        zh-CN: zh_CN
        en-AU: en_AU
        en-GB: en_GB
        pt-BR: pt_BR
        pt-PT: pt_PT
        nl-BE: nl_BE
        nl-NL: nl_NL
        zh-TW: zh_TW
        sr-CS: sr_CS
        sr: sr_RS
        ku : kmr_TR
        kmr: kmr
  - source: /lang/en/texts/sendinblue.html
    translation: /lang/%two_letters_code%/texts/sendinblue.html
    languages_mapping:
      two_letters_code:
        zh-HK: zh_HK
        zh-CN: zh_CN
        en-AU: en_AU
        en-GB: en_GB
        pt-BR: pt_BR
        pt-PT: pt_PT
        nl-BE: nl_BE
        nl-NL: nl_NL
        zh-TW: zh_TW
        sr-CS: sr_CS
        sr: sr_RS
        ku : kmr_TR
        kmr: kmr
  - source: /lang/en/texts/presskit_other_languages.html
    translation: /lang/%two_letters_code%/texts/presskit_other_languages.html
    languages_mapping:
      two_letters_code:
        zh-HK: zh_HK
        zh-CN: zh_CN
        en-AU: en_AU
        en-GB: en_GB
        pt-BR: pt_BR
        pt-PT: pt_PT
        nl-BE: nl_BE
        nl-NL: nl_NL
        zh-TW: zh_TW
        sr-CS: sr_CS
        sr: sr_RS
        ku : kmr_TR
        kmr: kmr
  - source: /lang/en/texts/press-kit.html
    translation: /lang/%two_letters_code%/texts/presskit.html
    languages_mapping:
      two_letters_code:
        zh-HK: zh_HK
        zh-CN: zh_CN
        en-AU: en_AU
        en-GB: en_GB
        pt-BR: pt_BR
        pt-PT: pt_PT
        nl-BE: nl_BE
        nl-NL: nl_NL
        zh-TW: zh_TW
        sr-CS: sr_CS
        sr: sr_RS
        ku : kmr_TR
        kmr: kmr
  - source: /lang/en/texts/keyfacts.html
    translation: /lang/%two_letters_code%/texts/keyfacts.html
    languages_mapping:
      two_letters_code:
        zh-HK: zh_HK
        zh-CN: zh_CN
        en-AU: en_AU
        en-GB: en_GB
        pt-BR: pt_BR
        pt-PT: pt_PT
        nl-BE: nl_BE
        nl-NL: nl_NL
        zh-TW: zh_TW
        sr-CS: sr_CS
        sr: sr_RS
        ku : kmr_TR
        kmr: kmr
  - source: /lang/en/texts/contacts.html
    translation: /lang/%two_letters_code%/texts/contacts.html
    languages_mapping:
      two_letters_code:
        zh-HK: zh_HK
        zh-CN: zh_CN
        en-AU: en_AU
        en-GB: en_GB
        pt-BR: pt_BR
        pt-PT: pt_PT
        nl-BE: nl_BE
        nl-NL: nl_NL
        zh-TW: zh_TW
        sr-CS: sr_CS
        sr: sr_RS
        ku : kmr_TR
        kmr: kmr
  - source: /lang/en/texts/numbers-selected.html
    translation: /lang/%two_letters_code%/texts/numbers-selected.html
    languages_mapping:
      two_letters_code:
        zh-HK: zh_HK
        zh-CN: zh_CN
        en-AU: en_AU
        en-GB: en_GB
        pt-BR: pt_BR
        pt-PT: pt_PT
        nl-BE: nl_BE
        nl-NL: nl_NL
        zh-TW: zh_TW
        sr-CS: sr_CS
        sr: sr_RS
        ku : kmr_TR
        kmr: kmr
  - source: /html/donate/en.html
    translation: /html/donate/%two_letters_code%.html
    languages_mapping:
      two_letters_code:
        zh-HK: zh_HK
        zh-CN: zh_CN
        en-AU: en_AU
        en-GB: en_GB
        pt-BR: pt_BR
        pt-PT: pt_PT
        nl-BE: nl_BE
        nl-NL: nl_NL
        zh-TW: zh_TW
        sr-CS: sr_CS
        sr: sr_RS
        ku : kmr_TR
        kmr: kmr
  - source: /lang/en/texts/index-pro.html
    translation: /lang/%two_letters_code%/texts/index-pro.html
    languages_mapping:
      two_letters_code:
        zh-HK: zh_HK
        zh-CN: zh_CN
        en-AU: en_AU
        en-GB: en_GB
        pt-BR: pt_BR
        pt-PT: pt_PT
        nl-BE: nl_BE
        nl-NL: nl_NL
        zh-TW: zh_TW
        sr-CS: sr_CS
        sr: sr_RS
        ku : kmr_TR
        kmr: kmr
  - source: /lang/en/texts/help-complete-products.html
    translation: /lang/%two_letters_code%/texts/help-complete-products.html
    languages_mapping:
      two_letters_code:
        zh-HK: zh_HK
        zh-CN: zh_CN
        en-AU: en_AU
        en-GB: en_GB
        pt-BR: pt_BR
        pt-PT: pt_PT
        nl-BE: nl_BE
        nl-NL: nl_NL
        zh-TW: zh_TW
        sr-CS: sr_CS
        sr: sr_RS
        ku : kmr_TR
        kmr: kmr
<<<<<<< HEAD
  - source: /lang/en/texts/contribute-to-open-food-facts-by-playing.html
    translation: /lang/%two_letters_code%/texts/contribute-to-open-food-facts-by-playing.html
=======
  - source: /lang/en/texts/how-to-complete-products-on-android.html
    translation: /lang/%two_letters_code%/texts/how-to-complete-products-on-android.html
>>>>>>> 8895ea9f
    languages_mapping:
      two_letters_code:
        zh-HK: zh_HK
        zh-CN: zh_CN
        en-AU: en_AU
        en-GB: en_GB
        pt-BR: pt_BR
        pt-PT: pt_PT
        nl-BE: nl_BE
        nl-NL: nl_NL
        zh-TW: zh_TW
        sr-CS: sr_CS
        sr: sr_RS
        ku : kmr_TR
        kmr: kmr<|MERGE_RESOLUTION|>--- conflicted
+++ resolved
@@ -1063,13 +1063,27 @@
         sr: sr_RS
         ku : kmr_TR
         kmr: kmr
-<<<<<<< HEAD
+
   - source: /lang/en/texts/contribute-to-open-food-facts-by-playing.html
     translation: /lang/%two_letters_code%/texts/contribute-to-open-food-facts-by-playing.html
-=======
+    languages_mapping:
+      two_letters_code:
+        zh-HK: zh_HK
+        zh-CN: zh_CN
+        en-AU: en_AU
+        en-GB: en_GB
+        pt-BR: pt_BR
+        pt-PT: pt_PT
+        nl-BE: nl_BE
+        nl-NL: nl_NL
+        zh-TW: zh_TW
+        sr-CS: sr_CS
+        sr: sr_RS
+        ku : kmr_TR
+        kmr: kmr
+        
   - source: /lang/en/texts/how-to-complete-products-on-android.html
     translation: /lang/%two_letters_code%/texts/how-to-complete-products-on-android.html
->>>>>>> 8895ea9f
     languages_mapping:
       two_letters_code:
         zh-HK: zh_HK
