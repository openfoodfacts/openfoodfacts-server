--- conflicted
+++ resolved
@@ -25,12 +25,8 @@
                "vegetarian" : "maybe"
             },
             {
-<<<<<<< HEAD
                "ciqual_food_code" : null,
-               "id" : "fr:feuilles-de-basilic",
-=======
                "id" : "en:basil-leaf",
->>>>>>> 3c945d8a
                "percent_estimate" : 11.6666666666667,
                "percent_max" : 23.3333333333333,
                "percent_min" : 0,
@@ -165,7 +161,6 @@
    "ingredients_with_specified_percent_sum" : 0,
    "ingredients_with_unspecified_percent_n" : 6,
    "ingredients_with_unspecified_percent_sum" : 100,
-<<<<<<< HEAD
    "ingredients_without_ciqual_codes" : [
       "en:cheese",
       "en:salt",
@@ -175,9 +170,6 @@
    ],
    "ingredients_without_ciqual_codes_n" : 5,
    "known_ingredients_n" : 15,
-=======
-   "known_ingredients_n" : 18,
->>>>>>> 3c945d8a
    "lc" : "fr",
    "nutriments" : {
       "fruits-vegetables-nuts-estimate-from-ingredients_100g" : 23.3333333333333,
