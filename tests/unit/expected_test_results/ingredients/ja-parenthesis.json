--- conflicted
+++ resolved
@@ -115,12 +115,8 @@
          "vegetarian" : "ignore"
       },
       {
-<<<<<<< HEAD
-         "id" : "ja:アルコール",
-=======
          "ciqual_food_code" : "1014",
          "id" : "en:alcohol",
->>>>>>> de3e5db4
          "percent_estimate" : 0.17578125,
          "percent_max" : 10,
          "percent_min" : 0,
@@ -238,9 +234,6 @@
    "ingredients_with_specified_percent_sum" : 0,
    "ingredients_with_unspecified_percent_n" : 12,
    "ingredients_with_unspecified_percent_sum" : 100,
-<<<<<<< HEAD
-   "known_ingredients_n" : 8,
-=======
    "ingredients_without_ciqual_codes" : [
       "en:mirin",
       "en:salt",
@@ -256,7 +249,6 @@
    ],
    "ingredients_without_ciqual_codes_n" : 11,
    "known_ingredients_n" : 9,
->>>>>>> de3e5db4
    "lc" : "ja",
    "nutriments" : {
       "fruits-vegetables-nuts-estimate-from-ingredients_100g" : 0,
