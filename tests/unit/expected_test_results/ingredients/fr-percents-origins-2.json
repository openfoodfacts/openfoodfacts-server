{
   "ingredients" : [
      {
         "id" : "en:emulsifier",
         "ingredients" : [
            {
               "id" : "en:e322",
               "ingredients" : [
                  {
                     "id" : "en:sunflower-lecithin",
                     "is_in_taxonomy" : 1,
                     "percent_estimate" : 50,
                     "text" : "lécithines de tournesol",
                     "vegan" : "yes",
                     "vegetarian" : "yes"
                  }
               ],
               "is_in_taxonomy" : 1,
               "percent_estimate" : 50,
               "text" : "lécithines",
               "vegan" : "maybe",
               "vegetarian" : "maybe"
            }
         ],
         "is_in_taxonomy" : 1,
         "percent_estimate" : 50,
         "text" : "émulsifiant"
      },
      {
         "id" : "en:flavouring",
         "is_in_taxonomy" : 1,
         "origins" : "en:european-union",
         "percent_estimate" : 25,
         "text" : "arôme",
         "vegan" : "maybe",
         "vegetarian" : "maybe"
      },
      {
         "ciqual_proxy_food_code" : "9410",
         "ecobalyse_code" : "flour",
         "id" : "en:wheat-flour",
         "is_in_taxonomy" : 1,
         "origins" : "en:france",
         "percent" : 33,
         "percent_estimate" : 25,
         "text" : "farine de blé",
         "vegan" : "yes",
         "vegetarian" : "yes"
      },
      {
         "ciqual_proxy_food_code" : "31016",
         "ecobalyse_code" : "sugar",
         "id" : "en:sugar",
         "is_in_taxonomy" : 1,
         "percent_estimate" : 0,
         "text" : "sucre",
         "vegan" : "yes",
         "vegetarian" : "yes"
      },
      {
         "ciqual_food_code" : "16401",
         "from_palm_oil" : "no",
         "id" : "en:butterfat",
         "is_in_taxonomy" : 1,
         "origins" : "en:france",
         "percent" : 6.5,
         "percent_estimate" : 0,
         "text" : "beurre concentré",
         "vegan" : "no",
         "vegetarian" : "yes"
      }
   ],
   "ingredients_analysis" : {
      "en:maybe-vegetarian" : [
         "en:flavouring"
      ],
      "en:non-vegan" : [
         "en:butterfat"
      ]
   },
   "ingredients_analysis_tags" : [
      "en:palm-oil-free",
      "en:non-vegan",
      "en:maybe-vegetarian"
   ],
   "ingredients_hierarchy" : [
      "en:emulsifier",
      "en:flavouring",
      "en:wheat-flour",
      "en:cereal",
      "en:flour",
      "en:wheat",
      "en:cereal-flour",
      "en:sugar",
      "en:added-sugar",
      "en:disaccharide",
      "en:butterfat",
      "en:dairy",
      "en:oil-and-fat",
      "en:fat",
      "en:milkfat",
      "en:e322",
      "en:sunflower-lecithin",
      "en:e322i"
   ],
<<<<<<< HEAD
   "ingredients_n" : 7,
=======
   "ingredients_lc" : "fr",
   "ingredients_n" : 6,
>>>>>>> 1db3e94a
   "ingredients_n_tags" : [
      "7",
      "1-10"
   ],
   "ingredients_original_tags" : [
      "en:emulsifier",
      "en:flavouring",
      "en:wheat-flour",
      "en:sugar",
      "en:butterfat",
      "en:e322",
      "en:sunflower-lecithin"
   ],
   "ingredients_percent_analysis" : -1,
   "ingredients_tags" : [
      "en:emulsifier",
      "en:flavouring",
      "en:wheat-flour",
      "en:cereal",
      "en:flour",
      "en:wheat",
      "en:cereal-flour",
      "en:sugar",
      "en:added-sugar",
      "en:disaccharide",
      "en:butterfat",
      "en:dairy",
      "en:oil-and-fat",
      "en:fat",
      "en:milkfat",
      "en:e322",
      "en:sunflower-lecithin",
      "en:e322i"
   ],
   "ingredients_text" : "émulsifiant : lécithines (tournesol), arôme)(UE), farine de blé 33% (France), sucre, beurre concentré* 6,5% (France)",
   "ingredients_with_specified_percent_n" : 2,
   "ingredients_with_specified_percent_sum" : 39.5,
   "ingredients_with_unspecified_percent_n" : 3,
   "ingredients_with_unspecified_percent_sum" : 75,
   "ingredients_without_ciqual_codes" : [
      "en:e322",
      "en:emulsifier",
      "en:flavouring",
      "en:sunflower-lecithin"
   ],
   "ingredients_without_ciqual_codes_n" : 4,
   "ingredients_without_ecobalyse_ids" : [
      "en:butterfat",
      "en:e322",
      "en:emulsifier",
      "en:flavouring",
      "en:sunflower-lecithin"
   ],
   "ingredients_without_ecobalyse_ids_n" : 5,
   "known_ingredients_n" : 18,
   "lc" : "fr",
   "misc_tags" : [
      "en:some-ingredients-with-specified-percent"
   ],
   "nutriments" : {
      "fruits-vegetables-legumes-estimate-from-ingredients_100g" : 0,
      "fruits-vegetables-legumes-estimate-from-ingredients_serving" : 0,
      "fruits-vegetables-nuts-estimate-from-ingredients_100g" : 0,
      "fruits-vegetables-nuts-estimate-from-ingredients_serving" : 0
   },
   "unknown_ingredients_n" : 0
}<|MERGE_RESOLUTION|>--- conflicted
+++ resolved
@@ -103,12 +103,8 @@
       "en:sunflower-lecithin",
       "en:e322i"
    ],
-<<<<<<< HEAD
+   "ingredients_lc" : "fr",
    "ingredients_n" : 7,
-=======
-   "ingredients_lc" : "fr",
-   "ingredients_n" : 6,
->>>>>>> 1db3e94a
    "ingredients_n_tags" : [
       "7",
       "1-10"
