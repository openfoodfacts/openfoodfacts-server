{
   "ingredients" : [
      {
         "id" : "en:orange-marmalade",
         "ingredients" : [
            {
               "ciqual_food_code" : "31077",
               "id" : "en:glucose-fructose-syrup",
               "percent_estimate" : 20.5,
               "text" : "sirop de glucose-fructose",
               "vegan" : "yes",
               "vegetarian" : "yes"
            },
            {
               "ciqual_food_code" : null,
               "id" : "en:sugar",
               "percent_estimate" : 10.25,
               "text" : "sucre",
               "vegan" : "yes",
               "vegetarian" : "yes"
            },
            {
               "ciqual_food_code" : "13034",
               "id" : "en:orange-pulp",
               "percent" : 4.5,
               "percent_estimate" : 4.5,
               "text" : "pulpe d'orange",
               "vegan" : "yes",
               "vegetarian" : "yes"
            },
            {
               "id" : "en:concentrated-orange-juice",
               "ingredients" : [],
               "percent" : 1.4,
               "percent_estimate" : 1.4,
               "text" : "jus d'orange concentré",
               "vegan" : "yes",
               "vegetarian" : "yes"
            },
            {
               "id" : "en:orange",
               "ingredients" : [],
               "percent" : 0.6,
               "percent_estimate" : 0.6,
               "processing" : "en:pulp, en:concentrated",
               "text" : "orange",
               "vegan" : "yes",
               "vegetarian" : "yes"
            },
            {
               "id" : "en:gelling-agent",
               "ingredients" : [
                  {
                     "ciqual_food_code" : null,
                     "id" : "en:e440a",
                     "percent_estimate" : 1.875,
                     "text" : "pectines",
                     "vegan" : "yes",
                     "vegetarian" : "yes"
                  }
               ],
               "percent_estimate" : 1.875,
               "text" : "gélifiant"
            },
            {
               "id" : "en:acid",
               "ingredients" : [
                  {
                     "ciqual_food_code" : null,
                     "id" : "en:e330",
                     "percent_estimate" : 0.9375,
                     "text" : "acide citrique",
                     "vegan" : "yes",
                     "vegetarian" : "yes"
                  }
               ],
               "percent_estimate" : 0.9375,
               "text" : "acidifiant"
            },
            {
               "id" : "en:acidity-regulator",
               "ingredients" : [
                  {
                     "ciqual_food_code" : null,
                     "id" : "en:e333",
                     "percent_estimate" : 0.234375,
                     "text" : "citrate de calcium",
                     "vegan" : "yes",
                     "vegetarian" : "yes"
                  },
                  {
                     "ciqual_food_code" : null,
                     "id" : "en:sodium-citrate",
                     "percent_estimate" : 0.234375,
                     "text" : "citrate de sodium"
                  }
               ],
               "percent_estimate" : 0.46875,
               "text" : "correcteurs d'acidité"
            },
            {
               "ciqual_food_code" : null,
               "id" : "en:natural-orange-flavouring",
               "percent_estimate" : 0.234375,
               "text" : "arôme naturel d'orange",
               "vegan" : "maybe",
               "vegetarian" : "maybe"
            },
            {
               "id" : "en:thickener",
               "ingredients" : [
                  {
                     "ciqual_food_code" : null,
                     "id" : "en:e415",
                     "percent_estimate" : 0.234375,
                     "text" : "gomme xanthane",
                     "vegan" : "yes",
                     "vegetarian" : "yes"
                  }
               ],
               "percent_estimate" : 0.234375,
               "text" : "épaississant"
            }
         ],
         "percent" : 41,
         "percent_estimate" : 41,
         "text" : "Marmelade d'oranges"
      },
      {
         "id" : "en:chocolate",
         "ingredients" : [
            {
               "ciqual_food_code" : null,
               "id" : "en:sugar",
               "percent_estimate" : 12.45,
               "text" : "sucre",
               "vegan" : "yes",
               "vegetarian" : "yes"
            },
            {
               "ciqual_food_code" : null,
               "id" : "en:cocoa-paste",
               "percent_estimate" : 6.225,
               "text" : "pâte de cacao",
               "vegan" : "yes",
               "vegetarian" : "yes"
            },
            {
               "ciqual_food_code" : "16030",
               "id" : "en:cocoa-butter",
               "percent_estimate" : 3.1125,
               "text" : "beurre de cacao",
               "vegan" : "yes",
               "vegetarian" : "yes"
            },
            {
               "ciqual_food_code" : null,
               "from_palm_oil" : "no",
               "id" : "en:illipe-oil",
               "percent_estimate" : 1.55625,
               "text" : "graisses végétales d'illipe",
               "vegan" : "yes",
               "vegetarian" : "yes"
            },
            {
               "ciqual_food_code" : null,
               "from_palm_oil" : "no",
               "id" : "en:mango-kernel-oil",
               "percent_estimate" : 0.778124999999999,
               "text" : "graisses végétales de mangue",
               "vegan" : "yes",
               "vegetarian" : "yes"
            },
            {
               "ciqual_food_code" : null,
               "from_palm_oil" : "no",
               "id" : "en:shorea-robusta-seed-oil",
               "percent_estimate" : 0.3890625,
               "text" : "graisses végétales de sal",
               "vegan" : "yes",
               "vegetarian" : "yes"
            },
            {
               "ciqual_food_code" : null,
               "from_palm_oil" : "no",
               "id" : "en:shea-butter",
               "percent_estimate" : 0.194531250000001,
               "text" : "graisses végétales de karité",
               "vegan" : "yes",
               "vegetarian" : "yes"
            },
            {
               "ciqual_food_code" : null,
               "from_palm_oil" : "yes",
               "id" : "en:palm-fat",
               "percent_estimate" : 0.0972656250000004,
               "text" : "graisses végétales de palme",
               "vegan" : "yes",
               "vegetarian" : "yes"
            },
            {
               "ciqual_food_code" : null,
               "id" : "en:flavouring",
               "percent_estimate" : 0.0486328124999993,
               "text" : "arôme",
               "vegan" : "maybe",
               "vegetarian" : "maybe"
            },
            {
               "id" : "en:emulsifier",
               "ingredients" : [
                  {
                     "ciqual_food_code" : "42200",
                     "id" : "en:soya-lecithin",
                     "percent_estimate" : 0.0243164062499996,
                     "text" : "lécithine de soja",
                     "vegan" : "yes",
                     "vegetarian" : "yes"
                  }
               ],
               "percent_estimate" : 0.0243164062499996,
               "text" : "émulsifiant"
            },
            {
               "ciqual_food_code" : null,
               "id" : "en:lactose-and-milk-proteins",
               "percent_estimate" : 0.0243164062500014,
               "text" : "lactose et protéines de lait",
               "vegan" : "no",
               "vegetarian" : "yes"
            }
         ],
         "percent" : 24.9,
         "percent_estimate" : 24.9,
         "text" : "chocolat",
         "vegan" : "maybe",
         "vegetarian" : "yes"
      },
      {
         "ciqual_food_code" : null,
         "id" : "en:wheat-flour",
         "percent_estimate" : 17.05,
         "text" : "farine de blé",
         "vegan" : "yes",
         "vegetarian" : "yes"
      },
      {
         "ciqual_food_code" : null,
         "id" : "en:sugar",
         "percent_estimate" : 8.525,
         "text" : "sucre",
         "vegan" : "yes",
         "vegetarian" : "yes"
      },
      {
         "ciqual_food_code" : "22000",
         "id" : "en:egg",
         "percent_estimate" : 4.2625,
         "text" : "oeufs",
         "vegan" : "no",
         "vegetarian" : "yes"
      },
      {
         "ciqual_food_code" : "31077",
         "id" : "en:glucose-fructose-syrup",
         "percent_estimate" : 2.13125,
         "text" : "sirop de glucose-fructose",
         "vegan" : "yes",
         "vegetarian" : "yes"
      },
      {
         "ciqual_food_code" : "17130",
         "from_palm_oil" : "no",
         "id" : "en:colza-oil",
         "percent_estimate" : 1.065625,
         "text" : "huile de colza",
         "vegan" : "yes",
         "vegetarian" : "yes"
      },
      {
         "id" : "en:raising-agent",
         "ingredients" : [
            {
               "ciqual_food_code" : null,
               "id" : "en:e503ii",
               "percent_estimate" : 0.266406249999999,
               "text" : "carbonate acide d'ammonium",
               "vegan" : "yes",
               "vegetarian" : "yes"
            },
            {
               "ciqual_food_code" : null,
               "id" : "en:e450i",
               "percent_estimate" : 0.133203125,
               "text" : "diphosphate disodique",
               "vegan" : "yes",
               "vegetarian" : "yes"
            },
            {
               "ciqual_food_code" : null,
               "id" : "en:e500ii",
               "percent_estimate" : 0.133203125,
               "text" : "carbonate acide de sodium",
               "vegan" : "yes",
               "vegetarian" : "yes"
            }
         ],
         "percent_estimate" : 0.532812499999999,
         "text" : "poudre à lever"
      },
      {
         "ciqual_food_code" : null,
         "id" : "en:salt",
         "percent_estimate" : 0.266406250000003,
         "text" : "sel",
         "vegan" : "yes",
         "vegetarian" : "yes"
      },
      {
         "id" : "en:emulsifier",
         "ingredients" : [
            {
               "ciqual_food_code" : "42200",
               "id" : "en:soya-lecithin",
               "percent_estimate" : 0.266406250000003,
               "text" : "lécithine de soja",
               "vegan" : "yes",
               "vegetarian" : "yes"
            }
         ],
         "percent_estimate" : 0.266406250000003,
         "text" : "émulsifiant"
      }
   ],
   "ingredients_analysis" : {
      "en:non-vegan" : [
         "en:lactose-and-milk-proteins",
         "en:egg"
      ],
      "en:palm-oil" : [
         "en:palm-fat"
      ],
      "en:vegan-status-unknown" : [
         "en:orange-marmalade",
         "en:sodium-citrate"
      ],
      "en:vegetarian-status-unknown" : [
         "en:orange-marmalade",
         "en:sodium-citrate"
      ]
   },
   "ingredients_analysis_tags" : [
      "en:palm-oil",
      "en:non-vegan",
      "en:vegetarian-status-unknown"
   ],
   "ingredients_hierarchy" : [
      "en:orange-marmalade",
      "en:chocolate",
      "en:wheat-flour",
      "en:cereal",
      "en:flour",
      "en:wheat",
      "en:cereal-flour",
      "en:sugar",
      "en:added-sugar",
      "en:disaccharide",
      "en:egg",
      "en:glucose-fructose-syrup",
      "en:monosaccharide",
      "en:fructose",
      "en:glucose",
      "en:colza-oil",
      "en:oil-and-fat",
      "en:vegetable-oil-and-fat",
      "en:rapeseed-oil",
      "en:raising-agent",
      "en:salt",
      "en:emulsifier",
      "en:orange-pulp",
      "en:fruit",
      "en:citrus-fruit",
      "en:orange",
      "en:pulp",
      "en:concentrated-orange-juice",
      "en:fruit-juice",
      "en:orange-juice",
      "en:gelling-agent",
      "en:acid",
      "en:acidity-regulator",
      "en:natural-orange-flavouring",
      "en:flavouring",
      "en:natural-flavouring",
      "en:thickener",
      "en:cocoa-paste",
      "en:cocoa",
      "en:cocoa-butter",
      "en:illipe-oil",
      "en:vegetable-fat",
      "en:mango-kernel-oil",
      "en:vegetable-oil",
      "en:shorea-robusta-seed-oil",
      "en:shea-butter",
      "en:palm-fat",
      "en:palm-oil-and-fat",
      "en:lactose-and-milk-proteins",
      "en:protein",
      "en:animal-protein",
      "en:milk-proteins",
      "en:lactose",
      "en:e503ii",
      "en:e503",
      "en:e450i",
      "en:e450",
      "en:e500ii",
      "en:e500",
      "en:soya-lecithin",
      "en:e322",
      "en:e322i",
      "en:e440a",
      "en:e330",
      "en:e333",
      "en:sodium-citrate",
      "en:minerals",
      "en:sodium",
      "en:e415"
   ],
   "ingredients_n" : 41,
   "ingredients_n_tags" : [
      "41",
      "41-50"
   ],
   "ingredients_original_tags" : [
      "en:orange-marmalade",
      "en:chocolate",
      "en:wheat-flour",
      "en:sugar",
      "en:egg",
      "en:glucose-fructose-syrup",
      "en:colza-oil",
      "en:raising-agent",
      "en:salt",
      "en:emulsifier",
      "en:glucose-fructose-syrup",
      "en:sugar",
      "en:orange-pulp",
      "en:concentrated-orange-juice",
      "en:orange",
      "en:gelling-agent",
      "en:acid",
      "en:acidity-regulator",
      "en:natural-orange-flavouring",
      "en:thickener",
      "en:sugar",
      "en:cocoa-paste",
      "en:cocoa-butter",
      "en:illipe-oil",
      "en:mango-kernel-oil",
      "en:shorea-robusta-seed-oil",
      "en:shea-butter",
      "en:palm-fat",
      "en:flavouring",
      "en:emulsifier",
      "en:lactose-and-milk-proteins",
      "en:e503ii",
      "en:e450i",
      "en:e500ii",
      "en:soya-lecithin",
      "en:e440a",
      "en:e330",
      "en:e333",
      "en:sodium-citrate",
      "en:e415",
      "en:soya-lecithin"
   ],
   "ingredients_percent_analysis" : -1,
   "ingredients_tags" : [
      "en:orange-marmalade",
      "en:chocolate",
      "en:wheat-flour",
      "en:cereal",
      "en:flour",
      "en:wheat",
      "en:cereal-flour",
      "en:sugar",
      "en:added-sugar",
      "en:disaccharide",
      "en:egg",
      "en:glucose-fructose-syrup",
      "en:monosaccharide",
      "en:fructose",
      "en:glucose",
      "en:colza-oil",
      "en:oil-and-fat",
      "en:vegetable-oil-and-fat",
      "en:rapeseed-oil",
      "en:raising-agent",
      "en:salt",
      "en:emulsifier",
      "en:orange-pulp",
      "en:fruit",
      "en:citrus-fruit",
      "en:orange",
      "en:pulp",
      "en:concentrated-orange-juice",
      "en:fruit-juice",
      "en:orange-juice",
      "en:gelling-agent",
      "en:acid",
      "en:acidity-regulator",
      "en:natural-orange-flavouring",
      "en:flavouring",
      "en:natural-flavouring",
      "en:thickener",
      "en:cocoa-paste",
      "en:cocoa",
      "en:cocoa-butter",
      "en:illipe-oil",
      "en:vegetable-fat",
      "en:mango-kernel-oil",
      "en:vegetable-oil",
      "en:shorea-robusta-seed-oil",
      "en:shea-butter",
      "en:palm-fat",
      "en:palm-oil-and-fat",
      "en:lactose-and-milk-proteins",
      "en:protein",
      "en:animal-protein",
      "en:milk-proteins",
      "en:lactose",
      "en:e503ii",
      "en:e503",
      "en:e450i",
      "en:e450",
      "en:e500ii",
      "en:e500",
      "en:soya-lecithin",
      "en:e322",
      "en:e322i",
      "en:e440a",
      "en:e330",
      "en:e333",
      "en:sodium-citrate",
      "en:minerals",
      "en:sodium",
      "en:e415"
   ],
   "ingredients_text" : "Marmelade d'oranges 41% (sirop de glucose-fructose, sucre, pulpe d'orange 4.5%, jus d'orange concentré 1.4% (équivalent jus d'orange 7.8%), pulpe d'orange concentrée 0.6% (équivalent pulpe d'orange 2.6%), gélifiant (pectines), acidifiant (acide citrique), correcteurs d'acidité (citrate de calcium, citrate de sodium), arôme naturel d'orange, épaississant (gomme xanthane)), chocolat 24.9% (sucre, pâte de cacao, beurre de cacao, graisses végétales (illipe, mangue, sal, karité et palme en proportions variables), arôme, émulsifiant (lécithine de soja), lactose et protéines de lait), farine de blé, sucre, oeufs, sirop de glucose-fructose, huile de colza, poudre à lever (carbonate acide d'ammonium, diphosphate disodique, carbonate acide de sodium), sel, émulsifiant (lécithine de soja).",
   "ingredients_with_specified_percent_n" : 1,
   "ingredients_with_specified_percent_sum" : 4.5,
   "ingredients_with_unspecified_percent_n" : 29,
   "ingredients_with_unspecified_percent_sum" : 93.5,
<<<<<<< HEAD
   "ingredients_without_ciqual_codes" : [
      "en:cocoa-paste",
      "en:e330",
      "en:e333",
      "en:e415",
      "en:e440a",
      "en:e450i",
      "en:e500ii",
      "en:e503ii",
      "en:flavouring",
      "en:illipe-oil",
      "en:lactose-and-milk-proteins",
      "en:mango-kernel-oil",
      "en:natural-orange-flavouring",
      "en:palm-fat",
      "en:salt",
      "en:shea-butter",
      "en:shorea-robusta-seed-oil",
      "en:sodium-citrate",
      "en:sugar",
      "en:wheat-flour"
   ],
   "ingredients_without_ciqual_codes_n" : 20,
   "known_ingredients_n" : 67,
=======
   "known_ingredients_n" : 69,
>>>>>>> e0f97b6a
   "lc" : "fr",
   "nutriments" : {
      "fruits-vegetables-nuts-estimate-from-ingredients_100g" : 6.5,
      "fruits-vegetables-nuts-estimate-from-ingredients_serving" : 6.5
   },
   "unknown_ingredients_n" : 0
}<|MERGE_RESOLUTION|>--- conflicted
+++ resolved
@@ -550,7 +550,6 @@
    "ingredients_with_specified_percent_sum" : 4.5,
    "ingredients_with_unspecified_percent_n" : 29,
    "ingredients_with_unspecified_percent_sum" : 93.5,
-<<<<<<< HEAD
    "ingredients_without_ciqual_codes" : [
       "en:cocoa-paste",
       "en:e330",
@@ -575,9 +574,6 @@
    ],
    "ingredients_without_ciqual_codes_n" : 20,
    "known_ingredients_n" : 67,
-=======
-   "known_ingredients_n" : 69,
->>>>>>> e0f97b6a
    "lc" : "fr",
    "nutriments" : {
       "fruits-vegetables-nuts-estimate-from-ingredients_100g" : 6.5,
