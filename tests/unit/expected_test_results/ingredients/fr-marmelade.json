{
   "ingredients" : [
      {
         "ciqual_food_code" : "31039",
         "id" : "en:orange-marmalade",
         "ingredients" : [
            {
               "ciqual_food_code" : "31077",
               "id" : "en:glucose-fructose-syrup",
               "is_in_taxonomy" : 1,
               "percent_estimate" : 20.5,
               "text" : "sirop de glucose-fructose",
               "vegan" : "yes",
               "vegetarian" : "yes"
            },
            {
               "ciqual_proxy_food_code" : "31016",
               "ecobalyse_code" : "sugar",
               "id" : "en:sugar",
               "is_in_taxonomy" : 1,
               "percent_estimate" : 10.25,
               "text" : "sucre",
               "vegan" : "yes",
               "vegetarian" : "yes"
            },
            {
               "ciqual_food_code" : "13034",
               "ecobalyse_code" : "orange-non-eu",
               "id" : "en:orange-pulp",
               "is_in_taxonomy" : 1,
               "percent" : 4.5,
               "percent_estimate" : 4.5,
               "text" : "pulpe d'orange",
               "vegan" : "yes",
               "vegetarian" : "yes"
            },
            {
               "ciqual_proxy_food_code" : "2070",
               "ecobalyse_code" : "orange-non-eu",
               "id" : "en:concentrated-orange-juice",
               "ingredients" : [],
               "is_in_taxonomy" : 1,
               "percent" : 1.4,
               "percent_estimate" : 1.4,
               "text" : "jus d'orange concentré",
               "vegan" : "yes",
               "vegetarian" : "yes"
            },
            {
               "ciqual_proxy_food_code" : "13034",
               "ecobalyse_code" : "orange-non-eu",
               "id" : "en:orange",
               "ingredients" : [],
               "is_in_taxonomy" : 1,
               "percent" : 0.6,
               "percent_estimate" : 0.6,
               "processing" : "en:pulp,en:concentrated",
               "text" : "orange",
               "vegan" : "yes",
               "vegetarian" : "yes"
            },
            {
               "id" : "en:gelling-agent",
               "ingredients" : [
                  {
                     "id" : "en:e440a",
                     "is_in_taxonomy" : 1,
                     "percent_estimate" : 1.875,
                     "text" : "pectines",
                     "vegan" : "yes",
                     "vegetarian" : "yes"
                  }
               ],
               "is_in_taxonomy" : 1,
               "percent_estimate" : 1.875,
               "text" : "gélifiant"
            },
            {
               "id" : "en:acid",
               "ingredients" : [
                  {
                     "id" : "en:e330",
                     "is_in_taxonomy" : 1,
                     "percent_estimate" : 0.9375,
                     "text" : "acide citrique",
                     "vegan" : "yes",
                     "vegetarian" : "yes"
                  }
               ],
               "is_in_taxonomy" : 1,
               "percent_estimate" : 0.9375,
               "text" : "acidifiant"
            },
            {
               "id" : "en:acidity-regulator",
               "ingredients" : [
                  {
                     "id" : "en:e333",
                     "is_in_taxonomy" : 1,
                     "percent_estimate" : 0.234375,
                     "text" : "citrate de calcium",
                     "vegan" : "yes",
                     "vegetarian" : "yes"
                  },
                  {
                     "id" : "en:sodium-citrate",
                     "is_in_taxonomy" : 1,
                     "percent_estimate" : 0.234375,
                     "text" : "citrate de sodium"
                  }
               ],
               "is_in_taxonomy" : 1,
               "percent_estimate" : 0.46875,
               "text" : "correcteurs d'acidité"
            },
            {
               "id" : "en:natural-orange-flavouring",
               "is_in_taxonomy" : 1,
               "percent_estimate" : 0.234375,
               "text" : "arôme naturel d'orange",
               "vegan" : "maybe",
               "vegetarian" : "maybe"
            },
            {
               "id" : "en:thickener",
               "ingredients" : [
                  {
                     "id" : "en:e415",
                     "is_in_taxonomy" : 1,
                     "percent_estimate" : 0.234375,
                     "text" : "gomme xanthane",
                     "vegan" : "yes",
                     "vegetarian" : "yes"
                  }
               ],
               "is_in_taxonomy" : 1,
               "percent_estimate" : 0.234375,
               "text" : "épaississant"
            }
         ],
         "is_in_taxonomy" : 1,
         "percent" : 41,
         "percent_estimate" : 41,
         "text" : "Marmelade d'oranges",
         "vegan" : "maybe",
         "vegetarian" : "maybe"
      },
      {
         "id" : "en:chocolate",
         "ingredients" : [
            {
               "ciqual_proxy_food_code" : "31016",
               "ecobalyse_code" : "sugar",
               "id" : "en:sugar",
               "is_in_taxonomy" : 1,
               "percent_estimate" : 12.45,
               "text" : "sucre",
               "vegan" : "yes",
               "vegetarian" : "yes"
            },
            {
               "ciqual_proxy_food_code" : "16030",
               "id" : "en:cocoa-paste",
               "is_in_taxonomy" : 1,
               "percent_estimate" : 6.225,
               "text" : "pâte de cacao",
               "vegan" : "yes",
               "vegetarian" : "yes"
            },
            {
               "ciqual_food_code" : "16030",
               "id" : "en:cocoa-butter",
               "is_in_taxonomy" : 1,
               "percent_estimate" : 3.1125,
               "text" : "beurre de cacao",
               "vegan" : "yes",
               "vegetarian" : "yes"
            },
            {
               "from_palm_oil" : "maybe",
               "id" : "en:vegetable-fat",
               "ingredients" : [
                  {
                     "from_palm_oil" : "no",
                     "id" : "en:illipe-oil",
                     "is_in_taxonomy" : 1,
                     "percent_estimate" : 0.778125,
                     "text" : "graisses végétales d'illipe",
                     "vegan" : "yes",
                     "vegetarian" : "yes"
                  },
                  {
                     "from_palm_oil" : "no",
                     "id" : "en:mango-kernel-oil",
                     "is_in_taxonomy" : 1,
                     "percent_estimate" : 0.3890625,
                     "text" : "graisses végétales de mangue",
                     "vegan" : "yes",
                     "vegetarian" : "yes"
                  },
                  {
                     "from_palm_oil" : "no",
                     "id" : "en:shorea-robusta-seed-oil",
                     "is_in_taxonomy" : 1,
                     "percent_estimate" : 0.19453125,
                     "text" : "graisses végétales de sal",
                     "vegan" : "yes",
                     "vegetarian" : "yes"
                  },
                  {
                     "ciqual_food_code" : "16110",
                     "from_palm_oil" : "no",
                     "id" : "en:shea-butter",
                     "is_in_taxonomy" : 1,
                     "percent_estimate" : 0.097265625,
                     "text" : "graisses végétales de karité",
                     "vegan" : "yes",
                     "vegetarian" : "yes"
                  },
                  {
                     "ciqual_proxy_food_code" : "16129",
                     "ecobalyse_code" : "refined-palm-oil",
                     "from_palm_oil" : "yes",
                     "id" : "en:palm-fat",
                     "is_in_taxonomy" : 1,
                     "percent_estimate" : 0.0972656249999999,
                     "text" : "graisses végétales de palme",
                     "vegan" : "yes",
                     "vegetarian" : "yes"
                  }
               ],
               "is_in_taxonomy" : 1,
               "percent_estimate" : 1.55625,
               "text" : "graisses végétales",
               "vegan" : "yes",
               "vegetarian" : "yes"
            },
            {
               "id" : "en:flavouring",
               "is_in_taxonomy" : 1,
               "percent_estimate" : 0.778124999999999,
               "text" : "arôme",
               "vegan" : "maybe",
               "vegetarian" : "maybe"
            },
            {
               "id" : "en:emulsifier",
               "ingredients" : [
                  {
                     "ciqual_food_code" : "42200",
                     "id" : "en:soya-lecithin",
                     "is_in_taxonomy" : 1,
                     "percent_estimate" : 0.3890625,
                     "text" : "lécithine de soja",
                     "vegan" : "yes",
                     "vegetarian" : "yes"
                  }
               ],
               "is_in_taxonomy" : 1,
               "percent_estimate" : 0.3890625,
               "text" : "émulsifiant"
            },
            {
               "id" : "en:lactose-and-milk-proteins",
               "is_in_taxonomy" : 1,
               "percent_estimate" : 0.389062500000001,
               "text" : "lactose et protéines de lait",
               "vegan" : "no",
               "vegetarian" : "yes"
            }
         ],
         "is_in_taxonomy" : 1,
         "percent" : 24.9,
         "percent_estimate" : 24.9,
         "text" : "chocolat",
         "vegan" : "maybe",
         "vegetarian" : "yes"
      },
      {
         "ciqual_proxy_food_code" : "9410",
         "ecobalyse_code" : "flour",
         "id" : "en:wheat-flour",
         "is_in_taxonomy" : 1,
         "percent_estimate" : 17.05,
         "text" : "farine de blé",
         "vegan" : "yes",
         "vegetarian" : "yes"
      },
      {
         "ciqual_proxy_food_code" : "31016",
         "ecobalyse_code" : "sugar",
         "id" : "en:sugar",
         "is_in_taxonomy" : 1,
         "percent_estimate" : 8.525,
         "text" : "sucre",
         "vegan" : "yes",
         "vegetarian" : "yes"
      },
      {
         "ciqual_food_code" : "22000",
         "ecobalyse_code" : "egg-indoor-code3",
         "id" : "en:egg",
         "is_in_taxonomy" : 1,
         "percent_estimate" : 4.2625,
         "text" : "oeufs",
         "vegan" : "no",
         "vegetarian" : "yes"
      },
      {
         "ciqual_food_code" : "31077",
         "id" : "en:glucose-fructose-syrup",
         "is_in_taxonomy" : 1,
         "percent_estimate" : 2.13125,
         "text" : "sirop de glucose-fructose",
         "vegan" : "yes",
         "vegetarian" : "yes"
      },
      {
         "ciqual_food_code" : "17130",
         "ecobalyse_code" : "rapeseed-oil",
         "from_palm_oil" : "no",
         "id" : "en:colza-oil",
         "is_in_taxonomy" : 1,
         "percent_estimate" : 1.065625,
         "text" : "huile de colza",
         "vegan" : "yes",
         "vegetarian" : "yes"
      },
      {
         "id" : "en:raising-agent",
         "ingredients" : [
            {
               "id" : "en:e503ii",
               "is_in_taxonomy" : 1,
               "percent_estimate" : 0.266406249999999,
               "text" : "carbonate acide d'ammonium",
               "vegan" : "yes",
               "vegetarian" : "yes"
            },
            {
               "id" : "en:e450i",
               "is_in_taxonomy" : 1,
               "percent_estimate" : 0.133203125,
               "text" : "diphosphate disodique",
               "vegan" : "yes",
               "vegetarian" : "yes"
            },
            {
               "id" : "en:e500ii",
               "is_in_taxonomy" : 1,
               "percent_estimate" : 0.133203125,
               "text" : "carbonate acide de sodium",
               "vegan" : "yes",
               "vegetarian" : "yes"
            }
         ],
         "is_in_taxonomy" : 1,
         "percent_estimate" : 0.532812499999999,
         "text" : "poudre à lever"
      },
      {
         "ciqual_food_code" : "11058",
         "id" : "en:salt",
         "is_in_taxonomy" : 1,
         "percent_estimate" : 0.266406250000003,
         "text" : "sel",
         "vegan" : "yes",
         "vegetarian" : "yes"
      },
      {
         "id" : "en:emulsifier",
         "ingredients" : [
            {
               "ciqual_food_code" : "42200",
               "id" : "en:soya-lecithin",
               "is_in_taxonomy" : 1,
               "percent_estimate" : 0.266406250000003,
               "text" : "lécithine de soja",
               "vegan" : "yes",
               "vegetarian" : "yes"
            }
         ],
         "is_in_taxonomy" : 1,
         "percent_estimate" : 0.266406250000003,
         "text" : "émulsifiant"
      }
   ],
   "ingredients_analysis" : {
      "en:non-vegan" : [
         "en:lactose-and-milk-proteins",
         "en:egg"
      ],
      "en:palm-oil" : [
         "en:palm-fat"
      ],
      "en:vegan-status-unknown" : [
         "en:sodium-citrate"
      ],
      "en:vegetarian-status-unknown" : [
         "en:sodium-citrate"
      ]
   },
   "ingredients_analysis_tags" : [
      "en:palm-oil",
      "en:non-vegan",
      "en:vegetarian-status-unknown"
   ],
   "ingredients_hierarchy" : [
      "en:orange-marmalade",
      "en:jam",
      "en:marmalade",
      "en:chocolate",
      "en:wheat-flour",
      "en:cereal",
      "en:flour",
      "en:wheat",
      "en:cereal-flour",
      "en:sugar",
      "en:added-sugar",
      "en:disaccharide",
      "en:egg",
      "en:glucose-fructose-syrup",
      "en:monosaccharide",
      "en:fructose",
      "en:glucose",
      "en:colza-oil",
      "en:oil-and-fat",
      "en:vegetable-oil-and-fat",
      "en:rapeseed-oil",
      "en:raising-agent",
      "en:salt",
      "en:emulsifier",
      "en:orange-pulp",
      "en:fruit",
      "en:citrus-fruit",
      "en:orange",
      "en:pulp",
      "en:concentrated-orange-juice",
      "en:juice",
      "en:fruit-juice",
      "en:orange-juice",
      "en:gelling-agent",
      "en:acid",
      "en:acidity-regulator",
      "en:natural-orange-flavouring",
      "en:flavouring",
      "en:natural-flavouring",
      "en:thickener",
      "en:cocoa-paste",
      "en:plant",
      "en:cocoa",
      "en:cocoa-butter",
      "en:vegetable-fat",
      "en:lactose-and-milk-proteins",
      "en:protein",
      "en:animal-protein",
      "en:milk-proteins",
      "en:lactose",
      "en:e503ii",
      "en:e503",
      "en:e450i",
      "en:e450",
      "en:e500ii",
      "en:e500",
      "en:soya-lecithin",
      "en:e322",
      "en:e322i",
      "en:e440a",
      "en:e330",
      "en:e333",
      "en:sodium-citrate",
      "en:minerals",
      "en:sodium",
      "en:e415",
      "en:illipe-oil",
      "en:mango-kernel-oil",
      "en:vegetable-oil",
      "en:shorea-robusta-seed-oil",
      "en:shea-butter",
      "en:palm-fat",
      "en:palm-oil-and-fat"
   ],
<<<<<<< HEAD
   "ingredients_n" : 42,
=======
   "ingredients_lc" : "fr",
   "ingredients_n" : 41,
>>>>>>> 1db3e94a
   "ingredients_n_tags" : [
      "42",
      "41-50"
   ],
   "ingredients_original_tags" : [
      "en:orange-marmalade",
      "en:chocolate",
      "en:wheat-flour",
      "en:sugar",
      "en:egg",
      "en:glucose-fructose-syrup",
      "en:colza-oil",
      "en:raising-agent",
      "en:salt",
      "en:emulsifier",
      "en:glucose-fructose-syrup",
      "en:sugar",
      "en:orange-pulp",
      "en:concentrated-orange-juice",
      "en:orange",
      "en:gelling-agent",
      "en:acid",
      "en:acidity-regulator",
      "en:natural-orange-flavouring",
      "en:thickener",
      "en:sugar",
      "en:cocoa-paste",
      "en:cocoa-butter",
      "en:vegetable-fat",
      "en:flavouring",
      "en:emulsifier",
      "en:lactose-and-milk-proteins",
      "en:e503ii",
      "en:e450i",
      "en:e500ii",
      "en:soya-lecithin",
      "en:e440a",
      "en:e330",
      "en:e333",
      "en:sodium-citrate",
      "en:e415",
      "en:illipe-oil",
      "en:mango-kernel-oil",
      "en:shorea-robusta-seed-oil",
      "en:shea-butter",
      "en:palm-fat",
      "en:soya-lecithin"
   ],
   "ingredients_percent_analysis" : -1,
   "ingredients_tags" : [
      "en:orange-marmalade",
      "en:jam",
      "en:marmalade",
      "en:chocolate",
      "en:wheat-flour",
      "en:cereal",
      "en:flour",
      "en:wheat",
      "en:cereal-flour",
      "en:sugar",
      "en:added-sugar",
      "en:disaccharide",
      "en:egg",
      "en:glucose-fructose-syrup",
      "en:monosaccharide",
      "en:fructose",
      "en:glucose",
      "en:colza-oil",
      "en:oil-and-fat",
      "en:vegetable-oil-and-fat",
      "en:rapeseed-oil",
      "en:raising-agent",
      "en:salt",
      "en:emulsifier",
      "en:orange-pulp",
      "en:fruit",
      "en:citrus-fruit",
      "en:orange",
      "en:pulp",
      "en:concentrated-orange-juice",
      "en:juice",
      "en:fruit-juice",
      "en:orange-juice",
      "en:gelling-agent",
      "en:acid",
      "en:acidity-regulator",
      "en:natural-orange-flavouring",
      "en:flavouring",
      "en:natural-flavouring",
      "en:thickener",
      "en:cocoa-paste",
      "en:plant",
      "en:cocoa",
      "en:cocoa-butter",
      "en:vegetable-fat",
      "en:lactose-and-milk-proteins",
      "en:protein",
      "en:animal-protein",
      "en:milk-proteins",
      "en:lactose",
      "en:e503ii",
      "en:e503",
      "en:e450i",
      "en:e450",
      "en:e500ii",
      "en:e500",
      "en:soya-lecithin",
      "en:e322",
      "en:e322i",
      "en:e440a",
      "en:e330",
      "en:e333",
      "en:sodium-citrate",
      "en:minerals",
      "en:sodium",
      "en:e415",
      "en:illipe-oil",
      "en:mango-kernel-oil",
      "en:vegetable-oil",
      "en:shorea-robusta-seed-oil",
      "en:shea-butter",
      "en:palm-fat",
      "en:palm-oil-and-fat"
   ],
   "ingredients_text" : "Marmelade d'oranges 41% (sirop de glucose-fructose, sucre, pulpe d'orange 4.5%, jus d'orange concentré 1.4% (équivalent jus d'orange 7.8%), pulpe d'orange concentrée 0.6% (équivalent pulpe d'orange 2.6%), gélifiant (pectines), acidifiant (acide citrique), correcteurs d'acidité (citrate de calcium, citrate de sodium), arôme naturel d'orange, épaississant (gomme xanthane)), chocolat 24.9% (sucre, pâte de cacao, beurre de cacao, graisses végétales (illipe, mangue, sal, karité et palme en proportions variables), arôme, émulsifiant (lécithine de soja), lactose et protéines de lait), farine de blé, sucre, oeufs, sirop de glucose-fructose, huile de colza, poudre à lever (carbonate acide d'ammonium, diphosphate disodique, carbonate acide de sodium), sel, émulsifiant (lécithine de soja).",
   "ingredients_with_specified_percent_n" : 1,
   "ingredients_with_specified_percent_sum" : 4.5,
   "ingredients_with_unspecified_percent_n" : 29,
   "ingredients_with_unspecified_percent_sum" : 93.5,
   "ingredients_without_ciqual_codes" : [
      "en:acid",
      "en:acidity-regulator",
      "en:chocolate",
      "en:e330",
      "en:e333",
      "en:e415",
      "en:e440a",
      "en:e450i",
      "en:e500ii",
      "en:e503ii",
      "en:emulsifier",
      "en:flavouring",
      "en:gelling-agent",
      "en:illipe-oil",
      "en:lactose-and-milk-proteins",
      "en:mango-kernel-oil",
      "en:natural-orange-flavouring",
      "en:raising-agent",
      "en:shorea-robusta-seed-oil",
      "en:sodium-citrate",
      "en:thickener",
      "en:vegetable-fat"
   ],
   "ingredients_without_ciqual_codes_n" : 22,
   "ingredients_without_ecobalyse_ids" : [
      "en:acid",
      "en:acidity-regulator",
      "en:chocolate",
      "en:cocoa-butter",
      "en:cocoa-paste",
      "en:e330",
      "en:e333",
      "en:e415",
      "en:e440a",
      "en:e450i",
      "en:e500ii",
      "en:e503ii",
      "en:emulsifier",
      "en:flavouring",
      "en:gelling-agent",
      "en:glucose-fructose-syrup",
      "en:illipe-oil",
      "en:lactose-and-milk-proteins",
      "en:mango-kernel-oil",
      "en:natural-orange-flavouring",
      "en:orange-marmalade",
      "en:raising-agent",
      "en:salt",
      "en:shea-butter",
      "en:shorea-robusta-seed-oil",
      "en:sodium-citrate",
      "en:soya-lecithin",
      "en:thickener",
      "en:vegetable-fat"
   ],
   "ingredients_without_ecobalyse_ids_n" : 29,
   "known_ingredients_n" : 73,
   "lc" : "fr",
   "misc_tags" : [
      "en:some-ingredients-with-specified-percent",
      "en:at-least-5-ingredients-with-specified-percent"
   ],
   "nutriments" : {
      "fruits-vegetables-legumes-estimate-from-ingredients_100g" : 6.5,
      "fruits-vegetables-legumes-estimate-from-ingredients_serving" : 6.5,
      "fruits-vegetables-nuts-estimate-from-ingredients_100g" : 7.565625,
      "fruits-vegetables-nuts-estimate-from-ingredients_serving" : 7.565625
   },
   "unknown_ingredients_n" : 0
}<|MERGE_RESOLUTION|>--- conflicted
+++ resolved
@@ -480,12 +480,8 @@
       "en:palm-fat",
       "en:palm-oil-and-fat"
    ],
-<<<<<<< HEAD
+   "ingredients_lc" : "fr",
    "ingredients_n" : 42,
-=======
-   "ingredients_lc" : "fr",
-   "ingredients_n" : 41,
->>>>>>> 1db3e94a
    "ingredients_n_tags" : [
       "42",
       "41-50"
