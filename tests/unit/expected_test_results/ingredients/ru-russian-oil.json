--- conflicted
+++ resolved
@@ -23,14 +23,9 @@
          "vegetarian" : "yes"
       },
       {
-<<<<<<< HEAD
-         "from_palm_oil" : "no",
-         "id" : "en:soya-oil",
-=======
          "ciqual_food_code" : "16129",
          "from_palm_oil" : "yes",
          "id" : "en:palm-oil",
->>>>>>> de3e5db4
          "percent_estimate" : 16.6666666666667,
          "percent_max" : 33.3333333333333,
          "percent_min" : 0,
@@ -75,13 +70,9 @@
    "ingredients_with_specified_percent_sum" : 0,
    "ingredients_with_unspecified_percent_n" : 3,
    "ingredients_with_unspecified_percent_sum" : 100,
-<<<<<<< HEAD
-   "known_ingredients_n" : 5,
-=======
    "ingredients_without_ciqual_codes" : [],
    "ingredients_without_ciqual_codes_n" : 0,
    "known_ingredients_n" : 7,
->>>>>>> de3e5db4
    "lc" : "ru",
    "nutriments" : {
       "fruits-vegetables-nuts-estimate-from-ingredients_100g" : 0,
