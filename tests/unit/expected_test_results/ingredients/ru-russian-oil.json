{
   "ingredients" : [
      {
         "from_palm_oil" : "maybe",
         "id" : "en:vegetable-oil",
         "ingredients" : [
            {
               "ciqual_food_code" : "17440",
               "ecobalyse_code" : "sunflower-oil",
               "from_palm_oil" : "no",
               "id" : "en:sunflower-oil",
               "is_in_taxonomy" : 1,
               "percent_estimate" : 50,
               "percent_max" : 100,
               "percent_min" : 25,
               "text" : "масло растительное подсолнечное",
               "vegan" : "yes",
               "vegetarian" : "yes"
            },
            {
               "ciqual_food_code" : "17420",
               "from_palm_oil" : "no",
               "id" : "en:soya-oil",
               "is_in_taxonomy" : 1,
               "percent_estimate" : 25,
               "percent_max" : 50,
               "percent_min" : 0,
               "text" : "масло растительное соевое",
               "vegan" : "yes",
               "vegetarian" : "yes"
            }
         ],
         "is_in_taxonomy" : 1,
         "percent_estimate" : 75,
         "percent_max" : 100,
         "percent_min" : 50,
         "text" : "масло растительное",
         "vegan" : "yes",
         "vegetarian" : "yes"
      },
      {
         "from_palm_oil" : "maybe",
         "id" : "en:oil",
         "ingredients" : [
            {
               "ciqual_food_code" : "17420",
               "from_palm_oil" : "no",
               "id" : "en:soya-oil",
               "is_in_taxonomy" : 1,
               "percent_estimate" : 25,
               "percent_max" : 50,
               "percent_min" : 0,
               "text" : "Масло соевое",
               "vegan" : "yes",
               "vegetarian" : "yes"
            }
         ],
         "is_in_taxonomy" : 1,
         "percent_estimate" : 25,
         "percent_max" : 50,
         "percent_min" : 0,
         "text" : "Масло",
         "vegan" : "maybe",
         "vegetarian" : "maybe"
      }
   ],
   "ingredients_analysis" : {},
   "ingredients_analysis_tags" : [
      "en:palm-oil-free",
      "en:vegan",
      "en:vegetarian"
   ],
   "ingredients_hierarchy" : [
      "en:vegetable-oil",
      "en:oil-and-fat",
      "en:vegetable-oil-and-fat",
      "en:oil",
      "en:sunflower-oil",
      "en:soya-oil"
   ],
<<<<<<< HEAD
   "ingredients_n" : 5,
=======
   "ingredients_lc" : "ru",
   "ingredients_n" : 3,
>>>>>>> 1db3e94a
   "ingredients_n_tags" : [
      "5",
      "1-10"
   ],
   "ingredients_original_tags" : [
      "en:vegetable-oil",
      "en:oil",
      "en:sunflower-oil",
      "en:soya-oil",
      "en:soya-oil"
   ],
   "ingredients_percent_analysis" : 1,
   "ingredients_tags" : [
      "en:vegetable-oil",
      "en:oil-and-fat",
      "en:vegetable-oil-and-fat",
      "en:oil",
      "en:sunflower-oil",
      "en:soya-oil"
   ],
   "ingredients_text" : "масло растительное (подсолнечное, соевое), Масло (соевое)",
   "ingredients_with_specified_percent_n" : 0,
   "ingredients_with_specified_percent_sum" : 0,
   "ingredients_with_unspecified_percent_n" : 3,
   "ingredients_with_unspecified_percent_sum" : 100,
   "ingredients_without_ciqual_codes" : [
      "en:oil",
      "en:vegetable-oil"
   ],
   "ingredients_without_ciqual_codes_n" : 2,
   "ingredients_without_ecobalyse_ids" : [
      "en:oil",
      "en:soya-oil",
      "en:vegetable-oil"
   ],
   "ingredients_without_ecobalyse_ids_n" : 3,
   "known_ingredients_n" : 6,
   "lc" : "ru",
   "nutriments" : {
      "fruits-vegetables-legumes-estimate-from-ingredients_100g" : 0,
      "fruits-vegetables-legumes-estimate-from-ingredients_serving" : 0,
      "fruits-vegetables-nuts-estimate-from-ingredients_100g" : 0,
      "fruits-vegetables-nuts-estimate-from-ingredients_serving" : 0
   },
   "unknown_ingredients_n" : 0
}<|MERGE_RESOLUTION|>--- conflicted
+++ resolved
@@ -78,12 +78,8 @@
       "en:sunflower-oil",
       "en:soya-oil"
    ],
-<<<<<<< HEAD
+   "ingredients_lc" : "ru",
    "ingredients_n" : 5,
-=======
-   "ingredients_lc" : "ru",
-   "ingredients_n" : 3,
->>>>>>> 1db3e94a
    "ingredients_n_tags" : [
       "5",
       "1-10"
