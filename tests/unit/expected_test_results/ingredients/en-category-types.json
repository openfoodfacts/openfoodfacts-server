{
   "ingredients" : [
      {
         "from_palm_oil" : "maybe",
         "id" : "en:vegetable-oil-and-fat",
         "ingredients" : [
            {
               "from_palm_oil" : "maybe",
               "id" : "en:vegetable-oil",
               "is_in_taxonomy" : 1,
               "percent_estimate" : 56.25,
               "percent_max" : 100,
               "percent_min" : 12.5,
               "text" : "pflanzliche Öle",
               "vegan" : "yes",
               "vegetarian" : "yes"
            },
            {
               "id" : "de:fette-raps",
               "is_in_taxonomy" : 0,
               "percent_estimate" : 21.875,
               "percent_max" : 50,
               "percent_min" : 0,
               "text" : "Fette Raps"
            },
            {
               "from_palm_oil" : "maybe",
               "id" : "en:vegetable-oil",
               "is_in_taxonomy" : 1,
               "percent_estimate" : 10.9375,
               "percent_max" : 33.3333333333333,
               "percent_min" : 0,
               "text" : "pflanzliche Öle",
               "vegan" : "yes",
               "vegetarian" : "yes"
            },
            {
               "id" : "de:fette-palm",
               "is_in_taxonomy" : 0,
               "percent_estimate" : 5.46875,
               "percent_max" : 25,
               "percent_min" : 0,
               "text" : "Fette Palm"
            },
            {
               "from_palm_oil" : "maybe",
               "id" : "en:vegetable-oil",
               "is_in_taxonomy" : 1,
               "percent_estimate" : 2.734375,
               "percent_max" : 20,
               "percent_min" : 0,
               "text" : "pflanzliche Öle",
               "vegan" : "yes",
               "vegetarian" : "yes"
            },
            {
               "id" : "de:fette-shea",
               "is_in_taxonomy" : 0,
               "percent_estimate" : 1.3671875,
               "percent_max" : 16.6666666666667,
               "percent_min" : 0,
               "text" : "Fette Shea"
            },
            {
               "from_palm_oil" : "maybe",
               "id" : "en:vegetable-oil",
               "is_in_taxonomy" : 1,
               "percent_estimate" : 0.68359375,
               "percent_max" : 14.2857142857143,
               "percent_min" : 0,
               "text" : "pflanzliche Öle",
               "vegan" : "yes",
               "vegetarian" : "yes"
            },
            {
               "id" : "de:fette-sonnenblumen",
               "is_in_taxonomy" : 0,
               "percent_estimate" : 0.68359375,
               "percent_max" : 12.5,
               "percent_min" : 0,
               "text" : "Fette Sonnenblumen"
            }
         ],
         "is_in_taxonomy" : 1,
         "percent_estimate" : 100,
         "percent_max" : 100,
         "percent_min" : 100,
         "text" : "pflanzliche Öle und Fette",
         "vegan" : "yes",
         "vegetarian" : "yes"
      }
   ],
   "ingredients_analysis" : {
      "en:may-contain-palm-oil" : [
         "en:vegetable-oil",
         "en:vegetable-oil",
         "en:vegetable-oil",
         "en:vegetable-oil"
      ],
      "en:vegan-status-unknown" : [
         "de:fette-raps",
         "de:fette-palm",
         "de:fette-shea",
         "de:fette-sonnenblumen"
      ],
      "en:vegetarian-status-unknown" : [
         "de:fette-raps",
         "de:fette-palm",
         "de:fette-shea",
         "de:fette-sonnenblumen"
      ]
   },
   "ingredients_analysis_tags" : [
      "en:may-contain-palm-oil",
      "en:vegan-status-unknown",
      "en:vegetarian-status-unknown"
   ],
   "ingredients_hierarchy" : [
      "en:vegetable-oil-and-fat",
      "en:oil-and-fat",
      "en:vegetable-oil",
      "de:fette-raps",
      "de:fette-palm",
      "de:fette-shea",
      "de:fette-sonnenblumen"
   ],
<<<<<<< HEAD
   "ingredients_n" : 9,
=======
   "ingredients_lc" : "de",
   "ingredients_n" : 4,
>>>>>>> 1db3e94a
   "ingredients_n_tags" : [
      "9",
      "1-10"
   ],
   "ingredients_original_tags" : [
      "en:vegetable-oil-and-fat",
      "en:vegetable-oil",
      "de:fette-raps",
      "en:vegetable-oil",
      "de:fette-palm",
      "en:vegetable-oil",
      "de:fette-shea",
      "en:vegetable-oil",
      "de:fette-sonnenblumen"
   ],
   "ingredients_percent_analysis" : 1,
   "ingredients_tags" : [
      "en:vegetable-oil-and-fat",
      "en:oil-and-fat",
      "en:vegetable-oil",
      "de:fette-raps",
      "de:fette-palm",
      "de:fette-shea",
      "de:fette-sonnenblumen"
   ],
   "ingredients_text" : "pflanzliche Öle und Fette (Raps, Palm, Shea, Sonnenblumen)",
   "ingredients_with_specified_percent_n" : 0,
   "ingredients_with_specified_percent_sum" : 0,
   "ingredients_with_unspecified_percent_n" : 8,
   "ingredients_with_unspecified_percent_sum" : 100,
   "ingredients_without_ciqual_codes" : [
      "de:fette-palm",
      "de:fette-raps",
      "de:fette-shea",
      "de:fette-sonnenblumen",
      "en:vegetable-oil",
      "en:vegetable-oil-and-fat"
   ],
   "ingredients_without_ciqual_codes_n" : 6,
   "ingredients_without_ecobalyse_ids" : [
      "de:fette-palm",
      "de:fette-raps",
      "de:fette-shea",
      "de:fette-sonnenblumen",
      "en:vegetable-oil",
      "en:vegetable-oil-and-fat"
   ],
   "ingredients_without_ecobalyse_ids_n" : 6,
   "known_ingredients_n" : 3,
   "lc" : "de",
   "nutriments" : {
      "fruits-vegetables-legumes-estimate-from-ingredients_100g" : 0,
      "fruits-vegetables-legumes-estimate-from-ingredients_serving" : 0,
      "fruits-vegetables-nuts-estimate-from-ingredients_100g" : 0,
      "fruits-vegetables-nuts-estimate-from-ingredients_serving" : 0
   },
   "unknown_ingredients_n" : 4
}<|MERGE_RESOLUTION|>--- conflicted
+++ resolved
@@ -124,12 +124,8 @@
       "de:fette-shea",
       "de:fette-sonnenblumen"
    ],
-<<<<<<< HEAD
+   "ingredients_lc" : "de",
    "ingredients_n" : 9,
-=======
-   "ingredients_lc" : "de",
-   "ingredients_n" : 4,
->>>>>>> 1db3e94a
    "ingredients_n_tags" : [
       "9",
       "1-10"
