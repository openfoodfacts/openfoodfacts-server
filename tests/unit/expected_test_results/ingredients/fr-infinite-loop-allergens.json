--- conflicted
+++ resolved
@@ -171,12 +171,8 @@
       "en:palm-kernel-oil-and-fat",
       "en:e322"
    ],
-<<<<<<< HEAD
+   "ingredients_lc" : "fr",
    "ingredients_n" : 13,
-=======
-   "ingredients_lc" : "fr",
-   "ingredients_n" : 12,
->>>>>>> 1db3e94a
    "ingredients_n_tags" : [
       "13",
       "11-20"
