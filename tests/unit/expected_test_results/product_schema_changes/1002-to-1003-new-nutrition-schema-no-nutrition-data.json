--- conflicted
+++ resolved
@@ -1,5 +1,3 @@
-<<<<<<< HEAD
-=======
 {
    "nutrition" : {
       "aggregated_set" : {},
@@ -10,5 +8,4 @@
    "schema_version" : 1003,
    "serving_quantity" : 250,
    "serving_quantity_unit" : "g"
-}
->>>>>>> 4e3e543f
+}