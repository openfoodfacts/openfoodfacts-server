{
   "nutrition" : {
<<<<<<< HEAD
      "nutrient_set_preferred" : {},
      "nutrient_sets" : [
=======
      "aggregated_set" : {},
      "input_sets" : [
>>>>>>> f136f0f2
         {}
      ]
   }
}<|MERGE_RESOLUTION|>--- conflicted
+++ resolved
@@ -1,12 +1,7 @@
 {
    "nutrition" : {
-<<<<<<< HEAD
-      "nutrient_set_preferred" : {},
-      "nutrient_sets" : [
-=======
       "aggregated_set" : {},
       "input_sets" : [
->>>>>>> f136f0f2
          {}
       ]
    }
