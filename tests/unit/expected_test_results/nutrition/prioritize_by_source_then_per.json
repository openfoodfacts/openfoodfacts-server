{
<<<<<<< HEAD
    "nutrition": {
        "aggregated_set": {
            "preparation": "as_sold", 
            "per": "100g",
            "nutrients": {
                "sodium": {
                    "value": 2, 
                    "unit": "g",
                    "modifier": "<=", 
                    "source": "manufacturer",
                    "source_per": "100g",
                    "source_index": 3
                },
                "sugars": {
                    "value": 7.6,
                    "unit": "g",
                    "source": "manufacturer",
                    "source_per": "serving",
                    "source_index": 2
                },
                "protein": {
                    "value": 0,
                    "unit": "g",
                    "source": "packaging",
                    "source_per": "100g",
                    "source_index": 1
                }
            }
        },
        "input_sets": [
            {
                "preparation": "as_sold", 
                "per": "serving", 
                "per_quantity": "100", 
                "per_unit": "g", 
                "source": "packaging", 
                "nutrients": {
                    "protein": {
                        "value_string": "8.2", 
                        "value": 8.2, 
                        "unit": "g"
                    }
                }
=======
   "nutrition" : {
      "nutrient_set_preferred" : {
         "nutrients" : {
            "protein" : {
               "source" : "packaging",
               "source_per" : "100g",
               "unit" : "g",
               "value" : 0,
               "value_string" : "0"
            },
            "sodium" : {
               "modifier" : "<=",
               "source" : "manufacturer",
               "source_per" : "100g",
               "unit" : "g",
               "value" : 2,
               "value_string" : "2"
            },
            "sugars" : {
               "source" : "manufacturer",
               "source_per" : "serving",
               "unit" : "g",
               "value" : 7.6,
               "value_string" : "7.6"
            }
         },
         "per" : "100g",
         "per_quantity" : "100",
         "per_unit" : "g",
         "preparation" : "as_sold"
      },
      "nutrient_sets" : [
         {
            "nutrients" : {
               "protein" : {
                  "unit" : "g",
                  "value" : 8.2,
                  "value_string" : "8.2"
               }
>>>>>>> 50b8c8c4
            },
            "per" : "serving",
            "per_quantity" : "100",
            "per_unit" : "g",
            "preparation" : "as_sold",
            "source" : "packaging"
         },
         {
            "nutrients" : {
               "protein" : {
                  "unit" : "g",
                  "value" : 0,
                  "value_string" : "0"
               },
               "sugars" : {
                  "unit" : "g",
                  "value" : 5.2,
                  "value_string" : "5.2"
               }
            },
            "per" : "100g",
            "per_quantity" : "100",
            "per_unit" : "g",
            "preparation" : "as_sold",
            "source" : "packaging"
         },
         {
            "nutrients" : {
               "sodium" : {
                  "unit" : "g",
                  "value" : 0,
                  "value_string" : "0"
               },
               "sugars" : {
                  "unit" : "g",
                  "value" : 7.6,
                  "value_string" : "7.6"
               }
            },
            "per" : "serving",
            "per_quantity" : "100",
            "per_unit" : "g",
            "preparation" : "as_sold",
            "source" : "manufacturer"
         },
         {
            "nutrients" : {
               "sodium" : {
                  "modifier" : "<=",
                  "unit" : "g",
                  "value" : 2,
                  "value_string" : "2"
               }
            },
            "per" : "100g",
            "per_quantity" : "100",
            "per_unit" : "g",
            "preparation" : "as_sold",
            "source" : "manufacturer"
         }
      ]
   }
}<|MERGE_RESOLUTION|>--- conflicted
+++ resolved
@@ -1,148 +1,100 @@
 {
-<<<<<<< HEAD
-    "nutrition": {
-        "aggregated_set": {
-            "preparation": "as_sold", 
-            "per": "100g",
-            "nutrients": {
-                "sodium": {
-                    "value": 2, 
-                    "unit": "g",
-                    "modifier": "<=", 
-                    "source": "manufacturer",
-                    "source_per": "100g",
-                    "source_index": 3
-                },
-                "sugars": {
-                    "value": 7.6,
-                    "unit": "g",
-                    "source": "manufacturer",
-                    "source_per": "serving",
-                    "source_index": 2
-                },
-                "protein": {
-                    "value": 0,
-                    "unit": "g",
-                    "source": "packaging",
-                    "source_per": "100g",
-                    "source_index": 1
-                }
-            }
-        },
-        "input_sets": [
-            {
-                "preparation": "as_sold", 
-                "per": "serving", 
-                "per_quantity": "100", 
-                "per_unit": "g", 
-                "source": "packaging", 
-                "nutrients": {
-                    "protein": {
-                        "value_string": "8.2", 
-                        "value": 8.2, 
-                        "unit": "g"
-                    }
-                }
-=======
-   "nutrition" : {
-      "nutrient_set_preferred" : {
-         "nutrients" : {
-            "protein" : {
-               "source" : "packaging",
-               "source_per" : "100g",
-               "unit" : "g",
-               "value" : 0,
-               "value_string" : "0"
+   "nutrition": {
+      "aggregated_set": {
+         "nutrients": {
+            "protein": {
+               "source": "packaging",
+               "source_index": 1,
+               "source_per": "100g",
+               "unit": "g",
+               "value": 0
             },
-            "sodium" : {
-               "modifier" : "<=",
-               "source" : "manufacturer",
-               "source_per" : "100g",
-               "unit" : "g",
-               "value" : 2,
-               "value_string" : "2"
+            "sodium": {
+               "modifier": "<=",
+               "source": "manufacturer",
+               "source_index": 3,
+               "source_per": "100g",
+               "unit": "g",
+               "value": 2
             },
-            "sugars" : {
-               "source" : "manufacturer",
-               "source_per" : "serving",
-               "unit" : "g",
-               "value" : 7.6,
-               "value_string" : "7.6"
+            "sugars": {
+               "source": "manufacturer",
+               "source_index": 2,
+               "source_per": "serving",
+               "unit": "g",
+               "value": 7.6
             }
          },
-         "per" : "100g",
-         "per_quantity" : "100",
-         "per_unit" : "g",
-         "preparation" : "as_sold"
+         "per": "100g",
+         "preparation": "as_sold"
       },
-      "nutrient_sets" : [
+      "input_sets": [
          {
-            "nutrients" : {
-               "protein" : {
-                  "unit" : "g",
-                  "value" : 8.2,
-                  "value_string" : "8.2"
+            "nutrients": {
+               "protein": {
+                  "unit": "g",
+                  "value": 8.2,
+                  "value_string": "8.2"
                }
->>>>>>> 50b8c8c4
             },
-            "per" : "serving",
-            "per_quantity" : "100",
-            "per_unit" : "g",
-            "preparation" : "as_sold",
-            "source" : "packaging"
+            "per": "serving",
+            "per_quantity": "100",
+            "per_unit": "g",
+            "preparation": "as_sold",
+            "source": "packaging"
          },
          {
-            "nutrients" : {
-               "protein" : {
-                  "unit" : "g",
-                  "value" : 0,
-                  "value_string" : "0"
+            "nutrients": {
+               "protein": {
+                  "unit": "g",
+                  "value": 0,
+                  "value_string": "0"
                },
-               "sugars" : {
-                  "unit" : "g",
-                  "value" : 5.2,
-                  "value_string" : "5.2"
+               "sugars": {
+                  "unit": "g",
+                  "value": 5.2,
+                  "value_string": "5.2"
                }
             },
-            "per" : "100g",
-            "per_quantity" : "100",
-            "per_unit" : "g",
-            "preparation" : "as_sold",
-            "source" : "packaging"
+            "per": "100g",
+            "per_quantity": "100",
+            "per_unit": "g",
+            "preparation": "as_sold",
+            "source": "packaging"
          },
          {
-            "nutrients" : {
-               "sodium" : {
-                  "unit" : "g",
-                  "value" : 0,
-                  "value_string" : "0"
+            "nutrients": {
+               "sodium": {
+                  "unit": "g",
+                  "value": 0,
+                  "value_string": "0"
                },
-               "sugars" : {
-                  "unit" : "g",
-                  "value" : 7.6,
-                  "value_string" : "7.6"
+               "sugars": {
+                  "unit": "g",
+                  "value": 7.6,
+                  "value_string": "7.6"
                }
             },
-            "per" : "serving",
-            "per_quantity" : "100",
-            "per_unit" : "g",
-            "preparation" : "as_sold",
-            "source" : "manufacturer"
+            "per": "serving",
+            "per_quantity": "100",
+            "per_unit": "g",
+            "preparation": "as_sold",
+            "source": "manufacturer"
          },
          {
-            "nutrients" : {
-               "sodium" : {
-                  "modifier" : "<=",
-                  "unit" : "g",
-                  "value" : 2,
-                  "value_string" : "2"
+            "nutrients": {
+               "sodium": {
+                  "modifier": "<=",
+                  "unit": "g",
+                  "value": 2,
+                  "value_string": "2"
                }
             },
-            "per" : "100g",
-            "per_quantity" : "100",
-            "per_unit" : "g",
-            "preparation" : "as_sold",
-            "source" : "manufacturer"
+            "per": "100g",
+            "per_quantity": "100",
+            "per_unit": "g",
+            "preparation": "as_sold",
+            "source": "manufacturer"
          }
       ]
    }
