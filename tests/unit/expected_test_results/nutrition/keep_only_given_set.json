--- conflicted
+++ resolved
@@ -1,73 +1,35 @@
 {
-<<<<<<< HEAD
-    "nutrition": {
-        "aggregated_set": {
-            "preparation": "as_sold", 
-            "per": "100g",
-            "nutrients": {
-                "sodium": {
-                    "value": 2, 
-                    "unit": "g", 
-                    "modifier": "<=",
-                    "source": "packaging",
-                    "source_per": "100g",
-                    "source_index": 0
-                }
-            }
-        },
-        "input_sets": [
-            {
-                "preparation": "as_sold", 
-                "per": "100g", 
-                "per_quantity": "100", 
-                "per_unit": "g", 
-                "source": "packaging",
-                "nutrients": {
-                    "sodium": {
-                        "value_string": "2.0", 
-                        "value": 2, 
-                        "unit": "g", 
-                        "modifier": "<="
-                    }
-                }
-            }
-        ]
-    }
-=======
-   "nutrition" : {
-      "nutrient_set_preferred" : {
-         "nutrients" : {
-            "sodium" : {
-               "modifier" : "<=",
-               "source" : "packaging",
-               "source_per" : "100g",
-               "unit" : "g",
-               "value" : 2,
-               "value_string" : "2.0"
+   "nutrition": {
+      "aggregated_set": {
+         "nutrients": {
+            "sodium": {
+               "modifier": "<=",
+               "source": "packaging",
+               "source_index": 0,
+               "source_per": "100g",
+               "unit": "g",
+               "value": 2
             }
          },
-         "per" : "100g",
-         "per_quantity" : "100",
-         "per_unit" : "g",
-         "preparation" : "as_sold"
+         "per": "100g",
+         "preparation": "as_sold"
       },
-      "nutrient_sets" : [
+      "input_sets": [
          {
-            "nutrients" : {
-               "sodium" : {
-                  "modifier" : "<=",
-                  "unit" : "g",
-                  "value" : 2,
-                  "value_string" : "2.0"
+            "nutrients": {
+               "sodium": {
+                  "modifier": "<=",
+                  "unit": "g",
+                  "value": 2,
+                  "value_string": "2.0"
                }
             },
-            "per" : "100g",
-            "per_quantity" : "100",
-            "per_unit" : "g",
-            "preparation" : "as_sold",
-            "source" : "packaging"
+            "per": "100g",
+            "per_quantity": "100",
+            "per_unit": "g",
+            "preparation": "as_sold",
+            "source": "packaging"
          }
       ]
    }
->>>>>>> 50b8c8c4
 }