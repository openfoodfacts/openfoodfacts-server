{
<<<<<<< HEAD
    "nutrition": {
        "aggregated_set": 
        {
            "preparation": "as_sold", 
            "per": "100g",
            "nutrients": {
                "sodium": {
                    "value": 2, 
                    "unit": "g", 
                    "modifier": "<=",
                    "source": "packaging",
                    "source_per": "100g",
                    "source_index": 0
                },
                "sugars": {
                    "value": 5.2, 
                    "unit": "g", 
                    "source": "usda",
                    "source_per": "100g",
                    "source_index": 1
                }
            }
        },
        "input_sets": [
            {
                "preparation": "as_sold", 
                "per": "100g", 
                "per_quantity": "100", 
                "per_unit": "g", 
                "source": "packaging", 
                "nutrients": {
                    "sodium": {
                        "value_string": "2.0", 
                        "value": 2, 
                        "unit": "g", 
                        "modifier": "<="
                    }
                }
=======
   "nutrition" : {
      "nutrient_set_preferred" : {
         "nutrients" : {
            "sodium" : {
               "modifier" : "<=",
               "source" : "packaging",
               "source_per" : "100g",
               "unit" : "g",
               "value" : 2,
               "value_string" : "2.0"
>>>>>>> 50b8c8c4
            },
            "sugars" : {
               "source" : "usda",
               "source_per" : "100g",
               "unit" : "g",
               "value" : 5.2,
               "value_string" : "5.2"
            }
         },
         "per" : "100g",
         "per_quantity" : "100",
         "per_unit" : "g",
         "preparation" : "as_sold"
      },
      "nutrient_sets" : [
         {
            "nutrients" : {
               "sodium" : {
                  "modifier" : "<=",
                  "unit" : "g",
                  "value" : 2,
                  "value_string" : "2.0"
               }
            },
            "per" : "100g",
            "per_quantity" : "100",
            "per_unit" : "g",
            "preparation" : "as_sold",
            "source" : "packaging"
         },
         {
            "nutrients" : {
               "sodium" : {
                  "unit" : "g",
                  "value" : 0.1,
                  "value_string" : "0.1"
               },
               "sugars" : {
                  "unit" : "g",
                  "value" : 5.2,
                  "value_string" : "5.2"
               }
            },
            "per" : "100g",
            "per_quantity" : "100",
            "per_unit" : "g",
            "preparation" : "as_sold",
            "source" : "usda"
         }
      ]
   }
}<|MERGE_RESOLUTION|>--- conflicted
+++ resolved
@@ -1,103 +1,60 @@
 {
-<<<<<<< HEAD
-    "nutrition": {
-        "aggregated_set": 
-        {
-            "preparation": "as_sold", 
-            "per": "100g",
-            "nutrients": {
-                "sodium": {
-                    "value": 2, 
-                    "unit": "g", 
-                    "modifier": "<=",
-                    "source": "packaging",
-                    "source_per": "100g",
-                    "source_index": 0
-                },
-                "sugars": {
-                    "value": 5.2, 
-                    "unit": "g", 
-                    "source": "usda",
-                    "source_per": "100g",
-                    "source_index": 1
-                }
-            }
-        },
-        "input_sets": [
-            {
-                "preparation": "as_sold", 
-                "per": "100g", 
-                "per_quantity": "100", 
-                "per_unit": "g", 
-                "source": "packaging", 
-                "nutrients": {
-                    "sodium": {
-                        "value_string": "2.0", 
-                        "value": 2, 
-                        "unit": "g", 
-                        "modifier": "<="
-                    }
-                }
-=======
-   "nutrition" : {
-      "nutrient_set_preferred" : {
-         "nutrients" : {
-            "sodium" : {
-               "modifier" : "<=",
-               "source" : "packaging",
-               "source_per" : "100g",
-               "unit" : "g",
-               "value" : 2,
-               "value_string" : "2.0"
->>>>>>> 50b8c8c4
+   "nutrition": {
+      "aggregated_set": {
+         "nutrients": {
+            "sodium": {
+               "modifier": "<=",
+               "source": "packaging",
+               "source_index": 0,
+               "source_per": "100g",
+               "unit": "g",
+               "value": 2
             },
-            "sugars" : {
-               "source" : "usda",
-               "source_per" : "100g",
-               "unit" : "g",
-               "value" : 5.2,
-               "value_string" : "5.2"
+            "sugars": {
+               "source": "usda",
+               "source_index": 1,
+               "source_per": "100g",
+               "unit": "g",
+               "value": 5.2
             }
          },
-         "per" : "100g",
-         "per_quantity" : "100",
-         "per_unit" : "g",
-         "preparation" : "as_sold"
+         "per": "100g",
+         "preparation": "as_sold"
       },
-      "nutrient_sets" : [
+      "input_sets": [
          {
-            "nutrients" : {
-               "sodium" : {
-                  "modifier" : "<=",
-                  "unit" : "g",
-                  "value" : 2,
-                  "value_string" : "2.0"
+            "nutrients": {
+               "sodium": {
+                  "modifier": "<=",
+                  "unit": "g",
+                  "value": 2,
+                  "value_string": "2.0"
                }
             },
-            "per" : "100g",
-            "per_quantity" : "100",
-            "per_unit" : "g",
-            "preparation" : "as_sold",
-            "source" : "packaging"
+            "per": "100g",
+            "per_quantity": "100",
+            "per_unit": "g",
+            "preparation": "as_sold",
+            "source": "packaging"
          },
          {
-            "nutrients" : {
-               "sodium" : {
-                  "unit" : "g",
-                  "value" : 0.1,
-                  "value_string" : "0.1"
+            "nutrients": {
+               "sodium": {
+                  "unit": "g",
+                  "value": 0.1,
+                  "value_string": "0.1"
                },
-               "sugars" : {
-                  "unit" : "g",
-                  "value" : 5.2,
-                  "value_string" : "5.2"
+               "sugars": {
+                  "unit": "g",
+                  "value": 5.2,
+                  "value_string": "5.2"
                }
             },
-            "per" : "100g",
-            "per_quantity" : "100",
-            "per_unit" : "g",
-            "preparation" : "as_sold",
-            "source" : "usda"
+            "per": "100g",
+            "per_quantity": "100",
+            "per_unit": "g",
+            "preparation": "as_sold",
+            "source": "usda"
          }
       ]
    }
