--- conflicted
+++ resolved
@@ -1,93 +1,53 @@
 {
-<<<<<<< HEAD
-    "nutrition": {
-        "aggregated_set": {
-            "preparation": "as_sold", 
-            "per": "100g",
-            "nutrients": {
-                "sodium": {
-                    "value": 2.5, 
-                    "unit": "g",
-                    "source": "packaging",
-                    "source_per": "serving",
-                    "source_index": 0
-                },
-                "sugars": {
-                    "value": 12.6, 
-                    "unit": "g",
-                    "source": "manufacturer",
-                    "source_per": "serving",
-                    "source_index": 1
-                }
-            }
-        },
-        "input_sets": [
-            {
-                "preparation": "as_sold", 
-                "per": "serving", 
-                "per_quantity": "100", 
-                "per_unit": "g", 
-                "source": "packaging", 
-                "nutrients": {
-                    "sodium": {
-                        "value_string": "2.5", 
-                        "value": 2.5, 
-                        "unit": "g"
-                    }
-                }
-=======
-   "nutrition" : {
-      "nutrient_set_preferred" : {
-         "nutrients" : {
-            "sodium" : {
-               "source" : "packaging",
-               "source_per" : "serving",
-               "unit" : "g",
-               "value" : 1.25,
-               "value_string" : "1.25"
->>>>>>> 50b8c8c4
+   "nutrition": {
+      "aggregated_set": {
+         "nutrients": {
+            "sodium": {
+               "source": "packaging",
+               "source_index": 0,
+               "source_per": "serving",
+               "unit": "g",
+               "value": 2.5
             },
-            "sugars" : {
-               "source" : "manufacturer",
-               "source_per" : "serving",
-               "unit" : "g",
-               "value" : 6.3,
-               "value_string" : "6.3"
+            "sugars": {
+               "source": "manufacturer",
+               "source_index": 1,
+               "source_per": "serving",
+               "unit": "g",
+               "value": 12.6
             }
          },
-         "per" : "serving",
-         "per_quantity" : "50",
-         "per_unit" : "g",
-         "preparation" : "as_sold"
+         "per": "100g",
+         "preparation": "as_sold"
       },
-      "nutrient_sets" : [
+      "input_sets": [
          {
-            "nutrients" : {
-               "sodium" : {
-                  "unit" : "g",
-                  "value" : 2.5,
-                  "value_string" : "2.5"
+            "nutrients": {
+               "sodium": {
+                  "unit": "g",
+                  "value": 2.5,
+                  "value_string": "2.5"
                }
             },
-            "per" : "serving",
-            "per_quantity" : "100",
-            "per_unit" : "g",
-            "preparation" : "as_sold",
-            "source" : "packaging"
+            "per": "serving",
+            "per_quantity": "100",
+            "per_unit": "g",
+            "preparation": "as_sold",
+            "source": "packaging"
          },
          {
-            "nutrients" : {
-               "sugars" : {
-                  "unit" : "g",
-                  "value" : 6.3,
-                  "value_string" : "6.3"
+            "nutrients": {
+               "sugars": {
+                  "unit": "g",
+                  "value": 6.3,
+                  "value_string": "6.3"
                }
             },
-            "per" : "serving",
-            "per_quantity" : "50",
-            "per_unit" : "g",
-            "preparation" : "as_sold",
-            "source" : "manufacturer"
+            "per": "serving",
+            "per_quantity": "50",
+            "per_unit": "g",
+            "preparation": "as_sold",
+            "source": "manufacturer"
          }
       ]
    }
