--- conflicted
+++ resolved
@@ -1,121 +1,74 @@
 {
-<<<<<<< HEAD
-    "nutrition": {
-        "aggregated_set": {
-            "preparation": "as_sold", 
-            "per": "100g",
-            "nutrients": {
-                "sodium": {
-                    "value": 2, 
-                    "unit": "g", 
-                    "modifier": "<=",
-                    "source": "packaging",
-                    "source_per": "100g",
-                    "source_index": 0
-                },
-                "sugars": {
-                    "value": 5.2, 
-                    "unit": "g", 
-                    "source": "packaging",
-                    "source_per": "100g",
-                    "source_index": 0
-                }
-            }
-        },
-        "input_sets": [
-            {
-                "preparation": "as_sold", 
-                "per": "100g", 
-                "per_quantity": "100", 
-                "per_unit": "g", 
-                "source": "packaging", 
-                "nutrients": {
-                    "sodium": {
-                        "value_string": "2.0", 
-                        "value": 2, 
-                        "unit": "g", 
-                        "modifier": "<="
-                    },
-                    "sugars": {
-                        "value_string": "5.2", 
-                        "value": 5.2, 
-                        "unit": "g"
-                    }
-                }
-=======
-   "nutrition" : {
-      "nutrient_set_preferred" : {
-         "nutrients" : {
-            "sodium" : {
-               "modifier" : "<=",
-               "source" : "packaging",
-               "source_per" : "100g",
-               "unit" : "g",
-               "value" : 2,
-               "value_string" : "2.0"
+   "nutrition": {
+      "aggregated_set": {
+         "nutrients": {
+            "sodium": {
+               "modifier": "<=",
+               "source": "packaging",
+               "source_index": 0,
+               "source_per": "100g",
+               "unit": "g",
+               "value": 2
             },
-            "sugars" : {
-               "source" : "packaging",
-               "source_per" : "100g",
-               "unit" : "g",
-               "value" : 5.2,
-               "value_string" : "5.2"
+            "sugars": {
+               "source": "packaging",
+               "source_index": 0,
+               "source_per": "100g",
+               "unit": "g",
+               "value": 5.2
             }
          },
-         "per" : "100g",
-         "per_quantity" : "100",
-         "per_unit" : "g",
-         "preparation" : "as_sold"
+         "per": "100g",
+         "preparation": "as_sold"
       },
-      "nutrient_sets" : [
+      "input_sets": [
          {
-            "nutrients" : {
-               "sodium" : {
-                  "modifier" : "<=",
-                  "unit" : "g",
-                  "value" : 2,
-                  "value_string" : "2.0"
+            "nutrients": {
+               "sodium": {
+                  "modifier": "<=",
+                  "unit": "g",
+                  "value": 2,
+                  "value_string": "2.0"
                },
-               "sugars" : {
-                  "unit" : "g",
-                  "value" : 5.2,
-                  "value_string" : "5.2"
+               "sugars": {
+                  "unit": "g",
+                  "value": 5.2,
+                  "value_string": "5.2"
                }
->>>>>>> 50b8c8c4
             },
-            "per" : "100g",
-            "per_quantity" : "100",
-            "per_unit" : "g",
-            "preparation" : "as_sold",
-            "source" : "packaging"
+            "per": "100g",
+            "per_quantity": "100",
+            "per_unit": "g",
+            "preparation": "as_sold",
+            "source": "packaging"
          },
          {
-            "nutrients" : {
-               "sodium" : {
-                  "unit" : "g",
-                  "value" : 0.1,
-                  "value_string" : "0.1"
+            "nutrients": {
+               "sodium": {
+                  "unit": "g",
+                  "value": 0.1,
+                  "value_string": "0.1"
                }
             },
-            "per" : "serving",
-            "per_quantity" : "250",
-            "per_unit" : "g",
-            "preparation" : "as_sold",
-            "source" : "packaging"
+            "per": "serving",
+            "per_quantity": "250",
+            "per_unit": "g",
+            "preparation": "as_sold",
+            "source": "packaging"
          },
          {
-            "nutrients" : {
-               "sugars" : {
-                  "unit" : "g",
-                  "value" : 4.6,
-                  "value_string" : "4.6"
+            "nutrients": {
+               "sugars": {
+                  "unit": "g",
+                  "value": 4.6,
+                  "value_string": "4.6"
                }
             },
-            "per" : "100ml",
-            "per_quantity" : "100",
-            "per_unit" : "g",
-            "preparation" : "as_sold",
-            "source" : "packaging"
+            "per": "100ml",
+            "per_quantity": "100",
+            "per_unit": "g",
+            "preparation": "as_sold",
+            "source": "packaging"
          }
       ]
    }
