{
   "nutrition" : {
<<<<<<< HEAD
      "nutrient_set_preferred" : {
         "nutrients" : {
            "sodium" : {
               "source" : "packaging",
               "source_per" : "serving",
               "unit" : "g",
               "value" : 0.0125,
               "value_string" : "0.0125"
            },
            "sugars" : {
               "source" : "manufacturer",
               "source_per" : "serving",
               "unit" : "g",
               "value" : 0.063,
               "value_string" : "0.063"
            }
         },
         "per" : "serving",
         "per_quantity" : "50",
         "per_unit" : "ml",
         "preparation" : "as_sold"
      },
      "nutrient_sets" : [
=======
      "aggregated_set" : {
         "nutrients" : {
            "sodium" : {
               "source" : "packaging",
               "source_index" : 0,
               "source_per" : "serving",
               "unit" : "g",
               "value" : 0.025
            },
            "sugars" : {
               "source" : "manufacturer",
               "source_index" : 1,
               "source_per" : "serving",
               "unit" : "g",
               "value" : 0.126
            }
         },
         "per" : "100ml",
         "preparation" : "as_sold"
      },
      "input_sets" : [
>>>>>>> f136f0f2
         {
            "nutrients" : {
               "sodium" : {
                  "unit" : "g",
                  "value" : 0.25,
                  "value_string" : "0.25"
               }
            },
            "per" : "serving",
            "per_quantity" : "1",
            "per_unit" : "l",
            "preparation" : "as_sold",
            "source" : "packaging"
         },
         {
            "nutrients" : {
               "sugars" : {
                  "unit" : "g",
                  "value" : 0.063,
                  "value_string" : "0.063"
               }
            },
            "per" : "serving",
            "per_quantity" : "50",
            "per_unit" : "ml",
            "preparation" : "as_sold",
            "source" : "manufacturer"
         }
      ]
   }
}<|MERGE_RESOLUTION|>--- conflicted
+++ resolved
@@ -1,30 +1,5 @@
 {
    "nutrition" : {
-<<<<<<< HEAD
-      "nutrient_set_preferred" : {
-         "nutrients" : {
-            "sodium" : {
-               "source" : "packaging",
-               "source_per" : "serving",
-               "unit" : "g",
-               "value" : 0.0125,
-               "value_string" : "0.0125"
-            },
-            "sugars" : {
-               "source" : "manufacturer",
-               "source_per" : "serving",
-               "unit" : "g",
-               "value" : 0.063,
-               "value_string" : "0.063"
-            }
-         },
-         "per" : "serving",
-         "per_quantity" : "50",
-         "per_unit" : "ml",
-         "preparation" : "as_sold"
-      },
-      "nutrient_sets" : [
-=======
       "aggregated_set" : {
          "nutrients" : {
             "sodium" : {
@@ -46,7 +21,6 @@
          "preparation" : "as_sold"
       },
       "input_sets" : [
->>>>>>> f136f0f2
          {
             "nutrients" : {
                "sodium" : {
