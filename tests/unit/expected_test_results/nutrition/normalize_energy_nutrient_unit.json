{
<<<<<<< HEAD
    "nutrition": {
        "aggregated_set": {
            "preparation": "as_sold", 
            "per": "100g",
            "nutrients": {
                "energy": {
                    "value": 125, 
                    "unit": "kJ",
                    "source": "packaging",
                    "source_per": "100g",
                    "source_index": 0
                }
            }
        },
        "input_sets": [
            {
                "preparation": "as_sold", 
                "per": "100g", 
                "per_quantity": "100", 
                "per_unit": "g", 
                "source": "packaging", 
                "nutrients": {
                    "energy": {
                        "value_string": "30", 
                        "value": 30, 
                        "unit": "kcal"
                    }
                }
            }
        ]
    }
=======
   "nutrition" : {
      "nutrient_set_preferred" : {
         "nutrients" : {
            "energy" : {
               "source" : "packaging",
               "source_per" : "100g",
               "unit" : "kJ",
               "value" : "125",
               "value_string" : "125"
            }
         },
         "per" : "100g",
         "per_quantity" : "100",
         "per_unit" : "g",
         "preparation" : "as_sold"
      },
      "nutrient_sets" : [
         {
            "nutrients" : {
               "energy" : {
                  "unit" : "kcal",
                  "value" : 30,
                  "value_string" : "30"
               }
            },
            "per" : "100g",
            "per_quantity" : "100",
            "per_unit" : "g",
            "preparation" : "as_sold",
            "source" : "packaging"
         }
      ]
   }
>>>>>>> 50b8c8c4
}<|MERGE_RESOLUTION|>--- conflicted
+++ resolved
@@ -1,69 +1,33 @@
 {
-<<<<<<< HEAD
-    "nutrition": {
-        "aggregated_set": {
-            "preparation": "as_sold", 
-            "per": "100g",
-            "nutrients": {
-                "energy": {
-                    "value": 125, 
-                    "unit": "kJ",
-                    "source": "packaging",
-                    "source_per": "100g",
-                    "source_index": 0
-                }
-            }
-        },
-        "input_sets": [
-            {
-                "preparation": "as_sold", 
-                "per": "100g", 
-                "per_quantity": "100", 
-                "per_unit": "g", 
-                "source": "packaging", 
-                "nutrients": {
-                    "energy": {
-                        "value_string": "30", 
-                        "value": 30, 
-                        "unit": "kcal"
-                    }
-                }
-            }
-        ]
-    }
-=======
-   "nutrition" : {
-      "nutrient_set_preferred" : {
-         "nutrients" : {
-            "energy" : {
-               "source" : "packaging",
-               "source_per" : "100g",
-               "unit" : "kJ",
-               "value" : "125",
-               "value_string" : "125"
+   "nutrition": {
+      "aggregated_set": {
+         "nutrients": {
+            "energy": {
+               "source": "packaging",
+               "source_index": 0,
+               "source_per": "100g",
+               "unit": "kJ",
+               "value": 125
             }
          },
-         "per" : "100g",
-         "per_quantity" : "100",
-         "per_unit" : "g",
-         "preparation" : "as_sold"
+         "per": "100g",
+         "preparation": "as_sold"
       },
-      "nutrient_sets" : [
+      "input_sets": [
          {
-            "nutrients" : {
-               "energy" : {
-                  "unit" : "kcal",
-                  "value" : 30,
-                  "value_string" : "30"
+            "nutrients": {
+               "energy": {
+                  "unit": "kcal",
+                  "value": 30,
+                  "value_string": "30"
                }
             },
-            "per" : "100g",
-            "per_quantity" : "100",
-            "per_unit" : "g",
-            "preparation" : "as_sold",
-            "source" : "packaging"
+            "per": "100g",
+            "per_quantity": "100",
+            "per_unit": "g",
+            "preparation": "as_sold",
+            "source": "packaging"
          }
       ]
    }
->>>>>>> 50b8c8c4
 }