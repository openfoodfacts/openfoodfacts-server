{
   "nutrition" : {
<<<<<<< HEAD
      "nutrient_set_preferred" : {
=======
      "aggregated_set" : {
>>>>>>> f136f0f2
         "nutrients" : {
            "sodium" : {
               "modifier" : "<=",
               "source" : "manufacturer",
<<<<<<< HEAD
               "source_per" : "100g",
               "unit" : "g",
               "value" : 2,
               "value_string" : "2.0"
            }
         },
         "per" : "100g",
         "per_quantity" : "100",
         "per_unit" : "g",
         "preparation" : "as_sold"
      },
      "nutrient_sets" : [
=======
               "source_index" : 0,
               "source_per" : "100g",
               "unit" : "g",
               "value" : 2
            }
         },
         "per" : "100g",
         "preparation" : "as_sold"
      },
      "input_sets" : [
>>>>>>> f136f0f2
         {
            "nutrients" : {
               "sodium" : {
                  "modifier" : "<=",
                  "unit" : "g",
                  "value" : 2,
                  "value_string" : "2.0"
               }
            },
            "per" : "100g",
            "per_quantity" : "100",
            "per_unit" : "g",
            "preparation" : "as_sold",
            "source" : "manufacturer"
         },
         {
            "nutrients" : {
               "sugars" : {
                  "unit" : "g",
                  "value" : 5.2,
                  "value_string" : "5.2"
               }
            },
            "per" : "100g",
            "per_quantity" : "100",
            "per_unit" : "g",
            "preparation" : "prepared",
            "source" : "packaging"
         }
      ]
   }
}<|MERGE_RESOLUTION|>--- conflicted
+++ resolved
@@ -1,28 +1,10 @@
 {
    "nutrition" : {
-<<<<<<< HEAD
-      "nutrient_set_preferred" : {
-=======
       "aggregated_set" : {
->>>>>>> f136f0f2
          "nutrients" : {
             "sodium" : {
                "modifier" : "<=",
                "source" : "manufacturer",
-<<<<<<< HEAD
-               "source_per" : "100g",
-               "unit" : "g",
-               "value" : 2,
-               "value_string" : "2.0"
-            }
-         },
-         "per" : "100g",
-         "per_quantity" : "100",
-         "per_unit" : "g",
-         "preparation" : "as_sold"
-      },
-      "nutrient_sets" : [
-=======
                "source_index" : 0,
                "source_per" : "100g",
                "unit" : "g",
@@ -33,7 +15,6 @@
          "preparation" : "as_sold"
       },
       "input_sets" : [
->>>>>>> f136f0f2
          {
             "nutrients" : {
                "sodium" : {
