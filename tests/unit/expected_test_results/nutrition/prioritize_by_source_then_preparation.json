{
<<<<<<< HEAD
    "nutrition": {
        "aggregated_set": {
            "preparation": "as_sold", 
            "per": "100g",
            "nutrients": {
                "sodium": {
                    "value": 2, 
                    "unit": "g",
                    "modifier": "<=", 
                    "source": "manufacturer",
                    "source_per": "100g",
                    "source_index": 0
                }
            }
        },
        "input_sets": [
            {
                "preparation": "as_sold", 
                "per": "100g", 
                "per_quantity": "100", 
                "per_unit": "g", 
                "source": "manufacturer", 
                "nutrients": {
                    "sodium": {
                        "value_string": "2.0", 
                        "value": 2, 
                        "unit": "g", 
                        "modifier": "<="
                    }
                }
=======
   "nutrition" : {
      "nutrient_set_preferred" : {
         "nutrients" : {
            "sodium" : {
               "modifier" : "<=",
               "source" : "manufacturer",
               "source_per" : "100g",
               "unit" : "g",
               "value" : 2,
               "value_string" : "2.0"
            }
         },
         "per" : "100g",
         "per_quantity" : "100",
         "per_unit" : "g",
         "preparation" : "as_sold"
      },
      "nutrient_sets" : [
         {
            "nutrients" : {
               "sodium" : {
                  "modifier" : "<=",
                  "unit" : "g",
                  "value" : 2,
                  "value_string" : "2.0"
               }
>>>>>>> 50b8c8c4
            },
            "per" : "100g",
            "per_quantity" : "100",
            "per_unit" : "g",
            "preparation" : "as_sold",
            "source" : "manufacturer"
         },
         {
            "nutrients" : {
               "sugars" : {
                  "unit" : "g",
                  "value" : 5.2,
                  "value_string" : "5.2"
               }
            },
            "per" : "100g",
            "per_quantity" : "100",
            "per_unit" : "g",
            "preparation" : "prepared",
            "source" : "packaging"
         }
      ]
   }
}<|MERGE_RESOLUTION|>--- conflicted
+++ resolved
@@ -1,83 +1,48 @@
 {
-<<<<<<< HEAD
-    "nutrition": {
-        "aggregated_set": {
-            "preparation": "as_sold", 
-            "per": "100g",
-            "nutrients": {
-                "sodium": {
-                    "value": 2, 
-                    "unit": "g",
-                    "modifier": "<=", 
-                    "source": "manufacturer",
-                    "source_per": "100g",
-                    "source_index": 0
-                }
-            }
-        },
-        "input_sets": [
-            {
-                "preparation": "as_sold", 
-                "per": "100g", 
-                "per_quantity": "100", 
-                "per_unit": "g", 
-                "source": "manufacturer", 
-                "nutrients": {
-                    "sodium": {
-                        "value_string": "2.0", 
-                        "value": 2, 
-                        "unit": "g", 
-                        "modifier": "<="
-                    }
-                }
-=======
-   "nutrition" : {
-      "nutrient_set_preferred" : {
-         "nutrients" : {
-            "sodium" : {
-               "modifier" : "<=",
-               "source" : "manufacturer",
-               "source_per" : "100g",
-               "unit" : "g",
-               "value" : 2,
-               "value_string" : "2.0"
+   "nutrition": {
+      "aggregated_set": {
+         "nutrients": {
+            "sodium": {
+               "modifier": "<=",
+               "source": "manufacturer",
+               "source_index": 0,
+               "source_per": "100g",
+               "unit": "g",
+               "value": 2
             }
          },
-         "per" : "100g",
-         "per_quantity" : "100",
-         "per_unit" : "g",
-         "preparation" : "as_sold"
+         "per": "100g",
+         "preparation": "as_sold"
       },
-      "nutrient_sets" : [
+      "input_sets": [
          {
-            "nutrients" : {
-               "sodium" : {
-                  "modifier" : "<=",
-                  "unit" : "g",
-                  "value" : 2,
-                  "value_string" : "2.0"
+            "nutrients": {
+               "sodium": {
+                  "modifier": "<=",
+                  "unit": "g",
+                  "value": 2,
+                  "value_string": "2.0"
                }
->>>>>>> 50b8c8c4
             },
-            "per" : "100g",
-            "per_quantity" : "100",
-            "per_unit" : "g",
-            "preparation" : "as_sold",
-            "source" : "manufacturer"
+            "per": "100g",
+            "per_quantity": "100",
+            "per_unit": "g",
+            "preparation": "as_sold",
+            "source": "manufacturer"
          },
          {
-            "nutrients" : {
-               "sugars" : {
-                  "unit" : "g",
-                  "value" : 5.2,
-                  "value_string" : "5.2"
+            "nutrients": {
+               "sugars": {
+                  "unit": "g",
+                  "value": 5.2,
+                  "value_string": "5.2"
                }
             },
-            "per" : "100g",
-            "per_quantity" : "100",
-            "per_unit" : "g",
-            "preparation" : "prepared",
-            "source" : "packaging"
+            "per": "100g",
+            "per_quantity": "100",
+            "per_unit": "g",
+            "preparation": "prepared",
+            "source": "packaging"
          }
       ]
    }
