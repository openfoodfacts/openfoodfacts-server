--- conflicted
+++ resolved
@@ -22,11 +22,7 @@
          {
             "element_type" : "text",
             "text_element" : {
-<<<<<<< HEAD
-               "html" : "<ul> <li id=\"data-error-en:energy-value-in-kcal-does-not-match-value-in-kj\"> Energy value in kcal does not match value in kJ <br><span class=\"description\">The energy value in kJ must be about 4.2 times greater than the value in kcal</span> </li> <li id=\"data-error-en:nutrition-saturated-fat-greater-than-fat\"> Nutrition Saturated Fat greater than Fat <br><span class=\"description\">Saturated Fat is a sub-section of Fat on the nutrition labels‚ as a result‚ it should always be smaller than fat.</span> </li> </ul>"
-=======
                "html" : "<ul> <li id=\"data-error-en:energy-value-in-kcal-does-not-match-value-in-kj\"> Energy value in kcal does not match value in kJ <br><span class=\"description\">The energy value in kJ must be about 4.2 times greater than the value in kcal</span> </li> <li id=\"data-error-en:nutrition-saturated-fat-greater-than-fat\"> Nutrition - Saturated Fat greater than Fat <br><span class=\"description\">Saturated Fat is a sub-section of Fat on the nutrition labels, as a result, it should always be smaller than fat.</span> </li> </ul>"
->>>>>>> d82b2578
             }
          },
          {
