{
   "api" : "v0",
<<<<<<< HEAD
   "canon_rel_url" : "/categoria/es:breads/ingredientes",
=======
   "canon_rel_url" : "/facets/categorias/es:breads/ingredientes/1",
>>>>>>> 4f939528
   "cc" : "world",
   "components" : [],
   "groupby_tagtype" : "ingredients",
   "is_crawl_bot" : "1",
   "lc" : "es",
   "no_index" : 1,
<<<<<<< HEAD
   "original_query_string" : "category/breads/ingredients",
   "page" : 1,
   "param" : {},
   "query_string" : "category/breads/ingredients",
=======
   "original_query_string" : "facets/categories/breads/ingredients",
   "page" : "1",
   "query_string" : "facets/categories/breads/ingredients",
   "rate_limiter_blocking" : 0,
   "rate_limiter_bucket" : "facet_tags",
   "rate_limiter_limit" : null,
   "rate_limiter_user_requests" : null,
>>>>>>> 4f939528
   "tag" : "es:breads",
   "tag_prefix" : "",
   "tagid" : "es:breads",
   "tags" : [
      {
         "tag" : "es:breads",
         "tag_prefix" : "",
         "tagid" : "es:breads",
         "tagtype" : "categories"
      }
   ],
   "tagtype" : "categories"
}<|MERGE_RESOLUTION|>--- conflicted
+++ resolved
@@ -1,22 +1,12 @@
 {
    "api" : "v0",
-<<<<<<< HEAD
-   "canon_rel_url" : "/categoria/es:breads/ingredientes",
-=======
    "canon_rel_url" : "/facets/categorias/es:breads/ingredientes/1",
->>>>>>> 4f939528
    "cc" : "world",
    "components" : [],
    "groupby_tagtype" : "ingredients",
    "is_crawl_bot" : "1",
    "lc" : "es",
    "no_index" : 1,
-<<<<<<< HEAD
-   "original_query_string" : "category/breads/ingredients",
-   "page" : 1,
-   "param" : {},
-   "query_string" : "category/breads/ingredients",
-=======
    "original_query_string" : "facets/categories/breads/ingredients",
    "page" : "1",
    "query_string" : "facets/categories/breads/ingredients",
@@ -24,7 +14,6 @@
    "rate_limiter_bucket" : "facet_tags",
    "rate_limiter_limit" : null,
    "rate_limiter_user_requests" : null,
->>>>>>> 4f939528
    "tag" : "es:breads",
    "tag_prefix" : "",
    "tagid" : "es:breads",
