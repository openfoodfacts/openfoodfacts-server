--- conflicted
+++ resolved
@@ -11,13 +11,10 @@
    "page" : 1,
    "param" : {},
    "query_string" : "category/breads/ingredients",
-<<<<<<< HEAD
-=======
    "rate_limiter_blocking" : 0,
    "rate_limiter_bucket" : "facet_tags",
    "rate_limiter_limit" : null,
    "rate_limiter_user_requests" : null,
->>>>>>> 0c05077e
    "tag" : "es:breads",
    "tag_prefix" : "",
    "tagid" : "es:breads",
