--- conflicted
+++ resolved
@@ -16,10 +16,7 @@
    "page" : 1,
    "query_string" : "api/v0/attribute_groups",
    "rate_limiter_blocking" : 0,
-<<<<<<< HEAD
-=======
    "rate_limiter_bucket" : null,
->>>>>>> 0c05077e
    "rate_limiter_limit" : null,
    "rate_limiter_user_requests" : null
 }