{
   "api" : "v0",
   "canon_rel_url" : "/category/en:breads",
   "cc" : "world",
   "components" : [],
   "is_crawl_bot" : "1",
   "lc" : "en",
   "no_index" : "0",
   "original_query_string" : "category/breads",
   "page" : 1,
   "param" : {},
   "query_string" : "category/breads",
   "rate_limiter_blocking" : 0,
<<<<<<< HEAD
   "rate_limiter_limit" : null,
=======
   "rate_limiter_bucket" : "facet_products",
   "rate_limiter_limit" : 10,
>>>>>>> 0c05077e
   "rate_limiter_user_requests" : null,
   "tag" : "en:breads",
   "tag_prefix" : "",
   "tagid" : "en:breads",
   "tags" : [
      {
         "tag" : "en:breads",
         "tag_prefix" : "",
         "tagid" : "en:breads",
         "tagtype" : "categories"
      }
   ],
   "tagtype" : "categories"
}<|MERGE_RESOLUTION|>--- conflicted
+++ resolved
@@ -11,12 +11,8 @@
    "param" : {},
    "query_string" : "category/breads",
    "rate_limiter_blocking" : 0,
-<<<<<<< HEAD
-   "rate_limiter_limit" : null,
-=======
    "rate_limiter_bucket" : "facet_products",
    "rate_limiter_limit" : 10,
->>>>>>> 0c05077e
    "rate_limiter_user_requests" : null,
    "tag" : "en:breads",
    "tag_prefix" : "",
