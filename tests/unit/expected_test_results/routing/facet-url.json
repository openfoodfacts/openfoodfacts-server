{
   "api" : "v0",
<<<<<<< HEAD
   "canon_rel_url" : "/category/en:breads",
=======
   "canon_rel_url" : "/facets/categories/en:breads/1",
>>>>>>> 4f939528
   "cc" : "world",
   "components" : [],
   "is_crawl_bot" : "1",
   "lc" : "en",
   "no_index" : "0",
<<<<<<< HEAD
   "original_query_string" : "category/breads",
   "page" : 1,
   "param" : {},
   "query_string" : "category/breads",
   "rate_limiter_blocking" : 0,
   "rate_limiter_limit" : null,
=======
   "original_query_string" : "facets/categories/breads",
   "page" : "1",
   "query_string" : "facets/categories/breads",
   "rate_limiter_blocking" : 0,
   "rate_limiter_bucket" : "facet_products",
   "rate_limiter_limit" : 10,
>>>>>>> 4f939528
   "rate_limiter_user_requests" : null,
   "tag" : "en:breads",
   "tag_prefix" : "",
   "tagid" : "en:breads",
   "tags" : [
      {
         "tag" : "en:breads",
         "tag_prefix" : "",
         "tagid" : "en:breads",
         "tagtype" : "categories"
      }
   ],
   "tagtype" : "categories"
}<|MERGE_RESOLUTION|>--- conflicted
+++ resolved
@@ -1,30 +1,17 @@
 {
    "api" : "v0",
-<<<<<<< HEAD
-   "canon_rel_url" : "/category/en:breads",
-=======
    "canon_rel_url" : "/facets/categories/en:breads/1",
->>>>>>> 4f939528
    "cc" : "world",
    "components" : [],
    "is_crawl_bot" : "1",
    "lc" : "en",
    "no_index" : "0",
-<<<<<<< HEAD
-   "original_query_string" : "category/breads",
-   "page" : 1,
-   "param" : {},
-   "query_string" : "category/breads",
-   "rate_limiter_blocking" : 0,
-   "rate_limiter_limit" : null,
-=======
    "original_query_string" : "facets/categories/breads",
    "page" : "1",
    "query_string" : "facets/categories/breads",
    "rate_limiter_blocking" : 0,
    "rate_limiter_bucket" : "facet_products",
    "rate_limiter_limit" : 10,
->>>>>>> 4f939528
    "rate_limiter_user_requests" : null,
    "tag" : "en:breads",
    "tag_prefix" : "",
