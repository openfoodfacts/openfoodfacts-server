#!/usr/bin/perl -w

use Modern::Perl '2017';
use utf8;

use JSON;

use Test::More;
use Test::Number::Delta relative => 1.001;
use Log::Any::Adapter 'TAP';

use ProductOpener::Config qw/:all/;
use ProductOpener::Tags qw/:all/;
use ProductOpener::Food qw/:all/;
use ProductOpener::Ingredients qw/:all/;
use ProductOpener::Nutriscore qw/:all/;
use ProductOpener::NutritionCiqual qw/:all/;
use ProductOpener::NutritionEstimation qw/:all/;
use ProductOpener::Test qw/:all/;

my ($test_id, $test_dir, $expected_result_dir, $update_expected_results) = (init_expected_results(__FILE__));

# Needed to compute estimated nutrients
load_ciqual_data();

my @tests = (

	[
		"cookies",
		{
			lc => "en",
			categories => "cookies",
			nutriments => {
				energy_100g => 3460,
				fat_100g => 90,
				"saturated-fat_100g" => 15,
				sugars_100g => 0,
				sodium_100g => 0,
				fiber_100g => 0,
				proteins_100g => 0
			}
		}
	],
	[
		"olive-oil",
		{
			lc => "en",
			categories => "olive oils",
			nutriments => {
				energy_100g => 3460,
				fat_100g => 92,
				"saturated-fat_100g" => 14,
				sugars_100g => 0,
				sodium_100g => 0,
				fiber_100g => 0,
				proteins_100g => 0
			}
		}
	],
	[
		"colza-oil",
		{
			lc => "en",
			categories => "colza oils",
			nutriments => {
				energy_100g => 3760,
				fat_100g => 100,
				"saturated-fat_100g" => 7,
				sugars_100g => 0,
				sodium_100g => 0,
				fiber_100g => 0,
				proteins_100g => 0
			}
		}
	],
	[
		"walnut-oil",
		{
			lc => "en",
			categories => "walnut oils",
			nutriments => {
				energy_100g => 3378,
				fat_100g => 100,
				"saturated-fat_100g" => 10,
				sugars_100g => 0,
				sodium_100g => 0,
				fiber_100g => 0,
				proteins_100g => 0
			}
		}
	],
	[
		"sunflower-oil",
		{
			lc => "en",
			categories => "sunflower oils",
			nutriments => {
				energy_100g => 3378,
				fat_100g => 100,
				"saturated-fat_100g" => 10,
				sugars_100g => 0,
				sodium_100g => 0,
				fiber_100g => 0,
				proteins_100g => 0
			}
		}
	],

	# if no sugar but carbohydrates is 0, consider sugar 0
	[
		"sunflower-oil-no-sugar",
		{
			lc => "en",
			categories => "sunflower oils",
			nutriments => {
				energy_100g => 3378,
				fat_100g => 100,
				"saturated-fat_100g" => 10,
				carbohydrates_100g => 0,
				sodium_100g => 0,
				fiber_100g => 0,
				proteins_100g => 0
			}
		}
	],

	# if no sugar but carbohydrates is 0, consider sugar 0
	# still saturated fat missing will block
	[
		"sunflower-oil-no-sugar-no-sat-fat",
		{
			lc => "en",
			categories => "sunflower oils",
			nutriments => {
				energy_100g => 3378,
				fat_100g => 100,
				carbohydrates_100g => 0,
				sodium_100g => 0,
				fiber_100g => 0,
				proteins_100g => 0
			}
		}
	],

	# saturated fat 1.03 should be rounded to 1.0 which is not strictly greater than 1.0
	[
		"breakfast-cereals",
		{
			lc => "en",
			categories => "breakfast cereals",
			nutriments => {
				energy_100g => 2450,
				fat_100g => 100,
				"saturated-fat_100g" => 1.03,
				sugars_100g => 31,
				sodium_100g => 0.221,
				fiber_100g => 6.9,
				proteins_100g => 10.3
			}
		}
	],

	# dairy drink with milk >= 80% are considered food and not beverages

	[
		"dairy-drinks-without-milk",
		{
			lc => "en",
			categories => "dairy drinks",
			nutriments => {
				energy_100g => 3378,
				fat_100g => 10,
				"saturated-fat_100g" => 5,
				sugars_100g => 10,
				sodium_100g => 0,
				fiber_100g => 2,
				proteins_100g => 5
			},
			ingredients_text => "Water, sugar"
		}
	],
	[
		"milk",
		{
			lc => "en",
			categories => "milk",
			nutriments => {
				energy_100g => 3378,
				fat_100g => 10,
				"saturated-fat_100g" => 5,
				sugars_100g => 10,
				sodium_100g => 0,
				fiber_100g => 2,
				proteins_100g => 5
			},
			ingredients_text => "Milk"
		}
	],
	[
		"dairy-drink-with-80-percent-milk",
		{
			lc => "en",
			categories => "dairy drinks",
			nutriments => {
				energy_100g => 3378,
				fat_100g => 10,
				"saturated-fat_100g" => 5,
				sugars_100g => 10,
				sodium_100g => 0,
				fiber_100g => 2,
				proteins_100g => 5
			},
			ingredients_text => "Fresh milk 80%, sugar"
		}
	],
	[
		"beverage-with-80-percent-milk",
		{
			lc => "en",
			categories => "beverages",
			nutriments => {
				energy_100g => 3378,
				fat_100g => 10,
				"saturated-fat_100g" => 5,
				sugars_100g => 10,
				sodium_100g => 0,
				fiber_100g => 2,
				proteins_100g => 5
			},
			ingredients_text => "Fresh milk 80%, sugar"
		}
	],

	[
		"dairy-drink-with-less-than-80-percent-milk",
		{
			lc => "en",
			categories => "dairy drinks",
			nutriments => {
				energy_100g => 3378,
				fat_100g => 10,
				"saturated-fat_100g" => 5,
				sugars_100g => 10,
				sodium_100g => 0,
				fiber_100g => 2,
				proteins_100g => 5
			},
			ingredients_text => "Milk, sugar"
		}
	],

	# mushrooms are counted as fruits/vegetables
	[
		"mushrooms",
		{
			lc => "fr",
			categories => "meals",
			nutriments => {
				energy_100g => 667,
				fat_100g => 8.4,
				"saturated-fat_100g" => 1.2,
				sugars_100g => 1.1,
				sodium_100g => 0.4,
				fiber_100g => 10.9,
				proteins_100g => 2.4
			},
			ingredients_text => "Pleurotes* 69% (Origine UE), chapelure de mais"
		}
	],

	# fruit content indicated at the end of the ingredients list
	[
		"fr-gaspacho",
		{
			lc => "fr",
			categories => "gaspachos",
			ingredients_text =>
				"Tomate,concombre,poivron,oignon,eau,huile d'olive vierge extra (1,1%),vinaigre de vin,pain de riz,sel,ail,jus de citron,teneur en légumes: 89%",
			nutriments => {
				energy_100g => 148,
				fat_100g => 10,
				"saturated-fat_100g" => 0.2,
				sugars_100g => 3,
				sodium_100g => 0.2,
				fiber_100g => 1.1,
				proteins_100g => 0.9
			},
		}

	],

	# if fat is 0 and we have no saturated fat, we consider it 0
	[
		"fr-orange-nectar-0-fat",
		{
			lc => "en",
			categories => "fruit-nectar",
			ingredients_text => "Orange 47%, Water, Sugar, Carrots 10%",
			nutriments => {
				energy_100g => 250,
				fat_100g => 0,
				sugars_100g => 12,
				sodium_100g => 0.2,
				fiber_100g => 0,
				proteins_100g => 0.5
			},
		}

	],

	# spring waters
	["spring-water-no-nutrition", {lc => "en", categories => "spring water", nutriments => {}}],
	["flavored-spring-water-no-nutrition", {lc => "en", categories => "flavoured spring water", nutriments => {}}],
	[
		"flavored-spring-with-nutrition",
		{
			lc => "en",
			categories => "flavoured spring water",
			nutriments => {
				energy_100g => 378,
				fat_100g => 0,
				"saturated-fat_100g" => 0,
				sugars_100g => 3,
				sodium_100g => 0,
				fiber_100g => 0,
				proteins_100g => 0
			}
		}
	],

	# Cocoa and chocolate powders
	[
		"cocoa-and-chocolate-powders",
		{
			lc => "en",
			"categories" => "cocoa and chocolate powders",
			nutriments => {
				energy_prepared_100g => 287,
				fat_prepared_100g => 0,
				"saturated-fat_prepared_100g" => 1.1,
				sugars_prepared_100g => 6.3,
				sodium_prepared_100g => 0.045,
				fiber_prepared_100g => 1.9,
				proteins_prepared_100g => 3.8
			}
		}
	],

	# fruits and vegetables estimates from category or from ingredients
	[
		"en-orange-juice-category-and-ingredients",
		{
			lc => "en",
			categories => "orange juices",
			ingredients_text => "orange juice 50%, water, sugar",
			nutriments => {
				energy_100g => 182,
				fat_100g => 0,
				"saturated-fat_100g" => 0,
				sugars_100g => 8.9,
				sodium_100g => 0.2,
				fiber_100g => 0.5,
				proteins_100g => 0.2
			},
		}
	],
	[
		"en-orange-juice-category",
		{
			lc => "en",
			categories => "orange juices",
			nutriments => {
				energy_100g => 182,
				fat_100g => 0,
				"saturated-fat_100g" => 0,
				sugars_100g => 8.9,
				sodium_100g => 0.2,
				fiber_100g => 0.5,
				proteins_100g => 0.2
			},
		}
	],

	# categories without Nutri-Score

	[
		"en-beers-category",
		{
			lc => "en",
			categories => "beers",
			nutriments => {
				energy_100g => 182,
				fat_100g => 0,
				"saturated-fat_100g" => 0,
				sugars_100g => 8.9,
				sodium_100g => 0.2,
				fiber_100g => 0.5,
				proteins_100g => 0.2
			},
		}
	],

<<<<<<< HEAD
	# olive oil without ingredients

	[
		"en-olive-oil-no-ingredients",
		{
			lc => "en",
			categories => "olive oil",
			nutriments => {
				energy_100g => 3365,
				fat_100g => 91,
				"saturated-fat_100g" => 14,
				sugars_100g => 0,
				sodium_100g => 0,
				fiber_100g => 0,
				proteins_100g => 0
			},
=======
	# Nutri-Score from estimated nutrients
	[
		"en-sugar-estimated-nutrients",
		{
			lc => "en",
			categories => "sugars",
			ingredients_text => "sugar",
		}
	],
	[
		"en-apple-estimated-nutrients",
		{
			lc => "en",
			categories => "apples",
			ingredients_text => "apples",
		}
	],
	[
		"94-percent-sugar-and-unknown-ingredient",
		{
			lc => "en",
			categories => "sugars",
			ingredients_text => "sugar 94%, strange ingredient",
>>>>>>> e70a705b
		}
	],

);

my $json = JSON->new->allow_nonref->canonical;

foreach my $test_ref (@tests) {

	my $testid = $test_ref->[0];
	my $product_ref = $test_ref->[1];

	compute_field_tags($product_ref, $product_ref->{lc}, "categories");
	extract_ingredients_from_text($product_ref);
	special_process_product($product_ref);
	diag explain compute_estimated_nutrients($product_ref);
	compute_nutrition_score($product_ref);

	compare_to_expected_results($product_ref, "$expected_result_dir/$testid.json", $update_expected_results);
}

is(compute_nutriscore_grade(1.56, 1, 0), "c");

done_testing();<|MERGE_RESOLUTION|>--- conflicted
+++ resolved
@@ -400,7 +400,30 @@
 		}
 	],
 
-<<<<<<< HEAD
+	# Nutri-Score from estimated nutrients
+	[
+		"en-sugar-estimated-nutrients",
+		{
+			lc => "en",
+			categories => "sugars",
+			ingredients_text => "sugar",
+		}
+	],
+	[
+		"en-apple-estimated-nutrients",
+		{
+			lc => "en",
+			categories => "apples",
+			ingredients_text => "apples",
+		}
+	],
+	[
+		"94-percent-sugar-and-unknown-ingredient",
+		{
+			lc => "en",
+			categories => "sugars",
+			ingredients_text => "sugar 94%, strange ingredient",
+
 	# olive oil without ingredients
 
 	[
@@ -417,31 +440,6 @@
 				fiber_100g => 0,
 				proteins_100g => 0
 			},
-=======
-	# Nutri-Score from estimated nutrients
-	[
-		"en-sugar-estimated-nutrients",
-		{
-			lc => "en",
-			categories => "sugars",
-			ingredients_text => "sugar",
-		}
-	],
-	[
-		"en-apple-estimated-nutrients",
-		{
-			lc => "en",
-			categories => "apples",
-			ingredients_text => "apples",
-		}
-	],
-	[
-		"94-percent-sugar-and-unknown-ingredient",
-		{
-			lc => "en",
-			categories => "sugars",
-			ingredients_text => "sugar 94%, strange ingredient",
->>>>>>> e70a705b
 		}
 	],
 
