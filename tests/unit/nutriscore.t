#!/usr/bin/perl -w

use Modern::Perl '2017';
use utf8;

use JSON;

use Test::More;
use Test::Number::Delta relative => 1.001;
use Log::Any::Adapter 'TAP';

use ProductOpener::Config qw/:all/;
use ProductOpener::Tags qw/:all/;
use ProductOpener::Food qw/:all/;
use ProductOpener::Ingredients qw/:all/;
use ProductOpener::Nutriscore qw/:all/;
use ProductOpener::NutritionCiqual qw/:all/;
use ProductOpener::NutritionEstimation qw/:all/;
use ProductOpener::Test qw/:all/;

use Data::DeepAccess qw(deep_exists);

my ($test_id, $test_dir, $expected_result_dir, $update_expected_results) = (init_expected_results(__FILE__));

# Needed to compute estimated nutrients
load_ciqual_data();

my @tests = (

	[
		"cookies",
		{
			lc => "en",
			categories => "cookies",
			nutriments => {
				energy_100g => 3460,
				fat_100g => 90,
				"saturated-fat_100g" => 15,
				sugars_100g => 0,
				sodium_100g => 0,
				fiber_100g => 0,
				proteins_100g => 0
			}
		}
	],
	[
		"olive-oil",
		{
			lc => "en",
			categories => "olive oils",
			nutriments => {
				energy_100g => 3460,
				fat_100g => 92,
				"saturated-fat_100g" => 14,
				sugars_100g => 0,
				sodium_100g => 0,
				fiber_100g => 0,
				proteins_100g => 0
			}
		}
	],
	[
		"colza-oil",
		{
			lc => "en",
			categories => "colza oils",
			nutriments => {
				energy_100g => 3760,
				fat_100g => 100,
				"saturated-fat_100g" => 7,
				sugars_100g => 0,
				sodium_100g => 0,
				fiber_100g => 0,
				proteins_100g => 0
			}
		}
	],
	[
		"walnut-oil",
		{
			lc => "en",
			categories => "walnut oils",
			nutriments => {
				energy_100g => 3378,
				fat_100g => 100,
				"saturated-fat_100g" => 10,
				sugars_100g => 0,
				sodium_100g => 0,
				fiber_100g => 0,
				proteins_100g => 0
			}
		}
	],
	[
		"sunflower-oil",
		{
			lc => "en",
			categories => "sunflower oils",
			nutriments => {
				energy_100g => 3378,
				fat_100g => 100,
				"saturated-fat_100g" => 10,
				sugars_100g => 0,
				sodium_100g => 0,
				fiber_100g => 0,
				proteins_100g => 0
			}
		}
	],

	# if no sugar but carbohydrates is 0, consider sugar 0
	[
		"sunflower-oil-no-sugar",
		{
			lc => "en",
			categories => "sunflower oils",
			nutriments => {
				energy_100g => 3378,
				fat_100g => 100,
				"saturated-fat_100g" => 10,
				carbohydrates_100g => 0,
				sodium_100g => 0,
				fiber_100g => 0,
				proteins_100g => 0
			}
		}
	],

	# if no sugar but carbohydrates is 0, consider sugar 0
	# still saturated fat missing will block
	[
		"sunflower-oil-no-sugar-no-sat-fat",
		{
			lc => "en",
			categories => "sunflower oils",
			nutriments => {
				energy_100g => 3378,
				fat_100g => 100,
				carbohydrates_100g => 0,
				sodium_100g => 0,
				fiber_100g => 0,
				proteins_100g => 0
			}
		}
	],

	# saturated fat 1.03 should be rounded to 1.0 which is not strictly greater than 1.0
	[
		"breakfast-cereals",
		{
			lc => "en",
			categories => "breakfast cereals",
			nutriments => {
				energy_100g => 2450,
				fat_100g => 100,
				"saturated-fat_100g" => 1.03,
				sugars_100g => 31,
				sodium_100g => 0.221,
				fiber_100g => 6.9,
				proteins_100g => 10.3
			}
		}
	],

	# dairy drink with milk >= 80% are considered food and not beverages

	[
		"dairy-drinks-without-milk",
		{
			lc => "en",
			categories => "dairy drinks",
			nutriments => {
				energy_100g => 3378,
				fat_100g => 10,
				"saturated-fat_100g" => 5,
				sugars_100g => 10,
				sodium_100g => 0,
				fiber_100g => 2,
				proteins_100g => 5
			},
			ingredients_text => "Water, sugar"
		}
	],
	[
		"milk",
		{
			lc => "en",
			categories => "milk",
			nutriments => {
				energy_100g => 3378,
				fat_100g => 10,
				"saturated-fat_100g" => 5,
				sugars_100g => 10,
				sodium_100g => 0,
				fiber_100g => 2,
				proteins_100g => 5
			},
			ingredients_text => "Milk"
		}
	],
	[
		"dairy-drink-with-80-percent-milk",
		{
			lc => "en",
			categories => "dairy drinks",
			nutriments => {
				energy_100g => 3378,
				fat_100g => 10,
				"saturated-fat_100g" => 5,
				sugars_100g => 10,
				sodium_100g => 0,
				fiber_100g => 2,
				proteins_100g => 5
			},
			ingredients_text => "Fresh milk 80%, sugar"
		}
	],
	[
		"beverage-with-80-percent-milk",
		{
			lc => "en",
			categories => "beverages",
			nutriments => {
				energy_100g => 3378,
				fat_100g => 10,
				"saturated-fat_100g" => 5,
				sugars_100g => 10,
				sodium_100g => 0,
				fiber_100g => 2,
				proteins_100g => 5
			},
			ingredients_text => "Fresh milk 80%, sugar"
		}
	],

	[
		"dairy-drink-with-less-than-80-percent-milk",
		{
			lc => "en",
			categories => "dairy drinks",
			nutriments => {
				energy_100g => 3378,
				fat_100g => 10,
				"saturated-fat_100g" => 5,
				sugars_100g => 10,
				sodium_100g => 0,
				fiber_100g => 2,
				proteins_100g => 5
			},
			ingredients_text => "Milk, sugar"
		}
	],

	# mushrooms are counted as fruits/vegetables
	[
		"mushrooms",
		{
			lc => "fr",
			categories => "meals",
			nutriments => {
				energy_100g => 667,
				fat_100g => 8.4,
				"saturated-fat_100g" => 1.2,
				sugars_100g => 1.1,
				sodium_100g => 0.4,
				fiber_100g => 10.9,
				proteins_100g => 2.4
			},
			ingredients_text => "Pleurotes* 69% (Origine UE), chapelure de mais"
		}
	],

	# fruit content indicated at the end of the ingredients list
	[
		"fr-gaspacho",
		{
			lc => "fr",
			categories => "gaspachos",
			ingredients_text =>
				"Tomate,concombre,poivron,oignon,eau,huile d'olive vierge extra (1,1%),vinaigre de vin,pain de riz,sel,ail,jus de citron,teneur en légumes: 89%",
			nutriments => {
				energy_100g => 148,
				fat_100g => 10,
				"saturated-fat_100g" => 0.2,
				sugars_100g => 3,
				sodium_100g => 0.2,
				fiber_100g => 1.1,
				proteins_100g => 0.9
			},
		}

	],

	# if fat is 0 and we have no saturated fat, we consider it 0
	[
		"fr-orange-nectar-0-fat",
		{
			lc => "en",
			categories => "fruit-nectar",
			ingredients_text => "Orange 47%, Water, Sugar, Carrots 10%",
			nutriments => {
				energy_100g => 250,
				fat_100g => 0,
				sugars_100g => 12,
				sodium_100g => 0.2,
				fiber_100g => 0,
				proteins_100g => 0.5
			},
		}

	],

	# spring waters
	["spring-water-no-nutrition", {lc => "en", categories => "spring water", nutriments => {}}],
	["flavored-spring-water-no-nutrition", {lc => "en", categories => "flavoured spring water", nutriments => {}}],
	[
		"flavored-spring-with-nutrition",
		{
			lc => "en",
			categories => "flavoured spring water",
			nutriments => {
				energy_100g => 378,
				fat_100g => 0,
				"saturated-fat_100g" => 0,
				sugars_100g => 3,
				sodium_100g => 0,
				fiber_100g => 0,
				proteins_100g => 0
			}
		}
	],

	# Cocoa and chocolate powders
	[
		"cocoa-and-chocolate-powders",
		{
			lc => "en",
			"categories" => "cocoa and chocolate powders",
			nutriments => {
				energy_prepared_100g => 287,
				fat_prepared_100g => 0,
				"saturated-fat_prepared_100g" => 1.1,
				sugars_prepared_100g => 6.3,
				sodium_prepared_100g => 0.045,
				fiber_prepared_100g => 1.9,
				proteins_prepared_100g => 3.8
			}
		}
	],

	# fruits and vegetables estimates from category or from ingredients
	[
		"en-orange-juice-category-and-ingredients",
		{
			lc => "en",
			categories => "orange juices",
			ingredients_text => "orange juice 50%, water, sugar",
			nutriments => {
				energy_100g => 182,
				fat_100g => 0,
				"saturated-fat_100g" => 0,
				sugars_100g => 8.9,
				sodium_100g => 0.2,
				fiber_100g => 0.5,
				proteins_100g => 0.2
			},
		}
	],
	[
		"en-orange-juice-category",
		{
			lc => "en",
			categories => "orange juices",
			nutriments => {
				energy_100g => 182,
				fat_100g => 0,
				"saturated-fat_100g" => 0,
				sugars_100g => 8.9,
				sodium_100g => 0.2,
				fiber_100g => 0.5,
				proteins_100g => 0.2
			},
		}
	],
	# potatoes should not count as vegetables
	[
		"en-potatoes-category",
		{
			lc => "en",
			categories => "potatoes, vegetables",
			nutriments => {
				energy_100g => 182,
				fat_100g => 0,
				"saturated-fat_100g" => 0,
				sugars_100g => 8.9,
				sodium_100g => 0.2,
				fiber_100g => 0.5,
				proteins_100g => 0.2
			},
		}
	],

	# categories without Nutri-Score

	[
		"en-beers-category",
		{
			lc => "en",
			categories => "beers",
			nutriments => {
				energy_100g => 182,
				fat_100g => 0,
				"saturated-fat_100g" => 0,
				sugars_100g => 8.9,
				sodium_100g => 0.2,
				fiber_100g => 0.5,
				proteins_100g => 0.2
			},
		}
	],

	# Nutri-Score from estimated nutrients
	[
		"en-sugar-estimated-nutrients",
		{
			lc => "en",
			categories => "sugars",
			ingredients_text => "sugar",
		}
	],
	[
		"en-apple-estimated-nutrients",
		{
			lc => "en",
			categories => "apples",
			ingredients_text => "apples",
		}
	],
	[
		"94-percent-sugar-and-unknown-ingredient",
		{
			lc => "en",
			categories => "sugars",
			ingredients_text => "sugar 94%, strange ingredient",
		}
	],
	# Sweeteners
	[
		"en-sweeteners",
		{
			lc => "en",
			categories => "sodas",
			ingredients_text => "apple juice, water, sugar, aspartame",
			nutriments => {
				energy_100g => 82,
				fat_100g => 0,
				"saturated-fat_100g" => 0,
				sugars_100g => 4.5,
				sodium_100g => 0.01,
				proteins_100g => 0,
			},
		}
	],
	# Erythritol is not counted as a non-nutritive sweetener
	[
		"en-sweeteners-erythritol",
		{
			lc => "en",
			categories => "sodas",
			ingredients_text => "apple juice, water, sugar, erythritol",
			nutriments => {
				energy_100g => 82,
				fat_100g => 0,
				"saturated-fat_100g" => 0,
				sugars_100g => 4.5,
				sodium_100g => 0.01,
				proteins_100g => 0,
			},
		}
	],
	[
		"fr-ice-tea-with-sweetener",
		{
			lc => "fr",
			categories => "ice teas",
			ingredients_text =>
				"Eau, sucre, fructose, acidifiants (acide citrique, acide malique), extrait de the noir (1,2g/l), jus de pêche à base de concentré (0,1%), correcteur d'acidité (citrate trisodique), arômes, antioxydant (acide ascorbique), édulcorant (glycosides de steviol)",
			nutriments => {
				energy_100g => 82,
				fat_100g => 0,
				"saturated-fat_100g" => 0,
				sugars_100g => 4.5,
				sodium_100g => 0.01,
				proteins_100g => 0,
			},
		}
	],
<<<<<<< HEAD
	# vegetables flour / powder etc. do not count as vegetable for the Nutri-Score
	[
		"en-soy-beans-processed-and-unprocessed",
		{
			lc => "en",
			categories => "soup",
			ingredients_text =>
				"soy beans 30%, cooked soy beans 25%, soy beans powder 20%, cut freeze dried soy beans 15%, soy beans flour 10%",
			nutriments => {
				energy_100g => 82,
				fat_100g => 0,
				"saturated-fat_100g" => 0,
				sugars_100g => 1.5,
				sodium_100g => 0.01,
				proteins_100g => 20,
			},
		}
	],
	# vegetables that are deep fried do not count as vegetables for the Nutri-Score
	[
		"en-vegetable-crisps",
		{
			lc => "en",
			categories => "Parsnip Crisps",
			ingredients_text => "parsnip 70%, red beet 30%",
			nutriments => {
				energy_100g => 82,
				fat_100g => 0,
				"saturated-fat_100g" => 0,
				sugars_100g => 1.5,
				sodium_100g => 0.01,
				proteins_100g => 20,
			},
		}
	],
	# vegetables that are processed (e.g. flour) do not count as vegetables for the Nutri-Score
	# for some categories, we assume the vegetables are processed (e.g. soy beans in tofu)
	[
		"en-tofu",
		{
			lc => "en",
			categories => "tofu",
			ingredients_text => "soy beans 90%, water 9%, salt 1%",
			nutriments => {
				energy_100g => 82,
				fat_100g => 0,
				"saturated-fat_100g" => 0,
				sugars_100g => 1.5,
				sodium_100g => 0.01,
				proteins_100g => 20,
=======
	# For red meat products, the number of maximum protein points is set at 2 points
	[
		"en-red-meat-category-no-ingredients",
		{
			lc => "en",
			categories => "beef steaks",
			nutriments => {
				energy_100g => 82,
				fat_100g => 20,
				"saturated-fat_100g" => 10,
				sugars_100g => 0,
				sodium_100g => 0,
				proteins_100g => 50,
			},
		}
	],
	[
		"en-red-meat-ambiguous-category-no-ingredients",
		{
			lc => "en",
			categories => "sausages",
			nutriments => {
				energy_100g => 82,
				fat_100g => 20,
				"saturated-fat_100g" => 10,
				sugars_100g => 0,
				sodium_100g => 0,
				proteins_100g => 50,
			},
		}
	],
	[
		"en-red-meat-ambiguous-category-ingredients-with-lots-of-meat",
		{
			lc => "en",
			categories => "sausages",
			ingredients_text => "pork meat, lamb meat, chicken meat, salt 1%",
			nutriments => {
				energy_100g => 82,
				fat_100g => 20,
				"saturated-fat_100g" => 10,
				sugars_100g => 0,
				sodium_100g => 0,
				proteins_100g => 50,
			},
		}
	],
	[
		"en-red-meat-ambiguous-category-ingredients-with-no-meat",
		{
			lc => "en",
			categories => "sausages",
			ingredients_text => "salmon, wheat flour, salt 1%",
			nutriments => {
				energy_100g => 82,
				fat_100g => 20,
				"saturated-fat_100g" => 10,
				sugars_100g => 0,
				sodium_100g => 0,
				proteins_100g => 50,
			},
		}
	],
	[
		"en-red-meat-ambiguous-category-ingredients-with-very-little-meat",
		{
			lc => "en",
			categories => "sausages",
			ingredients_text => "eggs, wheat flour, water, rice flour, lamb 2%, salt 1%",
			nutriments => {
				energy_100g => 82,
				fat_100g => 20,
				"saturated-fat_100g" => 10,
				sugars_100g => 0,
				sodium_100g => 0,
				proteins_100g => 50,
>>>>>>> e56df6b4
			},
		}
	],

);

my $json = JSON->new->allow_nonref->canonical;

foreach my $test_ref (@tests) {

	my $testid = $test_ref->[0];
	my $product_ref = $test_ref->[1];

	# We need salt_value to compute sodium_100g with fix_salt_equivalent
	foreach my $prepared ('', '_prepared') {
		if (deep_exists($product_ref, "nutriments", "salt${prepared}_100g")) {
			$product_ref->{nutriments}{"salt${prepared}_value"} = $product_ref->{nutriments}{"salt${prepared}_100g"};
		}
		if (deep_exists($product_ref, "nutriments", "sodium${prepared}_100g")) {
			$product_ref->{nutriments}{"sodium${prepared}_value"}
				= $product_ref->{nutriments}{"sodium${prepared}_100g"};
		}
	}

	fix_salt_equivalent($product_ref);
	compute_serving_size_data($product_ref);
	compute_field_tags($product_ref, $product_ref->{lc}, "categories");
	extract_ingredients_from_text($product_ref);
	extract_ingredients_classes_from_text($product_ref);
	special_process_product($product_ref);
	compute_estimated_nutrients($product_ref);
	compute_nutriscore($product_ref);

	compare_to_expected_results($product_ref, "$expected_result_dir/$testid.json", $update_expected_results);
}

is(compute_nutriscore_grade(1.56, 1, 0), "c");

done_testing();<|MERGE_RESOLUTION|>--- conflicted
+++ resolved
@@ -495,7 +495,6 @@
 			},
 		}
 	],
-<<<<<<< HEAD
 	# vegetables flour / powder etc. do not count as vegetable for the Nutri-Score
 	[
 		"en-soy-beans-processed-and-unprocessed",
@@ -546,7 +545,6 @@
 				sugars_100g => 1.5,
 				sodium_100g => 0.01,
 				proteins_100g => 20,
-=======
 	# For red meat products, the number of maximum protein points is set at 2 points
 	[
 		"en-red-meat-category-no-ingredients",
@@ -623,7 +621,6 @@
 				sugars_100g => 0,
 				sodium_100g => 0,
 				proteins_100g => 50,
->>>>>>> e56df6b4
 			},
 		}
 	],
