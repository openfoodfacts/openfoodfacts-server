#!/usr/bin/perl -w

use Modern::Perl '2017';
use utf8;

use Test::More;
use Log::Any::Adapter 'TAP';

use JSON;

use ProductOpener::Config qw/:all/;
use ProductOpener::Tags qw/:all/;
use ProductOpener::TagsEntries qw/:all/;
use ProductOpener::Ingredients qw/:all/;
use ProductOpener::Test qw/:all/;

my ($test_id, $test_dir, $expected_result_dir, $update_expected_results) = (init_expected_results(__FILE__));

my @tests = (

	# FR

	[
		'fr-chocolate-cake',
		{
			lc => "fr",
			ingredients_text =>
				"farine (12%), chocolat (beurre de cacao (15%), sucre [10%], protéines de lait, oeuf 1%) - émulsifiants : E463, E432 et E472 - correcteurs d'acidité : E322/E333 E474-E475, acidifiant (acide citrique, acide phosphorique) - sel"
		}
	],

	[
		'fr-palm-kernel-fat',
		{
			lc => "fr",
			ingredients_text => "graisse de palmiste"
		}
	],

	[
		'fr-marmelade',
		{
			lc => "fr",
			ingredients_text =>
				"Marmelade d'oranges 41% (sirop de glucose-fructose, sucre, pulpe d'orange 4.5%, jus d'orange concentré 1.4% (équivalent jus d'orange 7.8%), pulpe d'orange concentrée 0.6% (équivalent pulpe d'orange 2.6%), gélifiant (pectines), acidifiant (acide citrique), correcteurs d'acidité (citrate de calcium, citrate de sodium), arôme naturel d'orange, épaississant (gomme xanthane)), chocolat 24.9% (sucre, pâte de cacao, beurre de cacao, graisses végétales (illipe, mangue, sal, karité et palme en proportions variables), arôme, émulsifiant (lécithine de soja), lactose et protéines de lait), farine de blé, sucre, oeufs, sirop de glucose-fructose, huile de colza, poudre à lever (carbonate acide d'ammonium, diphosphate disodique, carbonate acide de sodium), sel, émulsifiant (lécithine de soja)."
		}
	],

	# test synonyms for flavouring/flavour/flavor/flavoring
	[
		'en-flavour-synonyms',
		{
			lc => "en",
			ingredients_text => "Natural orange flavor, Lemon flavouring"
		}
	],
	# test synonyms for emulsifier/emulsifying - also checking if synonyms are case sensitive
	[
		'en-emulsifier-synonyms',
		{
			lc => "en",
			ingredients_text => "Emulsifying (INS 471, INS 477) & Stabilizing Agents (INS 412, INS 410)"
		}
	],
	# FR * label
	[
		"fr-starred-label",
		{
			lc => "fr",
			ingredients_text =>
				"pâte de cacao* de Madagascar 75%, sucre de canne*, beurre de cacao*. * issus du commerce équitable et de l'agriculture biologique (100% du poids total)."
		}
	],

	# FR additive
	[
		"fr-additive",
		{
			lc => "fr",
			ingredients_text => "gélifiant (pectines)",
		}
	],

	# FR percents
	[
		"fr-percents",
		{
			lc => "fr",
			ingredients_text => "Fraise 12,3% ; Orange 6.5%, Pomme (3,5%)",
		}
	],

	# FR origins labels
	[
		"fr-origins-labels",
		{
			lc => "fr",
			ingredients_text =>
				"Fraise origine France, Cassis (origine Afrique du Sud), Framboise (origine : Belgique), Pamplemousse bio, Orange (bio), Citron (issue de l'agriculture biologique), cacao et beurre de cacao (commerce équitable), cerises issues de l'agriculture biologique",
		}
	],

	# FR percents origins
	[
		"fr-percents-origins",
		{
			lc => "fr",
			ingredients_text =>
				"80% jus de pomme biologique, 20% de coing biologique, sel marin, 98% chlorure de sodium (France, Italie)",
		}
	],

	[
		"fr-percents-origins-2",
		{
			lc => "fr",
			ingredients_text =>
				"émulsifiant : lécithines (tournesol), arôme)(UE), farine de blé 33% (France), sucre, beurre concentré* 6,5% (France)",
		}
	],

	# FR vegetal origin
	[
		"fr-vegetal-origin",
		{
			lc => "fr",
			ingredients_text =>
				"mono - et diglycérides d'acides gras d'origine végétale, huile d'origine végétale, gélatine (origine végétale)",
		}
	],

	# from vegetal origin
	[
		"en-vegetal-ingredients",
		{
			lc => "en",
			ingredients_text =>
				"Gelatin (vegetal), Charcoal (not from animals), ferments (from plants), non-animal rennet, flavours (derived from plants)",
		}
	],

	# FR labels
	[
		"fr-labels",
		{
			lc => "fr",
			ingredients_text => "jus d'orange (sans conservateur), saumon (msc), sans gluten",
		}
	],

	# Processing

	[
		"fr-processing-multi",
		{
			lc => "fr",
			ingredients_text =>
				"tomates pelées cuites, rondelle de citron, dés de courgette, lait cru, aubergines crues, jambon cru en tranches",
		}
	],

	# Bugs #3827, #3706, #3826 - truncated purée

	[
		"fr-truncated-puree",
		{
			lc => "fr",
			ingredients_text => "19% purée de tomate, 90% boeuf, 100% pur jus de fruit, 45% de matière grasses",
		}
	],

	# FI additives, percent

	[
		"fi-additives-percents",
		{
			lc => "fi",
			ingredients_text =>
				"jauho (12%), suklaa (kaakaovoi (15%), sokeri [10%], maitoproteiini, kananmuna 1%) - emulgointiaineet : E463, E432 ja E472 - happamuudensäätöaineet : E322/E333 E474-E475, happo (sitruunahappo, fosforihappo) - suola"
		}
	],

	# FI percents

	[
		"fi-percents",
		{
			lc => "fi",
			ingredients_text => "Mansikka 12,3% ; Appelsiini 6.5%, Omena (3,5%)",
		}
	],

	# FI additives and origins

	[
		"fi-additive",
		{
			lc => "fi",
			ingredients_text => "hyytelöimisaine (pektiinit)",
		}
	],

	[
		"fi-origins",
		{
			lc => "fi",
			ingredients_text =>
				"Mansikka alkuperä Suomi, Mustaherukka (alkuperä Etelä-Afrikka), Vadelma (alkuperä : Ruotsi), Appelsiini (luomu), kaakao ja kaakaovoi (reilu kauppa)",
		}
	],

	[
		"fi-additives-origins",
		{
			lc => "fi",
			ingredients_text => "emulgointiaine : auringonkukkalesitiini, aromi)(EU), vehnäjauho 33% (Ranska), sokeri",
		}
	],

	# FI labels
	[
		"fi-labels",
		{
			lc => "fi",
			ingredients_text => "appelsiinimehu (säilöntäaineeton), lohi (msc), gluteeniton",
		}
	],

	# bug #3432 - mm. should not match Myanmar
	[
		"fi-do-not-match-myanmar",
		{
			lc => "fi",
			ingredients_text => "mausteet (mm. kurkuma, inkivääri, paprika, valkosipuli, korianteri, sinapinsiemen)",
		},
	],

	# FI - organic label as part of the ingredient
	[
		"fi-organic-label-part-of-ingredient",
		{
			lc => "fi",
			ingredients_text => "vihreä luomutee, luomumaito, luomu ohramallas",
		}
	],

	# a label and multiple origins in parenthesis -- does not work yet
	[
		"fr-label-and-multiple-origins",
		{
			lc => "fr",
			ingredients_text => "oeufs (d'élevage au sol, Suisse, France)",
		}
	],

	# Do not mistake single letters for labels, bug #3300
	[
		"xx-single-letters",
		{
			lc => "fr",
			ingredients_text =>
				"a,b,c,d,e,f,g,h,i,j,k,l,m,n,o,p,q,r,s,t,u,v,w,x,y,z,0,1,2,3,4,5,6,7,8,9,10,100,1000,vt,leaf,something(bio),somethingelse(u)",
		}
	],

	# Origins with regions
	[
		"en-origins",
		{
			lc => "en",
			ingredients_text =>
				"California almonds, South Carolina peaches, South Carolina black olives, fresh tomatoes (California), Oranges (Florida, USA), orange juice concentrate from Florida",
		},
	],
	# Do not match U to US -> United States (by removing the "plural" S from US)
	[
		"en-origins-u",
		{
			lc => "en",
			ingredients_text => "Something (U)"
		}
	],
	# French origins
	[
		"fr-origins",
		{
			lc => "fr",
			ingredients_text =>
				"Fraises de Bretagne, beurre doux de Normandie, tomates cerises (Bretagne), pommes (origine : Normandie)"
		}
	],
	[
		"fr-origins-agriculture-ue-non-ue",
		{
			lc => "fr",
			ingredients_text => "Fraises (agriculture UE/Non UE)"
		}
	],
	[
		"fr-origins-emmental-allemagne-france-pays-bas-contient-lait",
		{
			lc => "fr",
			ingredients_text => "emmental (Allemagne, France, Pays-Bas, contient lait)",
		}
	],

	# ES percent, too many loops

	[
		"es-percent-loop",
		{
			lc => "es",
			ingredients_text =>
				"Tomate, pimiento (12%), atún (10%), aceite de oliva virgen extra (4%), huevo (3%), cebolla (3%), azúcar, almidón de maíz, sal y acidulante: ácido cítrico.",
		}
	],

	# Ingredient that is also an existing label - https://github.com/openfoodfacts/openfoodfacts-server/issues/4907

	[
		"fr-huile-de-palme-certifiee-durable",
		{
			lc => "fr",
			ingredients_text => "huiles végétales non hydrogénées (huile de palme certifiée durable, huile de colza)",
		},
	],

	# Russian oil parsing
	[
		"ru-russian-oil",
		{
			lc => "ru",
			ingredients_text => "масло растительное (подсолнечное, соевое), Масло (соевое)",
		},
	],

	# Spanish label with "e" meaning "y"
	[
		"es-procedente-e-agricultura-biologica",
		{
			lc => "es",
			ingredients_text =>
				"Leche entera pasteurizada de vaca*, fermentos lácticos de gránulos de kéfir. *Procedente e agricultura ecológica.",
		},
	],

	# Irradiated spices
	[
		"fr-epices-irradiees",
		{
			lc => "fr",
			ingredients_text => "Epices irradiées, sésame (irradié), thym (non-irradié)",
		}
	],

	# E471 (niet dierlijk)
	[
		"nl-e471-niet-dierlijk",
		{
			lc => "nl",
			ingredients_text => "E471 (niet dierlijk)",
		}
	],

	# Specific ingredients mentions
	[
		"fr-specific-ingredients",
		{
			lc => "fr",
			ingredients_text =>
				"Sucre de canne*, abricots*, jus de citrons concentré*, gélifiant : pectines de fruits. *biologique.
Préparée avec 50 grammes de fruits pour 100gr de produit fini.
Préparé avec 32,5 % de légumes -
Préparés avec 25,2g de tomates.
PREPARE AVEC 30% DE TRUC INCONNU.
Teneur totale en sucres : 60 g pour 100 g de produit fini.
Teneur en lait: minimum 40%.
Teneur minimum en jus de fruits 35 grammes pour 100 grammes de produit fini.
Présence exceptionnelle possible de noyaux ou de morceaux de noyaux.
Origine des abricots: Provence.
Teneur en citron de 5,5%",
		}
	],

	[
		"en-specific-ingredients",
		{
			lc => "en",
			ingredients_text => "Milk, cream, sugar. Sugar content: 3 %. Total milk content: 75.2g",
		},
	],

	[
		"en-specific-ingredients-multiple-strings-of-one-ingredient",
		{
			lc => "en",
			ingredients_text => "Milk, cream, sugar. Total milk content: 88%. Origin of milk: UK",
		},
	],

	# Labels that indicate the origin of some ingredients
	[
		"fr-viande-porcine-francaise",
		{
			lc => "fr",
			ingredients_text => "endives 40%, jambon cuit, jaunes d'oeufs, sel",
			labels => "viande porcine française, oeufs de France",
		}
	],

	# Ingredients analysis: keep track of unknown ingredients even if a product is non vegan
	[
		"en-ingredients-analysis-unknown-ingredients",
		{
			lc => "en",
			ingredients_text =>
				"milk, some unknown ingredient, another unknown ingredient, salt, sugar, pepper, spices, water",
		}
	],

	# origins field
	# also test an ingredient with 2 words: bell peppers, which used to break.
	[
		"en-origin-field",
		{
			lc => "en",
			ingredients_text =>
				"Strawberries (Spain), raspberries, blueberries, gooseberries, white peaches, bell peppers. Origin of bell peppers: Guatemala",
			origin_en => "Origin of raspberries: New Caledonia. Blueberries: Canada ; White peaches : Mexico",
		}
	],

	# origins field
	[
		"fr-origin-field",
		{
			lc => "fr",
			ingredients_text =>
				"Coquillettes, comté, jambon supérieur, vin blanc, vin rouge (italie), vin rosé (origine : Espagne), crème UHT, parmesan, ricotta (origine Italie), sel, poivre. Origine du poivre: Népal.",
			origin_fr =>
				"Origine des coquillettes : Italie. Origine du Comté AOP 4 mois : France. Origine du jambon supérieur : France. Vin blanc : Europe. Origine Crème UHT : France. Origine du parmesan : Italie. Fabriqué en France. Tomates d'Italie. Origine du riz : Inde, Thaïlande.",
		}
	],

	# origins with not taxonomized entries
	[
		"en-origin-field-with-not-taxonomized-entries",
		{
			lc => "en",
			ingredients_text => "Peaches. Some unknown ingredient, another unknown ingredient.
Origin of peaches: Spain. Origin of some unknown ingredient: France. origin of Another Unknown Ingredient: Malta",
		}
	],

	# Origins with commas
	[
		"en-origin-field-with-commas",
		{
			lc => "en",
			ingredients_text => "Milk, sugar. Origin of the milk: Belgium, Spain",
		}
	],

	# Origins with commas
	[
		"en-origin-field-with-commas-and",
		{
			lc => "en",
			ingredients_text =>
				"Milk, sugar. Origin of the milk: UK, European Union. Origin of sugar: Paraguay, Uruguay and Costa Rica.",
		}
	],

	# Origins : X from Y
	[
		"en-origin-ingredient-from-origin",
		{
			lc => "en",
			ingredients_text => "Red peppers, yellow peppers",
			origin_en => "Red peppers from Spain, Italy and France, Yellow peppers from South America",
		}
	],

	# Origins : X from Y
	[
		"en-origin-ingredient-origin-and-origin",
		{
			lc => "en",
			ingredients_text => "Red peppers, yellow peppers",
			origin_en => "Red peppers: Spain or South America, Yellow peppers: Mexico, Canada and California",
		}
	],

	# Origins : French - X from Y
	[
		"fr-origin-ingredient-origin-and-origin",
		{
			lc => "fr",
			ingredients_text =>
				"Pomme de Terre 47%, Porc 22%, Lait demi-écrémé (contient Lait) 5.5%, Crème liquide (contient Lait) 5.5%, Eau 5.5%,
			Beurre (contient Lait) 2.7%, Moutarde à l'ancienne (contient Moutarde, Sulfites) 2.7%, Crème (contient Lait) 2.7%, Moutarde de Dijon (contient Moutarde, Sulfites) 2.7%,
			Miel de fleurs 2.7%, Epices (contient Sésame) 0.55%, bouillon (contient Gluten, Lait, Céleri) 0.55%, Sel fin 0.14%",
			origin_fr =>
				"Pomme de Terre de France, Porc de France, Lait demi-écrémé de France, Crème liquide de France, Eau de France, Beurre de France, 
				Moutarde à l'ancienne de France, Crème de France, Moutarde de Dijon de France, Miel de fleurs de France, Epices : Inde, Bouillon de France, Sel fin de France",
		}
	],

	[
		"en-vitamin",
		{
			lc => "en",
			ingredients_text => "vitamin a, salt",
		}
	],

	# test "（" and "）"parenthesis found in some countries (Japan)
	[
		"ja-parenthesis",
		{
			lc => "ja",
			ingredients_text => "しょうゆ（本醸造）、糖類（ぶどう糖果糖液糖、水あめ、砂糖）、みりん、食塩、かつお節、さば節、たん白加水分解物混合物、こんぶ、調味料（アミノ酸等）、アルコール",
		}
	],
	# test "／" slash found in some countries (Japan)
	[
		"ja-slash",
		{
			lc => "ja",
			ingredients_text => "砂糖、小麦粉、全粉乳、カカオマス、ショートニング、植物油脂、ココアバター、小麦全粒粉、小麦ふすま、食塩、小麦胚芽 ／ 加工デンプン、乳化剤（大豆由来）、膨脹剤、香料",
		}
	],
	# U+00B7 "·" (Middle Dot) is a character found in ingredient forsome countries (Catalan)
	[
		"ca-middle-dot",
		{
			lc => "ca",
			ingredients_text =>
				"Formatge mozzarella (llet de vaca pasteuritzada, sal, ferments làctics i quall) i antiaglomerant (cel·lulosa).",
		}
	],
	# synonyms between demi-complet -> semi-complet
	[
		"fr-semi",
		{
			lc => "fr",
			ingredients_text => "farine demi-complète de riz, farine de blé demi complet",
		}
	],
	# illegal division by zero
	[
		"fr-illegal-division-by-zero",
		{
			lc => "fr",
			ingredients_text => "Analyse moyenne pour 1 00 g: 1472 kJ,",
		}
	],
	[
		"en-illegal-division-by-zero",
		{
			lc => "en",
			ingredients_text => "each capsule contains: paracetamol 500 m 5 060198 790 0 mg.",
		}
	],
<<<<<<< HEAD
	# mechanicaly separated meat
	[
		"en-mechanicaly-separated-meat",
		{
			lc => "en",
			ingredients_text => "mechanicaly separated poultry meat",
		}
	],
	[
		"fr-mechanicaly-separated-meat",
		{
			lc => "fr",
			ingredients_text =>
				"viande de dinde séparée mécaniquement, viande séparée mécaniquement de porc, viande séparée mecaniquement de poulet halal",
		}
	],
	# halal
	[
		"fr-halal",
		{
			lc => "fr",
			ingredients_text => "viande halal, gélatine de boeuf halal, collagène halal, foie gras de canard halal",
		}
	],
	# kosher
	[
		"en-kosher",
		{
			lc => "en",
			ingredients_text => "kosher sea salt, kosher american cheese, kosher bovine gelatine",
		}
	],
	# nova 4 for fruit juice concentrates
	[
		"en-nova-4-fruit-juice-concentrates",
		{
			lc => "en",
			ingredients_text => "apple juice concentrates",
		}
	]
=======
	# Japanese additives
	[
		"ja-additives",
		{
			lc => "ja",
			ingredients_text => "増粘剤(加工デンプン、キサンタン)、酢酸Na、トレハロース、加工デンプン、グリシン、調味料(アミノ酸等)、酸化防止剤(V.C,V.E)、着色料(野菜色素)",
		},
	],
	# 148g per 100g
	[
		"en-quantity-per-100g",
		{
			lc => "en",
			ingredients_text => "tomatoes (148 g per 100g), pork (200 g per 100 g of finished product)",
		},
	],
	[
		"fr-quantity-per-100g",
		{
			lc => "fr",
			ingredients_text => "tomates (148 g par 100g), porc (200 gr par 100 g de produit fini)",
		}
	],
>>>>>>> 864cf2c6
);

foreach my $test_ref (@tests) {

	my $testid = $test_ref->[0];
	my $product_ref = $test_ref->[1];

	# Run the test

	if (defined $product_ref->{labels}) {

		compute_field_tags($product_ref, $product_ref->{lc}, "labels");
	}

	extract_ingredients_from_text($product_ref);

	compare_to_expected_results($product_ref, "$expected_result_dir/$testid.json", $update_expected_results);
}

done_testing();<|MERGE_RESOLUTION|>--- conflicted
+++ resolved
@@ -562,7 +562,6 @@
 			ingredients_text => "each capsule contains: paracetamol 500 m 5 060198 790 0 mg.",
 		}
 	],
-<<<<<<< HEAD
 	# mechanicaly separated meat
 	[
 		"en-mechanicaly-separated-meat",
@@ -602,8 +601,7 @@
 			lc => "en",
 			ingredients_text => "apple juice concentrates",
 		}
-	]
-=======
+	],
 	# Japanese additives
 	[
 		"ja-additives",
@@ -627,7 +625,6 @@
 			ingredients_text => "tomates (148 g par 100g), porc (200 gr par 100 g de produit fini)",
 		}
 	],
->>>>>>> 864cf2c6
 );
 
 foreach my $test_ref (@tests) {
