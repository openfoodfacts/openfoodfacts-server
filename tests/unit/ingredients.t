#!/usr/bin/perl -w

use Modern::Perl '2017';
use utf8;

use Test::More;
use Log::Any::Adapter 'TAP';

use JSON;

use ProductOpener::Config qw/:all/;
use ProductOpener::Tags qw/:all/;
use ProductOpener::TagsEntries qw/:all/;
use ProductOpener::Ingredients qw/:all/;
use ProductOpener::Test qw/:all/;

my ($test_id, $test_dir, $expected_result_dir, $update_expected_results) = (init_expected_results(__FILE__));

my @tests = (

	# FR

	[
		'fr-chocolate-cake',
		{
			lc => "fr",
			ingredients_text =>
				"farine (12%), chocolat (beurre de cacao (15%), sucre [10%], protéines de lait, oeuf 1%) - émulsifiants : E463, E432 et E472 - correcteurs d'acidité : E322/E333 E474-E475, acidifiant (acide citrique, acide phosphorique) - sel"
		}
	],

	[
		'fr-palm-kernel-fat',
		{
			lc => "fr",
			ingredients_text => "graisse de palmiste"
		}
	],

	[
		'fr-marmelade',
		{
			lc => "fr",
			ingredients_text =>
				"Marmelade d'oranges 41% (sirop de glucose-fructose, sucre, pulpe d'orange 4.5%, jus d'orange concentré 1.4% (équivalent jus d'orange 7.8%), pulpe d'orange concentrée 0.6% (équivalent pulpe d'orange 2.6%), gélifiant (pectines), acidifiant (acide citrique), correcteurs d'acidité (citrate de calcium, citrate de sodium), arôme naturel d'orange, épaississant (gomme xanthane)), chocolat 24.9% (sucre, pâte de cacao, beurre de cacao, graisses végétales (illipe, mangue, sal, karité et palme en proportions variables), arôme, émulsifiant (lécithine de soja), lactose et protéines de lait), farine de blé, sucre, oeufs, sirop de glucose-fructose, huile de colza, poudre à lever (carbonate acide d'ammonium, diphosphate disodique, carbonate acide de sodium), sel, émulsifiant (lécithine de soja)."
		}
	],

	# test synonyms for flavouring/flavour/flavor/flavoring
	[
		'en-flavour-synonyms',
		{
			lc => "en",
			ingredients_text => "Natural orange flavor, Lemon flavouring"
		}
	],
	# test synonyms for emulsifier/emulsifying - also checking if synonyms are case sensitive
	[
		'en-emulsifier-synonyms',
		{
			lc => "en",
			ingredients_text => "Emulsifying (INS 471, INS 477) & Stabilizing Agents (INS 412, INS 410)"
		}
	],
	# FR * label
	[
		"fr-starred-label",
		{
			lc => "fr",
			ingredients_text =>
				"pâte de cacao* de Madagascar 75%, sucre de canne*, beurre de cacao*. * issus du commerce équitable et de l'agriculture biologique (100% du poids total)."
		}
	],

	# FR additive
	[
		"fr-additive",
		{
			lc => "fr",
			ingredients_text => "gélifiant (pectines)",
		}
	],

	# FR percents
	[
		"fr-percents",
		{
			lc => "fr",
			ingredients_text => "Fraise 12,3% ; Orange 6.5%, Pomme (3,5%)",
		}
	],

	# FR origins labels
	[
		"fr-origins-labels",
		{
			lc => "fr",
			ingredients_text =>
				"Fraise origine France, Cassis (origine Afrique du Sud), Framboise (origine : Belgique), Pamplemousse bio, Orange (bio), Citron (issue de l'agriculture biologique), cacao et beurre de cacao (commerce équitable), cerises issues de l'agriculture biologique",
		}
	],

	# FR percents origins
	[
		"fr-percents-origins",
		{
			lc => "fr",
			ingredients_text =>
				"80% jus de pomme biologique, 20% de coing biologique, sel marin, 98% chlorure de sodium (France, Italie)",
		}
	],

	[
		"fr-percents-origins-2",
		{
			lc => "fr",
			ingredients_text =>
				"émulsifiant : lécithines (tournesol), arôme)(UE), farine de blé 33% (France), sucre, beurre concentré* 6,5% (France)",
		}
	],

	# FR vegetal origin
	[
		"fr-vegetal-origin",
		{
			lc => "fr",
			ingredients_text =>
				"mono - et diglycérides d'acides gras d'origine végétale, huile d'origine végétale, gélatine (origine végétale)",
		}
	],

	# from vegetal origin
	[
		"en-vegetal-ingredients",
		{
			lc => "en",
			ingredients_text =>
				"Gelatin (vegetal), Charcoal (not from animals), ferments (from plants), non-animal rennet, flavours (derived from plants)",
		}
	],

	# FR labels
	[
		"fr-labels",
		{
			lc => "fr",
			ingredients_text => "jus d'orange (sans conservateur), saumon (msc), sans gluten",
		}
	],

	# Processing

	[
		"fr-processing-multi",
		{
			lc => "fr",
			ingredients_text =>
				"tomates pelées cuites, rondelle de citron, dés de courgette, lait cru, aubergines crues, jambon cru en tranches",
		}
	],

	# Bugs #3827, #3706, #3826 - truncated purée

	[
		"fr-truncated-puree",
		{
			lc => "fr",
			ingredients_text => "19% purée de tomate, 90% boeuf, 100% pur jus de fruit, 45% de matière grasses",
		}
	],

	# FI additives, percent

	[
		"fi-additives-percents",
		{
			lc => "fi",
			ingredients_text =>
				"jauho (12%), suklaa (kaakaovoi (15%), sokeri [10%], maitoproteiini, kananmuna 1%) - emulgointiaineet : E463, E432 ja E472 - happamuudensäätöaineet : E322/E333 E474-E475, happo (sitruunahappo, fosforihappo) - suola"
		}
	],

	# FI percents

	[
		"fi-percents",
		{
			lc => "fi",
			ingredients_text => "Mansikka 12,3% ; Appelsiini 6.5%, Omena (3,5%)",
		}
	],

	# FI additives and origins

	[
		"fi-additive",
		{
			lc => "fi",
			ingredients_text => "hyytelöimisaine (pektiinit)",
		}
	],

	[
		"fi-origins",
		{
			lc => "fi",
			ingredients_text =>
				"Mansikka alkuperä Suomi, Mustaherukka (alkuperä Etelä-Afrikka), Vadelma (alkuperä : Ruotsi), Appelsiini (luomu), kaakao ja kaakaovoi (reilu kauppa)",
		}
	],

	[
		"fi-additives-origins",
		{
			lc => "fi",
			ingredients_text => "emulgointiaine : auringonkukkalesitiini, aromi)(EU), vehnäjauho 33% (Ranska), sokeri",
		}
	],

	# FI labels
	[
		"fi-labels",
		{
			lc => "fi",
			ingredients_text => "appelsiinimehu (säilöntäaineeton), lohi (msc), gluteeniton",
		}
	],

	# bug #3432 - mm. should not match Myanmar
	[
		"fi-do-not-match-myanmar",
		{
			lc => "fi",
			ingredients_text => "mausteet (mm. kurkuma, inkivääri, paprika, valkosipuli, korianteri, sinapinsiemen)",
		},
	],

	# FI - organic label as part of the ingredient
	[
		"fi-organic-label-part-of-ingredient",
		{
			lc => "fi",
			ingredients_text => "vihreä luomutee, luomumaito, luomu ohramallas",
		}
	],

	# a label and multiple origins in parenthesis -- does not work yet
	[
		"fr-label-and-multiple-origins",
		{
			lc => "fr",
			ingredients_text => "oeufs (d'élevage au sol, Suisse, France)",
		}
	],

	# Do not mistake single letters for labels, bug #3300
	[
		"xx-single-letters",
		{
			lc => "fr",
			ingredients_text =>
				"a,b,c,d,e,f,g,h,i,j,k,l,m,n,o,p,q,r,s,t,u,v,w,x,y,z,0,1,2,3,4,5,6,7,8,9,10,100,1000,vt,leaf,something(bio),somethingelse(u)",
		}
	],

	# Origins with regions
	[
		"en-origins",
		{
			lc => "en",
			ingredients_text =>
				"California almonds, South Carolina peaches, South Carolina black olives, fresh tomatoes (California), Oranges (Florida, USA), orange juice concentrate from Florida",
		},
	],
	# Do not match U to US -> United States (by removing the "plural" S from US)
	[
		"en-origins-u",
		{
			lc => "en",
			ingredients_text => "Something (U)"
		}
	],
	# French origins
	[
		"fr-origins",
		{
			lc => "fr",
			ingredients_text =>
				"Fraises de Bretagne, beurre doux de Normandie, tomates cerises (Bretagne), pommes (origine : Normandie)"
		}
	],
	[
		"fr-origins-agriculture-ue-non-ue",
		{
			lc => "fr",
			ingredients_text => "Fraises (agriculture UE/Non UE)"
		}
	],
	[
		"fr-origins-emmental-allemagne-france-pays-bas-contient-lait",
		{
			lc => "fr",
			ingredients_text => "emmental (Allemagne, France, Pays-Bas, contient lait)",
		}
	],

	# ES percent, too many loops

	[
		"es-percent-loop",
		{
			lc => "es",
			ingredients_text =>
				"Tomate, pimiento (12%), atún (10%), aceite de oliva virgen extra (4%), huevo (3%), cebolla (3%), azúcar, almidón de maíz, sal y acidulante: ácido cítrico.",
		}
	],

	# Ingredient that is also an existing label - https://github.com/openfoodfacts/openfoodfacts-server/issues/4907

	[
		"fr-huile-de-palme-certifiee-durable",
		{
			lc => "fr",
			ingredients_text => "huiles végétales non hydrogénées (huile de palme certifiée durable, huile de colza)",
		},
	],

	# Russian oil parsing
	[
		"ru-russian-oil",
		{
			lc => "ru",
			ingredients_text => "масло растительное (подсолнечное, соевое), Масло (соевое)",
		},
	],

	# Spanish label with "e" meaning "y"
	[
		"es-procedente-e-agricultura-biologica",
		{
			lc => "es",
			ingredients_text =>
				"Leche entera pasteurizada de vaca*, fermentos lácticos de gránulos de kéfir. *Procedente e agricultura ecológica.",
		},
	],

	# Irradiated spices
	[
		"fr-epices-irradiees",
		{
			lc => "fr",
			ingredients_text => "Epices irradiées, sésame (irradié), thym (non-irradié)",
		}
	],

	# E471 (niet dierlijk)
	[
		"nl-e471-niet-dierlijk",
		{
			lc => "nl",
			ingredients_text => "E471 (niet dierlijk)",
		}
	],

	# Specific ingredients mentions
	[
		"fr-specific-ingredients",
		{
			lc => "fr",
			ingredients_text =>
				"Sucre de canne*, abricots*, jus de citrons concentré*, gélifiant : pectines de fruits. *biologique.
Préparée avec 50 grammes de fruits pour 100gr de produit fini.
Préparé avec 32,5 % de légumes -
Préparés avec 25,2g de tomates.
PREPARE AVEC 30% DE TRUC INCONNU.
Teneur totale en sucres : 60 g pour 100 g de produit fini.
Teneur en lait: minimum 40%.
Teneur minimum en jus de fruits 35 grammes pour 100 grammes de produit fini.
Présence exceptionnelle possible de noyaux ou de morceaux de noyaux.
Origine des abricots: Provence.
Teneur en citron de 5,5%",
		}
	],

	[
		"en-specific-ingredients",
		{
			lc => "en",
			ingredients_text => "Milk, cream, sugar. Sugar content: 3 %. Total milk content: 75.2g",
		},
	],

	[
		"en-specific-ingredients-multiple-strings-of-one-ingredient",
		{
			lc => "en",
			ingredients_text => "Milk, cream, sugar. Total milk content: 88%. Origin of milk: UK",
		},
	],

	# Labels that indicate the origin of some ingredients
	[
		"fr-viande-porcine-francaise",
		{
			lc => "fr",
			ingredients_text => "endives 40%, jambon cuit, jaunes d'oeufs, sel",
			labels => "viande porcine française, oeufs de France",
		}
	],

	# Ingredients analysis: keep track of unknown ingredients even if a product is non vegan
	[
		"en-ingredients-analysis-unknown-ingredients",
		{
			lc => "en",
			ingredients_text =>
				"milk, some unknown ingredient, another unknown ingredient, salt, sugar, pepper, spices, water",
		}
	],

	# origins field
	# also test an ingredient with 2 words: bell peppers, which used to break.
	[
		"en-origin-field",
		{
			lc => "en",
			ingredients_text =>
				"Strawberries (Spain), raspberries, blueberries, gooseberries, white peaches, bell peppers. Origin of bell peppers: Guatemala",
			origin_en => "Origin of raspberries: New Caledonia. Blueberries: Canada ; White peaches : Mexico",
		}
	],

	# origins field
	[
		"fr-origin-field",
		{
			lc => "fr",
			ingredients_text =>
				"Coquillettes, comté, jambon supérieur, vin blanc, vin rouge (italie), vin rosé (origine : Espagne), crème UHT, parmesan, ricotta (origine Italie), sel, poivre. Origine du poivre: Népal.",
			origin_fr =>
				"Origine des coquillettes : Italie. Origine du Comté AOP 4 mois : France. Origine du jambon supérieur : France. Vin blanc : Europe. Origine Crème UHT : France. Origine du parmesan : Italie. Fabriqué en France. Tomates d'Italie. Origine du riz : Inde, Thaïlande.",
		}
	],

	# origins with not taxonomized entries
	[
		"en-origin-field-with-not-taxonomized-entries",
		{
			lc => "en",
			ingredients_text => "Peaches. Some unknown ingredient, another unknown ingredient.
Origin of peaches: Spain. Origin of some unknown ingredient: France. origin of Another Unknown Ingredient: Malta",
		}
	],

	# Origins with commas
	[
		"en-origin-field-with-commas",
		{
			lc => "en",
			ingredients_text => "Milk, sugar. Origin of the milk: Belgium, Spain",
		}
	],

	# Origins with commas
	[
		"en-origin-field-with-commas-and",
		{
			lc => "en",
			ingredients_text =>
				"Milk, sugar. Origin of the milk: UK, European Union. Origin of sugar: Paraguay, Uruguay and Costa Rica.",
		}
	],

	# Origins : X from Y
	[
		"en-origin-ingredient-from-origin",
		{
			lc => "en",
			ingredients_text => "Red peppers, yellow peppers",
			origin_en => "Red peppers from Spain, Italy and France, Yellow peppers from South America",
		}
	],

	# Origins : X from Y
	[
		"en-origin-ingredient-origin-and-origin",
		{
			lc => "en",
			ingredients_text => "Red peppers, yellow peppers",
			origin_en => "Red peppers: Spain or South America, Yellow peppers: Mexico, Canada and California",
		}
	],

	# Origins : French - X from Y
	[
		"fr-origin-ingredient-origin-and-origin",
		{
			lc => "fr",
			ingredients_text =>
				"Pomme de Terre 47%, Porc 22%, Lait demi-écrémé (contient Lait) 5.5%, Crème liquide (contient Lait) 5.5%, Eau 5.5%,
			Beurre (contient Lait) 2.7%, Moutarde à l'ancienne (contient Moutarde, Sulfites) 2.7%, Crème (contient Lait) 2.7%, Moutarde de Dijon (contient Moutarde, Sulfites) 2.7%,
			Miel de fleurs 2.7%, Epices (contient Sésame) 0.55%, bouillon (contient Gluten, Lait, Céleri) 0.55%, Sel fin 0.14%",
			origin_fr =>
				"Pomme de Terre de France, Porc de France, Lait demi-écrémé de France, Crème liquide de France, Eau de France, Beurre de France, 
				Moutarde à l'ancienne de France, Crème de France, Moutarde de Dijon de France, Miel de fleurs de France, Epices : Inde, Bouillon de France, Sel fin de France",
		}
	],

	[
		"en-vitamin",
		{
			lc => "en",
			ingredients_text => "vitamin a, salt",
		}
	],

	# test "（" and "）"parenthesis found in some countries (Japan)
	[
		"ja-parenthesis",
		{
			lc => "ja",
			ingredients_text => "しょうゆ（本醸造）、糖類（ぶどう糖果糖液糖、水あめ、砂糖）、みりん、食塩、かつお節、さば節、たん白加水分解物混合物、こんぶ、調味料（アミノ酸等）、アルコール",
		}
	],
	# test "／" slash found in some countries (Japan)
	[
		"ja-slash",
		{
			lc => "ja",
			ingredients_text => "砂糖、小麦粉、全粉乳、カカオマス、ショートニング、植物油脂、ココアバター、小麦全粒粉、小麦ふすま、食塩、小麦胚芽 ／ 加工デンプン、乳化剤（大豆由来）、膨脹剤、香料",
		}
	],
	# U+00B7 "·" (Middle Dot) is a character found in ingredient forsome countries (Catalan)
	[
		"ca-middle-dot",
		{
			lc => "ca",
			ingredients_text =>
				"Formatge mozzarella (llet de vaca pasteuritzada, sal, ferments làctics i quall) i antiaglomerant (cel·lulosa).",
		}
	],
	# synonyms between demi-complet -> semi-complet
	[
		"fr-semi",
		{
			lc => "fr",
			ingredients_text => "farine demi-complète de riz, farine de blé demi complet",
		}
	],
	# illegal division by zero
	[
		"fr-illegal-division-by-zero",
		{
			lc => "fr",
			ingredients_text => "Analyse moyenne pour 1 00 g: 1472 kJ,",
		}
	],
	[
		"en-illegal-division-by-zero",
		{
			lc => "en",
			ingredients_text => "each capsule contains: paracetamol 500 m 5 060198 790 0 mg.",
		}
	],
<<<<<<< HEAD
	# category / types enumeration
	[
		"en-category-types",
		{
			lc => "de",
			ingredients_text => "pflanzliche Öle und Fette (Raps, Palm, Shea, Sonnenblumen)",
=======
	# mechanicaly separated meat
	[
		"en-mechanicaly-separated-meat",
		{
			lc => "en",
			ingredients_text => "mechanicaly separated poultry meat",
		}
	],
	[
		"fr-mechanicaly-separated-meat",
		{
			lc => "fr",
			ingredients_text =>
				"viande de dinde séparée mécaniquement, viande séparée mécaniquement de porc, viande séparée mecaniquement de poulet halal",
		}
	],
	# halal
	[
		"fr-halal",
		{
			lc => "fr",
			ingredients_text => "viande halal, gélatine de boeuf halal, collagène halal, foie gras de canard halal",
		}
	],
	# kosher
	[
		"en-kosher",
		{
			lc => "en",
			ingredients_text => "kosher sea salt, kosher american cheese, kosher bovine gelatine",
		}
	],
	# nova 4 for fruit juice concentrates
	[
		"en-nova-4-fruit-juice-concentrates",
		{
			lc => "en",
			ingredients_text => "apple juice concentrates",
		}
	],
	# Japanese additives
	[
		"ja-additives",
		{
			lc => "ja",
			ingredients_text => "増粘剤(加工デンプン、キサンタン)、酢酸Na、トレハロース、加工デンプン、グリシン、調味料(アミノ酸等)、酸化防止剤(V.C,V.E)、着色料(野菜色素)",
		},
	],
	# 148g per 100g
	[
		"en-quantity-per-100g",
		{
			lc => "en",
			ingredients_text => "tomatoes (148 g per 100g), pork (200 g per 100 g of finished product)",
		},
	],
	[
		"fr-quantity-per-100g",
		{
			lc => "fr",
			ingredients_text => "tomates (148 g par 100g), porc (200 gr par 100 g de produit fini)",
		}
	],
	[
		"en-content-of-ingredient",
		{
			lc => "en",
			ingredients_text => "total content of milk 80%, content of fruits 120g per 100g"
		}
	],
	[
		"en-ingredient-content",
		{
			lc => "en",
			ingredients_text =>
				"strawberry content: 5%, min cocoa content: 40,3g, total milk content minimum 30%, fruit content: 10%; apples content 50.20g per 100g of product"
		}
	],
	[
		"en-prepared-with",
		{
			lc => "en",
			ingredients_text => "70g of onions per 100g, prepared with 100g of cucumber per 100g of product,
				made with 150 g of tomatoes per 100ml, prepared with: 50% of potatoes"
		}
	],
	[
		"fr-content-of-ingredient",
		{
			lc => "fr",
			ingredients_text =>
				"Taux minimum de légumes : 30%, teneur minimale en lait de 14% - teneur totale de fruits 15%"
		}
	],
	[
		"fr-prepared-with",
		{
			lc => "fr",
			ingredients_text =>
				"Elaboré avec 50g d'abricots, produit avec 30% d'asperges, fabriquée avec 500g de viande pour 100g, préparé à partir de 140 g de tomates pour 100g de produit"
		}
	],
	# fruits 50% and pear 30% is not a specific ingredient
	[
		"en-fruits-sub-ingredients",
		{lc => "en", ingredients_text => "fruits 50% (apple 40%, pear 30%, cranberry, lemon), sugar"},
	],
	# 50g of ingredient
	[
		"en-quantity-of-ingredient",
		{lc => "en", ingredients_text => "50g of tomatoes, 35% garlic, 20cl of water, 10ml of rapeseed oil"}
	],
	[
		"fr-quantity-of-ingredient",
		{lc => "fr", ingredients_text => "50g de tomates, 35% d'ail, 20cl d'eau, 10ml d'huile de colza"}
	],
	# 'and' + processing
	[
		"en-ing1-and-ing2-processing",
		{
			lc => "en",
			ingredients_text => "apple,
non-hydrogenated banana,
cherry and date,
hardened elderberry and fig,
grape and treated huckleberry,
desalted jackfruit and grilled kiwifruit,
lemon and unknown_fruit,
toasted mango and unknown_fruit2,
nectarine and fried unknown_fruit3,
puffed orange and caramelized unknown_fruit4.",
		}
	],
	[
		"en-ing1-and-ing2-processing-parenthesis",
		{
			lc => "en",
			ingredients_text =>
				"fruits (apple, banana and dried cherry), vegetables (pitted avocado, peeled black radish).",
>>>>>>> 5523a152
		}
	],
);

foreach my $test_ref (@tests) {

	my $testid = $test_ref->[0];
	my $product_ref = $test_ref->[1];

	# Run the test

	if (defined $product_ref->{labels}) {

		compute_field_tags($product_ref, $product_ref->{lc}, "labels");
	}

	extract_ingredients_from_text($product_ref);

	compare_to_expected_results($product_ref, "$expected_result_dir/$testid.json", $update_expected_results);
}

done_testing();<|MERGE_RESOLUTION|>--- conflicted
+++ resolved
@@ -562,14 +562,6 @@
 			ingredients_text => "each capsule contains: paracetamol 500 m 5 060198 790 0 mg.",
 		}
 	],
-<<<<<<< HEAD
-	# category / types enumeration
-	[
-		"en-category-types",
-		{
-			lc => "de",
-			ingredients_text => "pflanzliche Öle und Fette (Raps, Palm, Shea, Sonnenblumen)",
-=======
 	# mechanicaly separated meat
 	[
 		"en-mechanicaly-separated-meat",
@@ -709,7 +701,14 @@
 			lc => "en",
 			ingredients_text =>
 				"fruits (apple, banana and dried cherry), vegetables (pitted avocado, peeled black radish).",
->>>>>>> 5523a152
+		}
+	],
+	# category / types enumeration
+	[
+		"en-category-types",
+		{
+			lc => "de",
+			ingredients_text => "pflanzliche Öle und Fette (Raps, Palm, Shea, Sonnenblumen)",
 		}
 	],
 );
