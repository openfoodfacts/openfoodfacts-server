#!/usr/bin/perl -w

# Tests of detecting food-processing terms from taxonomies/ingredients_processing.txt

use Modern::Perl '2017';
use utf8;

use Test::More;

my $builder = Test::More->builder;
binmode $builder->output, ":encoding(utf8)";
binmode $builder->failure_output, ":encoding(utf8)";
binmode $builder->todo_output, ":encoding(utf8)";

#use Log::Any::Adapter 'TAP';
use Log::Any::Adapter 'TAP', filter => 'trace';

use ProductOpener::Tags qw/:all/;
use ProductOpener::TagsEntries qw/:all/;
use ProductOpener::Ingredients qw/:all/;

# dummy product for testing

my @tests = (
##################################################################
	#
	#                           E N G L I S H ( E N  )
	#
##################################################################

	[
		{
			lc => "en",
			ingredients_text => "raw milk, sliced tomatoes, garlic powder, powdered eggplant,
				courgette powder, sieved ham"
		},
		[
			{
				'id' => 'en:raw-milk',
				'text' => 'raw milk'
			},
			{
				'id' => 'en:tomato',
				'processing' => 'en:sliced',
				'text' => 'tomatoes'
			},
			{
				'id' => 'en:garlic',
				'processing' => 'en:powder',
				'text' => 'garlic'
			},
			{
				'id' => 'en:aubergine',
				'processing' => 'en:powder',
				'text' => 'eggplant'
			},
			{
				'id' => 'en:courgette',
				'processing' => 'en:powder',
				'text' => 'courgette'
			},
			{
				'id' => 'en:ham',
				'processing' => 'en:sieved',
				'text' => 'ham'
			}
		]
	],

	# en:dried (children are left out at the moment) What does this mean????
	[
		{lc => "en", ingredients_text => "dried milk"},
		[
			{
				'id' => 'en:milk',
				'processing' => 'en:dried',
				'text' => 'milk'
			}
		]
	],

	# en: smoked (children are left out at the moment)
	[
		{lc => "en", ingredients_text => "smoked milk, not smoked tomatoes"},
		[
			{
				'id' => 'en:milk',
				'processing' => 'en:smoked',
				'text' => 'milk'
			},
			{
				'id' => 'en:tomato',
				'processing' => 'en:not-smoked',
				'text' => 'tomatoes'
			}
		]
	],

	# en: smoked (children are lef out at the moment)
	[
		{
			lc => "en",
			ingredients_text => "sweetened milk, unsweetened tomatoes, sugared ham"
		},
		[
			{
				'id' => 'en:milk',
				'processing' => 'en:sweetened',
				'text' => 'milk'
			},
			{
				'id' => 'en:tomato',
				'processing' => 'en:unsweetened',
				'text' => 'tomatoes'
			},
			{
				'id' => 'en:ham',
				'processing' => 'en:sugared',
				'text' => 'ham'
			}
		]
	],

	# en: halved
	[
		{lc => "en", ingredients_text => "halved milk, tomatoes halves"},
		[
			{
				'id' => 'en:milk',
				'processing' => 'en:halved',
				'text' => 'milk'
			},
			{
				'id' => 'en:tomato',
				'processing' => 'en:halved',
				'text' => 'tomatoes'
			}
		]
	],

	# en:hydrated etc.
	[
		{
			lc => "en",
			ingredients_text =>
				"partially rehydrated egg white, hydrated silica, dehydrated cane juice, hydrated chia seeds, rehydrated tomatoes"
		},
		[
			{
				'id' => 'en:egg-white',
				'processing' => 'en:partially-rehydrated',
				'text' => 'egg white'
			},
			{
				'id' => 'en:e551',
				'processing' => 'en:hydrated',
				'text' => 'silica'
			},
			{
				'id' => 'en:sugarcane-juice',
				'processing' => 'en:dehydrated',
				'text' => 'cane juice'
			},
			{
				'id' => 'en:chia-seed',
				'processing' => 'en:hydrated',
				'text' => 'chia seeds'
			},
			{
				'id' => 'en:tomato',
				'processing' => 'en:rehydrated',
				'text' => 'tomatoes'
			}
		]
	],

	[
		{lc => "en", ingredients_text => "smoked sea salt, smoked turkey"},
		[
			{
				'id' => 'en:sea-salt',
				'processing' => 'en:smoked',
				'text' => 'sea salt'
			},
			{
				'id' => 'en:turkey',
				'processing' => 'en:smoked',
				'text' => 'turkey'
			}
		]
	],

	# ingredient with (processing) in parenthesis
	[
		{lc => "en", ingredients_text => "garlic (powdered)",},
		[
			{
				'id' => 'en:garlic',
				'processing' => 'en:powder',
				'text' => 'garlic'
			}
		]
	],

	[
		{lc => "en", ingredients_text => "pasteurized eggs"},
		[
			{
				'id' => 'en:egg',
				'processing' => 'en:pasteurised',
				'text' => 'eggs'
			}
		]
	],

	[
		{lc => "en", ingredients_text => "dry whey"},
		[
			{
				'id' => 'en:whey',
				'processing' => 'en:dried',
				'text' => 'whey'
			}
		]
	],
	##################################################################
	#
	#                           S P A N I S H   ( E S )
	#
	##################################################################

	[
		{
			lc => "es",
			ingredients_text => "tomate endulzado, berenjena endulzada, calabacín endulzados, jamón endulzadas"
		},
		[
			{
				'id' => 'en:tomato',
				'processing' => 'en:sweetened',
				'text' => 'tomate'
			},
			{
				'id' => 'en:aubergine',
				'processing' => 'en:sweetened',
				'text' => 'berenjena'
			},
			{
				'id' => 'en:courgette',
				'processing' => 'en:sweetened',
				'text' => 'calabacín'
			},
			{
				'id' => 'en:ham',
				'processing' => 'en:sweetened',
				'text' => 'jamón'
			}
		]
	],

	[
		{lc => "es", ingredients_text => "pimientos amarillos deshidratados"},
		[
			{
				'id' => 'en:yellow-bell-pepper',
				'processing' => 'en:dehydrated',
				'text' => 'pimientos amarillos'
			}
		]
	],

	[
		{lc => "es", ingredients_text => "tofu ahumado, panceta ahumada"},
		[
			{
				'id' => 'en:tofu',
				'processing' => 'en:smoked',
				'text' => 'tofu'
			},
			{
				'id' => 'en:bacon',
				'processing' => 'en:smoked',
				'text' => 'panceta'
			}
		]
	],

	[
		{lc => "es", ingredients_text => "pimientos amarillos deshidratados"},
		[
			{
				'id' => 'en:yellow-bell-pepper',
				'processing' => 'en:dehydrated',
				'text' => 'pimientos amarillos'
			}
		]
	],

	##################################################################
	#
	#                           F R E N C H ( F R )
	#
	##################################################################

	[
		{
			lc => "fr",
			ingredients_text => "dés de jambon frits, tomates crues en dés,
				tomates bio pré-cuites, poudre de noisettes, banane tamisé"
		},
		[
			{
				'id' => 'en:ham',
				'processing' => 'en:diced, en:fried',
				'text' => 'jambon'
			},
			{
				'id' => 'en:tomato',
				'processing' => 'en:diced, en:raw',
				'text' => 'tomates'
			},
			{
				'id' => 'en:tomato',
				'labels' => 'en:organic',
				'processing' => 'en:pre-cooked',
				'text' => 'tomates'
			},
			{
				'id' => 'en:hazelnut',
				'processing' => 'en:powder',
				'text' => 'noisettes'
			},
			{
				'id' => 'en:banana',
				'processing' => 'en:sieved',
				'text' => 'banane'
			}
		]
	],

	[
		{lc => "fr", ingredients_text => "banane coupée et cuite au naturel"},
		[
			{
				'id' => 'en:banana',
				'processing' => 'en:cooked, en:cut',
				'text' => 'banane'
			}
		]
	],

	[
		{lc => "fr", ingredients_text => "banane coupée et cuite au naturel"},
		[
			{
				'id' => 'en:banana',
				'processing' => 'en:cooked, en:cut',
				'text' => 'banane'
			}
		]
	],

	[
		{
			lc => "fr",
			ingredients_text =>
				"crème fraîche pasteurisée, bananes fraiches, fromage frais, crème (dont lait) fraîche, ananas (frais), pâtes fraîches cuites, SUCRE BLOND DE CANNE NON RAFFINE"
		},
		[
			{
				'id' => 'en:pasteurized-creme-fraiche',
				'text' => "cr\x{e8}me fra\x{ee}che pasteuris\x{e9}e"
			},
			{
				'id' => 'en:banana',
				'processing' => 'en:fresh',
				'text' => 'bananes'
			},
			{
				'id' => 'en:soft-white-cheese',
				'text' => 'fromage frais'
			},
			{
				'id' => 'en:cream',
				'ingredients' => [
					{
						'id' => 'en:milk',
						'text' => 'dont lait'
					}
				],
				'text' => "cr\x{e8}me"
			},
			{
				'id' => "fr:fraiche",
				'text' => "fra\x{ee}che"
			},
			{
				'id' => 'en:pineapple',
				'processing' => 'en:fresh',
				'text' => 'ananas'
			},
			{
				'id' => 'en:cooked-fresh-pasta',
				'text' => "p\x{e2}tes fra\x{ee}ches cuites"
			},
			{
				'id' => 'en:blonde-cane-sugar',
				'processing' => 'en:raw',
				'text' => 'SUCRE BLOND DE CANNE'
			}
		]
	],

	# en:hydrated etc.
	[
		{
			lc => "fr",
			ingredients_text =>
				"tomates séchées partiellement réhydratées, lait écrémé partiellement déshydraté, graines de chia hydratées, haricots blancs semi-hydratés"
		},
		[
			{
				'id' => 'en:tomato',
				'processing' => 'en:partially-rehydrated, en:dried',
				'text' => 'tomates'
			},
			{
				'id' => 'en:skimmed-milk',
				'processing' => 'en:partially-dehydrated',
				'text' => "lait \x{e9}cr\x{e9}m\x{e9}"
			},
			{
				'id' => 'en:chia-seed',
				'processing' => 'en:hydrated',
				'text' => 'graines de chia'
			},
			{
				'id' => 'en:white-beans',
				'processing' => 'en:partially-hydrated',
				'text' => 'haricots blancs'
			}
		]
	],

	[
		{
			lc => "fr",
			ingredients_text => "sel marin fumé, jambon fumé, arôme de fumée, lardons fumés au bois de hêtre "
		},
		[
			{
				'id' => 'en:sea-salt',
				'processing' => 'en:smoked',
				'text' => 'sel marin'
			},
			{
				'id' => 'en:ham',
				'processing' => 'en:smoked',
				'text' => 'jambon'
			},
			{
				'id' => 'en:smoke-flavouring',
				'text' => "ar\x{f4}me de fum\x{e9}e"
			},
			{
				'id' => 'en:lardon',
				'processing' => 'en:beech-smoked',
				'text' => 'lardons'
			}
		]
	],

	[
		{lc => "fr", ingredients_text => "piment (en poudre)"},
		[
			{
				'id' => 'en:chili-pepper',
				'processing' => 'en:powder',
				'text' => 'piment'
			}
		]
	],

	# test for jus and concentré with extra "de"
	#	[ { lc => "fr", ingredients_text => "jus concentré de baies de sureau"},
	#		[
	#		]
	#	],

	##################################################################
	#
	#                           F I N N I SH ( F I )
	#
	##################################################################
	[
		{
			lc => "fi",
			ingredients_text => "kuivattu banaani"
		},
		[
			{
				'id' => 'en:banana',
				'processing' => 'en:dried',
				'text' => 'banaani'
			}
		]
	],
	[
		{
			lc => "fi",
			ingredients_text => "raakamaito, mustikkajauhe, jauhettu vaniljatanko"
		},
		[
			{
				'id' => 'en:raw-milk',
				'text' => 'raakamaito'
			},
			{
				'id' => 'en:billberry',
				'processing' => 'en:powder',
				'text' => 'mustikka'
			},
			{
				'id' => 'en:vanilla-pod',
				'processing' => 'en:ground',
				'text' => 'vaniljatanko'
			}
		]
	],

	##################################################################
	#
	#                           D U T C H ( N L )
	#
	##################################################################

	[
		{
			lc => "nl",
			ingredients_text => "uipoeder"
		},
		[
			{
				'id' => 'en:onion',
				'processing' => 'en:powder',
				'text' => 'ui'
			}
		]
	],
	[
		{
			lc => "nl",
			ingredients_text =>
				"sjalotpoeder, wei-poeder, vanillepoeder, gemalen sjalot, geraspte sjalot, gepelde goudsbloem"
		},
		[
			{
				'id' => 'en:shallot',
				'processing' => 'en:powder',
				'text' => 'sjalot'
			},
			{
				'id' => 'en:whey-powder',
				'text' => 'wei-poeder'
			},
			{
				'id' => 'en:vanilla-powder',
				'text' => 'vanillepoeder'
			},
			{
				'id' => 'en:shallot',
				'processing' => 'en:ground',
				'text' => 'sjalot'
			},
			{
				'id' => 'en:shallot',
				'processing' => 'en:grated',
				'text' => 'sjalot'
			},
			{
				'id' => 'en:marigold',
				'processing' => 'en:peeled',
				'text' => 'goudsbloem'
			}
		]
	],

	##################################################################
	#
	#                           G E R M A N ( D E )
	#
	##################################################################

	# de:pulver and variants
	[
		{
			lc => "de",
			ingredients_text => "bourbon-vanillepulver, Sauerkrautpulver, acerola-pulver"
		},
		[
			{
				'id' => 'en:bourbon-vanilla-powder',
				'text' => 'bourbon-vanillepulver'
			},
			{
				'id' => 'en:sauerkraut',
				'processing' => 'en:powder',
				'text' => 'Sauerkraut'
			},
			{
				'id' => 'en:acerola',
				'processing' => 'en:powder',
				'text' => 'acerola'
			}
		]
	],

	# de:gehackt and variants
	[
		{
			lc => "de",
			ingredients_text => "gehacktes Buttermilch, gehackter Dickmilch"
		},
		[
			{
				'id' => 'en:buttermilk',
				'processing' => 'en:chopped',
				'text' => 'Buttermilch'
			},
			{
				'id' => 'en:soured-milk',
				'processing' => 'en:chopped',
				'text' => 'Dickmilch'
			}
		]
	],

	# de:gehobelt and variants
	[
		{lc => "de", ingredients_text => "gehobelt passionsfrucht"},
		[
			{
				'id' => 'en:passionfruit',
				'processing' => 'en:sliced',
				'text' => 'passionsfrucht'
			}
		]
	],

	# Test for de:püree (and for process placing de:püree without space)
	[
		{lc => "de", ingredients_text => "Schalottepüree"},
		[
			{
				'id' => 'en:shallot',
				'processing' => 'en:pureed',
				'text' => 'Schalotte'
			}
		]
	],

	# Test for process de:püree placing with space (not really necessary as it has been tested with the other)
	[
		{lc => "de", ingredients_text => "Schalotte püree"},
		[
			{
				'id' => 'en:shallot',
				'processing' => 'en:pureed',
				'text' => 'Schalotte'
			}
		]
	],

	# de:gegart and variants
	[
		{
			lc => "de",
			ingredients_text => "Schalotte gegart, gegarte haselnüsse, gegarter mandeln, gegartes passionsfrucht,
				sellerie dampfgegart, dampfgegarte acerola, dampfgegarter spinat"
		},
		[
			{
				'id' => 'en:shallot',
				'processing' => 'de:gegart',
				'text' => 'Schalotte'
			},
			{
				'id' => 'en:hazelnut',
				'processing' => 'de:gegart',
				'text' => "haselnüsse"
			},
			{
				'id' => 'en:almond',
				'processing' => 'de:gegart',
				'text' => 'mandeln'
			},
			{
				'id' => 'en:passionfruit',
				'processing' => 'de:gegart',
				'text' => 'passionsfrucht'
			},
			{
				'id' => 'en:celery',
				'processing' => 'de:dampfgegart',
				'text' => 'sellerie'
			},
			{
				'id' => 'en:acerola',
				'processing' => 'de:dampfgegart',
				'text' => 'acerola'
			},
			{
				'id' => 'en:spinach',
				'processing' => 'de:dampfgegart',
				'text' => 'spinat'
			}
		]
	],

	# Test for en:oiled
	[
		{
			lc => "de",
			ingredients_text => "Schalotte geölt, geölte haselnüsse"
		},
		[
			{
				'id' => 'en:shallot',
				'processing' => "en:oiled",
				'text' => 'Schalotte'
			},
			{
				'id' => 'en:hazelnut',
				'processing' => "en:oiled",
				'text' => "haselnüsse"
			}
		]
	],

	# de:gepökelt and variants
	[
		{
			lc => "de",
			ingredients_text => "Schalotte gepökelt, gepökeltes haselnüsse,
				passionsfrucht ungepökelt"
		},
		[
			{
				'id' => 'en:shallot',
				'processing' => 'en:brined',
				'text' => 'Schalotte'
			},
			{
				'id' => 'en:hazelnut',
				'processing' => 'en:brined',
				'text' => "haselnüsse"
			},
			{
				'id' => 'en:passionfruit',
				'processing' => 'de:ungepökelt',
				'text' => 'passionsfrucht'
			}
		]
	],

	# de:gepoppt and variants
	[
		{
			lc => "de",
			ingredients_text => "Schalotte gepoppt, gepuffte haselnüsse,
				passionsfrucht gepufft, gepuffter passionsfrucht, gepufftes sellerie"
		},
		[
			{
				'id' => 'en:shallot',
				'processing' => 'en:puffed',
				'text' => 'Schalotte'
			},
			{
				'id' => 'en:hazelnut',
				'processing' => 'en:puffed',
				'text' => "haselnüsse"
			},
			{
				'id' => 'en:passionfruit',
				'processing' => 'en:puffed',
				'text' => 'passionsfrucht'
			},
			{
				'id' => 'en:passionfruit',
				'processing' => 'en:puffed',
				'text' => 'passionsfrucht'
			},
			{
				'id' => 'en:celery',
				'processing' => 'en:puffed',
				'text' => 'sellerie'
			}
		]
	],

	# de:geschält and variants
	[
		{
			lc => "de",
			ingredients_text => "Schalotte geschält, geschälte haselnüsse, geschälter mandeln,
				passionsfrucht ungeschält, ungeschälte sellerie"
		},
		[
			{
				'id' => 'en:shallot',
				'processing' => 'de:geschält',
				'text' => 'Schalotte'
			},
			{
				'id' => 'en:hazelnut',
				'processing' => 'de:geschält',
				'text' => "haselnüsse"
			},
			{
				'id' => 'en:almond',
				'processing' => "de:geschält",
				'text' => 'mandeln'
			},
			{
				'id' => 'en:passionfruit',
				'processing' => 'de:ungeschält',
				'text' => 'passionsfrucht'
			},
			{
				'id' => 'en:celery',
				'processing' => 'de:ungeschält',
				'text' => 'sellerie'
			}
		]
	],

	# de:geschwefelt and variants
	[
		{
			lc => "de",
			ingredients_text => "Schalotte geschwefelt, geschwefelte haselnüsse,
				passionsfrucht ungeschwefelt, geschwefelte sellerie"
		},
		[
			{
				'id' => 'en:shallot',
				'processing' => 'de:geschwefelt',
				'text' => 'Schalotte'
			},
			{
				'id' => 'en:hazelnut',
				'processing' => 'de:geschwefelt',
				'text' => "haselnüsse"
			},
			{
				'id' => 'en:passionfruit',
				'processing' => 'de:ungeschwefelt',
				'text' => 'passionsfrucht'
			},
			{
				'id' => 'en:celery',
				'processing' => 'de:geschwefelt',
				'text' => 'sellerie'
			}
		]
	],

	#  de:gesüßt
	[
		{
			lc => "de",
			ingredients_text => "Schalotte gesüßt, gesüßte haselnüsse"
		},
		[
			{
				'id' => 'en:shallot',
				'processing' => 'en:sweetened',
				'text' => 'Schalotte'
			},
			{
				'id' => 'en:hazelnut',
				'processing' => 'en:sweetened',
				'text' => "haselnüsse"
			}
		]
	],

	# de:gezuckert and variants
	[
		{
			lc => "de",
			ingredients_text =>
				"Schalotte gezuckert, gezuckerte haselnüsse, mandeln leicht gezuckert, passionsfrucht ungezuckert"
		},
		[
			{
				'id' => 'en:shallot',
				'processing' => 'en:sugared',
				'text' => 'Schalotte'
			},
			{
				'id' => 'en:hazelnut',
				'processing' => 'en:sugared',
				'text' => "haselnüsse"
			},
			{
				'id' => 'en:almond',
				'processing' => "de:leicht-gezuckert",
				'text' => 'mandeln'
			},
			{
				'id' => 'en:passionfruit',
				'processing' => 'de:ungezuckert',
				'text' => 'passionsfrucht'
			}
		]
	],

	# de:halbiert and variants
	[
		{
			lc => "de",
			ingredients_text => "Schalotte halbiert, halbierte haselnüsse, halbe mandeln"
		},
		[
			{
				'id' => 'en:shallot',
				'processing' => 'en:halved',
				'text' => 'Schalotte'
			},
			{
				'id' => 'en:hazelnut',
				'processing' => 'en:halved',
				'text' => "haselnüsse"
			},
			{
				'id' => 'en:almond',
				'processing' => 'en:halved',
				'text' => 'mandeln'
			}
		]
	],

	# de:konzentriert (and children) and synonyms
	[
		{
			lc => "de",
			ingredients_text =>
				"konzentriert schalotte, konzentrierter haselnüsse, konzentrierte mandeln, konzentriertes acerolakirschen,
				zweifach konzentriert, 2 fach konzentriert, doppelt konzentriertes, zweifach konzentriertes, 2-fach konzentriert, dreifach konzentriert,
				200fach konzentriertes, eingekochter"
		},
		[
			{
				'id' => 'en:shallot',
				'processing' => 'en:concentrated',
				'text' => 'schalotte'
			},
			{
				'id' => 'en:hazelnut',
				'processing' => 'en:concentrated',
				'text' => "haselnüsse"
			},
			{
				'id' => 'en:almond',
				'processing' => 'en:concentrated',
				'text' => 'mandeln'
			},
			{
				'id' => 'en:acerola',
				'processing' => 'en:concentrated',
				'text' => 'acerolakirschen'
			},
			{
				'id' => 'de:zweifach-konzentriert',
				'text' => 'zweifach konzentriert'
			},
			{
				'id' => 'de:2-fach-konzentriert',
				'text' => '2 fach konzentriert'
			},
			{
				'id' => 'de:doppelt-konzentriertes',
				'text' => 'doppelt konzentriertes'
			},
			{
				'id' => 'de:zweifach-konzentriertes',
				'text' => 'zweifach konzentriertes'
			},
			{
				'id' => 'de:2-fach-konzentriert',
				'text' => '2-fach konzentriert'
			},
			{
				'id' => 'de:dreifach-konzentriert',
				'text' => 'dreifach konzentriert'
			},
			{
				'id' => 'de:200fach-konzentriertes',
				'text' => '200fach konzentriertes'
			},
			{
				'id' => 'de:eingekochter',
				'text' => 'eingekochter'
			}
		]
	],

	# de:zerkleinert and variants
	[
		{
			lc => "de",
			ingredients_text =>
				"Schalotte zerkleinert, zerkleinerte haselnüsse, zerkleinerter mandeln, zerkleinertes passionsfrucht,
				sellerie grob zerkleinert,
				acerolakirschen fein zerkleinert, fein zerkleinerte spinat,
				zwiebel zum teil fein zerkleinert,
				haselnüsse feinst zerkleinert,
				überwiegend feinst zerkleinert Feigen"
		},
		[
			{
				'id' => 'en:shallot',
				'processing' => 'de:zerkleinert',
				'text' => 'Schalotte'
			},
			{
				'id' => 'en:hazelnut',
				'processing' => 'de:zerkleinert',
				'text' => "haselnüsse"
			},
			{
				'id' => 'en:almond',
				'processing' => 'de:zerkleinert',
				'text' => 'mandeln'
			},
			{
				'id' => 'en:passionfruit',
				'processing' => 'de:zerkleinert',
				'text' => 'passionsfrucht'
			},
			{
				'id' => 'en:celery',
				'processing' => 'de:grob-zerkleinert',
				'text' => 'sellerie'
			},
			{
				'id' => 'en:acerola',
				'processing' => 'de:fein-zerkleinert',
				'text' => 'acerolakirschen'
			},
			{
				'id' => 'en:spinach',
				'processing' => 'de:fein-zerkleinert',
				'text' => 'spinat'
			},
			{
				'id' => 'en:onion',
				'processing' => 'de:zum-teil-fein-zerkleinert',
				'text' => 'zwiebel'
			},
			{
				'id' => 'en:hazelnut',
				'processing' => 'de:feinst-zerkleinert',
				'text' => "haselnüsse"
			},
			{
				'id' => 'en:fig',
				'processing' => "de:\x{fc}berwiegend-feinst-zerkleinert",
				'text' => 'Feigen'
			}
		]
	],

	# combinations
	[
		{
			lc => "de",
			ingredients_text => "haselnüsse gehackt und geröstet,
				gehackte und geröstete haselnuss, gehobelte und gehackte mandeln"
		},
		[
			# change on 17:01
			{
				'id' => 'en:hazelnut',
				'processing' => 'en:toasted, en:chopped',
				'text' => "haselnüsse"
			},
			{
				'id' => 'en:hazelnut',
				'processing' => 'en:chopped, en:toasted',
				'text' => "haselnuss"
			},
			{
				'id' => 'en:almond',
				'processing' => 'en:sliced, en:chopped',
				'text' => 'mandeln'
			}
		]
	],

	# Test for de:gemahlen and synonyms
	[
		{
			lc => "de",
			ingredients_text => "Schalotte gemahlen, gemahlene mandeln, gemahlener zwiebel,
				fein gemahlen haselnüsse, grob gemahlen spinat, frischgemahlen sellerie"
		},
		[
			{
				'id' => 'en:shallot',
				'processing' => 'en:ground',
				'text' => 'Schalotte'
			},
			{
				'id' => 'en:almond',
				'processing' => 'en:ground',
				'text' => 'mandeln'
			},
			{
				'id' => 'en:onion',
				'processing' => 'en:ground',
				'text' => 'zwiebel'
			},
			{
				'id' => 'en:hazelnut',
				'processing' => 'de:fein-gemahlen',
				'text' => "haselnüsse"
			},
			{
				'id' => 'en:spinach',
				'processing' => 'de:grob-gemahlen',
				'text' => 'spinat'
			},
			{
				'id' => 'en:celery',
				'processing' => 'de:frischgemahlen',
				'text' => 'sellerie'
			}
		]
	],

	# Test for de:getrocknet and synonyms
	[
		{
			lc => "de",
			ingredients_text => "Schalotte getrocknet, getrocknete mandeln, getrockneter zwiebel,
				 haselnüsse in getrockneter form, halbgetrocknete spinat, halbgetrocknet sellerie, Feigen halb getrocknet,
				 Holunder gefriergetrocknet, gefriergetrocknete Papaya, gefriergetrocknetes Kiwi, sonnengetrocknet Ananas,
				 sonnengetrocknete Pflaumen, an der Sonne getrocknete Grapefruit, Guaven luftgetrocknet, luftgetrockneter Hagebutten,
				 Traube sprühgetrocknet, sprühgetrockneter Tamarinde"
		},
		[
			{
				'id' => 'en:shallot',
				'processing' => 'en:dried',
				'text' => 'Schalotte'
			},
			{
				'id' => 'en:almond',
				'processing' => 'en:dried',
				'text' => 'mandeln'
			},
			{
				'id' => 'en:onion',
				'processing' => 'en:dried',
				'text' => 'zwiebel'
			},
			{
				'id' => 'en:hazelnut',
				'processing' => 'en:dried',
				'text' => "haselnüsse"
			},
			{
				'id' => 'en:spinach',
				'processing' => 'en:semi-dried',
				'text' => 'spinat'
			},
			{
				'id' => 'en:celery',
				'processing' => 'en:semi-dried',
				'text' => 'sellerie'
			},
			{
				'id' => 'en:fig',
				'processing' => 'en:semi-dried',
				'text' => 'Feigen'
			},
			{
				'id' => 'en:elder',
				'processing' => 'en:freeze-dried',
				'text' => 'Holunder'
			},
			{
				'id' => 'en:papaya',
				'processing' => 'en:freeze-dried',
				'text' => 'Papaya'
			},
			{
				'id' => 'en:kiwi',
				'processing' => 'en:freeze-dried',
				'text' => 'Kiwi'
			},
			{
				'id' => 'en:pineapple',
				'processing' => 'en:sundried',
				'text' => 'Ananas'
			},
			{
				'id' => 'en:plum',
				'processing' => 'en:sundried',
				'text' => 'Pflaumen'
			},
			{
				'id' => 'en:grapefruit',
				'processing' => 'en:sundried',
				'text' => 'Grapefruit'
			},
			{
				'id' => 'en:guava',
				'processing' => 'en:air-dried',
				'text' => 'Guaven'
			},
			{
				'id' => 'en:rose-hip',
				'processing' => 'en:air-dried',
				'text' => 'Hagebutten'
			},
			{
				'id' => 'en:grape',
				'processing' => "en:spray-dried",
				'text' => 'Traube'
			},
			{
				'id' => 'en:tamarind',
				'processing' => "en:spray-dried",
				'text' => 'Tamarinde'
			}
		]
	],

	# Test for de:passiert
	[
		{lc => "de", ingredients_text => "Schalotte passiert"},
		[
			{
				'id' => 'en:shallot',
				'processing' => 'en:sieved',
				'text' => 'Schalotte'
			}
		]
	],

	# Test for de:ungesalzen
	[
		{
			lc => "de",
			ingredients_text => "hartkäse gesalzen, haselnüsse gesalzene, haselnüsse gesalzenes,
				gesalzener haselnuss, ungesalzen schalotte, ungesalzene mandeln"
		},
		[
			{
				'id' => "en:hard-cheese",
				'processing' => 'en:salted',
				'text' => "hartk\x{e4}se"
			},
			{
				'id' => 'en:hazelnut',
				'processing' => 'en:salted',
				'text' => "haselnüsse"
			},
			{
				'id' => 'en:hazelnut',
				'processing' => 'en:salted',
				'text' => "haselnüsse"
			},
			{
				'id' => 'en:hazelnut',
				'processing' => 'en:salted',
				'text' => 'haselnuss'
			},
			{
				'id' => 'en:shallot',
				'processing' => 'en:unsalted',
				'text' => 'schalotte'
			},
			{
				'id' => 'en:almond',
				'processing' => 'en:unsalted',
				'text' => 'mandeln'
			}
		]
	],

	# Test for process de:entsteint
	[
		{lc => "de", ingredients_text => "Schalotte entsteint"},
		[
			{
				'id' => 'en:shallot',
				'processing' => 'en:pitted',
				'text' => 'Schalotte'
			}
		]
	],

	# Test for process de:eingelegt
	[
		{lc => "de", ingredients_text => "Schalotte eingelegt"},
		[
			{
				'id' => 'en:shallot',
				'processing' => 'en:pickled',
				'text' => 'Schalotte'
			}
		]
	],

	# Test for de: ingredients, that should NOT be detected through processing
	[
		{lc => "de", ingredients_text => "Markerbsen, Deutsche Markenbutter"},
		[
			{
				'id' => 'en:garden-peas',
				'text' => 'Markerbsen'
			},
			{
				'id' => 'de:deutsche-markenbutter',
				'text' => 'Deutsche Markenbutter'
			}
		]
	],

	# Various tests
	[
		{lc => "de", ingredients_text => "haselnüsse gehackt und geröstet"},
		[
			{
				'id' => 'en:hazelnut',
				'processing' => 'en:toasted, en:chopped',
				'text' => "haselnüsse"
			}
		]
	],

	# Various tests
	#[ { lc => "de", ingredients_text => "gehackte und geröstete haselnüs" },
	#	[
	#		{
	#			'id' => 'en:hazelnut',
	#			'processing' => 'en:toasted, en:chopped',
	#			'text' => "gehackte und geröstete haselnüs"
	#		}
	#	]
	#],

	# Various tests
	[
		{
			lc => "de",
			ingredients_text => "hartkäse gehobelt, haselnüsse gehackt,
			, gehobelte und gehackte mandeln, Dickmilch in scheiben geschnitten"
		},
		[
			{
				'id' => "en:hard-cheese",
				'processing' => 'en:sliced',
				'text' => "hartkäse"
			},
			{
				'id' => 'en:hazelnut',
				'processing' => 'en:chopped',
				'text' => "haselnüsse"
			},
			{
				'id' => 'en:almond',
				'processing' => 'en:sliced, en:chopped',
				'text' => 'mandeln'
			},
			{
				'id' => 'en:soured-milk',
				'processing' => 'en:sliced',
				'text' => 'Dickmilch'
			}
		]
	],

	# All variants of de:rehydriert
	[
		{
			lc => "de",
			ingredients_text => "Schalotte rehydriert, zwiebel rehydrierte, spinat rehydriertes"
		},
		[
			{
				'id' => 'en:shallot',
				'processing' => 'en:rehydrated',
				'text' => 'Schalotte'
			},
			{
				'id' => 'en:onion',
				'processing' => 'en:rehydrated',
				'text' => 'zwiebel'
			},
			{
				'id' => 'en:spinach',
				'processing' => 'en:rehydrated',
				'text' => 'spinat'
			}
		]
	],

	# All variants of de:mariniert
	[
		{
			lc => "de",
			ingredients_text => "Schalotte mariniert, zwiebel marinierte, spinat marinierter,
			mariniertes sellerie"
		},
		[
			{
				'id' => 'en:shallot',
				'processing' => 'en:marinated',
				'text' => 'Schalotte'
			},
			{
				'id' => 'en:onion',
				'processing' => 'en:marinated',
				'text' => 'zwiebel'
			},
			{
				'id' => 'en:spinach',
				'processing' => 'en:marinated',
				'text' => 'spinat'
			},
			{
				'id' => 'en:celery',
				'processing' => 'en:marinated',
				'text' => 'sellerie'
			}
		]
	],

	# All variants of de:geschnitten
	[
		{
			lc => "de",
			ingredients_text => "Schalotte geschnitten, zwiebel mittelfein geschnittenen, spinat feingeschnitten,
				fein geschnittenen sellerie, feingeschnittener Mandeln, handgeschnittene haselnüsse"
		},
		[
			{
				'id' => 'en:shallot',
				'processing' => 'en:cut',
				'text' => 'Schalotte'
			},
			{
				'id' => 'en:onion',
				'processing' => 'de:mittelfein-geschnittenen',
				'text' => 'zwiebel'
			},
			{
				'id' => 'en:spinach',
				'processing' => 'de:feingeschnitten',
				'text' => 'spinat'
			},
			{
				'id' => 'en:celery',
				'processing' => 'de:feingeschnitten',
				'text' => 'sellerie'
			},
			{
				'id' => 'en:almond',
				'processing' => 'de:feingeschnitten',
				'text' => 'Mandeln'
			},
			{
				'id' => 'en:hazelnut',
				'processing' => 'de:handgeschnitten',
				'text' => "haselnüsse"
			}
		]
	],

	[
		{
			lc => "de",
			ingredients_text => "Schalottepüree, zwiebel püree, spinat-püree, selleriemark"
		},
		[
			{
				'id' => 'en:shallot',
				'processing' => 'en:pureed',
				'text' => 'Schalotte'
			},
			{
				'id' => 'en:onion',
				'processing' => 'en:pureed',
				'text' => 'zwiebel'
			},
			{
				'id' => 'en:spinach',
				'processing' => 'en:pureed',
				'text' => 'spinat'
			},
			{
				'id' => 'en:celery',
				'processing' => 'en:pulp',
				'text' => 'sellerie'
			}
		]
	],

	# de:gerieben and synonyms tests
	[
		{
			lc => "de",
			ingredients_text => "Schalotte gerieben, geriebener zwiebel, geriebene spinat"
		},
		[
			{
				'id' => 'en:shallot',
				'processing' => 'en:grated',
				'text' => 'Schalotte'
			},
			{
				'id' => 'en:onion',
				'processing' => 'en:grated',
				'text' => 'zwiebel'
			},
			{
				'id' => 'en:spinach',
				'processing' => 'en:grated',
				'text' => 'spinat'
			}
		]
	],

	# de würfel and synonyms tests
	[
		{
			lc => "de",
			ingredients_text => "Schalottewürfel, spinat gewürfelt, gewürfelte sellerie,
				zwiebel in würfel geschnitten, mandeln in würfel"
		},
		[
			{
				'id' => 'en:shallot',
				'processing' => 'en:diced',
				'text' => 'Schalotte'
			},
			{
				'id' => 'en:spinach',
				'processing' => 'en:diced',
				'text' => 'spinat'
			},
			{
				'id' => 'en:celery',
				'processing' => 'en:diced',
				'text' => 'sellerie'
			},
			{
				'id' => 'en:onion',
				'processing' => 'en:diced',
				'text' => 'zwiebel'
			},
			{
				'id' => 'en:almond',
				'processing' => 'en:diced',
				'text' => 'mandeln'
			}
		]
	],

##################################################################
	#
	#                           C R O A T I A N ( H R )
	#
##################################################################

	# inspired by 3858881083103
	[
		{lc => "hr", ingredients_text => "papar crni mljeveni"},
		[
			{
				'id' => 'en:black-pepper',
				'processing' => 'en:ground',
				'text' => 'papar crni'
			}
		]
	],
	# inspired by 8017596108852
	[
		{
			lc => "hr",
			ingredients_text =>
				"dehidrirani umak, suncokretovo ulje u prahu, dimljeni slanina, antioksidans (ekstrakt ružmarina)"
		},
		[
			{
				'id' => 'en:sauce',
				'processing' => 'en:dehydrated',
				'text' => 'umak'
			},
			{
				'id' => 'en:sunflower-oil',
				'processing' => 'en:powder',
				'text' => 'suncokretovo ulje'
			},
			{
				'id' => 'en:bacon',
				'processing' => 'en:smoked',
				'text' => 'slanina'
			},
			{
				'id' => 'en:antioxidant',
				'text' => 'antioksidans',
				'ingredients' => [
					{
						'id' => "en:rosemary",
						'processing' => "en:extract",
						'text' => "ru\x{17e}marina"
					}
				],
			},
		]
	],

	##################################################################
	#
	#                           POLISH ( PL )
	#
	##################################################################

	[
		{
			lc => "pl",
			ingredients_text => "liofilizowane ananasy"
		},
		[
			{
				'id' => 'en:pineapple',
				'processing' => 'en:freeze-dried',
				'text' => 'ananasy'
			}
		]
	],

<<<<<<< HEAD
	# (200 g per 100g of product) etc.
	[
		{
			lc => "pl",
			ingredients_text => "koncentrat pomidorowy (126 g pomidorow na 100 g ketchupu),
			pomidory (210 g pomidorów zużyto na 100 g produktu),
			pomidory (100 g na 100 g produktu),
			pomidory (126 g pomidorów na 100g produktu).
			157 g mięsa użyto do wytworzenia 100 g produktu.
			100 g produktu wyprodukowano ze 133 g mięsa wieprzowego.
			Sporządzono z 40 g owoców na 100 g produktu.
			Z 319 g mięsa wieprzowego wyprodukowano 100 g produktu."
		},
		[
			{
				'id' => 'en:tomato-concentrate',
				'text' => 'koncentrat pomidorowy',
				'ingredients' => [],
			},
			{
				'id' => 'en:tomato',
				'text' => 'pomidory',
				'ingredients' => [],
			},
			{
				'id' => 'en:tomato',
				'text' => 'pomidory',
				'ingredients' => [],
			},
			{
				'id' => 'en:tomato',
				'text' => 'pomidory',
				'ingredients' => [],
			},
		]
	],

=======
>>>>>>> c18635e2
	# en:dried (with separate entry)
	[
		{
			lc => "pl",
			ingredients_text => "czosnek suszony, suszony czosnek"
		},
		[
			{
				'id' => 'en:dried-garlic',
				'text' => 'czosnek suszony'
			},
			{
				'id' => 'en:dried-garlic',
				'text' => 'suszony czosnek'
			}
		]
	],

	# en:dried (with processing)
	[
		{
			lc => "pl",
			ingredients_text => "suszony koperek, pomidory suszone, grzyby suszone, koper suszony"
		},
		[
			{
				'id' => 'en:dill',
				'processing' => 'en:dried',
				'text' => 'koperek'
			},
			{
				'id' => 'en:tomato',
				'processing' => 'en:dried',
				'text' => 'pomidory'
			},
			{
				'id' => 'en:mushroom',
				'processing' => 'en:dried',
				'text' => 'grzyby'
			},
			{
				'id' => 'en:dill',
				'processing' => 'en:dried',
				'text' => 'koper'
			},
		]
	],

	##################################################################
	#
	#                           JAPANESE ( JA )
	#
	##################################################################

	[
		{
			lc => "ja",
			ingredients_text =>
				# sliced
				"スライスアーモンド, "
				#powder
				. "酵母エキスパウダー, クリーミングパウダー, "
				#powder
				. "昆布粉末, 粉末醤油, 粉末酒, かつお節粉末, マカ粉末, 粉末しょうゆ, 発酵黒にんにく末, "
				# roasted
				. "ローストバターパウダー, ロースト-麦芽,"
				# fried garlic powder
				. "フライドガーリックパウダー, "
				# pulp
				. "りんごパルプ, "
		},
		[
			{
				'id' => 'en:flaked-almonds',
				'text' => "\x{30b9}\x{30e9}\x{30a4}\x{30b9}\x{30a2}\x{30fc}\x{30e2}\x{30f3}\x{30c9}"
			},
			{
				'id' => 'en:yeast-extract-powder',
				'text' => "\x{9175}\x{6bcd}\x{30a8}\x{30ad}\x{30b9}\x{30d1}\x{30a6}\x{30c0}\x{30fc}"
			},
			{
				'id' => "ja:\x{30af}\x{30ea}\x{30fc}\x{30df}\x{30f3}\x{30b0}\x{30d1}\x{30a6}\x{30c0}\x{30fc}",
				'text' => "\x{30af}\x{30ea}\x{30fc}\x{30df}\x{30f3}\x{30b0}\x{30d1}\x{30a6}\x{30c0}\x{30fc}"
			},
			{
				'id' => 'en:kombu',
				'processing' => 'en:powder',
				'text' => "\x{6606}\x{5e03}"
			},
			{
				'id' => 'en:soy-sauce',
				'processing' => 'en:powder',
				'text' => "\x{91a4}\x{6cb9}"
			},
			{
				'id' => "ja:\x{7c89}\x{672b}\x{9152}",
				'text' => "\x{7c89}\x{672b}\x{9152}"
			},
			{
				'id' => 'en:bonito-flakes',
				'processing' => 'en:powder',
				'text' => "\x{304b}\x{3064}\x{304a}\x{7bc0}"
			},
			{
				'id' => "ja:\x{30de}\x{30ab}\x{7c89}\x{672b}",
				'text' => "\x{30de}\x{30ab}\x{7c89}\x{672b}"
			},
			{
				'id' => 'en:soy-sauce',
				'processing' => 'en:powder',
				'text' => "\x{3057}\x{3087}\x{3046}\x{3086}"
			},
			{
				'id' => "ja:\x{767a}\x{9175}\x{9ed2}\x{306b}\x{3093}\x{306b}\x{304f}\x{672b}",
				'text' => "\x{767a}\x{9175}\x{9ed2}\x{306b}\x{3093}\x{306b}\x{304f}\x{672b}"
			},
			{
				'id' => 'en:butter',
				'processing' => 'en:powder, en:roasted',
				'text' => "\x{30d0}\x{30bf}\x{30fc}"
			},
			{
				'id' => 'en:malt',
				'processing' => 'en:roasted',
				'text' => "\x{9ea6}\x{82bd}"
			},
			{
				'id' => 'en:garlic',
				'processing' => 'en:powder, en:fried',
				'text' => "\x{30ac}\x{30fc}\x{30ea}\x{30c3}\x{30af}"
			},
			{
				'id' => 'en:apple-pulp',
				'text' => "\x{308a}\x{3093}\x{3054}\x{30d1}\x{30eb}\x{30d7}"
			}
		]

	],
);

foreach my $test_ref (@tests) {

	my $product_ref = $test_ref->[0];
	my $expected_ingredients_ref = $test_ref->[1];

	print STDERR "ingredients_text: " . $product_ref->{ingredients_text} . "\n";

	parse_ingredients_text($product_ref);

	is_deeply($product_ref->{ingredients}, $expected_ingredients_ref)

		# using print + join instead of diag so that we don't have
		# hashtags. It makes copy/pasting the resulting structure
		# inside the test file much easier when tests results need
		# to be updated. Caveat is that it might interfere with
		# test output.
		or print STDERR join("\n", explain $product_ref->{ingredients});
}

done_testing();<|MERGE_RESOLUTION|>--- conflicted
+++ resolved
@@ -1647,7 +1647,6 @@
 		]
 	],
 
-<<<<<<< HEAD
 	# (200 g per 100g of product) etc.
 	[
 		{
@@ -1685,8 +1684,6 @@
 		]
 	],
 
-=======
->>>>>>> c18635e2
 	# en:dried (with separate entry)
 	[
 		{
