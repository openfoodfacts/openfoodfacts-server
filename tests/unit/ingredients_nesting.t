--- conflicted
+++ resolved
@@ -245,16 +245,12 @@
 		]
 	],
 
-<<<<<<< HEAD
-	[ { lc => "es", ingredients_text => "Hortalizas frescas (91 %) (tomate, pimiento. pepino y ajo), aceite de oliva virgen extra (3 %), vinagre de vino y sal."},
-=======
 	[
 		{
 			lc => "es",
 			ingredients_text =>
 				"Hortalizas frescas (91 %) (tomate, pimiento. pepino y ajo), aceite de oliva virgen extra (3 %), vinagre de vino y sal."
 		},
->>>>>>> 1d6f548c
 		[
 			{
 				'id' => 'en:vegetable',
