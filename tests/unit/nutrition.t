--- conflicted
+++ resolved
@@ -776,13 +776,6 @@
 		}
 	],
 	[
-<<<<<<< HEAD
-		# Aggregated set cannot be generated with sets that don't have a per quantity or unit
-		"ignore_sets_without_per",
-		{
-			nutrition => {
-				nutrient_sets => [
-=======
 		# Generated set should not have nutrient values from sets without serving quantity
 		"keep_only_nutrients_with_serving_quantity",
 		{
@@ -803,19 +796,10 @@
 							}
 						}
 					},
->>>>>>> 4fa309c0
 					{
 						preparation => "as_sold",
 						per => "serving",
 						per_quantity => undef,
-<<<<<<< HEAD
-						per_unit => undef,
-						source => "packaging",
-						nutrients => {
-							"sodium" => {
-								value_string => "0.25",
-								value => 0.25,
-=======
 						per_unit => "g",
 						source => "packaging",
 						nutrients => {
@@ -851,7 +835,6 @@
 							iron => {
 								value_string => "0.1",
 								value => 0.1,
->>>>>>> 4fa309c0
 								unit => "g",
 							}
 						}
