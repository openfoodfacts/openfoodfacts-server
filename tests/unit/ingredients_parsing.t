#!/usr/bin/perl -w

# Tests of Ingredients::preparse_ingredients_text()

use Modern::Perl '2017';
use utf8;

use Test::More;
use Log::Any::Adapter 'TAP';

use ProductOpener::Products qw/:all/;
use ProductOpener::Tags qw/:all/;
use ProductOpener::TagsEntries qw/:all/;
use ProductOpener::Ingredients qw/:all/;

#use Log::Any::Adapter 'TAP', filter => "none";

is(normalize_a_of_b("en", "oil", "olive", 1), "olive oil");
is(normalize_a_of_b("es", "aceta", "oliva", 1), "aceta de oliva");
is(normalize_a_of_b("fr", "huile végétale", "olive", 1), "huile végétale d'olive");

is(normalize_enumeration("en", "phosphates", "calcium and sodium", 1), "calcium phosphates, sodium phosphates");
is(normalize_enumeration("en", "vegetal oil", "sunflower, palm", 1), "sunflower vegetal oil, palm vegetal oil");
is(normalize_enumeration("fr", "huile", "colza, tournesol et olive", 1),
	"huile de colza, huile de tournesol, huile d'olive");

is(separate_additive_class("fr", "colorant", " ", "", "naturel"), "colorant ");
is(separate_additive_class("fr", "colorant", " ", "", "carmins"), "colorant : ");
is(separate_additive_class("fr", "colorant", " ", "", "E120, sel"), "colorant : ");
is(separate_additive_class("fr", "colorant", " ", "", "E120 et E150b"), "colorant : ");
is(separate_additive_class("fr", "colorant", " ", "", "caramel au sulfite d'ammonium"), "colorant : ");
is(separate_additive_class("fr", "colorant", " ", "", "caramel au sulfite d'ammonium et rocou"), "colorant : ");

my @lists = (

	["fr", "Sel marin, blé, lécithine de soja", "Sel marin, blé, lécithine de soja"],
	["fr", "Vitamine A", "Vitamine A"],
	["fr", "Vitamines A, B et C", "Vitamines, Vitamine A, Vitamine B, Vitamine C"],
	["fr", "Vitamines (B1, B2, B6, PP)", "Vitamines, Vitamine B1, Vitamine B2, Vitamine B6, Vitamine PP"],
	["fr", "Huile de palme", "Huile de palme"],
	["fr", "Huile (palme)", "Huile de palme"],
	["fr", "Huile (palme, colza)", "Huile de palme, Huile de colza"],
	["fr", "Huile (palme et colza)", "Huile de palme, Huile de colza"],
	["fr", "Huiles végétales de palme et de colza", "Huiles végétales de palme, Huiles végétales de colza"],
	["fr", "Huiles végétales de palme et d'olive", "Huiles végétales de palme, Huiles végétales d'olive"],
	[
		"fr",
		"Huiles végétales de palme, de colza et de tournesol",
		"Huiles végétales de palme, Huiles végétales de colza, huiles végétales de tournesol"
	],
	[
		"fr",
		"Huiles végétales de palme, de colza, de tournesol",
		"Huiles végétales de palme, Huiles végétales de colza, huiles végétales de tournesol"
	],
	[
		"fr",
		"Huiles végétales de palme, de colza et d'olive en proportion variable",
		"Huiles végétales de palme, Huiles végétales de colza, huiles végétales d'olive"
	],
	[
		"fr",
		"Huiles végétales de palme, de colza et d'olive",
		"Huiles végétales de palme, Huiles végétales de colza, huiles végétales d'olive"
	],
	["fr", "phosphate et sulfate de calcium", "phosphate de calcium, sulfate de calcium"],
	["fr", "sulfates de calcium et potassium", "sulfates de calcium, sulfates de potassium"],
	["fr", "chlorures (sodium et potassium)", "chlorures de sodium, chlorures de potassium"],
	["fr", "chlorures (sodium, potassium)", "chlorures de sodium, chlorures de potassium"],
	["fr", "fraises 30%", "fraises 30%"],
	[
		"fr",
		"Marmelade d'oranges 41% (sirop de glucose-fructose, sucre, pulpe d'orange 4.5%, jus d'orange concentré 1.4% (équivalent jus d'orange 7.8%), pulpe d'orange concentrée 0.6% (équivalent pulpe d'orange 2.6%), gélifiant (pectines), acidifiant (acide citrique), correcteurs d'acidité (citrate de calcium, citrate de sodium), arôme naturel d'orange, épaississant (gomme xanthane)), chocolat 24.9% (sucre, pâte de cacao, beurre de cacao, graisses végétales (illipe, mangue, sal, karité et palme en proportions variables), arôme, émulsifiant (lécithine de soja), lactose et protéines de lait), farine de blé, sucre, oeufs, sirop de glucose-fructose, huile de colza, poudre à lever (carbonate acide d'ammonium, diphosphate disodique, carbonate acide de sodium), sel, émulsifiant (lécithine de soja).",
		"Marmelade d'oranges 41% (sirop de glucose-fructose, sucre, pulpe d'orange 4.5%, jus d'orange concentré 1.4% (équivalent jus d'orange 7.8%), pulpe d'orange concentrée 0.6% (équivalent pulpe d'orange 2.6%), gélifiant (pectines), acidifiant (acide citrique), correcteurs d'acidité (citrate de calcium, citrate de sodium), arôme naturel d'orange, épaississant (gomme xanthane)), chocolat 24.9% (sucre, pâte de cacao, beurre de cacao, graisses végétales d'illipe, graisses végétales de mangue, graisses végétales de sal, graisses végétales de karité, graisses végétales de palme, arôme, émulsifiant (lécithine de soja), lactose et protéines de lait), farine de blé, sucre, oeufs, sirop de glucose-fructose, huile de colza, poudre à lever (carbonate acide d'ammonium, diphosphate disodique, carbonate acide de sodium), sel, émulsifiant (lécithine de soja)."
	],
	[
		"fr",
		"graisses végétales (illipe, mangue, sal, karité et palme en proportions variables)",
		"graisses végétales d'illipe, graisses végétales de mangue, graisses végétales de sal, graisses végétales de karité, graisses végétales de palme"
	],
	[
		"fr",
		"graisses végétales (illipe, mangue, palme)",
		"graisses végétales d'illipe, graisses végétales de mangue, graisses végétales de palme"
	],
	["fr", "graisses végétales (illipe)", "graisses végétales d'illipe"],
	["fr", "graisses végétales (illipe et sal)", "graisses végétales d'illipe, graisses végétales de sal"],
	["fr", "gélifiant pectine", "gélifiant : pectine"],
	["fr", "gélifiant (pectine)", "gélifiant (pectine)"],
	[
		"fr", "agent de traitement de la farine (acide ascorbique)",
		"agent de traitement de la farine (acide ascorbique)"
	],
	["fr", "lait demi-écrémé", "lait demi-écrémé"],
	["fr", "Saveur vanille : lait demi-écrémé 77%, sucre", "Saveur vanille : lait demi-écrémé 77%, sucre"],
	["fr", "colorants alimentaires E (124,122,133,104,110)", "colorants alimentaires : E124, E122, E133, E104, E110"],
	["fr", "INS 240,241,242b", "E240, E241, E242b"],
	["fr", "colorants E (124, 125, 120 et 122", "colorants : E124, E125, E120, E122"],
	["fr", "E250-E251", "E250 - E251"],
	["fr", "E250-E251-E260", "E250 - E251 - E260"],
	["fr", "E 250b-E251-e.260(ii)", "E250b - E251 - E260ii"],
	[
		"fr",
		"émulsifiants : E463, E432 et E472 - correcteurs d'acidité : E322/E333 E474-E475",
		"émulsifiants : e463, e432, e472 - correcteurs d'acidité : e322/e333, e474 - e475"
	],
	["fr", "E100 E122", "E100, E122"],
	["fr", "E103 et E140", "E103, E140"],
	["fr", "E103 ET E140", "E103, E140"],
	["fr", "curcumine et E140", "curcumine, E140"],
	["fr", "E140 et tartrazine", "E140, tartrazine"],
	["fr", "Acide citrique, colorant : e120, vitamine C, E-500", "Acide citrique, colorant : e120, vitamine C, E500"],
	[
		"fr",
		"poudres à lever (carbonates acides d’ammonium et de sodium, acide citrique)",
		"poudres à lever (carbonates acides d'ammonium, carbonates acides de sodium, acide citrique)"
	],

	[
		"en",
		"REAL SUGARCANE, SALT, ANTIOXIDANT (INS 300), INS 334, INS345",
		"REAL SUGARCANE, SALT, ANTIOXIDANT (e300), e334, e345"
	],

	["es", "colores E (120, 124 y 125)", "colores E120, E124, E125"],
	[
		"es",
		"Leche desnatada de vaca, enzima lactasa y vitaminas A, D, E y ácido fólico.",
		"Leche desnatada de vaca, enzima lactasa y vitaminas, vitamina A, vitamina D, vitamina E, ácido fólico."
	],
	[
		"es",
		"Leche desnatada, leche desnatada en polvo, zumo de lima, almidón de maíz, extracto de ginseng 0,19%, aromas, fermentos lácticos con Lcasei, colorante: caramelo natural, edulcorantes: sucralosa y acesulfamo K, estabilizante: goma xantana, vitaminas: D, B6, ácido fólico y B12 Origen de la feche. España. Preparación: Agitar antes de abrir.",
		"Leche desnatada, leche desnatada en polvo, zumo de lima, almidón de maíz, extracto de ginseng 0.19%, aromas, fermentos lácticos con Lcasei, colorante: caramelo natural, edulcorantes: sucralosa y acesulfamo K, estabilizante: goma xantana, vitaminas, vitamina D, vitamina B6, ácido fólico, vitamina B12 Origen de la feche. España. Preparación: Agitar antes de abrir."
	],
	[
		"es",
		"edulcorantes (acesulfamo K y sucralosa) y vitaminas (riboflavina (vitamina B2) y cianocobalamina vitamina B12))",
		"edulcorantes (acesulfamo K y sucralosa), vitaminas (riboflavina (vitamina B2), cianocobalamina vitamina B12))"
	],
	[
		"es",
		"aceites vegetales [aceite de girasol (70%) y aceite de oliva virgen (30%)] y sal",
		"aceites vegetales [aceite de girasol (70%), aceite de oliva virgen (30%)], sal"
	],
	[
		"es",
		"Trazas de cacahuete, huevo y frutos de cáscara.",
		"Trazas : cacahuete, Trazas : huevo, Trazas : frutos de cáscara."
	],
	[
		"es",
		"sal y acidulante (ácido cítrico). Puede contener trazas de cacahuete, huevo y frutos de cáscara.",
		"sal y acidulante (ácido cítrico). Trazas : cacahuete, Trazas : huevo, Trazas : frutos de cáscara."
	],

	###########################
	# SCANDINAVIAN LANGUAGES  #
	###########################
	[
		"da",
		"bl. a. inkl. mod. past. emulgator E322 E103, E140, E250 og E100",
		"blandt andet inklusive modificeret pasteuriserede emulgator E322, E103, E140, E250, E100"
	],
	["nb", "bl. a. inkl. E322 E103, E140, E250 og E100", "blant annet inklusive E322, E103, E140, E250, E100"],
	[
		"sv",
		"bl. a. förtjockn.medel inkl. emulgeringsmedel E322 E103, E140, E250 och E100",
		"bland annat förtjockningsmedel inklusive emulgeringsmedel E322, E103, E140, E250, E100"
	],
	[
		"da",
		"Vitaminer A, B og C. Vitaminer (B2, E, D), Hvede**. Indeholder mælk. Kan indeholde spor af soja, mælk, mandler og sesam. ** = Økologisk",
		"Vitaminer, Vitamin A, Vitamin B, Vitamin C. Vitaminer, Vitamin B2, Vitamin E, Vitamin D, Hvede Økologisk. Stoffer, eller produkter, som forårsager allergi eller overfølsomhed : mælk. Spor : soja, Spor : mælk, Spor : mandler, Spor : sesam."
	],
	[
		"is",
		"Vítamín (B2, E og D). Getur innihaldið hnetur, soja og mjólk í snefilmagni.",
		"Vítamín, B2-Vítamín, E-Vítamín, D-Vítamín. Leifar : hnetur, Leifar : Soja, Leifar : mjólk."
	],
	[
		"nb",
		"Vitaminer A, B og C. Vitaminer (B2, E, D). Kan inneholde spor av andre nøtter, soya og melk.",
		"Vitaminer, Vitamin A, Vitamin B, Vitamin C. Vitaminer, Vitamin B2, Vitamin E, Vitamin D. Spor : andre nøtter, Spor : soya, Spor : melk."
	],
	[
		"sv",
		"Vitaminer (B2, E och D), Vete*. Innehåller hasselnötter. Kan innehålla spår av råg, jordnötter, mandel, hasselnötter, cashewnötter och valnötter. *Ekologisk",
		"Vitaminer, Vitamin B2, Vitamin E, Vitamin D, Vete Ekologisk. Ämnen eller produkter som orsakar allergi eller intolerans : hasselnötter. Spår : råg, Spår : jordnötter, Spår : mandel, Spår : hasselnötter, Spår : cashewnötter, Spår : valnötter."
	],
	###########################

	["fi", "Vitamiinit A, B ja C", "Vitamiinit, A-Vitamiini, B-Vitamiini, C-Vitamiini"],
	["fi", "Vitamiinit (B1, B2, B6)", "Vitamiinit, B1-Vitamiini, B2-Vitamiini, B6-Vitamiini"],
	["fi", "mansikat 30%", "mansikat 30%"],
	["fi", "sakeuttamisaine pektiini", "sakeuttamisaine : pektiini"],
	["fi", "sakeuttamisaine (pektiini)", "sakeuttamisaine (pektiini)"],
	["fi", "jauhonparanne (askorbiinihappo)", "jauhonparanne (askorbiinihappo)"],
	["fi", "E250-E251", "E250 - E251"],
	["fi", "E250-E251-E260", "E250 - E251 - E260"],
	["fi", "E 250b-E251-e.260(ii)", "E250b - E251 - E260ii"],
	["fi", "E100 E122", "E100, E122"],
	["fi", "E103 ja E140", "E103, E140"],
	["fi", "E103 JA E140", "E103, E140"],
	["fi", "kurkumiini ja E140", "kurkumiini, E140"],
	["fi", "E140 ja karoteeni", "E140, karoteeni"],
	["fi", "omenamehu, vesi, sokeri. jossa käsitellään myös maitoa.", "omenamehu, vesi, sokeri. jäämät : maitoa."],
	[
		"fi",
		"omenamehu, vesi, sokeri. Saattaa sisältää pieniä määriä selleriä, sinappia ja vehnää.",
		"omenamehu, vesi, sokeri. jäämät : selleriä, jäämät : sinappia, jäämät : vehnää."
	],
	[
		"fi",
		"omenamehu, vesi, sokeri. Saattaa sisältää pienehköjä määriä selleriä, sinappia ja vehnää.",
		"omenamehu, vesi, sokeri. jäämät : selleriä, jäämät : sinappia, jäämät : vehnää."
	],
	["fi", "luomurypsiöljy, luomu kaura, vihreä luomutee", "luomu rypsiöljy, luomu kaura, vihreä luomu tee"],

	[
		"fr",
		"arôme naturel de citron-citron vert et d'autres agrumes",
		"arôme naturel de citron, arôme naturel de citron vert, arôme naturel d'agrumes"
	],
	["fr", "arômes naturels de citron et de limette", "arômes naturels de citron, arômes naturels de limette"],
	["fr", "arôme naturel de pomme avec d'autres arômes naturels", "arôme naturel de pomme, arômes naturels"],
	["fr", "jus de pomme, eau, sucre. Traces de lait.", "jus de pomme, eau, sucre. traces éventuelles : lait."],
	[
		"fr",
		"jus de pomme, eau, sucre. Traces possibles de céleri, moutarde et gluten.",
		"jus de pomme, eau, sucre. Traces éventuelles : céleri, Traces éventuelles : moutarde, Traces éventuelles : gluten."
	],
	[
		"fr",
		"jus de pomme, eau, sucre. Traces possibles de céleri, de moutarde et gluten.",
		"jus de pomme, eau, sucre. Traces éventuelles : céleri, Traces éventuelles : moutarde, Traces éventuelles : gluten."
	],
	["fr", "Traces de moutarde", "traces éventuelles : moutarde."],
	["fr", "Sucre de canne Traces éventuelles d'oeufs", "Sucre de canne, Traces éventuelles : oeufs."],
	["fr", "huile végétale de tournesol et/ou colza", "huile végétale de tournesol, huile végétale de colza"],

	["de", "Zucker. Kann Spuren von Sellerie.", "zucker. spuren : sellerie."],
	["de", "Zucker. Kann Spuren von Senf und Sellerie.", "zucker. spuren : senf, spuren : sellerie."],
	["de", "Zucker. Kann Spuren von Senf und Sellerie enthalten", "zucker. spuren : senf, spuren : sellerie."],

	[
		"it",
		"Puo contenere tracce di frutta a guscio, sesamo, soia e uova",
		"tracce : frutta a guscio, tracce : sesamo, tracce : soia, tracce : uova."
	],
	[
		"it",
		"Il prodotto può contenere tracce di GRANO, LATTE, UOVA, FRUTTA A GUSCIO e SOIA.",
		"tracce : grano, tracce : latte, tracce : uova, tracce : frutta a guscio, tracce : soia."
	],

	[
		"fr",
		"Jus de pomme*** 68%, jus de poire***32% *** Ingrédients issus de l'agriculture biologique",
		"jus de pomme bio 68%, jus de poire bio 32%"
	],
	[
		"fr",
		"Pâte de cacao°* du Pérou 65 %, sucre de canne°*, beurre de cacao°*, sel *, lait °. °Issus de l'agriculture biologique (100 %). *Issus du commerce équitable (100 % du poids total avec 93 % SPP).",
		"Pâte de cacao Bio Commerce équitable du Pérou 65 %, sucre de canne Bio Commerce équitable, beurre de cacao Bio Commerce équitable, sel Commerce équitable, lait Bio."
	],

	[
		"fr",
		"p\x{e2}te de cacao* de Madagascar 75%, sucre de canne*, beurre de cacao*. * issus du commerce \x{e9}quitable et de l'agriculture biologique (100% du poids total).",
		"pâte de cacao Commerce équitable Bio de Madagascar 75%, sucre de canne Commerce équitable Bio, beurre de cacao Commerce équitable Bio."
	],

	[
		"fr",
		"Céleri - rave 21% - Eau, légumes 33,6% (carottes, céleri - rave, poivrons rouges 5,8% - haricots - petits pois bio - haricots verts - courge - radis, pommes de terre - patates - fenouil - cerfeuil tubéreux - persil plat)",
		"Céleri-rave 21% - Eau, légumes 33.6% (carottes, céleri-rave, poivrons rouges 5.8% - haricots - petits pois bio - haricots verts - courge - radis, pommes de terre - patates - fenouil - cerfeuil tubéreux - persil plat)"
	],
	[
		"fr",
		"poudres à lever : carbonates d'ammonium - carbonates de sodium - phosphates de calcium, farine, sel",
		"poudres à lever : carbonates d'ammonium - carbonates de sodium - phosphates de calcium, farine, sel"
	],
	["en", "FD&C Red #40 Lake and silicon dioxide", "FD&C Red #40 Lake and silicon dioxide"],
	["fr", "Lait pasteurisé à 1,1% de Mat. Gr.", "Lait pasteurisé à 1.1% de Matières Grasses"],
	["fr", "matière grasse végétale (palme) raffinée", "matière grasse végétale de palme raffinée"],
	["fr", "huile d'olive vierge, origan", "huile d'olive vierge, origan"],
	["fr", "huile de tournesol, cacao maigre en poudre 5.2%", "huile de tournesol, cacao maigre en poudre 5.2%"],

	[
		"pl",
		"regulatory kwasowości: kwas cytrynowy i cytryniany sodu.",
		"regulatory kwasowości: kwas cytrynowy i cytryniany sodu."
	],

	[
		"de",
		"Wasser, Kohlensäure, Farbstoff Zuckerkulör E 150d, Süßungsmittel Aspartam* und Acesulfam-K, Säuerungsmittel Phosphorsäure und Citronensäure, Säureregulator Natriumcitrat, Aroma Koffein, Aroma. enthält eine Phenylalaninquelle",
		"Wasser, Kohlensäure, Farbstoff : Zuckerkulör e150d, Süßungsmittel : Aspartam* und Acesulfam-K, Säuerungsmittel : Phosphorsäure und Citronensäure, Säureregulator Natriumcitrat, Aroma Koffein, Aroma. enthält eine Phenylalaninquelle"
	],
	["de", "Farbstoffe Betenrot, Paprikaextrakt, Kurkumin", "farbstoffe : betenrot, paprikaextrakt, kurkumin"],
	[
		"de",
		"Zucker, Glukosesirup, Glukose-Fruktose-Sirup, Stärke, 8,5% Süßholzsaft, brauner Zuckersirup, modifizierte Stärke, Aromen, pflanzliches Öl (Sonnenblume), Überzugsmittel: Bienenwachs, weiß und gelb",
		"Zucker, Glukosesirup, Glukose-Fruktose-Sirup, Stärke, 8.5% Süßholzsaft, brauner Zuckersirup, modifizierte Stärke, Aromen, pflanzliches Öl (Sonnenblume), Überzugsmittel: Bienenwachs weiß und gelb"
	],
	[
		"de",
		"Zucker, Glukosesirup, Glukose-Fruktose-Sirup, Stärke, 8,5% Süßholzsaft, brauner Zuckersirup, modifizierte Stärke, Aromen, pflanzliches Öl (Sonnenblume), Überzugsmittel: Bienenwachs (weiß und gelb)",
		"Zucker, Glukosesirup, Glukose-Fruktose-Sirup, Stärke, 8.5% Süßholzsaft, brauner Zuckersirup, modifizierte Stärke, Aromen, pflanzliches Öl (Sonnenblume), Überzugsmittel: Bienenwachs weiß und gelb"
	],

	["fr", "graisse végétale bio (colza)", "graisse végétale bio de colza"],
	[
		"fr",
		"huiles végétales* (huile de tournesol*, huile de colza*). *Ingrédients issus de l'agriculture biologique",
		"huiles végétales bio (huile de tournesol bio, huile de colza bio )."
	],

	["fr", "huile biologique (tournesol, olive)", "huile biologique de tournesol, huile biologique d'olive"],

	# xyz: test an unrecognized oil -> do not change
	["fr", "huile biologique (tournesol, xyz)", "huile biologique (tournesol, xyz)"],
	["fr", "huiles biologiques (tournesol, olive)", "huiles biologiques de tournesol, huiles biologiques d'olive"],
	["fr", "huiles (tournesol*, olive). * : bio", "huiles de tournesol bio, huiles d'olive."],
	[
		"fr",
		"huiles* (tournesol*, olive vierge extra), sel marin. *issus de l'agriculture biologique.",
		"huiles Bio de tournesol Bio, huiles Bio d'olive vierge extra), sel marin."
	],
	["fr", "riz de Camargue (1), sel. (1): IGP : Indication Géographique Protégée.", "riz de Camargue IGP, sel."],
	[
		"fr",
		"cacao (1), sucre (2), beurre de cacao (1). (1) : Commerce équitable. (2) Issue de l'agriculture biologique.",
		"cacao Commerce équitable, sucre Bio, beurre de cacao Commerce équitable."
	],

	[
		"fr",
		"Céréales 63,7% (BLE complet 50,5%*, semoule de maïs*), sucre*, sirop de BLE*, cacao maigre en poudre 3,9%*, cacao en poudre 1,7%*, sel, arôme naturel. *Ingrédients issus de l'agriculture biologique.",
		"Céréales 63.7% (BLE complet 50.5% Bio, semoule de maïs Bio ), sucre Bio, sirop de BLE Bio, cacao maigre en poudre 3.9% Bio, cacao en poudre 1.7% Bio, sel, arôme naturel."
	],

	["fr", "émulsifiant : mono - et diglycérides d'acides gras.", "émulsifiant : mono- et diglycérides d'acides gras."],

	[
		"fr",
		"Sucre. Fabriqué dans un atelier qui utilise des fruits à coques.",
		"Sucre. Traces éventuelles : fruits à coques."
	],
	[
		"fr",
		"Sucre. Fabriqué dans un atelier utilisant des fruits à coques et du sésame.",
		"Sucre. Traces éventuelles : fruits à coques, Traces éventuelles : sésame."
	],
	[
		"fr",
		"Sucre. Fabriqué dans un atelier qui manipule du lait, de la moutarde et du céleri.",
		"Sucre. Traces éventuelles : lait, Traces éventuelles : moutarde, Traces éventuelles : céleri."
	],
	[
		"fr",
		"Sucre. Peut contenir des fruits à coques et du sésame.",
		"Sucre. Traces éventuelles : fruits à coques, Traces éventuelles : sésame."
	],

	["en", "vegetable oil (coconut & rapeseed)", "vegetable oil (coconut and rapeseed)"],

	[
		"fr",
		"Masse de cacao°, Quinoa° (1,8%). °Produits issus de l'agriculture biologique.",
		"Masse de cacao Bio, Quinoa Bio (1.8%)."
	],

	[
		"de",
		"Emulgator (Sojalecithine, Mono - und Diglyceride von Speisefettsäuren, Sorbitantristearat)",
		"Emulgator (Sojalecithine, mono- und Diglyceride von Speisefettsäuren, Sorbitantristearat)"
	],

	["fr", "Tomates* (20%). *Ingrédients Bio", "Tomates Bio (20%)."],
	["fr", "Tomates* (20%). *Ingrédients biologiques", "Tomates Bio (20%)."],

	[
		"fr",
		"Chocolat. Contient du lait et des noisettes. Peut contenir du blé, du soja et des crustacés.",
		"Chocolat. Substances ou produits provoquant des allergies ou intolérances : lait, Substances ou produits provoquant des allergies ou intolérances : noisettes. Traces éventuelles : blé, Traces éventuelles : soja, Traces éventuelles : crustacés."
	],

	[
		"en",
		"Chocolate. Contains milk, hazelnuts and other nuts. May contain celery and mustard.",
		"Chocolate. Substances or products causing allergies or intolerances : milk, Substances or products causing allergies or intolerances : hazelnuts, Substances or products causing allergies or intolerances : other nuts. Traces : celery, Traces : mustard."
	],

	[
		"fr",
		"phosphates d'ammonium et de calcium, Phosphate d'aluminium et de sodium, diphosphate d'aluminium et de sodium",
		"phosphates d'ammonium, phosphates de calcium, phosphate d'aluminium et de sodium, diphosphate d'aluminium et de sodium"
	],

	[
		"fr",
		"Ingrédient(s) : lentilles vertes* - *issu(e)(s) de l'agriculture biologique.",
		"Ingrédients : lentilles vertes Bio"
	],

	[
		"en",
		"S. thermophilus, L casei, L.bulgaricus",
		"streptococcus thermophilus, lactobacillus casei, lactobacillus bulgaricus"
	],

	[
		"fr",
		"jus de citron*. *Ingrédients issus de l'agriculture biologique Peut contenir : œuf, moutarde, graine de sésame, poisson,soja, lait,fruits à coque, céleri.",
		"jus de citron Bio. , Traces éventuelles : œuf, Traces éventuelles : moutarde, Traces éventuelles : graine de sésame, Traces éventuelles : poisson, Traces éventuelles : soja, Traces éventuelles : lait, Traces éventuelles : fruits à coque, Traces éventuelles : céleri."
	],

	[
		"fr",
		"Farine, levure. Peut contenir des traces de _soja_, _amandes_, _noisettes_ et _noix de cajou_.",
		"Farine, levure. Traces éventuelles : _soja_, Traces éventuelles : _amandes_, Traces éventuelles : _noisettes_, Traces éventuelles : _noix de cajou_."
	],

	# Spanish organic ingredients
	["es", "Agua, aceite de girasol*. * Ingredientes ecológicos.", "Agua, aceite de girasol Ecológico."],
	[
		"es",
		"Agua, aceite de girasol*, arroz* (5 %). (*) Ingredientes ecológicos.",
		"Agua, aceite de girasol Ecológico, arroz Ecológico (5 %)."
	],
	[
		"es",
		"Tofu* 88% (agua, habas de soja*). *cumple con el reglamento de agricultura ecológica CE 2092/91",
		"Tofu Ecológico 88% (agua, habas de soja Ecológico )."
	],
	["es", "agua, almendra* (5,5%). *= procedentes de la agricultura ecológica", "agua, almendra Ecológico (5.5%)."],

	# test for bug #3273 that introduced unwanted separators before natural flavor
	["en", "non-gmo natural flavor", "non-gmo natural flavor"],

	# vit. e
	[
		"en",
		"vit. e, vitamins b2, B3 and K, vit d, vit a & c, vit. B12",
		"vitamin e, vitamins, vitamin b2, vitamin B3, vitamin K, vitamin d, vitamin a, vitamin c, vitamin B12"
	],
	["fr", "vit. pp, vit c, vit. a et b6", "vitamines, vitamine pp, vitamine c, vitamine a, vitamine b6"],
	["pl", "witaminy A i D", "witaminy, witamina A, witamina D"],

	[
		"fr",
		"colorant de surface : caramel ordinaire, agent de traitement de farine (E300), acide citrique",
		"colorant de surface : caramel ordinaire, agent de traitement de farine (E300), acide citrique"
	],

	[
		"es",
		"Agua, edulcorantes (INS420, INS 960, INS N'952, INS N°954, INS°950, INS N 955), conservantes (INS.218, INS #202, INS N 216).",
		"Agua, edulcorantes (e420, e960, e952, e954, e950, e955), conservantes (e218, e202, e216)."
	],

	# Spanish Vitamin E can be mistaken for "e" meaning "and"
	["es", "Vitamina E y C", "vitaminas, vitamina E, vitamina C"],
	["es", "color E 124", "color : e124"],
	["es", "colores E (124, 125)", "colores e124, e125"],
	["it", "vitamine A, B, E e K", "vitamine, vitamina A, vitamina B, vitamina E, vitamina K"],

	# Additives normalization
	[
		"en",
		"E 102, E-104 color, E-101(i), E101 (ii), E160a(iv), e172-i, E-160 i",
		"e102, e104 color, e101i, e101ii, e160aiv, e172i, e160i"
	],
	["fr", "E102-E1400", "e102 - e1400"],
	["de", "E172i-E174ii, E102(i)-E101i", "e172i - e174ii, e102i - e101i"],
	["fr", "correcteurs d'acidité : E322/E333 E474-E475", "correcteurs d'acidité : e322/e333, e474 - e475"],
	["es", "E-330; E-331; Estabilizantes (E-327; E-418)", "e330; e331; Estabilizantes (e327; e418)"],
	["es", "E120 color", "e120 color"],
	["es", "E172-i", "e172i"],
	["es", "E172 i", "e172i"],
	["es", "(E172i)", "(e172i)"],
	["es", "E102(i)-E101i", "e102i - e101i"],
	["es", "E102(i)", "e102i"],
	["es", "S.I.N.:160 b", "e160b"],
	["pt", "estabilizadores (E 422, E 412)", "estabilizadores (e422, e412)"],

	[
		"es",
		"contiene apio y derivados de leche",
		"Sustancias o productos que causan alergias o intolerancias : apio, Sustancias o productos que causan alergias o intolerancias : derivados de leche."
	],

	["fr", "E160a(ii)", "e160aii"],
	["fr", "(E160a-ii)", "(e160aii)"],
	["fr", "colorant (E160a(ii))", "colorant (e160aii)"],

	# do not separate acide acétique into acide : acétique
	[
		"fr",
		"Esters glycéroliques de l'acide acétique et d'acides gras",
		"Esters glycéroliques de l'acide acétique et d'acides gras"
	],
	["fr", "acide acétique", "acide acétique"],

	# russian abbreviations
	["ru", "мука пшеничная х/п в/с", "мука пшеничная хлебопекарная высшего сорта"],

	# w/ with and w/o without abbreviations
	["en", "Organic garbanzo beans (cooked w/o salt), water", "Organic garbanzo beans (cooked without salt), water"],
	["en", "sugar, cocoa (processed w/alkali), egg yolk", "sugar, cocoa (processed with alkali), egg yolk"],

	# * ingrédient issu..
	["fr", "LAIT entier pasteurisé*. *ingrédient issu de l'agriculture biologique.", "LAIT entier pasteurisé Bio."],

	# vitamines
	[
		"fr", "vitamines B1, B6, B9, PP et E",
		"vitamines, vitamine B1, vitamine B6, vitamine B9, vitamine PP, vitamine E"
	],
	["fr", "vitamines (B1, acide folique (B9))", "vitamines, vitamine B1, acide folique, vitamine B9"],

	# (origins, contains milk)
	[
		"en",
		"Chocolate (Italy, contains milk)",
		"Chocolate (Italy, Substances or products causing allergies or intolerances : milk.)"
	],
	[
		"en", "Chocolate (contains milk)",
		"Chocolate ( Substances or products causing allergies or intolerances : milk.)"
	],
	["en", "Chocolate. Contains (milk)", "Chocolate. Substances or products causing allergies or intolerances : milk."],

	# ¹ and ² symbols
	[
		"fr",
		"Sel, sucre², graisse de palme¹, amidons¹ (maïs¹, pomme de terre¹), oignon¹ : 8,9%, ail¹, oignon grillé¹ : 1,4%, épices¹ et aromate¹ (livèche¹ : 0,4%, curcuma¹, noix de muscade¹), carotte¹ : 0,5%. Peut contenir : céleri, céréales contenant du gluten, lait, moutarde, œuf, soja. ¹Ingrédients issus de l'Agriculture Biologique. ² Ingrédients issus du commerce équitable",
		"Sel, sucre Commerce équitable, graisse de palme Bio, amidons Bio (maïs Bio, pomme de terre Bio ), oignon Bio : 8.9%, ail Bio, oignon grillé Bio : 1.4%, épices Bio et aromate Bio (livèche Bio : 0.4%, curcuma Bio, noix de muscade Bio ), carotte Bio : 0.5%. Traces éventuelles : céleri, Traces éventuelles : céréales contenant du gluten, Traces éventuelles : lait, Traces éventuelles : moutarde, Traces éventuelles : œuf, Traces éventuelles : soja."
	],

	# Russian е character
	["ru", "е322, Куркумины e100, е-1442, (е621)", "e322, куркумины e100, e1442, (e621)"],

	# New ingredients categories + types : generalized from French to other languages
	[
		"fr",
		"huiles végétales (palme, olive et tournesol)",
		"huiles végétales de palme, huiles végétales d'olive, huiles végétales de tournesol"
	],
	["fr", "huile végétale : colza", "huile végétale de colza"],
	["fr", "huile végétale : colza, fraises", "huile végétale de colza, fraises"],
	["fr", "huile végétale : colza et tomates", "huile végétale de colza et tomates"],
	["en", "vegetable oil: sunflower", "sunflower vegetable oil"],
	["en", "vegetable oil (palm)", "palm vegetable oil"],
	["en", "vegetable oils (palm, olive)", "palm vegetable oils, olive vegetable oils"],
	[
		"en",
		"organic vegetable oils (sunflower, colza and rapeseed)",
		"sunflower organic vegetable oils, colza organic vegetable oils, rapeseed organic vegetable oils"
	],

	# used to have bad output: sunflower vegetable oils, colza vegetable oilsand strawberry
	[
		"en",
		"vegetable oils : sunflower, colza and strawberry",
		"sunflower vegetable oils, colza vegetable oils and strawberry"
	],

	# Polish oils
	["pl", "oleje roślinne (słonecznikowy)", "oleje roślinne słonecznikowy"],
	["pl", "oleje roślinne: słonecznikowy", "oleje roślinne słonecznikowy"],
	["pl", "oleje roślinne (słonecznikowy, rzepakowy)", "oleje roślinne słonecznikowy, oleje roślinne rzepakowy"],
	[
		"pl",
		"oleje roślinne (sojowy, słonecznikowy, kokosowy, rzepakowy) w zmiennych proporcjach",
		"oleje roślinne sojowy, oleje roślinne słonecznikowy, oleje roślinne kokosowy, oleje roślinne rzepakowy"
	],
	[
		"pl",
		"tłuszcze roślinne (palmowy nieutwardzony, shea)",
		"tłuszcze roślinne palmowy nieutwardzony, tłuszcze roślinne shea"
	],
	[
		"pl",
		"tłuszcze roślinne (kokosowy i palmowy) w zmiennych proporcjach",
		"tłuszcze roślinne kokosowy, tłuszcze roślinne palmowy"
	],

	# Polish meats
	["pl", "mięso (wołowe, wieprzowe, cielęce)", "mięso wołowe, mięso wieprzowe, mięso cielęce"],

	# Polish juices and concentrates
	["pl", "przeciery z (jabłek, bananów, marchwi)", "przeciery z jabłek, przeciery z bananów, przeciery z marchwi"],

	# Russian oils (more tests needed)
	["ru", "масло (Подсолнечное)", "масло Подсолнечное"],
	["ru", "Масло (подсолнечное)", "Масло подсолнечное"],
	["ru", "масло растительное (подсолнечное, соевое)", "масло растительное подсолнечное, масло растительное соевое"],

	# grammes -> g
	["fr", "Teneur en fruits: 50gr pour 100 grammes", "Teneur en fruits: 50g pour 100 g"],

	# test conflicts between the word "and" in some languages and additives variants. With letters i or e or a.
	[
		"hr",
		"bojilo: E 150a, tvari za rahljenje: E 500 i E 503, sol.",
		"bojilo: e150a, tvari za rahljenje: e500, e503, sol."
	],
	[
		"hr",
		"bojilo: E 150a, tvari za rahljenje: E 500 i, E 503, sol.",
		"bojilo: e150a, tvari za rahljenje: e500 i, e503, sol."
	],
	[
		"hr",
		"bojilo: E 150a, tvari za rahljenje: E 500(i), E 503, sol.",
		"bojilo: e150a, tvari za rahljenje: e500i, e503, sol."
	],
	[
		"hr",
		"bojilo: E 150a, tvari za rahljenje: E 500i, E 503, sol.",
		"bojilo: e150a, tvari za rahljenje: e500i, e503, sol."
	],
	["it", "formaggio, E 472 e, E470a.", "formaggio, e472 e, e470a."],
	["it", "formaggio, E 472 e E470a.", "formaggio, e472, e470a."],
	["sk", "syr, E470 a E470a, mlieko.", "syr, e470, e470a, mlieko."],
	# normalize category and types
	["fr", "Piments (vert, rouge, jaune)", "Piments vert, Piments rouge, Piments jaune"],
<<<<<<< HEAD
	# New feature: 
	["de", "pflanzliches Fett (Kokosnuss, Palmkern)", "Kokosnussfett, Palmkernfett"],
	["de", "pflanzliche Öle und Fette (Raps, Palm, Shea, Sonnenblumen)", "Rapsöl, Palmfett, Sheafett, Sonnenblumenfett"]
=======
	[
		"fr",
		"Huiles végétales de palme, de colza et de tournesol",
		"Huiles végétales de palme, Huiles végétales de colza, Huiles végétales de tournesol"
	],
	["fr", "arôme naturel de pomme avec d'autres âromes", "arôme naturel de pomme, âromes"],
	["fr", "Carbonate de magnésium, fer élémentaire", "Carbonate de magnésium, fer élémentaire"],
	["fr", "huile végétale (colza)", "huile végétale de colza"],
	["fr", "huile végétale : colza", "huile végétale de colza"],
	["hr", "ječmeni i pšenični slad", "ječmeni slad, pšenični slad"],
	["hr", "ječmeni, ječmeni i pšenični slad", "ječmeni slad, ječmeni slad, pšenični slad"],
	["en", "Vegetal oil (sunflower, olive and palm)", "sunflower vegetal oil, olive vegetal oil, palm vegetal oil"],
	["en", "vegetable oil (palm)", "palm vegetable oil"],
	["en", "vegetable oil: palm", "palm vegetable oil"],

>>>>>>> 5523a152
);

foreach my $test_ref (@lists) {
	my $l = $test_ref->[0];    # Language
	my $ingredients = $test_ref->[1];
	my $preparsed = preparse_ingredients_text($l, $ingredients);
	print STDERR "Ingredients ($l): $ingredients\n";
	print STDERR "Preparsed: $preparsed\n";
	my $expected = $test_ref->[2];
	is(lc($preparsed), lc($expected)) or print STDERR "Original ingredients: $ingredients ($l)\n";
}

done_testing();<|MERGE_RESOLUTION|>--- conflicted
+++ resolved
@@ -628,11 +628,9 @@
 	["sk", "syr, E470 a E470a, mlieko.", "syr, e470, e470a, mlieko."],
 	# normalize category and types
 	["fr", "Piments (vert, rouge, jaune)", "Piments vert, Piments rouge, Piments jaune"],
-<<<<<<< HEAD
 	# New feature: 
 	["de", "pflanzliches Fett (Kokosnuss, Palmkern)", "Kokosnussfett, Palmkernfett"],
 	["de", "pflanzliche Öle und Fette (Raps, Palm, Shea, Sonnenblumen)", "Rapsöl, Palmfett, Sheafett, Sonnenblumenfett"]
-=======
 	[
 		"fr",
 		"Huiles végétales de palme, de colza et de tournesol",
@@ -648,7 +646,6 @@
 	["en", "vegetable oil (palm)", "palm vegetable oil"],
 	["en", "vegetable oil: palm", "palm vegetable oil"],
 
->>>>>>> 5523a152
 );
 
 foreach my $test_ref (@lists) {
