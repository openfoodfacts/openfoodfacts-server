--- conflicted
+++ resolved
@@ -1354,15 +1354,10 @@
          },
          "ingredient_1" : {
             "elements" : [],
-            "expanded" : false,
             "level" : "info",
             "size" : "small",
             "title_element" : {
-<<<<<<< HEAD
-               "title" : "Apple (62% estimate)"
-=======
-               "title" : "                        Apple                    (62% estimate)                "
->>>>>>> 98b62b44
+               "title" : "Apple: 62.5% (estimate)"
             },
             "topics" : [
                "health"
@@ -1370,15 +1365,10 @@
          },
          "ingredient_2" : {
             "elements" : [],
-            "expanded" : false,
             "level" : "info",
             "size" : "small",
             "title_element" : {
-<<<<<<< HEAD
-               "title" : "Milk (19% estimate)"
-=======
-               "title" : "                        Milk                    (19% estimate)                "
->>>>>>> 98b62b44
+               "title" : "Milk: 18.8% (estimate)"
             },
             "topics" : [
                "health"
@@ -1386,15 +1376,10 @@
          },
          "ingredient_3" : {
             "elements" : [],
-            "expanded" : false,
             "level" : "info",
             "size" : "small",
             "title_element" : {
-<<<<<<< HEAD
-               "title" : "Egg (9% estimate)"
-=======
-               "title" : "                        Egg                    (9% estimate)                "
->>>>>>> 98b62b44
+               "title" : "Egg: 9.4% (estimate)"
             },
             "topics" : [
                "health"
@@ -1402,15 +1387,10 @@
          },
          "ingredient_4" : {
             "elements" : [],
-            "expanded" : false,
             "level" : "info",
             "size" : "small",
             "title_element" : {
-<<<<<<< HEAD
-               "title" : "Palm oil (9% estimate)"
-=======
-               "title" : "                        Palm oil                    (9% estimate)                "
->>>>>>> 98b62b44
+               "title" : "Palm oil: 9.4% (estimate)"
             },
             "topics" : [
                "health"
