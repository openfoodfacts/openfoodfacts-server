--- conflicted
+++ resolved
@@ -1106,13 +1106,6 @@
             ],
             "level" : "info",
             "title_element" : {
-<<<<<<< HEAD
-               "grade" : "c",
-               "icon_url" : "http://static.openfoodfacts.localhost/images/attributes/dist/nutriscore-c.svg",
-               "name" : "Nutri-Score",
-               "title" : "Qualité nutritionnelle moyenne",
-               "type" : "grade"
-=======
                "icon_size" : "small",
                "icon_url" : "http://static.openfoodfacts.localhost/images/icons/dist/info.svg",
                "title" : "Qu'est ce que le Nutri-Score ?",
@@ -1151,7 +1144,6 @@
                "icon_url" : "http://static.openfoodfacts.localhost/images/icons/dist/info.svg",
                "title" : "Détail du calcul du Nutri-Score",
                "type" : "info"
->>>>>>> ab6ebb77
             },
             "topics" : [
                "health"
