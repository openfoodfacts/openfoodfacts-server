<!-- start templates/web/common/site_layout.tt.html -->

<!doctype html>
<html class="no-js" lang="en" data-serverdomain="openfoodfacts.localhost" dir="ltr">
<head>
    <meta charset="utf-8">
    <title>Edit a product</title>
    
    <meta name="viewport" content="width=device-width, initial-scale=1.0">
	<meta property="fb:app_id" content="219331381518041">
    <meta property="og:type" content="food">
    <meta property="og:title" content="">
    <meta property="og:url" content="//world.openfoodfacts.localhost">
    
    <meta property="og:image" content="//static.openfoodfacts.org/images/logos/off-logo-vertical-white-social-media-preview.png">
    <meta property="og:description" content="">
    <link rel="apple-touch-icon" sizes="180x180" href="/images/favicon/apple-touch-icon.png">
<link rel="icon" type="image/png" sizes="32x32" href="/images/favicon/favicon-32x32.png">
<link rel="icon" type="image/png" sizes="16x16" href="/images/favicon/favicon-16x16.png">
<link rel="manifest" href="/images/favicon/site.webmanifest">
<link rel="mask-icon" href="/images/favicon/safari-pinned-tab.svg" color="#5bbad5">
<link rel="shortcut icon" href="/images/favicon/favicon.ico">
<meta name="msapplication-TileColor" content="#ffffff">
<meta name="msapplication-config" content="/images/favicon/browserconfig.xml">
<meta name="theme-color" content="#ffffff">

<meta name="apple-itunes-app" content="app-id=588797948">
<meta name="flattr:id" content="dw637l">

    <link rel="canonical" href="//world.openfoodfacts.localhost">
    <link rel="stylesheet" href="//static.openfoodfacts.localhost/css/dist/app-ltr.css?v=--ignore--" data-base-layout="true">
    <link rel="stylesheet" href="//static.openfoodfacts.localhost/css/dist/jqueryui/themes/base/jquery-ui.css" data-base-layout="true">
    <link rel="stylesheet" href="//static.openfoodfacts.localhost/css/dist/select2.min.css">
    <link rel="search" href="//world.openfoodfacts.localhost/cgi/opensearch.pl" type="application/opensearchdescription+xml" title="Open Food Facts">
	<link rel="stylesheet" type="text/css" href="/css/dist/cropper.css" />
<link rel="stylesheet" type="text/css" href="/css/dist/tagify.css" />

    <style media="all">
        
        .show-when-no-access-to-producers-platform {display:none}
.hide-when-logged-in {display:none}
.ui-selectable li {
	margin: 3px;
	padding: 0px;
	float: left;
	width: 120px;
	height: 120px;
	line-height: 120px;
	text-align: center;
}
.show_for_manage_images {
	line-height:normal;
	font-weight:normal;
	font-size:0.8rem;
}
.select_manage .ui-selectable li { 
	height: 180px
}

    </style>
    <!-- Matomo -->
<script>
  var _paq = window._paq = window._paq || [];
  /* tracker methods like "setCustomDimension" should be called before "trackPageView" */
  _paq.push(["setDocumentTitle", document.domain + "/" + document.title]);
  _paq.push(["setCookieDomain", "*.openfoodfacts.org"]);
  _paq.push(["setDomains", ["*.openfoodfacts.org"]]);
  _paq.push(["setDoNotTrack", true]);
  _paq.push(["disableCookies"]);
  _paq.push(['trackPageView']);
  _paq.push(['enableLinkTracking']);
  (function() {
    var u="//analytics.openfoodfacts.org/";
    _paq.push(['setTrackerUrl', u+'matomo.php']);
    _paq.push(['setSiteId', '5']);
    var d=document, g=d.createElement('script'), s=d.getElementsByTagName('script')[0];
    g.async=true; g.src=u+'matomo.js'; s.parentNode.insertBefore(g,s);
  })();
</script>
<noscript><p><img src="//analytics.openfoodfacts.org/matomo.php?idsite=5&amp;rec=1" style="border:0;" alt="" /></p></noscript>
<!-- End Matomo Code -->


</head>
<body class="product_edit_page">

	<div id="page">
		<div class="upper-nav contain-to-grid"  id="upNav">
			<nav class="top-bar " data-topbar role="navigation">
				
				<section class="top-bar-section">
					
					<!-- Left Nav Section -->
					<ul class="left">

						<li class="has-dropdown">
							<a id="menu_link">
								<span class="material-icons">
									menu
								</span>
							</a>
							<ul class="dropdown">				
								
									<li><a href="/discover">Discover</a></li>
									<li><a href="/contribute">Contribute</a></li>
									<li class="divider"></li>
									<li><label>Add products</label></li>
									<li><a href="/open-food-facts-mobile-app?utm_source=off&utf_medium=web&utm_campaign=pro_platform_install_the_app_to_add_products_en">Install the app to add products</a></li>
									<li><a href="/cgi/product.pl?type=search_or_add&action=display">Add a product</a></li>
								

								<li class="divider"></li>
								<li><label>Search and analyze products</label></li>

								<li>
									<a href="/cgi/search.pl">Advanced search</a>
								</li>
								<li>
									<a href="/cgi/search.pl?graph=1">Graphs and maps</a>
								</li>
							</ul>
						</li>
						
						<li>
							<ul class="country_language_selection">
								<li class="has-form has-dropdown" id="select_country_li">
									<select id="select_country" style="width:100%" data-placeholder="Country">
										<option></option>
									</select>
								</li>
								<li class="has-dropdown">
									<a href="//world.openfoodfacts.localhost/">English</a>

									<ul class="dropdown">
										
									</ul>
								</li>
							</ul>
						</li>
					</ul>


					<!-- Right Nav Section -->
					
					<ul class="right">
						
							<li class="has-dropdown">
								<a href="#" class="userlink h-space-tiny">
									<span class="material-icons">
										account_circle
									</span>
									Test
								</a>
								<ul class="dropdown">
									<li><a href="/cgi/user.pl?type=edit&userid=tests"><span class="material-icons">settings</span> Account parameters</a></li>

									

									
									
									<li class="divider"></li>			
									<li><label>Your contributions</label></li>
									<li><a href="/contributor/tests">Products added</a></li>
									<li><a href="/editor/tests">Products edited</a></li>
									<li><a href="/photographer/tests">Products photographed</a></li>
									
									<li class="divider"></li>			
									<li class="has-form">
										<form method="post" action="/cgi/oidc_signout.pl">
											<input type="submit" name=".submit" value="Sign out" class="button small">
										</form>
									</li>
								</ul>
							</li>
						
					</ul>
				</section>
			</nav>
		</div>

		<div id="main_container" style="position:relative" class="block_latte">
			
		<div class="topbarsticky">
			<div class="contain-to-grid " id="offNav" >
				<nav class="top-bar" data-topbar role="navigation" >

					<ul class="title-area">
						<li class="name">
							<div style="position:relative;max-width:292px;">
								<a href="/">
								<img id="logo" src="//static.openfoodfacts.localhost/images/logos/off-logo-horizontal-light.svg" alt="Open Food Facts" style="margin:8px;height:48px;width:auto;">
								
							</a>
							</div>
						</li>
					</ul>

					
					
					<section class="top-bar-section">
					
						<ul class="left small-4" style="margin-right:2rem;">
							<li class="search-li">
							
								<form action="/cgi/search.pl">
								<div class="row"><div class="small-12">
								<div class="row collapse postfix-round">
									<div class="columns">
									<input type="text" placeholder="Search for a product" name="search_terms" value="" style="background-color:white">
									<input name="search_simple" value="1" type="hidden">
									<input name="action" value="process" type="hidden">
									</div>
									<div class="columns">
									<button type="submit" title="Search" class="button postfix" style="line-height:normal"><svg xmlns="//www.w3.org/2000/svg" viewBox="0 0 24 24" class="icon" aria-hidden="true" focusable="false"><path d="M15.5 14h-.79l-.28-.27C15.41 12.59 16 11.11 16 9.5 16 5.91 13.09 3 9.5 3S3 5.91 3 9.5 5.91 16 9.5 16c1.61 0 3.09-.59 4.23-1.57l.27.28v.79l5 4.99L20.49 19l-4.99-5zm-6 0C7.01 14 5 11.99 5 9.5S7.01 5 9.5 5 14 7.01 14 9.5 11.99 14 9.5 14z"/><path d="M0 0h24v24H0z" fill="none"/></svg></button>
									</div>
								</div>
								</div></div>
								</form>
							</li>
						</ul>
					<ul class="search_and_links">
						<li><a href="/discover" class="top-bar-links">Discover</a></li>
						<li><a href="/contribute" class="top-bar-links">Contribute</a></li>
						<li class="show-for-xlarge-up"><a href="//world.pro.openfoodfacts.org/" class="top-bar-links">Producers</a></li>
						<li class="flex-grid getapp"><a href="/open-food-facts-mobile-app?utm_source=off&utf_medium=web&utm_campaign=search_and_links_promo_en" class="buttonbar button" style="top:0;"><svg xmlns="//www.w3.org/2000/svg" viewBox="0 0 24 24" class="icon" aria-hidden="true" focusable="false"><path d="M16 1H8C6.34 1 5 2.34 5 4v16c0 1.66 1.34 3 3 3h8c1.66 0 3-1.34 3-3V4c0-1.66-1.34-3-3-3zm-2 20h-4v-1h4v1zm3.25-3H6.75V4h10.5v14z"/><path d="M0 0h24v24H0z" fill="none"/></svg> <span class="bt-text">Get the app</span></a></li>
					</ul>
					</section>
					
				</nav>
			</div>
		</div>

	
	
		<nav class="tab-bar hide">
			<div class="left-small">
				<a href="#idOfLeftMenu" role="button" aria-controls="idOfLeftMenu" aria-expanded="false" class="left-off-canvas-toggle button postfix loggedin">
				<svg xmlns="//www.w3.org/2000/svg" viewBox="0 0 24 24" class="icon" aria-hidden="true" focusable="false"><path d="M3 5v14c0 1.1.89 2 2 2h14c1.1 0 2-.9 2-2V5c0-1.1-.9-2-2-2H5c-1.11 0-2 .9-2 2zm12 4c0 1.66-1.34 3-3 3s-3-1.34-3-3 1.34-3 3-3 3 1.34 3 3zm-9 8c0-2 4-3.1 6-3.1s6 1.1 6 3.1v1H6v-1z"/><path d="M0 0h24v24H0z" fill="none"/></svg>
				</a>
			</div>
			<div class="middle tab-bar-section">
				<form action="/cgi/search.pl">
					<div class="row collapse">
						<div class="small-8 columns">
							<input type="text" placeholder="Search for a product" name="search_terms">
							<input name="search_simple" value="1" type="hidden">
							<input name="action" value="process" type="hidden">
						</div>
						<div class="small-2 columns">
							<button type="submit" class="button postfix"><svg xmlns="//www.w3.org/2000/svg" viewBox="0 0 24 24" class="icon" aria-hidden="true" focusable="false"><path d="M15.5 14h-.79l-.28-.27C15.41 12.59 16 11.11 16 9.5 16 5.91 13.09 3 9.5 3S3 5.91 3 9.5 5.91 16 9.5 16c1.61 0 3.09-.59 4.23-1.57l.27.28v.79l5 4.99L20.49 19l-4.99-5zm-6 0C7.01 14 5 11.99 5 9.5S7.01 5 9.5 5 14 7.01 14 9.5 11.99 14 9.5 14z"/><path d="M0 0h24v24H0z" fill="none"/></svg></button>
						</div>
						<div class="small-2 columns">
							<a href="/cgi/search.pl" title="Advanced search"><svg xmlns="//www.w3.org/2000/svg" viewBox="0 0 24 24" class="icon" aria-hidden="true" focusable="false"><path d="M15.5 14h-.79l-.28-.27C15.41 12.59 16 11.11 16 9.5 16 5.91 13.09 3 9.5 3S3 5.91 3 9.5 5.91 16 9.5 16c1.61 0 3.09-.59 4.23-1.57l.27.28v.79l5 4.99L20.49 19l-4.99-5zm-6 0C7.01 14 5 11.99 5 9.5S7.01 5 9.5 5 14 7.01 14 9.5 11.99 14 9.5 14z"/><path d="M0 0h24v24H0z" fill="none"/></svg> <svg xmlns="//www.w3.org/2000/svg" viewBox="0 0 24 24" class="icon" aria-hidden="true" focusable="false"><path d="M19 13h-6v6h-2v-6H5v-2h6V5h2v6h6v2z"/><path d="M0 0h24v24H0z" fill="none"/></svg></a>
						</div>
					</div>
				</form>
			</div>
		</nav>

		<div id="content" class="off-canvas-wrap block_latte" data-offcanvas>
			<div class="inner-wrap">
			
				<a class="exit-off-canvas"></a>
				
				<!-- full width banner on mobile -->
				
				

				<div class="main block_light">
					<div id="main_column">
						
							
							
								
          						<!-- start templates/web/common/includes/donate_banner.tt.html -->



<!-- Donation banner @ footer -->


<!-- end templates/web/common/includes/donate_banner.tt.html -->

								

<section id="donation-banner-top" class="donation-banner">
  <span class="donation-banner__logo"></span>
  <span class="donation-banner__hand"></span>
  <div class="donation-banner__content">
    <p class="donation-banner__main-text">
        <span>Help us make food transparency the norm!</span>
    </p>
    <div class="donation-banner__aside">
      <div>
        <p class="donation-banner__secondary-text">As a non-profit organization, we depend on your donations to continue informing consumers around the world about what they eat.</p>
        <p class="donation-banner__tertiary-text">The food revolution starts with you!</p>
      </div>
      <a class="donation-banner__donate" href="//world.openfoodfacts.org/donate-to-open-food-facts?utm_source=off&utf_medium=web&utm_campaign=donate-2023-a&utm_term=en-text-button">Donate</a>
    </div>
  </div>
  <div class="donation-banner__image"></div>
  <div class="donation-banner__close">
    <span id="hide-donate-banner" class="material-icons" onclick="DonationButton();">close</span>
  </div>
</section>

<script>
  let d = new Date();
  let bannerID = document.getElementById('donation-banner-top');
  let getDomain = window.location.origin.split('.');

  function setBannerCookie(bcname, bcval, bcexdays) {
    d.setTime(d.getTime() + (bcexdays*60*60*24*1000));
    let expires = 'expires=' + d.toUTCString();
    // Apply cookie for every domain contains open...facts
    let domain = 'domain=.' + getDomain.slice(1).join('.');
    document.cookie = bcname + '=' + bcval + ';' + expires + ';' + domain + ';SameSite=None;Secure;path=/';
  }
  
  function getBannerCookie(bcname) {
    const name = bcname + '=';
    const decodedCookies = decodeURIComponent(document.cookie);
    const cookies = decodedCookies.split(';');
    for (const cookie of cookies) {
      let c = cookie;
      while (c.charAt(0) == ' ') { c = c.substring(1); }
      if (c.indexOf(name) == 0) { return c.substring(name.length, c.length); }
    }
    
    return '';
  }

  function DonationButton() {
    setBannerCookie('off-donation-banner-2023-a', 1, 180);
    bannerID.style.display = 'none';
  }

  if (getBannerCookie('off-donation-banner-2023-a') !== '') {
    bannerID.style.display = 'none';
  } else { 
    bannerID.style.display = 'flex';
  }
</script>


							
						
            			
						
							<!-- banner pages such as product, product edit form and landing pages have their own h1 title -->
							<!-- start templates/web/pages/product_edit/product_edit_form.tt.html -->





<!-- end templates/web/pages/product_edit/product_edit_form.tt.html --><!-- start templates/web/pages/product_edit/product_edit_form_display.tt.html -->

<a href="#upNav" class="back-to-top scrollto button">
    <span class="material-icons size-20 ">
        arrow_upward
    </span>
</a>

<div class="block v-space-tiny product_banner_unranked" id="prodHead">
    <div class="row">
        <div class="small-12 columns">
            <h1></h1>
        </div>
    </div>
</div>

    

    

    <form id="product_form" action="/cgi/product.pl" method="POST" enctype="multipart/form-data">

        <div class="block v-space-tiny prod-nav product_banner_unranked" id="prodNav">
            <div class="row h-space-normal">
                <div class="large-12">
                   <nav id="navbar" class="navbar h-space-tiny">
                        <ul class="inline-list">
                            <li><a class="nav-link scrollto button small round white-button" href="#product_characteristics"><span>Product characteristics</span></a></li>
                            <li><a class="nav-link scrollto button small round white-button" href="#ingredients"><span>Ingredients</span></a></li>
                            <li><a class="nav-link scrollto button small round white-button" href="#nutrition"><span>Nutrition</span></a></li>
                            <li><a class="nav-link scrollto button small round white-button" href="#packaging_section"><span>Packaging</span></a></li>
                        </ul>
                    </nav><!-- .navbar -->
                </div>
            </div>
        </div>

        <div id="prodInfos">

            <div class="row">
                <div class="small-12 columns">


        <section id="misc" class="card fieldset">
            <div class="card-section">
                <p id="barcode_paragraph"> Barcode:
                    <span id="barcode" property="food:code" itemprop="gtin13" style="speak-as:digits;">3300000000001</span>
                </p>


        

        

        
        
        <div data-alert class="alert-box info store-state" id="warning_3rd_party_content" style="display:none;">
            <span>Information and data must come from the product package and label (and not from other sites or the manufacturer's site), and you must have taken the pictures yourself.<br/>
→ <a href="//support.openfoodfacts.org/help/en-gb/9/27">Why it matters</a></span>
             <a href="#" class="close">&times;</a>
        </div>
        

        <div data-alert class="alert-box secondary store-state" id="licence_accept" style="display:none;">
            <span>By adding information, data and/or images, you accept to place irrevocably your contribution under the <a href="//opendatacommons.org/licenses/dbcl/1.0/">Database Contents Licence 1.0</a> licence
for information and data, and under the <a href="//creativecommons.org/licenses/by-sa/3.0/deed.en">Creative Commons Attribution - ShareAlike 3.0</a> licence for images.
You accept to be credited by re-users by a link to the product your are contributing to.</span>
             <a href="#" class="close">&times;</a>
        </div>

        

            </div>
        </section>

        <section id="product_image" class="card fieldset">
            <div class="card-section">
                <legend>Product picture</legend>
                <input type="hidden" id="sorted_langs" name="sorted_langs" value="en,fr"/>

                <label for="lang"> Main language </label>
                <select name="lang" id="lang">
                    
                        <option value="ab" >Abkhaz</option>
                    
                        <option value="aa" >Afar</option>
                    
                        <option value="af" >Afrikaans</option>
                    
                        <option value="ak" >Akan</option>
                    
                        <option value="sq" >Albanian</option>
                    
                        <option value="am" >Amharic</option>
                    
                        <option value="ar" >Arabic</option>
                    
                        <option value="an" >Aragonese</option>
                    
                        <option value="hy" >Armenian</option>
                    
                        <option value="as" >Assamese</option>
                    
                        <option value="av" >Avar</option>
                    
                        <option value="ae" >Avestan</option>
                    
                        <option value="ay" >Aymara</option>
                    
                        <option value="az" >Azerbaijani</option>
                    
                        <option value="bm" >Bambara</option>
                    
                        <option value="ba" >Bashkir</option>
                    
                        <option value="eu" >Basque</option>
                    
                        <option value="be" >Belarusian</option>
                    
                        <option value="bn" >Bengali</option>
                    
                        <option value="bh" >Bihari languages</option>
                    
                        <option value="bi" >Bislama</option>
                    
                        <option value="nb" >Bokmål</option>
                    
                        <option value="bs" >Bosnian</option>
                    
                        <option value="br" >Breton</option>
                    
                        <option value="bg" >Bulgarian</option>
                    
                        <option value="my" >Burmese</option>
                    
                        <option value="ca" >Catalan</option>
                    
                        <option value="ch" >Chamorro</option>
                    
                        <option value="ce" >Chechen</option>
                    
                        <option value="ny" >Chewa</option>
                    
                        <option value="zh" >Chinese</option>
                    
                        <option value="cu" >Church Slavonic</option>
                    
                        <option value="cv" >Chuvash</option>
                    
                        <option value="kw" >Cornish</option>
                    
                        <option value="co" >Corsican</option>
                    
                        <option value="cr" >Cree</option>
                    
                        <option value="hr" >Croatian</option>
                    
                        <option value="cs" >Czech</option>
                    
                        <option value="da" >Danish</option>
                    
                        <option value="nl" >Dutch</option>
                    
                        <option value="dz" >Dzongkha language</option>
                    
                        <option value="en"  selected="selected" >English</option>
                    
                        <option value="eo" >Esperanto</option>
                    
                        <option value="et" >Estonian</option>
                    
                        <option value="ee" >Ewe</option>
                    
                        <option value="fo" >Faroese</option>
                    
                        <option value="fj" >Fijian language</option>
                    
                        <option value="fi" >Finnish</option>
                    
                        <option value="fr" >French</option>
                    
                        <option value="ff" >Fula language</option>
                    
                        <option value="gl" >Galician</option>
                    
                        <option value="ka" >Georgian</option>
                    
                        <option value="de" >German</option>
                    
                        <option value="ki" >Gikuyu</option>
                    
                        <option value="el" >Greek</option>
                    
                        <option value="kl" >Greenlandic</option>
                    
                        <option value="gn" >Guarani</option>
                    
                        <option value="gu" >Gujarati</option>
                    
                        <option value="ht" >Haitian Creole</option>
                    
                        <option value="ha" >Hausa</option>
                    
                        <option value="he" >Hebrew</option>
                    
                        <option value="hz" >Herero</option>
                    
                        <option value="hi" >Hindi</option>
                    
                        <option value="ho" >Hiri Motu</option>
                    
                        <option value="hu" >Hungarian</option>
                    
                        <option value="is" >Icelandic</option>
                    
                        <option value="io" >Ido</option>
                    
                        <option value="ig" >Igbo language</option>
                    
                        <option value="id" >Indonesian</option>
                    
                        <option value="ia" >Interlingua</option>
                    
                        <option value="ie" >Interlingue</option>
                    
                        <option value="iu" >Inuktitut</option>
                    
                        <option value="ik" >Inupiat language</option>
                    
                        <option value="ga" >Irish</option>
                    
                        <option value="it" >Italian</option>
                    
                        <option value="ja" >Japanese</option>
                    
                        <option value="jv" >Javanese</option>
                    
                        <option value="kn" >Kannada</option>
                    
                        <option value="kr" >Kanuri</option>
                    
                        <option value="ks" >Kashmiri</option>
                    
                        <option value="kk" >Kazakh</option>
                    
                        <option value="km" >Khmer</option>
                    
                        <option value="rw" >Kinyarwanda</option>
                    
                        <option value="rn" >Kirundi</option>
                    
                        <option value="kv" >Komi</option>
                    
                        <option value="kg" >Kongo language</option>
                    
                        <option value="ko" >Korean</option>
                    
                        <option value="ku" >Kurdish</option>
                    
                        <option value="kj" >Kwanyama</option>
                    
                        <option value="ky" >Kyrgyz</option>
                    
                        <option value="lo" >Lao</option>
                    
                        <option value="la" >Latin</option>
                    
                        <option value="lv" >Latvian</option>
                    
                        <option value="li" >Limburgish language</option>
                    
                        <option value="ln" >Lingala language</option>
                    
                        <option value="lt" >Lithuanian</option>
                    
                        <option value="lu" >Luba-Katanga language</option>
                    
                        <option value="lg" >Luganda</option>
                    
                        <option value="lb" >Luxembourgish</option>
                    
                        <option value="mk" >Macedonian</option>
                    
                        <option value="mg" >Malagasy</option>
                    
                        <option value="ms" >Malay</option>
                    
                        <option value="ml" >Malayalam</option>
                    
                        <option value="dv" >Maldivian language</option>
                    
                        <option value="mt" >Maltese</option>
                    
                        <option value="gv" >Manx</option>
                    
                        <option value="mi" >Māori</option>
                    
                        <option value="mr" >Marathi</option>
                    
                        <option value="mh" >Marshallese</option>
                    
                        <option value="mo" >Moldovan</option>
                    
                        <option value="mn" >Mongolian</option>
                    
                        <option value="me" >Montenegrin</option>
                    
                        <option value="na" >Nauruan</option>
                    
                        <option value="nv" >Navajo</option>
                    
                        <option value="ng" >Ndonga dialect</option>
                    
                        <option value="ne" >Nepali</option>
                    
                        <option value="nd" >Northern Ndebele language</option>
                    
                        <option value="se" >Northern Sami</option>
                    
                        <option value="no" >Norwegian</option>
                    
                        <option value="ii" >Nuosu language</option>
                    
                        <option value="nn" >Nynorsk</option>
                    
                        <option value="oc" >Occitan</option>
                    
                        <option value="or" >Odia</option>
                    
                        <option value="oj" >Ojibwe</option>
                    
                        <option value="om" >Oromo</option>
                    
                        <option value="os" >Ossetian</option>
                    
                        <option value="pi" >Pali</option>
                    
                        <option value="ps" >Pashto</option>
                    
                        <option value="fa" >Persian</option>
                    
                        <option value="pl" >Polish</option>
                    
                        <option value="pt" >Portuguese</option>
                    
                        <option value="pa" >Punjabi</option>
                    
                        <option value="qu" >Quechua languages</option>
                    
                        <option value="ro" >Romanian</option>
                    
                        <option value="rm" >Romansh</option>
                    
                        <option value="ru" >Russian</option>
                    
                        <option value="ry" >Rusyn</option>
                    
                        <option value="sm" >Samoan</option>
                    
                        <option value="sg" >Sango</option>
                    
                        <option value="sa" >Sanskrit</option>
                    
                        <option value="sc" >Sardinian language</option>
                    
                        <option value="gd" >Scottish Gaelic</option>
                    
                        <option value="sr" >Serbian</option>
                    
                        <option value="sh" >Serbo-Croatian</option>
                    
                        <option value="sn" >Shona</option>
                    
                        <option value="sd" >Sindhi</option>
                    
                        <option value="si" >Sinhala</option>
                    
                        <option value="sk" >Slovak</option>
                    
                        <option value="sl" >Slovene</option>
                    
                        <option value="so" >Somali</option>
                    
                        <option value="st" >Sotho</option>
                    
                        <option value="nr" >Southern Ndebele</option>
                    
                        <option value="es" >Spanish</option>
                    
                        <option value="su" >Sundanese language</option>
                    
                        <option value="sw" >Swahili</option>
                    
                        <option value="ss" >Swazi</option>
                    
                        <option value="sv" >Swedish</option>
                    
                        <option value="tl" >Tagalog</option>
                    
                        <option value="ty" >Tahitian</option>
                    
                        <option value="tg" >Tajik</option>
                    
                        <option value="ta" >Tamil</option>
                    
                        <option value="tt" >Tatar</option>
                    
                        <option value="te" >Telugu</option>
                    
                        <option value="th" >Thai</option>
                    
                        <option value="bo" >Tibetan language</option>
                    
                        <option value="ti" >Tigrinya</option>
                    
                        <option value="to" >Tongan language</option>
                    
                        <option value="ts" >Tsonga</option>
                    
                        <option value="tn" >Tswana</option>
                    
                        <option value="tr" >Turkish</option>
                    
                        <option value="tk" >Turkmen</option>
                    
                        <option value="tw" >Twi</option>
                    
                        <option value="uk" >Ukrainian</option>
                    
                        <option value="xx" >Unknown language</option>
                    
                        <option value="ur" >Urdu</option>
                    
                        <option value="ug" >Uyghur</option>
                    
                        <option value="uz" >Uzbek</option>
                    
                        <option value="ve" >Venda</option>
                    
                        <option value="vi" >Vietnamese</option>
                    
                        <option value="vo" >Volapük</option>
                    
                        <option value="wa" >Walloon</option>
                    
                        <option value="cy" >Welsh</option>
                    
                        <option value="fy" >West Frisian</option>
                    
                        <option value="wo" >Wolof</option>
                    
                        <option value="xh" >Xhosa</option>
                    
                        <option value="yi" >Yiddish</option>
                    
                        <option value="yo" >Yoruba</option>
                    
                        <option value="za" >Zhuang languages</option>
                    
                        <option value="zu" >Zulu</option>
                    
                </select>

                <!-- start templates/web/pages/product_edit/display_input_tabs.tt.html -->

<!--html tab header starts-->
<ul id="tabs_front_image" class="tabs" data-tab>
    
        
            <li class="tabs tab-title active tabs_en" id="tabs_front_image_en_tab" data-language="en"><a href="#tabs_front_image_en" class="tab_language">English</a></li>
        
    
        
            <li class="tabs tab-title tabs_fr" id="tabs_front_image_fr_tab" data-language="fr"><a href="#tabs_front_image_fr" class="tab_language">French</a></li>
        
    
        
            <li class="tabs tab-title new_lc hide tabs_new_lc" id="tabs_front_image_new_lc_tab" data-language="new_lc"><a href="#tabs_front_image_new_lc" class="tab_language"></a></li>
        
    
        
            <li class="tabs tab-title new tabs_new">
                <select class="select_add_language" style="width:100%">
                    <option></option>
                </select>
            </li>
        
    
</ul>
<!--html tab header ends-->

<!--The content tab starts-->
<div id="tabs_content_front_image" class="tabs-content">
    
        
            <div class="tabs content active tabs_en" id="tabs_front_image_en">
                
                                 

                
                    
                    	<label for="front_en">Front picture (<span class="tab_language">English</span>)</label>

<div class="select_crop" id="front_en"></div>
<hr class="floatclear" />
<input type="hidden" name="front_en_imgid" id="front_en_imgid" value="" />
<input type="hidden" name="front_en_x1" id="front_en_x1" value="" />
<input type="hidden" name="front_en_y1" id="front_en_y1" value="" />
<input type="hidden" name="front_en_x2" id="front_en_x2" value="" />
<input type="hidden" name="front_en_y2" id="front_en_y2" value="" />
<input type="hidden" name="front_en_display_url" id="front_en_display_url" value="" />

                

            </div>
        
    
        
            <div class="tabs content tabs_fr" id="tabs_front_image_fr">
                
                                 

                
                    
                    	<label for="front_fr">Front picture (<span class="tab_language">French</span>)</label>

<div class="select_crop" id="front_fr"></div>
<hr class="floatclear" />
<input type="hidden" name="front_fr_imgid" id="front_fr_imgid" value="" />
<input type="hidden" name="front_fr_x1" id="front_fr_x1" value="" />
<input type="hidden" name="front_fr_y1" id="front_fr_y1" value="" />
<input type="hidden" name="front_fr_x2" id="front_fr_x2" value="" />
<input type="hidden" name="front_fr_y2" id="front_fr_y2" value="" />
<input type="hidden" name="front_fr_display_url" id="front_fr_display_url" value="" />

                

            </div>
        
    
        
            <div class="tabs content new_lc hide tabs_new_lc" id="tabs_front_image_new_lc">
                
                                 

                
                    
                    	<label for="front_new_lc">Front picture (<span class="tab_language"></span>)</label>

<div class="select_crop" id="front_new_lc"></div>
<hr class="floatclear" />
<input type="hidden" name="front_new_lc_imgid" id="front_new_lc_imgid" value="" />
<input type="hidden" name="front_new_lc_x1" id="front_new_lc_x1" value="" />
<input type="hidden" name="front_new_lc_y1" id="front_new_lc_y1" value="" />
<input type="hidden" name="front_new_lc_x2" id="front_new_lc_x2" value="" />
<input type="hidden" name="front_new_lc_y2" id="front_new_lc_y2" value="" />
<input type="hidden" name="front_new_lc_display_url" id="front_new_lc_display_url" value="" />

                

            </div>
        
    
        
    
</div>
<!--The content tab ends-->

<!-- end templates/web/pages/product_edit/display_input_tabs.tt.html -->
            </div>
        </section>

        <section id="product_characteristics" class="fieldset card">
            <div class="card-section">
                <legend>Product characteristics</legend>

                <!-- start templates/web/pages/product_edit/display_input_tabs.tt.html -->

<!--html tab header starts-->
<ul id="tabs_product" class="tabs" data-tab>
    
        
            <li class="tabs tab-title active tabs_en" id="tabs_product_en_tab" data-language="en"><a href="#tabs_product_en" class="tab_language">English</a></li>
        
    
        
            <li class="tabs tab-title tabs_fr" id="tabs_product_fr_tab" data-language="fr"><a href="#tabs_product_fr" class="tab_language">French</a></li>
        
    
        
            <li class="tabs tab-title new_lc hide tabs_new_lc" id="tabs_product_new_lc_tab" data-language="new_lc"><a href="#tabs_product_new_lc" class="tab_language"></a></li>
        
    
        
            <li class="tabs tab-title new tabs_new">
                <select class="select_add_language" style="width:100%">
                    <option></option>
                </select>
            </li>
        
    
</ul>
<!--html tab header ends-->

<!--The content tab starts-->
<div id="tabs_content_product" class="tabs-content">
    
        
            <div class="tabs content active tabs_en" id="tabs_product_en">
                
                                 

                
                    
                    <!-- start templates/web/pages/product_edit/display_input_field.tt.html -->

<label for="product_name_en">
    Product name
    
        (<span class="tab_language">English</span>)
    
</label>


    <input type="text" name="product_name_en" id="product_name_en" class="text " value="Apple pie" lang="en" data-autocomplete="" />






    <p class="example">Example: Kinder Bueno White</p>


<!-- end templates/web/pages/product_edit/display_input_field.tt.html -->


                
                    
                    <!-- start templates/web/pages/product_edit/display_input_field.tt.html -->

<label for="generic_name_en">
    Common name
    
        (<span class="tab_language">English</span>)
    
</label>


    <input type="text" name="generic_name_en" id="generic_name_en" class="text " value="default_name" lang="en" data-autocomplete="" />






    <p class="example">Example: Chocolate bar with milk and hazelnuts</p>


<!-- end templates/web/pages/product_edit/display_input_field.tt.html -->


                

            </div>
        
    
        
            <div class="tabs content tabs_fr" id="tabs_product_fr">
                
                                 

                
                    
                    <!-- start templates/web/pages/product_edit/display_input_field.tt.html -->

<label for="product_name_fr">
    Product name
    
        (<span class="tab_language">French</span>)
    
</label>


    <input type="text" name="product_name_fr" id="product_name_fr" class="text " value="" lang="fr" data-autocomplete="" />






    <p class="example">Example: Kinder Bueno White</p>


<!-- end templates/web/pages/product_edit/display_input_field.tt.html -->


                
                    
                    <!-- start templates/web/pages/product_edit/display_input_field.tt.html -->

<label for="generic_name_fr">
    Common name
    
        (<span class="tab_language">French</span>)
    
</label>


    <input type="text" name="generic_name_fr" id="generic_name_fr" class="text " value="" lang="fr" data-autocomplete="" />






    <p class="example">Example: Chocolate bar with milk and hazelnuts</p>


<!-- end templates/web/pages/product_edit/display_input_field.tt.html -->


                

            </div>
        
    
        
            <div class="tabs content new_lc hide tabs_new_lc" id="tabs_product_new_lc">
                
                                 

                
                    
                    <!-- start templates/web/pages/product_edit/display_input_field.tt.html -->

<label for="product_name_new_lc">
    Product name
    
        (<span class="tab_language"></span>)
    
</label>


    <input type="text" name="product_name_new_lc" id="product_name_new_lc" class="text " value="" lang="new_lc" data-autocomplete="" />






    <p class="example">Example: Kinder Bueno White</p>


<!-- end templates/web/pages/product_edit/display_input_field.tt.html -->


                
                    
                    <!-- start templates/web/pages/product_edit/display_input_field.tt.html -->

<label for="generic_name_new_lc">
    Common name
    
        (<span class="tab_language"></span>)
    
</label>


    <input type="text" name="generic_name_new_lc" id="generic_name_new_lc" class="text " value="" lang="new_lc" data-autocomplete="" />






    <p class="example">Example: Chocolate bar with milk and hazelnuts</p>


<!-- end templates/web/pages/product_edit/display_input_field.tt.html -->


                

            </div>
        
    
        
    
</div>
<!--The content tab ends-->

<!-- end templates/web/pages/product_edit/display_input_tabs.tt.html -->

                
                    <!-- start templates/web/pages/product_edit/display_input_field.tt.html -->

<label for="quantity">
    Quantity
    
</label>


    <input type="text" name="quantity" id="quantity" class="text " value="100 g" lang="en" data-autocomplete="" />






    <p class="example">Examples: 2 l, 250 g, 1 kg, 25 cl, 6 fl oz, 1 pound</p>


<!-- end templates/web/pages/product_edit/display_input_field.tt.html -->


                
                    <!-- start templates/web/pages/product_edit/display_input_field.tt.html -->

<label for="brands">
    Brands
    
</label>


    <input type="text" name="brands" id="brands" class="text tagify-me" value="Bob's pies" lang="en" data-autocomplete="" />






    <p class="example">Examples: Kinder Bueno White, Kinder Bueno, Kinder, Ferrero</p>


<!-- end templates/web/pages/product_edit/display_input_field.tt.html -->


                
                    <!-- start templates/web/pages/product_edit/display_input_field.tt.html -->

<label for="categories">
    Categories
    
</label>


    <input type="text" name="categories" id="categories" class="text tagify-me" value="Desserts, Sweet pies, Pies, Apple pies" lang="en" data-autocomplete="//world.openfoodfacts.localhost/api/v3/taxonomy_suggestions?tagtype=categories" />




    
        <p class="note">&rarr; Indicate only the most specific category. "Parents" categories will be automatically added.</p>
    



    <p class="example">Examples: Sardines in olive oil, Orange juice from concentrate</p>


<!-- end templates/web/pages/product_edit/display_input_field.tt.html -->


                
                    <!-- start templates/web/pages/product_edit/display_input_field.tt.html -->

<label for="labels">
    Labels, certifications, awards
    
</label>


    <input type="text" name="labels" id="labels" class="text tagify-me" value="Fair trade" lang="en" data-autocomplete="//world.openfoodfacts.localhost/api/v3/taxonomy_suggestions?tagtype=labels" />




    
        <p class="note">&rarr; Indicate only the most specific labels. "Parents" labels will be added automatically.</p>
    



    <p class="example">Example: Organic</p>


<!-- end templates/web/pages/product_edit/display_input_field.tt.html -->


                
                    <!-- start templates/web/pages/product_edit/display_input_field.tt.html -->

<label for="manufacturing_places">
    Manufacturing or processing places
    
</label>


    <input type="text" name="manufacturing_places" id="manufacturing_places" class="text tagify-me" value="" lang="en" data-autocomplete="" />






    <p class="example">Examples: Montana, USA</p>


<!-- end templates/web/pages/product_edit/display_input_field.tt.html -->


                
                    <!-- start templates/web/pages/product_edit/display_input_field.tt.html -->

<label for="emb_codes">
    Traceability code
    
</label>


    <input type="text" name="emb_codes" id="emb_codes" class="text tagify-me" value="" lang="en" data-autocomplete="//world.openfoodfacts.localhost/api/v3/taxonomy_suggestions?tagtype=emb_codes" />




    
        <p class="note">&rarr; In Europe, the code is in an ellipse with the 2 country initials followed by a number and CE.</p>
    



    <p class="example">Examples: EMB 53062, FR 62.448.034 CE, 84 R 20, 33 RECOLTANT 522</p>


<!-- end templates/web/pages/product_edit/display_input_field.tt.html -->


                
                    <!-- start templates/web/pages/product_edit/display_input_field.tt.html -->

<label for="link">
    Link to the product page on the official site of the producer
    
</label>


    <input type="text" name="link" id="link" class="text " value="//world.openfoodfacts.org/" lang="en" data-autocomplete="" />







<!-- end templates/web/pages/product_edit/display_input_field.tt.html -->


                
                    <!-- start templates/web/pages/product_edit/display_input_field.tt.html -->

<label for="expiration_date">
    Best before date
    
</label>


    <input type="text" name="expiration_date" id="expiration_date" class="text " value="" lang="en" data-autocomplete="" />




    
        <p class="note">&rarr; The expiration date is a way to track product changes over time and to identify the most recent version.</p>
    




<!-- end templates/web/pages/product_edit/display_input_field.tt.html -->


                
                    <!-- start templates/web/pages/product_edit/display_input_field.tt.html -->

<label for="purchase_places">
    City, state and country where purchased
    
</label>


    <input type="text" name="purchase_places" id="purchase_places" class="text tagify-me" value="" lang="en" data-autocomplete="" />




    
        <p class="note">&rarr; Indicate where you bought or saw the product (at least the country)</p>
    




<!-- end templates/web/pages/product_edit/display_input_field.tt.html -->


                
                    <!-- start templates/web/pages/product_edit/display_input_field.tt.html -->

<label for="stores">
    Stores
    
</label>


    <input type="text" name="stores" id="stores" class="text tagify-me" value="" lang="en" data-autocomplete="" />




    
        <p class="note">&rarr; Name of the shop or supermarket chain</p>
    




<!-- end templates/web/pages/product_edit/display_input_field.tt.html -->


                
                    <!-- start templates/web/pages/product_edit/display_input_field.tt.html -->

<label for="countries">
    Countries where sold
    
</label>


    <input type="text" name="countries" id="countries" class="text tagify-me" value="India, Japan, United States" lang="en" data-autocomplete="//world.openfoodfacts.localhost/api/v3/taxonomy_suggestions?tagtype=countries" />




    
        <p class="note">&rarr; Countries where the product is widely available (not including stores specialising in foreign products)</p>
    




<!-- end templates/web/pages/product_edit/display_input_field.tt.html -->


                
            </div>
        </section>

        <section id="ingredients" class="card fieldset">
            <div class="card-section">
                <legend>Ingredients</legend>
                <!-- start templates/web/pages/product_edit/display_input_tabs.tt.html -->

<!--html tab header starts-->
<ul id="tabs_ingredients_image" class="tabs" data-tab>
    
        
            <li class="tabs tab-title active tabs_en" id="tabs_ingredients_image_en_tab" data-language="en"><a href="#tabs_ingredients_image_en" class="tab_language">English</a></li>
        
    
        
            <li class="tabs tab-title tabs_fr" id="tabs_ingredients_image_fr_tab" data-language="fr"><a href="#tabs_ingredients_image_fr" class="tab_language">French</a></li>
        
    
        
            <li class="tabs tab-title new_lc hide tabs_new_lc" id="tabs_ingredients_image_new_lc_tab" data-language="new_lc"><a href="#tabs_ingredients_image_new_lc" class="tab_language"></a></li>
        
    
        
            <li class="tabs tab-title new tabs_new">
                <select class="select_add_language" style="width:100%">
                    <option></option>
                </select>
            </li>
        
    
</ul>
<!--html tab header ends-->

<!--The content tab starts-->
<div id="tabs_content_ingredients_image" class="tabs-content">
    
        
            <div class="tabs content active tabs_en" id="tabs_ingredients_image_en">
                
                                 

                
                    
                    	<label for="ingredients_en">Ingredients picture (<span class="tab_language">English</span>)</label>
<p class="note">&rarr; If the picture is neat enough, the ingredients can be extracted automatically</p>
<div class="select_crop" id="ingredients_en"></div>
<hr class="floatclear" />
<input type="hidden" name="ingredients_en_imgid" id="ingredients_en_imgid" value="" />
<input type="hidden" name="ingredients_en_x1" id="ingredients_en_x1" value="" />
<input type="hidden" name="ingredients_en_y1" id="ingredients_en_y1" value="" />
<input type="hidden" name="ingredients_en_x2" id="ingredients_en_x2" value="" />
<input type="hidden" name="ingredients_en_y2" id="ingredients_en_y2" value="" />
<input type="hidden" name="ingredients_en_display_url" id="ingredients_en_display_url" value="" />

                
                    
                        <div id="ingredients_en_image_full"></div>
                    
                    <!-- start templates/web/pages/product_edit/display_input_field.tt.html -->

<label for="ingredients_text_en">
    Ingredients list
    
        (<span class="tab_language">English</span>)
    
</label>


    <textarea name="ingredients_text_en" id="ingredients_text_en" lang="en">Wheat flour, apples, sugar, butter, eggs, salt, palm oil, acidifier: citric acid, raising agent: sodium bicarbonate</textarea>




    
        <p class="note">&rarr; Keep the order, indicate the % when specified, separate with a comma or - , use ( ) for ingredients of an ingredient, surround allergens with _ e.g. _milk_</p>
    



    <p class="example">Examples: Cereals 85.5% (_wheat_ flour, whole-_wheat_ flour 11%), malt extract, cocoa 4,8%, ascorbic acid</p>


<!-- end templates/web/pages/product_edit/display_input_field.tt.html -->


                
                    
                    <!-- start templates/web/pages/product_edit/display_input_field.tt.html -->

<label for="origin_en">
    Origin of the product and/or its ingredients
    
        (<span class="tab_language">English</span>)
    
</label>


    <input type="text" name="origin_en" id="origin_en" class="text " value="Germany" lang="en" data-autocomplete="" />




    
        <p class="note">&rarr; Packaging mentions that indicate the manufacturing place and/or the origins of the ingredients</p>
    



    <p class="example">Examples: Made in France. Tomatoes from Italy. Origin of the rice: India, Thailand.</p>


<!-- end templates/web/pages/product_edit/display_input_field.tt.html -->


                

            </div>
        
    
        
            <div class="tabs content tabs_fr" id="tabs_ingredients_image_fr">
                
                                 

                
                    
                    	<label for="ingredients_fr">Ingredients picture (<span class="tab_language">French</span>)</label>
<p class="note">&rarr; If the picture is neat enough, the ingredients can be extracted automatically</p>
<div class="select_crop" id="ingredients_fr"></div>
<hr class="floatclear" />
<input type="hidden" name="ingredients_fr_imgid" id="ingredients_fr_imgid" value="" />
<input type="hidden" name="ingredients_fr_x1" id="ingredients_fr_x1" value="" />
<input type="hidden" name="ingredients_fr_y1" id="ingredients_fr_y1" value="" />
<input type="hidden" name="ingredients_fr_x2" id="ingredients_fr_x2" value="" />
<input type="hidden" name="ingredients_fr_y2" id="ingredients_fr_y2" value="" />
<input type="hidden" name="ingredients_fr_display_url" id="ingredients_fr_display_url" value="" />

                
                    
                        <div id="ingredients_fr_image_full"></div>
                    
                    <!-- start templates/web/pages/product_edit/display_input_field.tt.html -->

<label for="ingredients_text_fr">
    Ingredients list
    
        (<span class="tab_language">French</span>)
    
</label>


    <textarea name="ingredients_text_fr" id="ingredients_text_fr" lang="fr">Farine de blé, pommes, sucre, beurre, oeufs, sel, huile de palme, acidifiant: acide citrique, agent levant: bicarbonate de sodium</textarea>




    
        <p class="note">&rarr; Keep the order, indicate the % when specified, separate with a comma or - , use ( ) for ingredients of an ingredient, surround allergens with _ e.g. _milk_</p>
    



    <p class="example">Examples: Cereals 85.5% (_wheat_ flour, whole-_wheat_ flour 11%), malt extract, cocoa 4,8%, ascorbic acid</p>


<!-- end templates/web/pages/product_edit/display_input_field.tt.html -->


                
                    
                    <!-- start templates/web/pages/product_edit/display_input_field.tt.html -->

<label for="origin_fr">
    Origin of the product and/or its ingredients
    
        (<span class="tab_language">French</span>)
    
</label>


    <input type="text" name="origin_fr" id="origin_fr" class="text " value="" lang="fr" data-autocomplete="" />




    
        <p class="note">&rarr; Packaging mentions that indicate the manufacturing place and/or the origins of the ingredients</p>
    



    <p class="example">Examples: Made in France. Tomatoes from Italy. Origin of the rice: India, Thailand.</p>


<!-- end templates/web/pages/product_edit/display_input_field.tt.html -->


                

            </div>
        
    
        
            <div class="tabs content new_lc hide tabs_new_lc" id="tabs_ingredients_image_new_lc">
                
                                 

                
                    
                    	<label for="ingredients_new_lc">Ingredients picture (<span class="tab_language"></span>)</label>
<p class="note">&rarr; If the picture is neat enough, the ingredients can be extracted automatically</p>
<div class="select_crop" id="ingredients_new_lc"></div>
<hr class="floatclear" />
<input type="hidden" name="ingredients_new_lc_imgid" id="ingredients_new_lc_imgid" value="" />
<input type="hidden" name="ingredients_new_lc_x1" id="ingredients_new_lc_x1" value="" />
<input type="hidden" name="ingredients_new_lc_y1" id="ingredients_new_lc_y1" value="" />
<input type="hidden" name="ingredients_new_lc_x2" id="ingredients_new_lc_x2" value="" />
<input type="hidden" name="ingredients_new_lc_y2" id="ingredients_new_lc_y2" value="" />
<input type="hidden" name="ingredients_new_lc_display_url" id="ingredients_new_lc_display_url" value="" />

                
                    
                        <div id="ingredients_new_lc_image_full"></div>
                    
                    <!-- start templates/web/pages/product_edit/display_input_field.tt.html -->

<label for="ingredients_text_new_lc">
    Ingredients list
    
        (<span class="tab_language"></span>)
    
</label>


    <textarea name="ingredients_text_new_lc" id="ingredients_text_new_lc" lang="new_lc"></textarea>




    
        <p class="note">&rarr; Keep the order, indicate the % when specified, separate with a comma or - , use ( ) for ingredients of an ingredient, surround allergens with _ e.g. _milk_</p>
    



    <p class="example">Examples: Cereals 85.5% (_wheat_ flour, whole-_wheat_ flour 11%), malt extract, cocoa 4,8%, ascorbic acid</p>


<!-- end templates/web/pages/product_edit/display_input_field.tt.html -->


                
                    
                    <!-- start templates/web/pages/product_edit/display_input_field.tt.html -->

<label for="origin_new_lc">
    Origin of the product and/or its ingredients
    
        (<span class="tab_language"></span>)
    
</label>


    <input type="text" name="origin_new_lc" id="origin_new_lc" class="text " value="" lang="new_lc" data-autocomplete="" />




    
        <p class="note">&rarr; Packaging mentions that indicate the manufacturing place and/or the origins of the ingredients</p>
    



    <p class="example">Examples: Made in France. Tomatoes from Italy. Origin of the rice: India, Thailand.</p>


<!-- end templates/web/pages/product_edit/display_input_field.tt.html -->


                

            </div>
        
    
        
    
</div>
<!--The content tab ends-->

<!-- end templates/web/pages/product_edit/display_input_tabs.tt.html -->
                <!-- start templates/web/pages/product_edit/display_input_field.tt.html -->

<label for="allergens">
    Substances or products causing allergies or intolerances
    
</label>


    <input type="text" name="allergens" id="allergens" class="text tagify-me" value="Apple, Eggs, Gluten, Milk" lang="en" data-autocomplete="//world.openfoodfacts.localhost/api/v3/taxonomy_suggestions?tagtype=allergens" />







<!-- end templates/web/pages/product_edit/display_input_field.tt.html -->


                <!-- start templates/web/pages/product_edit/display_input_field.tt.html -->

<label for="traces">
    Traces
    
</label>


    <input type="text" name="traces" id="traces" class="text tagify-me" value="" lang="en" data-autocomplete="//world.openfoodfacts.localhost/api/v3/taxonomy_suggestions?tagtype=traces" />




    
        <p class="note">&rarr; Indicate ingredients from mentions like "May contain traces of", "Made in a factory that also uses" etc.</p>
    



    <p class="example">Examples: Milk, Gluten, Nuts</p>


<!-- end templates/web/pages/product_edit/display_input_field.tt.html -->


                <!-- start templates/web/pages/product_edit/display_input_field.tt.html -->

<label for="origins">
    Origin of ingredients
    
</label>


    <input type="text" name="origins" id="origins" class="text tagify-me" value="" lang="en" data-autocomplete="//world.openfoodfacts.localhost/api/v3/taxonomy_suggestions?tagtype=origins" />






    <p class="example">Examples: California, USA</p>


<!-- end templates/web/pages/product_edit/display_input_field.tt.html -->


            </div>
        </section>

        <!--nutrient fieldset-->
        <section class="card fieldset" id="nutrition">
            <div class="card-section">
                <legend>Nutrition facts</legend>
                <!-- extra field suffixed with _displayed to allow detecting when a box is unchecked -->
                <input type="hidden" name="no_nutrition_data_displayed" value="1" />
                <input type="checkbox" id="no_nutrition_data" name="no_nutrition_data"  />
                <label for="no_nutrition_data" class="checkbox_label">Nutrition facts are not specified on the product.</label><br/>
                <div id="nutrition_data_div">
                    <!-- start templates/web/pages/product_edit/display_input_tabs.tt.html -->

<!--html tab header starts-->
<ul id="tabs_nutrition_image" class="tabs" data-tab>
    
        
            <li class="tabs tab-title active tabs_en" id="tabs_nutrition_image_en_tab" data-language="en"><a href="#tabs_nutrition_image_en" class="tab_language">English</a></li>
        
    
        
            <li class="tabs tab-title tabs_fr" id="tabs_nutrition_image_fr_tab" data-language="fr"><a href="#tabs_nutrition_image_fr" class="tab_language">French</a></li>
        
    
        
            <li class="tabs tab-title new_lc hide tabs_new_lc" id="tabs_nutrition_image_new_lc_tab" data-language="new_lc"><a href="#tabs_nutrition_image_new_lc" class="tab_language"></a></li>
        
    
        
            <li class="tabs tab-title new tabs_new">
                <select class="select_add_language" style="width:100%">
                    <option></option>
                </select>
            </li>
        
    
</ul>
<!--html tab header ends-->

<!--The content tab starts-->
<div id="tabs_content_nutrition_image" class="tabs-content">
    
        
            <div class="tabs content active tabs_en" id="tabs_nutrition_image_en">
                
                                 

                
                    
                    	<label for="nutrition_en">Nutrition facts picture (<span class="tab_language">English</span>)</label>

<div class="select_crop" id="nutrition_en"></div>
<hr class="floatclear" />
<input type="hidden" name="nutrition_en_imgid" id="nutrition_en_imgid" value="" />
<input type="hidden" name="nutrition_en_x1" id="nutrition_en_x1" value="" />
<input type="hidden" name="nutrition_en_y1" id="nutrition_en_y1" value="" />
<input type="hidden" name="nutrition_en_x2" id="nutrition_en_x2" value="" />
<input type="hidden" name="nutrition_en_y2" id="nutrition_en_y2" value="" />
<input type="hidden" name="nutrition_en_display_url" id="nutrition_en_display_url" value="" />

                

            </div>
        
    
        
            <div class="tabs content tabs_fr" id="tabs_nutrition_image_fr">
                
                                 

                
                    
                    	<label for="nutrition_fr">Nutrition facts picture (<span class="tab_language">French</span>)</label>

<div class="select_crop" id="nutrition_fr"></div>
<hr class="floatclear" />
<input type="hidden" name="nutrition_fr_imgid" id="nutrition_fr_imgid" value="" />
<input type="hidden" name="nutrition_fr_x1" id="nutrition_fr_x1" value="" />
<input type="hidden" name="nutrition_fr_y1" id="nutrition_fr_y1" value="" />
<input type="hidden" name="nutrition_fr_x2" id="nutrition_fr_x2" value="" />
<input type="hidden" name="nutrition_fr_y2" id="nutrition_fr_y2" value="" />
<input type="hidden" name="nutrition_fr_display_url" id="nutrition_fr_display_url" value="" />

                

            </div>
        
    
        
            <div class="tabs content new_lc hide tabs_new_lc" id="tabs_nutrition_image_new_lc">
                
                                 

                
                    
                    	<label for="nutrition_new_lc">Nutrition facts picture (<span class="tab_language"></span>)</label>

<div class="select_crop" id="nutrition_new_lc"></div>
<hr class="floatclear" />
<input type="hidden" name="nutrition_new_lc_imgid" id="nutrition_new_lc_imgid" value="" />
<input type="hidden" name="nutrition_new_lc_x1" id="nutrition_new_lc_x1" value="" />
<input type="hidden" name="nutrition_new_lc_y1" id="nutrition_new_lc_y1" value="" />
<input type="hidden" name="nutrition_new_lc_x2" id="nutrition_new_lc_x2" value="" />
<input type="hidden" name="nutrition_new_lc_y2" id="nutrition_new_lc_y2" value="" />
<input type="hidden" name="nutrition_new_lc_display_url" id="nutrition_new_lc_display_url" value="" />

                

            </div>
        
    
        
    
</div>
<!--The content tab ends-->

<!-- end templates/web/pages/product_edit/display_input_tabs.tt.html -->
                    <!-- start templates/web/pages/product_edit/display_input_field.tt.html -->

<label for="serving_size">
    Serving size
    
</label>


    <input type="text" name="serving_size" id="serving_size" class="text " value="10 g" lang="en" data-autocomplete="" />




    
        <p class="note">&rarr; If the nutrition facts table contains values for the prepared product, indicate the total serving size of the prepared product (including added water or milk).</p>
    



    <p class="example">Examples: 60 g, 12 oz, 20cl, 2 fl oz</p>


<!-- end templates/web/pages/product_edit/display_input_field.tt.html -->



                    
                        <!-- extra field suffixed with _displayed to allow detecting when a box is unchecked -->
                        <input type="hidden" name="nutrition_data_displayed" value="1" />
                        <input type="checkbox" id="nutrition_data" name="nutrition_data" checked="checked" />
                        <label for="nutrition_data" class="checkbox_label">Nutrition facts are specified for the product as sold.</label> &nbsp;
                        <input type="radio" id="nutrition_data_per_100g" value="100g" name="nutrition_data_per" checked="checked" />
                        <label for="nutrition_data_per_100g">for 100 g / 100 ml</label>
                        <input type="radio" id="nutrition_data_per_serving" value="serving" name="nutrition_data_per"  />
                        <label for="nutrition_data_per_serving">per serving</label><br/>

                        
                    
                        <!-- extra field suffixed with _displayed to allow detecting when a box is unchecked -->
                        <input type="hidden" name="nutrition_data_prepared_displayed" value="1" />
                        <input type="checkbox" id="nutrition_data_prepared" name="nutrition_data_prepared"  />
                        <label for="nutrition_data_prepared" class="checkbox_label">Nutrition facts are specified for the prepared product.</label> &nbsp;
                        <input type="radio" id="nutrition_data_prepared_per_100g" value="100g" name="nutrition_data_prepared_per" checked="checked" />
                        <label for="nutrition_data_prepared_per_100g">for 100 g / 100 ml</label>
                        <input type="radio" id="nutrition_data_prepared_per_serving" value="serving" name="nutrition_data_prepared_per"  />
                        <label for="nutrition_data_prepared_per_serving">per serving</label><br/>

                        
                    

                    <div style="position:relative">

                        <table id="nutrition_data_table" class="data_table" style="display: table;" aria-label="nutrition table">
                            <thead class="nutriment_header">
                                <th id="col_1">
                                    Nutrition facts
                                </th>
                                <th id="col_2" class="nutriment_col" >
                                    As sold<br/>
                                    <span id="nutrition_data_100g" >for 100 g / 100 ml</span>
                                    <span id="nutrition_data_serving"  style="display:none">per serving</span>
                                </th>
                                <th id="col_3" class="nutriment_col_prepared" style="display:none">
                                    Prepared<br/>
                                    <span id="nutrition_data_prepared_100g" >for 100 g / 100 ml</span>
                                    <span id="nutrition_data_prepared_serving"  style="display:none">per serving</span>
                                </th>
                                <th id="col_4">
                                    Unit
                                </th>
                            </thead>

                            <tbody>

                                

                                    
                                        <tr id="nutriment_energy-kj_tr" class="nutriment_main">

                                    <td>
                                        <!--label starts-->
                                        
                                        
                                            <label class="nutriment_label" for="nutriment_energy-kj">Energy (kJ)*</label>
                                        
                                        
                                        <!--label ends-->
                                    </td>

                                            <td class="nutriment_col" >
                                                <input class="nutriment_value nutriment_value_as_sold soft-background" id="nutriment_energy-kj" name="nutriment_energy-kj" value=""  autocomplete="off"/>
                                                <span id="nutriment_question_mark_energy-kj" class="question_mark">?</span>
                                                <span id="nutriment_sugars_warning_energy-kj" class="sugars_warning">Please enter a valid value.</span>
                                            </td>
                                            <td class="nutriment_col_prepared" style="display:none">
                                                <input class="nutriment_value nutriment_value_prepared" id="nutriment_energy-kj_prepared" name="nutriment_energy-kj_prepared" value=""  autocomplete="off"/>
                                            </td>

                                            
                                                <td>
                                                    <span class="nutriment_unit">kJ</span>

                                            
                                                    </td>
                                            </tr>

                                    

                                

                                    
                                        <tr id="nutriment_energy-kcal_tr" class="nutriment_main">

                                    <td>
                                        <!--label starts-->
                                        
                                        
                                            <label class="nutriment_label" for="nutriment_energy-kcal">Energy (kcal)</label>
                                        
                                        
                                        <!--label ends-->
                                    </td>

                                            <td class="nutriment_col" >
                                                <input class="nutriment_value nutriment_value_as_sold soft-background" id="nutriment_energy-kcal" name="nutriment_energy-kcal" value=""  autocomplete="off"/>
                                                <span id="nutriment_question_mark_energy-kcal" class="question_mark">?</span>
                                                <span id="nutriment_sugars_warning_energy-kcal" class="sugars_warning">Please enter a valid value.</span>
                                            </td>
                                            <td class="nutriment_col_prepared" style="display:none">
                                                <input class="nutriment_value nutriment_value_prepared" id="nutriment_energy-kcal_prepared" name="nutriment_energy-kcal_prepared" value=""  autocomplete="off"/>
                                            </td>

                                            
                                                <td>
                                                    <span class="nutriment_unit">kcal</span>

                                            
                                                    </td>
                                            </tr>

                                    

                                

                                    

                                

                                    
                                        <tr id="nutriment_fat_tr" class="nutriment_main">

                                    <td>
                                        <!--label starts-->
                                        
                                        
                                            <label class="nutriment_label" for="nutriment_fat">Fat*</label>
                                        
                                        
                                        <!--label ends-->
                                    </td>

                                            <td class="nutriment_col" >
                                                <input class="nutriment_value nutriment_value_as_sold soft-background" id="nutriment_fat" name="nutriment_fat" value=""  autocomplete="off"/>
                                                <span id="nutriment_question_mark_fat" class="question_mark">?</span>
                                                <span id="nutriment_sugars_warning_fat" class="sugars_warning">Please enter a valid value.</span>
                                            </td>
                                            <td class="nutriment_col_prepared" style="display:none">
                                                <input class="nutriment_value nutriment_value_prepared" id="nutriment_fat_prepared" name="nutriment_fat_prepared" value=""  autocomplete="off"/>
                                            </td>

                                            
                                                <td>
                                                    <span class="nutriment_unit_percent" id="nutriment_fat_unit_percent" style="display:none">%</span>
                                                    <select class="nutriment_unit" id="nutriment_fat_unit" name="nutriment_fat_unit" >
                                                        
                                                            <option value="g" selected="selected" >g</option>
                                                        
                                                            <option value="mg" >mg</option>
                                                        
                                                            <option value="µg" >mcg/µg</option>
                                                        
                                                        </select>
                                            
                                                    </td>
                                            </tr>

                                    

                                

                                    
                                        <tr id="nutriment_saturated-fat_tr" class="nutriment_sub">

                                    <td>
                                        <!--label starts-->
                                        
                                        
                                            <label class="nutriment_label" for="nutriment_saturated-fat"> Saturated fat*</label>
                                        
                                        
                                        <!--label ends-->
                                    </td>

                                            <td class="nutriment_col" >
                                                <input class="nutriment_value nutriment_value_as_sold soft-background" id="nutriment_saturated-fat" name="nutriment_saturated-fat" value=""  autocomplete="off"/>
                                                <span id="nutriment_question_mark_saturated-fat" class="question_mark">?</span>
                                                <span id="nutriment_sugars_warning_saturated-fat" class="sugars_warning">Please enter a valid value.</span>
                                            </td>
                                            <td class="nutriment_col_prepared" style="display:none">
                                                <input class="nutriment_value nutriment_value_prepared" id="nutriment_saturated-fat_prepared" name="nutriment_saturated-fat_prepared" value=""  autocomplete="off"/>
                                            </td>

                                            
                                                <td>
                                                    <span class="nutriment_unit_percent" id="nutriment_saturated-fat_unit_percent" style="display:none">%</span>
                                                    <select class="nutriment_unit" id="nutriment_saturated-fat_unit" name="nutriment_saturated-fat_unit" >
                                                        
                                                            <option value="g" selected="selected" >g</option>
                                                        
                                                            <option value="mg" >mg</option>
                                                        
                                                            <option value="µg" >mcg/µg</option>
                                                        
                                                        </select>
                                            
                                                    </td>
                                            </tr>

                                    

                                

                                    

                                

                                    

                                

                                    

                                

                                    

                                

                                    

                                

                                    

                                

                                    

                                

                                    

                                

                                    

                                

                                    

                                

                                    

                                

                                    

                                

                                    

                                

                                    

                                

                                    

                                

                                    

                                

                                    

                                

                                    

                                

                                    

                                

                                    

                                

                                    

                                

                                    

                                

                                    

                                

                                    

                                

                                    

                                

                                    

                                

                                    

                                

                                    

                                

                                    

                                

                                    

                                

                                    

                                

                                    

                                

                                    

                                

                                    

                                

                                    

                                

                                    
                                        <tr id="nutriment_carbohydrates_tr" class="nutriment_main">

                                    <td>
                                        <!--label starts-->
                                        
                                        
                                            <label class="nutriment_label" for="nutriment_carbohydrates">Carbohydrates</label>
                                        
                                        
                                        <!--label ends-->
                                    </td>

                                            <td class="nutriment_col" >
                                                <input class="nutriment_value nutriment_value_as_sold soft-background" id="nutriment_carbohydrates" name="nutriment_carbohydrates" value=""  autocomplete="off"/>
                                                <span id="nutriment_question_mark_carbohydrates" class="question_mark">?</span>
                                                <span id="nutriment_sugars_warning_carbohydrates" class="sugars_warning">Please enter a valid value.</span>
                                            </td>
                                            <td class="nutriment_col_prepared" style="display:none">
                                                <input class="nutriment_value nutriment_value_prepared" id="nutriment_carbohydrates_prepared" name="nutriment_carbohydrates_prepared" value=""  autocomplete="off"/>
                                            </td>

                                            
                                                <td>
                                                    <span class="nutriment_unit_percent" id="nutriment_carbohydrates_unit_percent" style="display:none">%</span>
                                                    <select class="nutriment_unit" id="nutriment_carbohydrates_unit" name="nutriment_carbohydrates_unit" >
                                                        
                                                            <option value="g" selected="selected" >g</option>
                                                        
                                                            <option value="mg" >mg</option>
                                                        
                                                            <option value="µg" >mcg/µg</option>
                                                        
                                                        </select>
                                            
                                                    </td>
                                            </tr>

                                    

                                

                                    
                                        <tr id="nutriment_sugars_tr" class="nutriment_sub">

                                    <td>
                                        <!--label starts-->
                                        
                                        
                                            <label class="nutriment_label" for="nutriment_sugars"> Sugars*</label>
                                        
                                        
                                        <!--label ends-->
                                    </td>

                                            <td class="nutriment_col" >
                                                <input class="nutriment_value nutriment_value_as_sold soft-background" id="nutriment_sugars" name="nutriment_sugars" value=""  autocomplete="off"/>
                                                <span id="nutriment_question_mark_sugars" class="question_mark">?</span>
                                                <span id="nutriment_sugars_warning_sugars" class="sugars_warning">Please enter a valid value.</span>
                                            </td>
                                            <td class="nutriment_col_prepared" style="display:none">
                                                <input class="nutriment_value nutriment_value_prepared" id="nutriment_sugars_prepared" name="nutriment_sugars_prepared" value=""  autocomplete="off"/>
                                            </td>

                                            
                                                <td>
                                                    <span class="nutriment_unit_percent" id="nutriment_sugars_unit_percent" style="display:none">%</span>
                                                    <select class="nutriment_unit" id="nutriment_sugars_unit" name="nutriment_sugars_unit" >
                                                        
                                                            <option value="g" selected="selected" >g</option>
                                                        
                                                            <option value="mg" >mg</option>
                                                        
                                                            <option value="µg" >mcg/µg</option>
                                                        
                                                        </select>
                                            
                                                    </td>
                                            </tr>

                                    

                                

                                    

                                

                                    

                                

                                    

                                

                                    

                                

                                    

                                

                                    

                                

                                    

                                

                                    

                                

                                    

                                

                                    

                                

                                    
                                        <tr id="nutriment_fiber_tr" class="nutriment_main">

                                    <td>
                                        <!--label starts-->
                                        
                                        
                                            <label class="nutriment_label" for="nutriment_fiber">Fiber*</label>
                                        
                                        
                                        <!--label ends-->
                                    </td>

                                            <td class="nutriment_col" >
                                                <input class="nutriment_value nutriment_value_as_sold soft-background" id="nutriment_fiber" name="nutriment_fiber" value=""  autocomplete="off"/>
                                                <span id="nutriment_question_mark_fiber" class="question_mark">?</span>
                                                <span id="nutriment_sugars_warning_fiber" class="sugars_warning">Please enter a valid value.</span>
                                            </td>
                                            <td class="nutriment_col_prepared" style="display:none">
                                                <input class="nutriment_value nutriment_value_prepared" id="nutriment_fiber_prepared" name="nutriment_fiber_prepared" value=""  autocomplete="off"/>
                                            </td>

                                            
                                                <td>
                                                    <span class="nutriment_unit_percent" id="nutriment_fiber_unit_percent" style="display:none">%</span>
                                                    <select class="nutriment_unit" id="nutriment_fiber_unit" name="nutriment_fiber_unit" >
                                                        
                                                            <option value="g" selected="selected" >g</option>
                                                        
                                                            <option value="mg" >mg</option>
                                                        
                                                            <option value="µg" >mcg/µg</option>
                                                        
                                                        </select>
                                            
                                                    </td>
                                            </tr>

                                    

                                

                                    

                                

                                    

                                

                                    
                                        <tr id="nutriment_proteins_tr" class="nutriment_main">

                                    <td>
                                        <!--label starts-->
                                        
                                        
                                            <label class="nutriment_label" for="nutriment_proteins">Proteins*</label>
                                        
                                        
                                        <!--label ends-->
                                    </td>

                                            <td class="nutriment_col" >
                                                <input class="nutriment_value nutriment_value_as_sold soft-background" id="nutriment_proteins" name="nutriment_proteins" value=""  autocomplete="off"/>
                                                <span id="nutriment_question_mark_proteins" class="question_mark">?</span>
                                                <span id="nutriment_sugars_warning_proteins" class="sugars_warning">Please enter a valid value.</span>
                                            </td>
                                            <td class="nutriment_col_prepared" style="display:none">
                                                <input class="nutriment_value nutriment_value_prepared" id="nutriment_proteins_prepared" name="nutriment_proteins_prepared" value=""  autocomplete="off"/>
                                            </td>

                                            
                                                <td>
                                                    <span class="nutriment_unit_percent" id="nutriment_proteins_unit_percent" style="display:none">%</span>
                                                    <select class="nutriment_unit" id="nutriment_proteins_unit" name="nutriment_proteins_unit" >
                                                        
                                                            <option value="g" selected="selected" >g</option>
                                                        
                                                            <option value="mg" >mg</option>
                                                        
                                                            <option value="µg" >mcg/µg</option>
                                                        
                                                        </select>
                                            
                                                    </td>
                                            </tr>

                                    

                                

                                    

                                

                                    

                                

                                    

                                

                                    
                                        <tr id="nutriment_salt_tr" class="nutriment_main">

                                    <td>
                                        <!--label starts-->
                                        
                                        
                                            <label class="nutriment_label" for="nutriment_salt">Salt*</label>
                                        
                                        
                                        <!--label ends-->
                                    </td>

                                            <td class="nutriment_col" >
                                                <input class="nutriment_value nutriment_value_as_sold soft-background" id="nutriment_salt" name="nutriment_salt" value=""  autocomplete="off"/>
                                                <span id="nutriment_question_mark_salt" class="question_mark">?</span>
                                                <span id="nutriment_sugars_warning_salt" class="sugars_warning">Please enter a valid value.</span>
                                            </td>
                                            <td class="nutriment_col_prepared" style="display:none">
                                                <input class="nutriment_value nutriment_value_prepared" id="nutriment_salt_prepared" name="nutriment_salt_prepared" value=""  autocomplete="off"/>
                                            </td>

                                            
                                                <td>
                                                    <span class="nutriment_unit_percent" id="nutriment_salt_unit_percent" style="display:none">%</span>
                                                    <select class="nutriment_unit" id="nutriment_salt_unit" name="nutriment_salt_unit" >
                                                        
                                                            <option value="g" selected="selected" >g</option>
                                                        
                                                            <option value="mg" >mg</option>
                                                        
                                                            <option value="µg" >mcg/µg</option>
                                                        
                                                        </select>
                                            
                                                    </td>
                                            </tr>

                                    

                                

                                    

                                

                                    
                                        <tr id="nutriment_sodium_tr" class="nutriment_main">

                                    <td>
                                        <!--label starts-->
                                        
                                        
                                            <label class="nutriment_label" for="nutriment_sodium">Sodium</label>
                                        
                                        
                                        <!--label ends-->
                                    </td>

                                            <td class="nutriment_col" >
                                                <input class="nutriment_value nutriment_value_as_sold soft-background" id="nutriment_sodium" name="nutriment_sodium" value=""  autocomplete="off"/>
                                                <span id="nutriment_question_mark_sodium" class="question_mark">?</span>
                                                <span id="nutriment_sugars_warning_sodium" class="sugars_warning">Please enter a valid value.</span>
                                            </td>
                                            <td class="nutriment_col_prepared" style="display:none">
                                                <input class="nutriment_value nutriment_value_prepared" id="nutriment_sodium_prepared" name="nutriment_sodium_prepared" value=""  autocomplete="off"/>
                                            </td>

                                            
                                                <td>
                                                    <span class="nutriment_unit_percent" id="nutriment_sodium_unit_percent" style="display:none">%</span>
                                                    <select class="nutriment_unit" id="nutriment_sodium_unit" name="nutriment_sodium_unit" >
                                                        
                                                            <option value="g" selected="selected" >g</option>
                                                        
                                                            <option value="mg" >mg</option>
                                                        
                                                            <option value="µg" >mcg/µg</option>
                                                        
                                                        </select>
                                            
                                                    </td>
                                            </tr>

                                    

                                

                                    
                                        <tr id="nutriment_alcohol_tr" class="nutriment_main">

                                    <td>
                                        <!--label starts-->
                                        
                                        
                                            <label class="nutriment_label" for="nutriment_alcohol">Alcohol</label>
                                        
                                        
                                        <!--label ends-->
                                    </td>

                                            <td class="nutriment_col" >
                                                <input class="nutriment_value nutriment_value_as_sold soft-background" id="nutriment_alcohol" name="nutriment_alcohol" value=""  autocomplete="off"/>
                                                <span id="nutriment_question_mark_alcohol" class="question_mark">?</span>
                                                <span id="nutriment_sugars_warning_alcohol" class="sugars_warning">Please enter a valid value.</span>
                                            </td>
                                            <td class="nutriment_col_prepared" style="display:none">
                                                <input class="nutriment_value nutriment_value_prepared" id="nutriment_alcohol_prepared" name="nutriment_alcohol_prepared" value=""  autocomplete="off"/>
                                            </td>

                                            
                                                <td>
                                                    <span class="nutriment_unit">% vol / °</span>

                                            
                                                    </td>
                                            </tr>

                                    

                                

                                    

                                

                                    

                                

                                    

                                

                                    

                                

                                    

                                

                                    

                                

                                    

                                

                                    

                                

                                    

                                

                                    

                                

                                    

                                

                                    

                                

                                    

                                

                                    

                                

                                    

                                

                                    

                                

                                    

                                

                                    

                                

                                    

                                

                                    

                                

                                    

                                

                                    

                                

                                    

                                

                                    

                                

                                    

                                

                                    

                                

                                    

                                

                                    

                                

                                    

                                

                                    

                                

                                    

                                

                                    

                                

                                    

                                

                                    

                                

                                    

                                

                                    

                                

                                    

                                

                                    

                                

                                    

                                

                                    

                                

                                    

                                

                                    

                                

                                    

                                

                                    

                                

                                    

                                

                                    

                                

                                    

                                

                                    

                                

                                    

                                

                                    

                                

                                    

                                

                                    

                                

                                    
                                        <tr id="nutriment_new_0_tr" class="nutriment_main" style="display:none">

                                    <td>
                                        <!--label starts-->
                                        
                                            <input class="nutriment_label" id="nutriment_new_0_label" name="nutriment_new_0_label" placeholder="Add a nutrient"/>
                                        
                                        <!--label ends-->
                                    </td>

                                            <td class="nutriment_col" >
                                                <input class="nutriment_value nutriment_value_as_sold soft-background" id="nutriment_new_0" name="nutriment_new_0" value=""  autocomplete="off"/>
                                                <span id="nutriment_question_mark_new_0" class="question_mark">?</span>
                                                <span id="nutriment_sugars_warning_new_0" class="sugars_warning">Please enter a valid value.</span>
                                            </td>
                                            <td class="nutriment_col_prepared" style="display:none">
                                                <input class="nutriment_value nutriment_value_prepared" id="nutriment_new_0_prepared" name="nutriment_new_0_prepared" value=""  autocomplete="off"/>
                                            </td>

                                            
                                                <td>
                                                    <span class="nutriment_unit_percent" id="nutriment_new_0_unit_percent" style="display:none">%</span>
                                                    <select class="nutriment_unit" id="nutriment_new_0_unit" name="nutriment_new_0_unit" >
                                                        
                                                            <option value="g" selected="selected" >g</option>
                                                        
                                                            <option value="mg" >mg</option>
                                                        
                                                            <option value="µg" >mcg/µg</option>
                                                        
                                                            <option value="% DV" >% DV</option>
                                                        
                                                            <option value="IU" >IU</option>
                                                        
                                                        </select>
                                            
                                                    </td>
                                            </tr>

                                    

                                

                                    
                                        <tr id="nutriment_new_1_tr" class="nutriment_main">

                                    <td>
                                        <!--label starts-->
                                        
                                            <input class="nutriment_label" id="nutriment_new_1_label" name="nutriment_new_1_label" placeholder="Add a nutrient"/>
                                        
                                        <!--label ends-->
                                    </td>

                                            <td class="nutriment_col" >
                                                <input class="nutriment_value nutriment_value_as_sold soft-background" id="nutriment_new_1" name="nutriment_new_1" value=""  autocomplete="off"/>
                                                <span id="nutriment_question_mark_new_1" class="question_mark">?</span>
                                                <span id="nutriment_sugars_warning_new_1" class="sugars_warning">Please enter a valid value.</span>
                                            </td>
                                            <td class="nutriment_col_prepared" style="display:none">
                                                <input class="nutriment_value nutriment_value_prepared" id="nutriment_new_1_prepared" name="nutriment_new_1_prepared" value=""  autocomplete="off"/>
                                            </td>

                                            
                                                <td>
                                                    <span class="nutriment_unit_percent" id="nutriment_new_1_unit_percent" style="display:none">%</span>
                                                    <select class="nutriment_unit" id="nutriment_new_1_unit" name="nutriment_new_1_unit" >
                                                        
                                                            <option value="g" selected="selected" >g</option>
                                                        
                                                            <option value="mg" >mg</option>
                                                        
                                                            <option value="µg" >mcg/µg</option>
                                                        
                                                            <option value="% DV" >% DV</option>
                                                        
                                                            <option value="IU" >IU</option>
                                                        
                                                        </select>
                                            
                                                    </td>
                                            </tr>

                                    

                                

                            </tbody>
                        </table>

                        <input type="hidden" name="new_max" id="new_max" value="1" />
                        <div id="nutrition_image_copy" style="position:absolute;bottom:0;"></div>
                    </div>

                

                <p class="asterisk">&rarr;*:Essential nutrients to calculate the Nutri-Score.</p>
                <p class="note">&rarr; The table lists by default nutriments that are often specified. Leave the field blank if it's not on the label.<br/>You can add extra nutriments (vitamins, minerals, cholesterol etc.)
by typing the first letters of their name in the last row of the table.</p>
                </div>

            </div>
    </section><!--nutrient field set-->

        <!--packaging field-->
        <section id="packaging_section" class="card fieldset">
            <div class="card-section">
                <legend>Packaging</legend>
                <!-- start templates/web/pages/product_edit/display_input_tabs.tt.html -->

<!--html tab header starts-->
<ul id="tabs_packaging_image" class="tabs" data-tab>
    
        
            <li class="tabs tab-title active tabs_en" id="tabs_packaging_image_en_tab" data-language="en"><a href="#tabs_packaging_image_en" class="tab_language">English</a></li>
        
    
        
            <li class="tabs tab-title tabs_fr" id="tabs_packaging_image_fr_tab" data-language="fr"><a href="#tabs_packaging_image_fr" class="tab_language">French</a></li>
        
    
        
            <li class="tabs tab-title new_lc hide tabs_new_lc" id="tabs_packaging_image_new_lc_tab" data-language="new_lc"><a href="#tabs_packaging_image_new_lc" class="tab_language"></a></li>
        
    
        
            <li class="tabs tab-title new tabs_new">
                <select class="select_add_language" style="width:100%">
                    <option></option>
                </select>
            </li>
        
    
</ul>
<!--html tab header ends-->

<!--The content tab starts-->
<div id="tabs_content_packaging_image" class="tabs-content">
    
        
            <div class="tabs content active tabs_en" id="tabs_packaging_image_en">
                
                                 

                
                    
                    	<label for="packaging_en">Recycling instructions and/or packaging information picture (<span class="tab_language">English</span>)</label>

<div class="select_crop" id="packaging_en"></div>
<hr class="floatclear" />
<input type="hidden" name="packaging_en_imgid" id="packaging_en_imgid" value="" />
<input type="hidden" name="packaging_en_x1" id="packaging_en_x1" value="" />
<input type="hidden" name="packaging_en_y1" id="packaging_en_y1" value="" />
<input type="hidden" name="packaging_en_x2" id="packaging_en_x2" value="" />
<input type="hidden" name="packaging_en_y2" id="packaging_en_y2" value="" />
<input type="hidden" name="packaging_en_display_url" id="packaging_en_display_url" value="" />

                
                    
                    <!-- start templates/web/pages/product_edit/display_input_field.tt.html -->

<label for="packaging_text_en">
    Recycling instructions and/or packaging information
    
        (<span class="tab_language">English</span>)
    
</label>


    <textarea name="packaging_text_en" id="packaging_text_en" lang="en"></textarea>




    
        <p class="note">&rarr; List all packaging parts separated by a comma or line feed, with their amount (e.g. 1 or 6) type (e.g. bottle, box, can), material (e.g. plastic, metal, aluminium) and if available their size (e.g. 33cl) and recycling instructions.</p>
    

    
        <p class="note">&rarr; Try to be as specific as possible. For plastic, please indicate if it is opaque or transparent, colored, PET or PEHD.</p>
    

    
        <p class="note">&rarr; Data from this field will be combined with any data provided for each packaging part. It is possible to provide one or the other, or both.</p>
    



    <p class="example">Examples: 1 plastic film to discard, 1 FSC carboard box to recycle, 6 1.5L transparent PET plastic bottles to recycle, 6 colored opaque plastic caps, 12 33cl aluminium cans</p>


<!-- end templates/web/pages/product_edit/display_input_field.tt.html -->


                

            </div>
        
    
        
            <div class="tabs content tabs_fr" id="tabs_packaging_image_fr">
                
                                 

                
                    
                    	<label for="packaging_fr">Recycling instructions and/or packaging information picture (<span class="tab_language">French</span>)</label>

<div class="select_crop" id="packaging_fr"></div>
<hr class="floatclear" />
<input type="hidden" name="packaging_fr_imgid" id="packaging_fr_imgid" value="" />
<input type="hidden" name="packaging_fr_x1" id="packaging_fr_x1" value="" />
<input type="hidden" name="packaging_fr_y1" id="packaging_fr_y1" value="" />
<input type="hidden" name="packaging_fr_x2" id="packaging_fr_x2" value="" />
<input type="hidden" name="packaging_fr_y2" id="packaging_fr_y2" value="" />
<input type="hidden" name="packaging_fr_display_url" id="packaging_fr_display_url" value="" />

                
                    
                    <!-- start templates/web/pages/product_edit/display_input_field.tt.html -->

<label for="packaging_text_fr">
    Recycling instructions and/or packaging information
    
        (<span class="tab_language">French</span>)
    
</label>


    <textarea name="packaging_text_fr" id="packaging_text_fr" lang="fr"></textarea>




    
        <p class="note">&rarr; List all packaging parts separated by a comma or line feed, with their amount (e.g. 1 or 6) type (e.g. bottle, box, can), material (e.g. plastic, metal, aluminium) and if available their size (e.g. 33cl) and recycling instructions.</p>
    

    
        <p class="note">&rarr; Try to be as specific as possible. For plastic, please indicate if it is opaque or transparent, colored, PET or PEHD.</p>
    

    
        <p class="note">&rarr; Data from this field will be combined with any data provided for each packaging part. It is possible to provide one or the other, or both.</p>
    



    <p class="example">Examples: 1 plastic film to discard, 1 FSC carboard box to recycle, 6 1.5L transparent PET plastic bottles to recycle, 6 colored opaque plastic caps, 12 33cl aluminium cans</p>


<!-- end templates/web/pages/product_edit/display_input_field.tt.html -->


                

            </div>
        
    
        
            <div class="tabs content new_lc hide tabs_new_lc" id="tabs_packaging_image_new_lc">
                
                                 

                
                    
                    	<label for="packaging_new_lc">Recycling instructions and/or packaging information picture (<span class="tab_language"></span>)</label>

<div class="select_crop" id="packaging_new_lc"></div>
<hr class="floatclear" />
<input type="hidden" name="packaging_new_lc_imgid" id="packaging_new_lc_imgid" value="" />
<input type="hidden" name="packaging_new_lc_x1" id="packaging_new_lc_x1" value="" />
<input type="hidden" name="packaging_new_lc_y1" id="packaging_new_lc_y1" value="" />
<input type="hidden" name="packaging_new_lc_x2" id="packaging_new_lc_x2" value="" />
<input type="hidden" name="packaging_new_lc_y2" id="packaging_new_lc_y2" value="" />
<input type="hidden" name="packaging_new_lc_display_url" id="packaging_new_lc_display_url" value="" />

                
                    
                    <!-- start templates/web/pages/product_edit/display_input_field.tt.html -->

<label for="packaging_text_new_lc">
    Recycling instructions and/or packaging information
    
        (<span class="tab_language"></span>)
    
</label>


    <textarea name="packaging_text_new_lc" id="packaging_text_new_lc" lang="new_lc"></textarea>




    
        <p class="note">&rarr; List all packaging parts separated by a comma or line feed, with their amount (e.g. 1 or 6) type (e.g. bottle, box, can), material (e.g. plastic, metal, aluminium) and if available their size (e.g. 33cl) and recycling instructions.</p>
    

    
        <p class="note">&rarr; Try to be as specific as possible. For plastic, please indicate if it is opaque or transparent, colored, PET or PEHD.</p>
    

    
        <p class="note">&rarr; Data from this field will be combined with any data provided for each packaging part. It is possible to provide one or the other, or both.</p>
    



    <p class="example">Examples: 1 plastic film to discard, 1 FSC carboard box to recycle, 6 1.5L transparent PET plastic bottles to recycle, 6 colored opaque plastic caps, 12 33cl aluminium cans</p>


<!-- end templates/web/pages/product_edit/display_input_field.tt.html -->


                

            </div>
        
    
        
    
</div>
<!--The content tab ends-->

<!-- end templates/web/pages/product_edit/display_input_tabs.tt.html -->

                <!-- start templates/web/pages/product_edit/product_edit_form_display.tt.html -->

<p>Packaging parts</p>
    
<div id="packagings_components_edit">

    <ul>
        <li><b>Number of units:</b> Enter the number of packaging units of the same shape and material contained in the product.</li>
        <li><b>Shape:</b> Enter the shape name listed in the recycling instructions if they are available, or select a shape.</li>
        <li><b>Material:</b> Enter the specific material if it can be determined (a material code inside a triangle can often be found on packaging parts), or a generic material (for instance plastic or metal) if you are unsure.</li>
        <li><b>Recycling:</b> Enter recycling instructions only if they are listed on the product.</li>
        <li><b>Weight of one empty unit:</b> Remove any remaining food and wash and dry the packaging part before weighting. If possible, use a scale with 0.1g or 0.01g precision.</li>
        <li><b>Quantity of product contained per unit:</b> Enter the net weight or net volume and indicate the unit (for example g or ml).</li>
    </ul>

    <!-- header row for large display -->
    <div class="row show-for-large-up" id="packagings_components_edit_header">
        <div class="large-1 columns">Number of units</div>
        <div class="large-3 columns">Shape</div>
        <div class="large-3 columns">Material</div>
        <div class="large-3 columns">Recycling</div>
        <div class="large-1 columns">Weight of one empty unit (g)</div>
        <div class="large-1 columns">Quantity of product contained per unit</div>
    </div>


    
    <div class="row packagings_components_edit_row" id="packaging_0_row">
        <div class="small-12 large-1 columns">

            <!-- label for small displays -->
            <label class="hide-for-large-up" for="packaging_0_number_of_units">Number of units</label>

            <div class="row">
                <div class="small-12 large-4 columns delete_packaging_column">
                    <a class="delete_packaging" id="packaging_0_delete">
                        <span class="material-icons">
                            delete
                        </span>
                    </a>
                </div>

                <div class="small-12 large-8 columns">
                    <input id="packaging_0_number_of_units" name="packaging_0_number_of_units" type="text" value="">
                </div>
            </div>
        </div>

        

            
                
            

            

            <div class="small-12 large-3 columns">
                <label class="hide-for-large-up" for="packaging_0_shape">Shape</label>
                <select id="packaging_0_shape" name="packaging_0_shape" class="form-control packaging_shapes_select2">
                    <option></option>
                </select>
            </div>

            <!-- row 0 is a template for new row, we do not populate it -->
            
                
        

            
                
            

            

            <div class="small-12 large-3 columns">
                <label class="hide-for-large-up" for="packaging_0_material">Material</label>
                <select id="packaging_0_material" name="packaging_0_material" class="form-control packaging_materials_select2">
                    <option></option>
                </select>
            </div>

            <!-- row 0 is a template for new row, we do not populate it -->
            
                
        

            
                
            

            

            <div class="small-12 large-3 columns">
                <label class="hide-for-large-up" for="packaging_0_recycling">Recycling</label>
                <select id="packaging_0_recycling" name="packaging_0_recycling" class="form-control packaging_recycling_select2">
                    <option></option>
                </select>
            </div>

            <!-- row 0 is a template for new row, we do not populate it -->
            
                
        

        <div class="small-12 large-1 columns">
            <label class="hide-for-large-up" for="packaging_0_weight_measured">Weight of one empty unit (g)</label>
            
            
                <input id="packaging_0_weight_measured" name="packaging_0_weight_measured" type="text" value="" %]">
            
        </div>

        <div class="small-12 large-1 columns">
            <label class="hide-for-large-up" for="packaging_0_quantity_per_unit">Quantity of product contained per unit</label>
            <input id="packaging_0_quantity_per_unit" name="packaging_0_quantity_per_unit" type="text" value="" %]">
        </div>        

    </div>

    

    
    <div class="row packagings_components_edit_row" id="packaging_1_row">
        <div class="small-12 large-1 columns">

            <!-- label for small displays -->
            <label class="hide-for-large-up" for="packaging_1_number_of_units">Number of units</label>

            <div class="row">
                <div class="small-12 large-4 columns delete_packaging_column">
                    <a class="delete_packaging" id="packaging_1_delete">
                        <span class="material-icons">
                            delete
                        </span>
                    </a>
                </div>

                <div class="small-12 large-8 columns">
                    <input id="packaging_1_number_of_units" name="packaging_1_number_of_units" type="text" value="">
                </div>
            </div>
        </div>

        

            
                
            

            

            <div class="small-12 large-3 columns">
                <label class="hide-for-large-up" for="packaging_1_shape">Shape</label>
                <select id="packaging_1_shape" name="packaging_1_shape" class="form-control packaging_shapes_select2">
                    <option></option>
                </select>
            </div>

            <!-- row 0 is a template for new row, we do not populate it -->
            
                
            
                
        

            
                
            

            

            <div class="small-12 large-3 columns">
                <label class="hide-for-large-up" for="packaging_1_material">Material</label>
                <select id="packaging_1_material" name="packaging_1_material" class="form-control packaging_materials_select2">
                    <option></option>
                </select>
            </div>

            <!-- row 0 is a template for new row, we do not populate it -->
            
                
            
                
        

            
                
            

            

            <div class="small-12 large-3 columns">
                <label class="hide-for-large-up" for="packaging_1_recycling">Recycling</label>
                <select id="packaging_1_recycling" name="packaging_1_recycling" class="form-control packaging_recycling_select2">
                    <option></option>
                </select>
            </div>

            <!-- row 0 is a template for new row, we do not populate it -->
            
                
            
                
        

        <div class="small-12 large-1 columns">
            <label class="hide-for-large-up" for="packaging_1_weight_measured">Weight of one empty unit (g)</label>
            
            
                <input id="packaging_1_weight_measured" name="packaging_1_weight_measured" type="text" value="" %]">
            
        </div>

        <div class="small-12 large-1 columns">
            <label class="hide-for-large-up" for="packaging_1_quantity_per_unit">Quantity of product contained per unit</label>
            <input id="packaging_1_quantity_per_unit" name="packaging_1_quantity_per_unit" type="text" value="" %]">
        </div>        

    </div>

    


<input type="hidden" name="packaging_max" value="1">



</div>

<input type="checkbox" id="packagings_complete" name="packagings_complete"  />
<label for="packagings_complete" class="checkbox_label">All the packaging parts of the product are listed.</label><br/>
    
<!-- end templates/web/pages/product_edit/product_edit_form_display.tt.html -->

            </div>
        </section>

        

        

        <input type="hidden" name="type" value="edit">
        <input type="hidden" id="code" name="code" value="3300000000001">
        <input type="hidden" name="action" value="process">

        <div id="fixed_bar" class="bottom-validation">
            

                <div class="row">
                    <div class="small-12 medium-12 large-8 xlarge-8 columns" style="margin-bottom:0.5rem;">
                        <input id="comment" name="comment" placeholder="Changes summary" value="" type="text" class="text" style="margin:0" />
                    </div>
                    <div class="small-6 medium-6 large-2 xlarge-2 columns">
                        <button type="submit" id="save" name=".submit" class="button postfix success small">
                            <svg xmlns="//www.w3.org/2000/svg" viewBox="0 0 24 24" class="icon" aria-hidden="true" focusable="false"><path d="M0 0h24v24H0z" fill="none"/><path d="M9 16.17L4.83 12l-1.42 1.41L9 19 21 7l-1.41-1.41z"/></svg> Save
                        </button>
                    </div>
                    <div class="small-6 medium-6 large-2 xlarge-2 columns">
                        <button type="button" id="back-btn" class="button postfix small secondary">
                            <svg xmlns="//www.w3.org/2000/svg" viewBox="0 0 24 24" class="icon" aria-hidden="true" focusable="false"><path d="M12 2C6.47 2 2 6.47 2 12s4.47 10 10 10 10-4.47 10-10S17.53 2 12 2zm5 13.59L15.59 17 12 13.41 8.41 17 7 15.59 10.59 12 7 8.41 8.41 7 12 10.59 15.59 7 17 8.41 13.41 12 17 15.59z"/><path d="M0 0h24v24H0z" fill="none"/></svg> Cancel
                        </button>
                    </div>
                </div>

            
        </div>

        <!-- start templates/web/pages/product/includes/edit_history.tt.html -->



<h2 id="history">Changes history</h2>
<ul id="history_list">
  
  <li>
<<<<<<< HEAD
    <time datetime="--ignore--">--ignore--</time> - <a href="/editor/tests" lang="no_language">tests</a>
    
    
    Data (Added: lang, product_name, generic_name, quantity, brands, categories, labels, link, countries, origin, nutrition_data_per, nutrition_data_prepared_per, serving_size, ingredients_text, generic_name_en, ingredients_text_en, origin_en, product_name_en, ingredients_text_fr) -- Nutriments (Added: nutrition-score-fr)   - (app)  -
    <a href="/product/3300000000001/apple-pie-bob-s-pies?rev=1">view</a>
=======
    <time datetime="--ignore--">--ignore--</time> - <a href="/editor/tests" lang="no_language">tests</a> Data (Added: lang, product_name, generic_name, quantity, brands, categories, labels, link, countries, origin, nutrition_data_per, nutrition_data_prepared_per, serving_size, ingredients_text, generic_name_en, ingredients_text_en, origin_en, product_name_en, ingredients_text_fr) -- Nutriments (Added: nutrition-score-fr)   - (app)  &nbsp;
    <a href="/product/3300000000001/apple-pie-bob-s-pies?rev=1" class="button tiny">View this revision</a>
>>>>>>> 199bfd96
    
  </li>
  
</ul>

<script>var revert_confirm_message = "Revert to this product revision?";</script>

<!-- end templates/web/pages/product/includes/edit_history.tt.html -->


        </div>

        </div>

        </div>

    </form>


<style>
.question_mark {
    display: none;
    position: relative;
    width: 20px;
    height: 20px;
    border-radius: 50%;
    background-color: #999;
    color: #fff;
    text-align: center;
    font-weight: bold;
    cursor: help;
}

.sugars_warning {
  display: none;
  position: absolute;
  left: 16%;
  transform: translateX(50%);
  padding: 0.5em;
  background-color: #333;
  color: #fff;
  font-size: 0.8em;
  white-space: nowrap;
  margin-top: 1%;
  z-index: 1;
}

.soft-background {
    background-color: #f5f5f5;
}

.question_mark:hover + .sugars_warning {
    display: inline-block;
}

.question_mark:hover {
    opacity: 0.7;
}
</style>

<!-- end templates/web/pages/product_edit/product_edit_form_display.tt.html -->

						
					</div>
				</div>
			</div>
		</div>
		</div>

		<footer>
			<div class="block_light bg-white" id="install_the_app_block">
				<div class="row">
					<div class="small-12 flex-grid v-space-short v-align-center direction-row h-space-tiny">
						<div class="cell small-100 medium-100 large-50 flex-grid v-align-center direction-row">
							<img class="cell small-50 v-align-center" src="/images/illustrations/app-icon-in-the-clouds.svg" alt="The Open Food Facts logo in the cloud" style="height:120px">
							<div class="cell small-50 v-align-center" id="footer_scan" style="display:block">
								<div id="footer_install_the_app">
									Install the app!
								</div>
								Scan your <span id="everyday">everyday</span> <span id="foods">foods</span>
							</div>
						</div>
						<div class="cell small-100 medium-100 large-50 flex-grid v-align-center direction-row">
							<a class="cell small-50 medium-25 large-25 h-space-short v-align-center" href="//apps.apple.com/app/open-food-facts/id588797948?utm_source=off&utf_medium=web&utm_campaign=install_the_app_ios_footer_en"><img src="/images/misc/appstore/black/appstore_US.svg" alt="Download on the App Store"  loading="lazy" class="full-width"></a>
							<a class="cell small-50 medium-25 large-25 h-space-short v-align-center" href="//world.openfoodfacts.org/files/off.apk?utm_source=off&utf_medium=web&utm_campaign=install_the_app_android_footer_en"><img src="//static.openfoodfacts.org/images/misc/playstore/img/en_get.svg" alt="Get It On Google Play" loading="lazy" class="full-width"></a>
							<a class="cell small-50 medium-25 large-25 h-space-short v-align-center" href="//world.openfoodfacts.org/files/off.apk?utm_source=off&utf_medium=web&utm_campaign=install_the_app_apk_footer_en"><img src="//static.openfoodfacts.org/images/misc/android-apk.svg" alt="Android APK" loading="lazy" class="full-width"></a>
						</div>
					</div>
				</div>
			</div>

			
      			<!-- start templates/web/common/includes/donate_banner.tt.html -->



<!-- Donation banner @ footer -->


<!-- end templates/web/common/includes/donate_banner.tt.html -->

				

<section class="donation-banner-footer">
  <span class="donation-banner-footer__logo"></span>
  <span class="donation-banner-footer__hand"></span>
  <div class="donation-banner-footer__content">
    <p class="donation-banner-footer__main-text">
      <span>Help us make food transparency the norm!</span>
    </p>
    <div class="donation-banner-footer__aside">
      <div>
        <p class="donation-banner-footer__secondary-text">As a non-profit organization, we depend on your donations to continue informing consumers around the world about what they eat.</p>
        <p class="donation-banner-footer__tertiary-text">The food revolution starts with you!</p>
      </div>
      <a class="donation-banner-footer__donate" href="//world.openfoodfacts.org/donate-to-open-food-facts?utm_source=off&utf_medium=web&utm_campaign=donate-2023-a&utm_term=en-text-button">Donate</a>
    </div>
  </div>
  <div class="donation-banner-footer__image"></div>
</section>


			
      		
			<div class="block_light block_cappucino" id="contribute_and_discover_links_block">
				<div class="row">
					<div class="small-12 large-6 columns v-space-normal block_off">
						<h3 class="title-5 text-medium">Join the community</h3>
						<p>Discover our <a href="/code-of-conduct">Code of conduct</a></p>
						<p>Join us on <a href="//slack.openfoodfacts.org">Slack</a></p>
						<p><a href="//forum.openfoodfacts.org/">Forum</a></p>
						<p id="footer_social_icons">Follow us: 
							<a href="//twitter.com/openfoodfacts"><img src="/images/icons/dist/twitter.svg" class="footer_social_icon" alt="Twitter"></a>
							<a href="//www.facebook.com/OpenFoodFacts"><img src="/images/icons/dist/facebook.svg" class="footer_social_icon" alt="Facebook"></a>
							<a href="//www.instagram.com/open.food.facts/"><img src="/images/icons/dist/instagram.svg" class="footer_social_icon" alt="Instagram"></a>
							
						</p>
						<p><a href="//link.openfoodfacts.org/newsletter-en">Subscribe to our newsletter</a></p>
					</div>
					<div class="small-12 large-6 columns project v-space-normal">
						<h3 class="title-5 text-medium">Discover the project</h3>
						<ul class="inline-list tags_links v-space-tiny h-space-tiny" >
							<li><a class="button small white-button radius" href="/who-we-are">Who we are</a></li>
							<li><a class="button small white-button radius" href="//world.openfoodfacts.org/open-food-facts-vision-mission-values-and-programs">Vision, Mission, Values and Programs</a></li>
							<li><a class="button small white-button radius" href="//support.openfoodfacts.org/help/en-gb">Frequently asked questions</a></li>
							<li><a class="button small white-button radius" href="//blog.openfoodfacts.org/en/">Open Food Facts blog</a></li>
							<li><a class="button small white-button radius" href="/press">Press</a></li>
							<li><a class="button small white-button radius" href="//wiki.openfoodfacts.org">Open Food Facts wiki (en)</a></li>
							<li><a class="button small white-button radius" href="/cgi/top_translators.pl">Translators</a></li>
							<li><a class="button small white-button radius" href="/partners">Partners</a></li>
							<li><a class="button small white-button radius" href="//world.openbeautyfacts.org">Open Beauty Facts - Cosmetics</a></li>
							<li><a class="button small white-button radius" href="//world.pro.openfoodfacts.localhost/">Open Food Facts for Producers</a></li>
						</ul>
					</div>
				</div>
			</div>

			<div class="block_off block_dark block_ristreto" id="footer_block">

				<div id="footer_block_image_banner_outside">
					<div id="footer_block_image_banner_outside2">

						<div class="row">

							<div class="small-12 text-center v-space-short h-space-large">
								<a href="/" style="font-size:1rem;"><img id="logo" src="//static.openfoodfacts.localhost/images/logos/off-logo-horizontal-mono-white.svg" alt="Open Food Facts" style="margin:8px;height:48px;width:auto;"></a>

								<p>A collaborative, free and open database of food products from around the world.</p>
								
								<ul class="inline-list text-center text-small">
									<li><a href="/legal">Legal</a></li>
									<li><a href="/privacy">Privacy</a></li>
									<li><a href="/terms-of-use">Terms of use</a></li>
									<li><a href="/data">Data, API and SDKs</a></li>
									<li><a href="//world.openfoodfacts.org/donate-to-open-food-facts">Donate to Open Food Facts</a></li>
									<li><a href="//world.pro.openfoodfacts.org/">Producers</a></li>
									<li><a href="//link.openfoodfacts.org/newsletter-en">Subscribe to our newsletter</a></li>
								</ul>
							</div>

						</div>

					</div>
				</div>
			</div>
		</footer>

	</div>

<script src="//static.openfoodfacts.localhost/js/dist/modernizr.js" data-base-layout="true"></script>
<script src="//static.openfoodfacts.localhost/js/dist/jquery.js" data-base-layout="true"></script>
<script src="//static.openfoodfacts.localhost/js/dist/jquery-ui.js" data-base-layout="true"></script>
<script src="//static.openfoodfacts.localhost/js/dist/hc-sticky.js"></script>
<script src="//static.openfoodfacts.localhost/js/dist/display.js"></script>
<script src="//static.openfoodfacts.localhost/js/dist/stikelem.js"></script>
<script src="//static.openfoodfacts.localhost/js/dist/scrollNav.js"></script>

<script>
$(function() {

	$([]).selectcrop('init_images', [
		
	]);
	$(".select_crop").selectcrop('init', {img_path : "//images.openfoodfacts.localhost/images/products/330/000/000/0001/"});
	$(".select_crop").selectcrop('show');


                    configure_packaging_select2("packaging_1_shape", "packaging_shapes", "Shape" )

                    

                    $("#packaging_1_delete").click(function(event) {
                        event.stopPropagation();
                        event.preventDefault();
                        $("#packaging_1_row").remove();
                    });
                
                    configure_packaging_select2("packaging_1_material", "packaging_materials", "Material" )

                    

                    $("#packaging_1_delete").click(function(event) {
                        event.stopPropagation();
                        event.preventDefault();
                        $("#packaging_1_row").remove();
                    });
                
                    configure_packaging_select2("packaging_1_recycling", "packaging_recycling", "Recycling" )

                    

                    $("#packaging_1_delete").click(function(event) {
                        event.stopPropagation();
                        event.preventDefault();
                        $("#packaging_1_row").remove();
                    });
                
// defined by the FOREACH loop above
var packaging_max = 1;

/**
 * Configure the select2 dropdown with autocomplete for shape, material and recycling
 */
function configure_packaging_select2(select2_id, taxonomy, placeholder) {
    
    $("#" + select2_id).select2({
        placeholder: placeholder,
        allowClear:true,
        tags: true,
        ajax: {
            url: '/api/v3/taxonomy_suggestions?limit=400&tagtype=' + taxonomy,
            data: function (params) {
                // tagify has values in a JSON array, parse it and convert it to a commas separated list
                var categories_json = $("#categories").val()
                
                var query = {
                    string: params.term,
                }
                // If the product has categories, pass them to get better suggestions
                if (categories_json) {
                    var categories_array = JSON.parse(categories_json);
                    query.categories = categories_array.map(item => item.value).join(',');
                }
                // If the select2 is for the material, send the corresponding selected shape
                if (taxonomy == "packaging_materials") {
                    
                    var shape_select2_id = select2_id.replace('_material', '_shape');
                    query.shape = $("#" + shape_select2_id).val();
                }
                return query;
            },
            processResults: function (data) {
                if (data.suggestions) {
                    return {
                        // transform the simple array of suggestions in array of objects expected by select2
                        results: Array.from(data.suggestions, function (element) { return {"id": element, "text": element}; }) 
                    };
                }
            }
        }
    });
}

/**
 * Add a new row of packaging data
 */
function add_packaging() {

    // row that triggers new row addition is no more the last row
    // remove events and let it be removed
    $(this).unbind("select2:select");
    $("#packaging_" + packaging_max + "_delete").show();

    packaging_max = packaging_max + 1;
    $('input[name="packaging_max"]').val(packaging_max);

    var new_packaging_id = "packaging_" + packaging_max;
    // row 0 is our template row
    var new_packaging_html = $("#packaging_0_row")[0].outerHTML;
    new_packaging_html = new_packaging_html.replaceAll("packaging_0", new_packaging_id);
    
    $("#packagings_components_edit").append(new_packaging_html);

    

        
            
        
        
         configure_packaging_select2(new_packaging_id + "_shape", "packaging_shapes", "Shape");

    

        
            
        
        
         configure_packaging_select2(new_packaging_id + "_material", "packaging_materials", "Material");

    

        
            
        
        
         configure_packaging_select2(new_packaging_id + "_recycling", "packaging_recycling", "Recycling");

    

    $("#" + new_packaging_id + "_delete").click(function(event) {
        event.stopPropagation();
        event.preventDefault();
        $("#" + new_packaging_id + "_row").remove();
    }).hide();    

    $("#" + new_packaging_id + "_shape").on('select2:select', add_packaging);
}


// last row triggers addition of a new row
$("#packaging_1_shape").on('select2:select', add_packaging);
// disable removal of last row
$("#packaging_1_delete").hide()


/**
 * select2 auto-open options
 */
$(document).on("focus", ".select2", function (e) {
    if (e.originalEvent) {
      var s2element = $(this).siblings("select:enabled");
      s2element.select2("open");
      // Set focus back to select2 element on closing.
      s2element.on("select2:closing", function () {
        if (s2element.val()) s2element.select2("focus");
      });
    }
  });



});
</script>



<script src="//static.openfoodfacts.localhost/js/dist/foundation.js" data-base-layout="true"></script>
<script src="//static.openfoodfacts.localhost/js/dist/jquery.cookie.js"></script>
<script src="//static.openfoodfacts.localhost/js/dist/select2.min.js"></script>
<script type="text/javascript" src="//static.openfoodfacts.localhost/js/dist/webcomponentsjs/webcomponents-loader.js"></script>
<script type="text/javascript" src="//static.openfoodfacts.localhost/js/dist/cropper.js"></script>
<script type="text/javascript" src="//static.openfoodfacts.localhost/js/dist/jquery-cropper.js"></script>
<script type="text/javascript" src="//static.openfoodfacts.localhost/js/dist/jquery.form.js"></script>
<script type="text/javascript" src="//static.openfoodfacts.localhost/js/dist/tagify.min.js"></script>
<script type="text/javascript" src="//static.openfoodfacts.localhost/js/dist/jquery.iframe-transport.js"></script>
<script type="text/javascript" src="//static.openfoodfacts.localhost/js/dist/jquery.fileupload.js"></script>
<script type="text/javascript" src="//static.openfoodfacts.localhost/js/dist/load-image.all.min.js"></script>
<script type="text/javascript" src="//static.openfoodfacts.localhost/js/dist/canvas-to-blob.js"></script>
<script type="text/javascript">
var admin = 0;
</script>
<script type="text/javascript" src="//static.openfoodfacts.localhost/js/dist/product-multilingual.js?v=--ignore--"></script>
<script type="text/javascript" src="//static.openfoodfacts.localhost/js/dist/product-history.js"></script>

<script type="text/javascript">
var nutriments = {
"Energy" : "energy",
"Energy from fat" : "energy-from-fat",
"Butyric acid" : "butyric-acid",
"Caproic acid" : "caproic-acid",
"Caprylic acid" : "caprylic-acid",
"Capric acid" : "capric-acid",
"Lauric acid" : "lauric-acid",
"Myristic acid" : "myristic-acid",
"Palmitic acid" : "palmitic-acid",
"Stearic acid" : "stearic-acid",
"Arachidic acid" : "arachidic-acid",
"Behenic acid" : "behenic-acid",
"Lignoceric acid" : "lignoceric-acid",
"Cerotic acid" : "cerotic-acid",
"Montanic acid" : "montanic-acid",
"Melissic acid" : "melissic-acid",
"Unsaturated fat" : "unsaturated-fat",
"Monounsaturated fat" : "monounsaturated-fat",
"Omega 9 fat" : "omega-9-fat",
"Polyunsaturated fat" : "polyunsaturated-fat",
"Omega 3 fat" : "omega-3-fat",
"Omega 6 fat" : "omega-6-fat",
"Alpha-linolenic acid" : "alpha-linolenic-acid",
"Eicosapentaenoic acid" : "eicosapentaenoic-acid",
"Docosahexaenoic acid" : "docosahexaenoic-acid",
"Linoleic acid" : "linoleic-acid",
"Arachidonic acid" : "arachidonic-acid",
"Gamma-linolenic acid" : "gamma-linolenic-acid",
"Dihomo-gamma-linolenic acid" : "dihomo-gamma-linolenic-acid",
"Oleic acid" : "oleic-acid",
"Elaidic acid" : "elaidic-acid",
"Gondoic acid" : "gondoic-acid",
"Mead acid" : "mead-acid",
"Erucic acid" : "erucic-acid",
"Nervonic acid" : "nervonic-acid",
"Trans fat" : "trans-fat",
"Cholesterol" : "cholesterol",
"Added sugars" : "added-sugars",
"Sucrose" : "sucrose",
"Glucose" : "glucose",
"Fructose" : "fructose",
"Lactose" : "lactose",
"Maltose" : "maltose",
"Maltodextrins" : "maltodextrins",
"Starch" : "starch",
"Polyols (sugar alcohols)" : "polyols",
"Erythritol" : "erythritol",
"Soluble fiber" : "soluble-fiber",
"Insoluble fiber" : "insoluble-fiber",
"Casein" : "casein",
"Serum proteins" : "serum-proteins",
"Nucleotides" : "nucleotides",
"Added salt" : "added-salt",
"Vitamin A" : "vitamin-a",
"Beta carotene" : "beta-carotene",
"Vitamin D" : "vitamin-d",
"Vitamin E" : "vitamin-e",
"Vitamin K" : "vitamin-k",
"Vitamin C (ascorbic acid)" : "vitamin-c",
"Vitamin B1 (Thiamin)" : "vitamin-b1",
"Vitamin B2 (Riboflavin)" : "vitamin-b2",
"Vitamin B3/PP (Niacin)" : "vitamin-pp",
"Vitamin B6 (Pyridoxin)" : "vitamin-b6",
"Vitamin B9 (Folic acid)" : "vitamin-b9",
"Folates (total folates)" : "folates",
"Vitamin B12 (cobalamin)" : "vitamin-b12",
"Biotin" : "biotin",
"Vitamin B5 (Pantothenic acid)" : "pantothenic-acid",
"Silica" : "silica",
"Bicarbonate" : "bicarbonate",
"Potassium" : "potassium",
"Chloride" : "chloride",
"Calcium" : "calcium",
"Phosphorus" : "phosphorus",
"Iron" : "iron",
"Magnesium" : "magnesium",
"Zinc" : "zinc",
"Copper" : "copper",
"Manganese" : "manganese",
"Fluoride" : "fluoride",
"Selenium" : "selenium",
"Chromium" : "chromium",
"Molybdenum" : "molybdenum",
"Iodine" : "iodine",
"Caffeine" : "caffeine",
"Taurine" : "taurine",
"PH" : "ph",
"Fruits‚ vegetables‚ nuts and rapeseed‚ walnut and olive oils" : "fruits-vegetables-nuts",
"Fruits‚ vegetables and nuts - dried" : "fruits-vegetables-nuts-dried",
"Fruits‚ vegetables‚ nuts and rapeseed‚ walnut and olive oils (manual estimate from ingredients list)" : "fruits-vegetables-nuts-estimate",
"Collagen/Meat protein ratio (maximum)" : "collagen-meat-protein-ratio",
"Cocoa (minimum)" : "cocoa",
"Chlorophyl" : "chlorophyl",
"Carbon footprint" : "carbon-footprint",
"Glycemic Index" : "glycemic-index",
"Water hardness" : "water-hardness",
"Choline" : "choline",
"Vitamin K1 (Phylloquinone)" : "phylloquinone",
"Beta-glucan" : "beta-glucan",
"Inositol" : "inositol",
"Carnitine" : "carnitine",
"Sulphate" : "sulphate",
"Nitrate" : "nitrate",
"Acidity" : "acidity"
};

var otherNutriments = [
{ "value" : "Energy", "unit" : "kj", "iu": false  },
{ "value" : "Energy from fat", "unit" : "kj", "iu": false  },
{ "value" : "Butyric acid", "unit" : "g", "iu": false  },
{ "value" : "Caproic acid", "unit" : "g", "iu": false  },
{ "value" : "Caprylic acid", "unit" : "g", "iu": false  },
{ "value" : "Capric acid", "unit" : "g", "iu": false  },
{ "value" : "Lauric acid", "unit" : "g", "iu": false  },
{ "value" : "Myristic acid", "unit" : "g", "iu": false  },
{ "value" : "Palmitic acid", "unit" : "g", "iu": false  },
{ "value" : "Stearic acid", "unit" : "g", "iu": false  },
{ "value" : "Arachidic acid", "unit" : "g", "iu": false  },
{ "value" : "Behenic acid", "unit" : "g", "iu": false  },
{ "value" : "Lignoceric acid", "unit" : "g", "iu": false  },
{ "value" : "Cerotic acid", "unit" : "g", "iu": false  },
{ "value" : "Montanic acid", "unit" : "g", "iu": false  },
{ "value" : "Melissic acid", "unit" : "g", "iu": false  },
{ "value" : "Unsaturated fat", "unit" : "", "iu": false  },
{ "value" : "Monounsaturated fat", "unit" : "g", "iu": false  },
{ "value" : "Omega 9 fat", "unit" : "mg", "iu": false  },
{ "value" : "Polyunsaturated fat", "unit" : "g", "iu": false  },
{ "value" : "Omega 3 fat", "unit" : "mg", "iu": false  },
{ "value" : "Omega 6 fat", "unit" : "mg", "iu": false  },
{ "value" : "Alpha-linolenic acid", "unit" : "g", "iu": false  },
{ "value" : "Eicosapentaenoic acid", "unit" : "g", "iu": false  },
{ "value" : "Docosahexaenoic acid", "unit" : "g", "iu": false  },
{ "value" : "Linoleic acid", "unit" : "g", "iu": false  },
{ "value" : "Arachidonic acid", "unit" : "g", "iu": false  },
{ "value" : "Gamma-linolenic acid", "unit" : "g", "iu": false  },
{ "value" : "Dihomo-gamma-linolenic acid", "unit" : "g", "iu": false  },
{ "value" : "Oleic acid", "unit" : "g", "iu": false  },
{ "value" : "Elaidic acid", "unit" : "g", "iu": false  },
{ "value" : "Gondoic acid", "unit" : "g", "iu": false  },
{ "value" : "Mead acid", "unit" : "g", "iu": false  },
{ "value" : "Erucic acid", "unit" : "g", "iu": false  },
{ "value" : "Nervonic acid", "unit" : "g", "iu": false  },
{ "value" : "Trans fat", "unit" : "g", "iu": false  },
{ "value" : "Cholesterol", "unit" : "mg", "iu": false  },
{ "value" : "Added sugars", "unit" : "g", "iu": false  },
{ "value" : "Sucrose", "unit" : "g", "iu": false  },
{ "value" : "Glucose", "unit" : "g", "iu": false  },
{ "value" : "Fructose", "unit" : "g", "iu": false  },
{ "value" : "Lactose", "unit" : "g", "iu": false  },
{ "value" : "Maltose", "unit" : "g", "iu": false  },
{ "value" : "Maltodextrins", "unit" : "g", "iu": false  },
{ "value" : "Starch", "unit" : "g", "iu": false  },
{ "value" : "Polyols (sugar alcohols)", "unit" : "g", "iu": false  },
{ "value" : "Erythritol", "unit" : "g", "iu": false  },
{ "value" : "Soluble fiber", "unit" : "g", "iu": false  },
{ "value" : "Insoluble fiber", "unit" : "g", "iu": false  },
{ "value" : "Casein", "unit" : "g", "iu": false  },
{ "value" : "Serum proteins", "unit" : "g", "iu": false  },
{ "value" : "Nucleotides", "unit" : "g", "iu": false  },
{ "value" : "Added salt", "unit" : "g", "iu": false  },
{ "value" : "Vitamin A", "unit" : "µg", "iu": true  },
{ "value" : "Beta carotene", "unit" : "g", "iu": false  },
{ "value" : "Vitamin D", "unit" : "µg", "iu": true  },
{ "value" : "Vitamin E", "unit" : "mg", "iu": true  },
{ "value" : "Vitamin K", "unit" : "µg", "iu": false  },
{ "value" : "Vitamin C (ascorbic acid)", "unit" : "mg", "iu": true  },
{ "value" : "Vitamin B1 (Thiamin)", "unit" : "mg", "iu": false  },
{ "value" : "Vitamin B2 (Riboflavin)", "unit" : "mg", "iu": false  },
{ "value" : "Vitamin B3/PP (Niacin)", "unit" : "mg", "iu": false  },
{ "value" : "Vitamin B6 (Pyridoxin)", "unit" : "mg", "iu": false  },
{ "value" : "Vitamin B9 (Folic acid)", "unit" : "µg", "iu": false  },
{ "value" : "Folates (total folates)", "unit" : "µg", "iu": false  },
{ "value" : "Vitamin B12 (cobalamin)", "unit" : "µg", "iu": false  },
{ "value" : "Biotin", "unit" : "µg", "iu": false  },
{ "value" : "Vitamin B5 (Pantothenic acid)", "unit" : "mg", "iu": false  },
{ "value" : "Silica", "unit" : "mg", "iu": false  },
{ "value" : "Bicarbonate", "unit" : "mg", "iu": false  },
{ "value" : "Potassium", "unit" : "mg", "iu": false  },
{ "value" : "Chloride", "unit" : "mg", "iu": false  },
{ "value" : "Calcium", "unit" : "mg", "iu": false  },
{ "value" : "Phosphorus", "unit" : "mg", "iu": false  },
{ "value" : "Iron", "unit" : "mg", "iu": false  },
{ "value" : "Magnesium", "unit" : "mg", "iu": false  },
{ "value" : "Zinc", "unit" : "mg", "iu": false  },
{ "value" : "Copper", "unit" : "mg", "iu": false  },
{ "value" : "Manganese", "unit" : "mg", "iu": false  },
{ "value" : "Fluoride", "unit" : "mg", "iu": false  },
{ "value" : "Selenium", "unit" : "µg", "iu": false  },
{ "value" : "Chromium", "unit" : "µg", "iu": false  },
{ "value" : "Molybdenum", "unit" : "µg", "iu": false  },
{ "value" : "Iodine", "unit" : "µg", "iu": false  },
{ "value" : "Caffeine", "unit" : "mg", "iu": false  },
{ "value" : "Taurine", "unit" : "g", "iu": false  },
{ "value" : "PH", "unit" : "", "iu": false  },
{ "value" : "Fruits‚ vegetables‚ nuts and rapeseed‚ walnut and olive oils", "unit" : "%", "iu": false  },
{ "value" : "Fruits‚ vegetables and nuts - dried", "unit" : "%", "iu": false  },
{ "value" : "Fruits‚ vegetables‚ nuts and rapeseed‚ walnut and olive oils (manual estimate from ingredients list)", "unit" : "%", "iu": false  },
{ "value" : "Collagen/Meat protein ratio (maximum)", "unit" : "%", "iu": false  },
{ "value" : "Cocoa (minimum)", "unit" : "%", "iu": false  },
{ "value" : "Chlorophyl", "unit" : "g", "iu": false  },
{ "value" : "Carbon footprint", "unit" : "g", "iu": false  },
{ "value" : "Glycemic Index", "unit" : "", "iu": false  },
{ "value" : "Water hardness", "unit" : "mmol/l", "iu": false  },
{ "value" : "Choline", "unit" : "g", "iu": false  },
{ "value" : "Vitamin K1 (Phylloquinone)", "unit" : "g", "iu": false  },
{ "value" : "Beta-glucan", "unit" : "g", "iu": false  },
{ "value" : "Inositol", "unit" : "g", "iu": false  },
{ "value" : "Carnitine", "unit" : "g", "iu": false  },
{ "value" : "Sulphate", "unit" : "mg", "iu": false  },
{ "value" : "Nitrate", "unit" : "mg", "iu": false  },
{ "value" : "Acidity", "unit" : "% vol", "iu": false  }
];
</script>


<script>
$(document).foundation({
	equalizer : {
		equalize_on_stack: true
	},
	accordion: {
		callback : function (accordion) {
			$(document).foundation('equalizer', 'reflow');
		}
	}
});

</script>
<script type="application/ld+json">
{
	"@context" : "//schema.org",
	"@type" : "WebSite",
	"name" : "Open Food Facts",
	"url" : "//world.openfoodfacts.localhost",
	"potentialAction": {
		"@type": "SearchAction",
		"target": "//world.openfoodfacts.localhost/cgi/search.pl?search_terms=?{search_term_string}",
		"query-input": "required name=search_term_string"
	}
}
</script>
<script type="application/ld+json">
{
	"@context": "//schema.org/",
	"@type": "Organization",
	"url": "//world.openfoodfacts.localhost",
	"logo": "//static.openfoodfacts.localhost/images/logos/off-logo-vertical-light.svg",
	"name": "Open Food Facts",
	"sameAs" : [  "//www.facebook.com/OpenFoodFacts", "//twitter.com/OpenFoodFacts"]
}
</script>





</body>
</html>

<!-- end templates/web/common/site_layout.tt.html --><|MERGE_RESOLUTION|>--- conflicted
+++ resolved
@@ -3416,16 +3416,11 @@
 <ul id="history_list">
   
   <li>
-<<<<<<< HEAD
     <time datetime="--ignore--">--ignore--</time> - <a href="/editor/tests" lang="no_language">tests</a>
     
     
-    Data (Added: lang, product_name, generic_name, quantity, brands, categories, labels, link, countries, origin, nutrition_data_per, nutrition_data_prepared_per, serving_size, ingredients_text, generic_name_en, ingredients_text_en, origin_en, product_name_en, ingredients_text_fr) -- Nutriments (Added: nutrition-score-fr)   - (app)  -
-    <a href="/product/3300000000001/apple-pie-bob-s-pies?rev=1">view</a>
-=======
-    <time datetime="--ignore--">--ignore--</time> - <a href="/editor/tests" lang="no_language">tests</a> Data (Added: lang, product_name, generic_name, quantity, brands, categories, labels, link, countries, origin, nutrition_data_per, nutrition_data_prepared_per, serving_size, ingredients_text, generic_name_en, ingredients_text_en, origin_en, product_name_en, ingredients_text_fr) -- Nutriments (Added: nutrition-score-fr)   - (app)  &nbsp;
+    Data (Added: lang, product_name, generic_name, quantity, brands, categories, labels, link, countries, origin, nutrition_data_per, nutrition_data_prepared_per, serving_size, ingredients_text, generic_name_en, ingredients_text_en, origin_en, product_name_en, ingredients_text_fr) -- Nutriments (Added: nutrition-score-fr)   - (app)  &nbsp;
     <a href="/product/3300000000001/apple-pie-bob-s-pies?rev=1" class="button tiny">View this revision</a>
->>>>>>> 199bfd96
     
   </li>
   
