<!-- start templates/web/common/site_layout.tt.html -->

<!doctype html>
<html class="no-js" lang="fr" data-serverdomain="openfoodfacts.localhost" dir="ltr">
<head>
    <meta charset="utf-8">
    <title></title>
    
    <meta name="viewport" content="width=device-width, initial-scale=1.0">
	<meta property="fb:app_id" content="219331381518041">
    <meta property="og:type" content="food">
    <meta property="og:title" content="">
    <meta property="og:url" content="//fr.openfoodfacts.localhost">
    
    <meta property="og:image" content="//static.openfoodfacts.org/images/logos/off-logo-vertical-white-social-media-preview.png">
    <meta property="og:description" content="Une base de données collaborative, gratuite, libre et ouverte d'ingrédients, de valeurs nutritionnelles et d'informations sur les produits alimentaires du monde entier">
    <link rel="apple-touch-icon" sizes="180x180" href="/images/favicon/off/apple-touch-icon.png">
<link rel="icon" type="image/png" sizes="32x32" href="/images/favicon/off/favicon-32x32.png">
<link rel="icon" type="image/png" sizes="16x16" href="/images/favicon/off/favicon-16x16.png">
<link rel="manifest" href="/images/favicon/off/site.webmanifest">
<link rel="mask-icon" href="/images/favicon/off/safari-pinned-tab.svg" color="#5bbad5">
<link rel="shortcut icon" href="/images/favicon/off/favicon.ico">
<meta name="msapplication-TileColor" content="#00aba9">
<meta name="msapplication-config" content="/images/favicon/off/browserconfig.xml">
<meta name="theme-color" content="#ffffff">

	<meta name="apple-itunes-app" content="app-id=588797948">
    <link rel="canonical" href="//fr.openfoodfacts.localhost">
    <link rel="stylesheet" href="//static.openfoodfacts.localhost/css/dist/app-ltr.css?v=--ignore--" data-base-layout="true">
    <link rel="stylesheet" href="//static.openfoodfacts.localhost/css/dist/jqueryui/themes/base/jquery-ui.css" data-base-layout="true">
    <link rel="stylesheet" href="//static.openfoodfacts.localhost/css/dist/select2.min.css">
    <link rel="search" href="//fr.openfoodfacts.localhost/cgi/opensearch.pl" type="application/opensearchdescription+xml" title="Open Food Facts">
	
    <style media="all">
        
        .show-when-no-access-to-producers-platform {display:none}
.show-when-logged-in {display:none}
.select2-container--default .select2-results > .select2-results__options {
    max-height: 400px
}

		
		.badge-container{
			margin: 0 auto;
		}

		.badge-container img{
			margin: 5px;
		}
		@media only screen and (max-width: 537px ) and (min-width: 280px) {
			.badge-container{
				width: 280px;
			}
		}
		@media only screen and (max-width: 279px ){
			.badge-container{
				width: 130px;
			}
		}
    </style>
</head>
<body class="other_page">

	<!-- Matomo -->
<script>
  var _paq = window._paq = window._paq || [];
  /* tracker methods like "setCustomDimension" should be called before "trackPageView" */
  _paq.push(["setDocumentTitle", document.domain + "/" + document.title]);
  _paq.push(["setCookieDomain", "*.openfoodfacts.org"]);
  _paq.push(["setDomains", ["*.openfoodfacts.org"]]);
  _paq.push(["setDoNotTrack", true]);
  _paq.push(["disableCookies"]);
  _paq.push(['trackPageView']);
  _paq.push(['enableLinkTracking']);
  (function() {
    var u="//analytics.openfoodfacts.org/";
    _paq.push(['setTrackerUrl', u+'matomo.php']);
    _paq.push(['setSiteId', '5']);
    var d=document, g=d.createElement('script'), s=d.getElementsByTagName('script')[0];
    g.async=true; g.src=u+'matomo.js'; s.parentNode.insertBefore(g,s);
  })();
</script>
<noscript><p><img src="//analytics.openfoodfacts.org/matomo.php?idsite=5&amp;rec=1" style="border:0;" alt="" /></p></noscript>
<!-- End Matomo Code -->



	
	<div class="skip"><a href="#content" tabindex="0">Aller au contenu</a></div>
	

	<div id="page">
		
		<div class="upper-nav contain-to-grid"  id="upNav">
			<nav class="top-bar " data-topbar role="navigation">
				
				<section class="top-bar-section">
					
					<!-- Left Nav Section -->
					<ul class="left">

						<li class="has-dropdown">
							<a id="menu_link">
								<span class="material-icons">
									menu
								</span>
							</a>
							<ul class="dropdown">				
								
									<li><a href="/decouvrir">Découvrir</a></li>
									<li><a href="/contribuer">Contribuer</a></li>
									<li class="divider"></li>
									<li><label>Ajouter des produits</label></li>
                <!-- For reference: get_the_app_link_off" = /open-food-facts-mobile-app" -->
									<li><a href="/application-mobile-open-food-facts?utm_source=off&utf_medium=web&utm_campaign=pro_platform_install_the_app_to_add_products_fr">Installez l'application pour ajouter des produits</a></li>
									<li><a href="/cgi/product.pl?type=search_or_add&action=display">Ajouter un produit</a></li>
								

								<li class="divider"></li>
								<li><label>Rechercher et analyser des produits</label></li>

								<li>
									<a href="/cgi/search.pl">Recherche avancée</a>
								</li>
								<li>
									<a href="/cgi/search.pl?graph=1">Graphiques et cartes</a>
								</li>
								
							</ul>
						</li>
						
						<li>
							<ul class="country_language_selection">
								<li class="has-form has-dropdown" id="select_country_li">
									<select id="select_country" style="width:100%" data-placeholder="Pays">
										<option></option>
									</select>
								</li>
								<li class="has-dropdown">
									<a href="//fr.openfoodfacts.localhost/">Français</a>

									<ul class="dropdown">
										<li><a href="//fr-en.openfoodfacts.localhost/">English</a></li>
									</ul>
								</li>
							</ul>
						</li>
					</ul>


					<!-- Right Nav Section -->
					
					<ul class="right">
						
							<li class="h-space-tiny has-form">
								<a href="/cgi/session.pl" class="round button secondary">
									<span class="material-icons material-symbols-button">account_circle</span>
									Se connecter
								</a>
							</li>
						
					</ul>
				</section>
			</nav>
		</div>
		

		<div id="main_container" style="position:relative" class="block_latte">
		
		
		<div class="topbarsticky">
			<div class="contain-to-grid " id="offNav" >
				<nav class="top-bar" data-topbar role="navigation" >

					<ul class="title-area">
						<li class="name">
							<div style="position:relative;max-width:292px;">
								<a href="/">
								<img id="logo" src="//static.openfoodfacts.localhost/images/logos/off-logo-horizontal-light.svg" alt="Open Food Facts" style="margin:8px;height:48px;width:auto;">
								
							</a>
							</div>
						</li>
					</ul>

					
					
					<section class="top-bar-section">
					
						<ul class="left small-4" style="margin-right:2rem;">
							<li class="search-li">
							
								<form action="/cgi/search.pl">
								<div class="row"><div class="small-12">
								<div class="row collapse postfix-round">
									<div class="columns">
									<input type="text" placeholder="Chercher un produit" name="search_terms" value="" style="background-color:white">
									<input name="search_simple" value="1" type="hidden">
									<input name="action" value="process" type="hidden">
									</div>
									<div class="columns">
									<button type="submit" title="Rechercher" class="button postfix" style="line-height:normal"><svg xmlns="//www.w3.org/2000/svg" viewBox="0 0 24 24" class="icon" aria-hidden="true" focusable="false"><path d="M15.5 14h-.79l-.28-.27C15.41 12.59 16 11.11 16 9.5 16 5.91 13.09 3 9.5 3S3 5.91 3 9.5 5.91 16 9.5 16c1.61 0 3.09-.59 4.23-1.57l.27.28v.79l5 4.99L20.49 19l-4.99-5zm-6 0C7.01 14 5 11.99 5 9.5S7.01 5 9.5 5 14 7.01 14 9.5 11.99 14 9.5 14z"/><path d="M0 0h24v24H0z" fill="none"/></svg></button>
									</div>
								</div>
								</div></div>
								</form>
							</li>
						</ul>
					<ul class="search_and_links">
						<li><a href="/decouvrir" class="top-bar-links">Découvrir</a></li>
						<li><a href="/contribuer" class="top-bar-links">Contribuer</a></li>
						<li class="show-for-xlarge-up"><a href="//fr.pro.openfoodfacts.org/" class="top-bar-links">Producteurs</a></li>
						<li class="flex-grid getapp"><a href="/application-mobile-open-food-facts?utm_source=off&utf_medium=web&utm_campaign=search_and_links_promo_fr" class="buttonbar button" style="top:0;"><svg xmlns="//www.w3.org/2000/svg" viewBox="0 0 24 24" class="icon" aria-hidden="true" focusable="false"><path d="M16 1H8C6.34 1 5 2.34 5 4v16c0 1.66 1.34 3 3 3h8c1.66 0 3-1.34 3-3V4c0-1.66-1.34-3-3-3zm-2 20h-4v-1h4v1zm3.25-3H6.75V4h10.5v14z"/><path d="M0 0h24v24H0z" fill="none"/></svg> <span class="bt-text">Installer l'app</span></a></li>
				<!-- For reference: get_the_app_link_off" = /open-food-facts-mobile-app" -->
          </ul>
					</section>
					
				</nav>
			</div>
		</div>

	
	
		<nav class="tab-bar hide">
			<div class="left-small">
				<a href="#idOfLeftMenu" role="button" aria-controls="idOfLeftMenu" aria-expanded="false" class="left-off-canvas-toggle button postfix anonymous">
				<svg xmlns="//www.w3.org/2000/svg" viewBox="0 0 24 24" class="icon" aria-hidden="true" focusable="false"><path d="M3 5v14c0 1.1.89 2 2 2h14c1.1 0 2-.9 2-2V5c0-1.1-.9-2-2-2H5c-1.11 0-2 .9-2 2zm12 4c0 1.66-1.34 3-3 3s-3-1.34-3-3 1.34-3 3-3 3 1.34 3 3zm-9 8c0-2 4-3.1 6-3.1s6 1.1 6 3.1v1H6v-1z"/><path d="M0 0h24v24H0z" fill="none"/></svg>
				</a>
			</div>
			<div class="middle tab-bar-section">
				<form action="/cgi/search.pl">
					<div class="row collapse">
						<div class="small-8 columns">
							<input type="text" placeholder="Chercher un produit" name="search_terms">
							<input name="search_simple" value="1" type="hidden">
							<input name="action" value="process" type="hidden">
						</div>
						<div class="small-2 columns">
							<button type="submit" class="button postfix"><svg xmlns="//www.w3.org/2000/svg" viewBox="0 0 24 24" class="icon" aria-hidden="true" focusable="false"><path d="M15.5 14h-.79l-.28-.27C15.41 12.59 16 11.11 16 9.5 16 5.91 13.09 3 9.5 3S3 5.91 3 9.5 5.91 16 9.5 16c1.61 0 3.09-.59 4.23-1.57l.27.28v.79l5 4.99L20.49 19l-4.99-5zm-6 0C7.01 14 5 11.99 5 9.5S7.01 5 9.5 5 14 7.01 14 9.5 11.99 14 9.5 14z"/><path d="M0 0h24v24H0z" fill="none"/></svg></button>
						</div>
						<div class="small-2 columns">
							<a href="/cgi/search.pl" title="Recherche avancée"><svg xmlns="//www.w3.org/2000/svg" viewBox="0 0 24 24" class="icon" aria-hidden="true" focusable="false"><path d="M15.5 14h-.79l-.28-.27C15.41 12.59 16 11.11 16 9.5 16 5.91 13.09 3 9.5 3S3 5.91 3 9.5 5.91 16 9.5 16c1.61 0 3.09-.59 4.23-1.57l.27.28v.79l5 4.99L20.49 19l-4.99-5zm-6 0C7.01 14 5 11.99 5 9.5S7.01 5 9.5 5 14 7.01 14 9.5 11.99 14 9.5 14z"/><path d="M0 0h24v24H0z" fill="none"/></svg> <svg xmlns="//www.w3.org/2000/svg" viewBox="0 0 24 24" class="icon" aria-hidden="true" focusable="false"><path d="M19 13h-6v6h-2v-6H5v-2h6V5h2v6h6v2z"/><path d="M0 0h24v24H0z" fill="none"/></svg></a>
						</div>
					</div>
				</form>
			</div>
		</nav>
		

		<div id="content" class="off-canvas-wrap block_latte" data-offcanvas>
			<div class="inner-wrap">
			
				<a class="exit-off-canvas"></a>

				
				
				<!-- full width banner on mobile -->
				
				

				

				<div class="main block_light">
					<div id="main_column">

						
						
							
							
								<!-- start templates/web/common/includes/donate_banner.tt.html -->



<!-- Donation banner @ footer -->


<!-- end templates/web/common/includes/donate_banner.tt.html -->

								

<section id="donation-banner-top" class="donation-banner row">
  <div class="donation-banner__left-aside">
    <div class="donation-banner__hook-section">
      <p>Aidez-nous à informer des millions de consommateurs à travers le monde sur ce qu'ils mangent</p>
    </div>
    <img src="/images/misc/donation-banners/donation-banner-group-photo.png" alt="group photo donation 2024" />
  </div>
  <div>
    <div class="donation-banner__aside">
      <div class="donation-banner__main-section">
        <img
          width="50"
          height="50"
          src="//world.openfoodfacts.org/images/logos/logo-variants/CMJN-ICON_WHITE_BG_OFF.svg"
          alt="open food facts logo"
        />
        <h3 class="donation-banner__main-title">Merci de contribuer à notre collecte de fonds 2025</h3>
      </div>
      <div style="padding:1rem;">
        <p>Vos dons financent le fonctionnement quotidien de notre association à but non lucratif :</p>
        <ul>
          <li>
            garder notre base de données ouverte et accessible à tous,
            <ul>
              <li>infrastructure technique (site web/application mobile) et une petite équipe permanente</li>
            </ul>
          </li>
          <li>
            <p>rester indépendant de l'industrie alimentaire,</p>
          </li>
          <li>
            <p>mobiliser une communauté de citoyens engagés,</p>
          </li>
          <li>
            <p>soutenir l’avancement de la recherche en santé publique.</p>
          </li>
        </ul>
      </div>
    </div>
    <div class="donation-banner__actions-section">
      <div class="donation-banner__actions-section__financial">
        <p>
          
          (déductible à 66 % de vos impôts: ex. un don de 20€ vous reviendra à 6,80€)
          
        </p>
      </div>
      <div class="donation-banner__actions-section__donate-button">
        <a href="//open-food-facts.assoconnect.com/collect/description/476750-c-faire-un-don-a-open-food-facts?utm_source=off&utf_medium=web&utm_campaign=donate-2024-a&utm_term=en-text-button">
          <button>JE SOUTIENS</button>
        </a>
      </div>
    </div>
  </div>
  <div class="donation-banner__close">
    <button id="hide-donate-banner" class="material-icons modest" onclick="DonationButton();" onkeypress="DonationButton();">close</button>
  </div>
</section>

<script>
  let d = new Date();
  let bannerID = document.getElementById('donation-banner-top');
  let getDomain = window.location.origin.split('.');

  function setBannerCookie(bcname, bcval, bcexdays) {
    d.setTime(d.getTime() + (bcexdays*60*60*24*1000));
    let expires = 'expires=' + d.toUTCString();
    // Apply cookie for every domain contains open...facts
    let domain = 'domain=.' + getDomain.slice(1).join('.');
    document.cookie = bcname + '=' + bcval + ';' + expires + ';' + domain + ';SameSite=None;Secure;path=/';
  }
  
  function getBannerCookie(bcname) {
    const name = bcname + '=';
    const decodedCookies = decodeURIComponent(document.cookie);
    const cookies = decodedCookies.split(';');
    for (const cookie of cookies) {
      let c = cookie;
      while (c.charAt(0) == ' ') { c = c.substring(1); }
      if (c.indexOf(name) == 0) { return c.substring(name.length, c.length); }
    }
    
    return '';
  }

  function DonationButton() {
    setBannerCookie('off_donation_banner_2024_a', 1, 180);
    bannerID.style.display = 'none';
  }

  if (getBannerCookie('off_donation_banner_2024_a') !== '') {
    bannerID.style.display = 'none';
  } else { 
    bannerID.style.display = 'flex';
  }
</script>


							
						
						
            			
						
							<div class="row">
								<div class="small-12 column">
									<h1 class="if-empty-dnone"></h1>
									<!-- start templates/web/pages/search_form/search_form.tt.html -->
<div class="skip"><a href=".content" tabindex="-1">Aller au contenu</a></div>
<div class="content">
    <h1> Recherche de produits </h1>
    <form method="post" action="/cgi/search.pl" enctype="multipart/form-data" id="search_form">

        <!-- Word Search -->
        <div class="row">
            <div class="large-12 columns">
                <label for="search_terms2">Recherche les mots présents dans le nom du produit, le nom générique, les marques, catégories, origines et labels</label>
                <input type="text" name="search_terms2" id="search_terms2" value="" />
            </div>
        </div>

        <!-- Criteria -->

        <h3>Critères</h3>
        <label>Sélectionner les produits suivant leur marque, catégories, labels, origines des ingrédients, lieux de fabrication etc.</label>

        <!-- Criteria form -->

        <div class="row">
            
                <div class="small-12 medium-12 large-6 columns criterion-row" style="padding-top:1rem">
                    <div class="row">
                        
                        <div class="small-12 medium-12 large-5 columns">
                                                    
                            <select name="tagtype_0" id="tagtype_0">
                                                          
                                    <option value="search" label="choisir un critère...">choisir un critère...</option>
                                                          
                                    <option value="brands" label="marques">marques</option>
                                                          
                                    <option value="categories" label="catégories">catégories</option>
                                                          
                                    <option value="packaging" label="conditionnements">conditionnements</option>
                                                          
                                    <option value="labels" label="labels">labels</option>
                                                          
                                    <option value="origins" label="origines des ingrédients">origines des ingrédients</option>
                                                          
                                    <option value="manufacturing_places" label="lieux de fabrication ou de transformation">lieux de fabrication ou de transformation</option>
                                                          
                                    <option value="emb_codes" label="codes de traçabilité">codes de traçabilité</option>
                                                          
                                    <option value="purchase_places" label="lieux de vente">lieux de vente</option>
                                                          
                                    <option value="stores" label="magasins">magasins</option>
                                                          
                                    <option value="countries" label="pays">pays</option>
                                                          
                                    <option value="ingredients" label="ingrédients">ingrédients</option>
                                                          
                                    <option value="additives" label="additifs">additifs</option>
                                                          
                                    <option value="allergens" label="allergènes">allergènes</option>
                                                          
                                    <option value="traces" label="traces">traces</option>
                                                          
                                    <option value="nutrition_grades" label="Notes nutritionnelles">Notes nutritionnelles</option>
                                                          
                                    <option value="nova_groups" label="Groupes NOVA">Groupes NOVA</option>
                                                          
                                    <option value="environmental_score" label="Green-Score">Green-Score</option>
                                                          
                                    <option value="languages" label="langues">langues</option>
                                                          
                                    <option value="creator" label="contributeurs">contributeurs</option>
                                                          
                                    <option value="editors" label="éditeurs">éditeurs</option>
                                                          
                                    <option value="states" label="états">états</option>
                                
                            </select>
                            
                        </div>
                        
                        <div class="small-12 medium-12 large-3 columns">

                            <select name="tag_contains_0" id="tag_contains_0">
                                
                                    <option value="contains" label="contient" >contient</option>
                                
                                    <option value="does_not_contain" label="ne contient pas" >ne contient pas</option>
                                
                            </select>
                        </div>

                        <div class="small-12 medium-12 large-4 columns tag-search-criterion">
                            <input type="text" id="tag_" name="tag_0" value="" placeholder="valeur"/>
                        </div>
                    </div>
                </div>
            
                <div class="small-12 medium-12 large-6 columns criterion-row" style="padding-top:1rem">
                    <div class="row">
                        
                        <div class="small-12 medium-12 large-5 columns">
                                                    
                            <select name="tagtype_1" id="tagtype_1">
                                                          
                                    <option value="search" label="choisir un critère...">choisir un critère...</option>
                                                          
                                    <option value="brands" label="marques">marques</option>
                                                          
                                    <option value="categories" label="catégories">catégories</option>
                                                          
                                    <option value="packaging" label="conditionnements">conditionnements</option>
                                                          
                                    <option value="labels" label="labels">labels</option>
                                                          
                                    <option value="origins" label="origines des ingrédients">origines des ingrédients</option>
                                                          
                                    <option value="manufacturing_places" label="lieux de fabrication ou de transformation">lieux de fabrication ou de transformation</option>
                                                          
                                    <option value="emb_codes" label="codes de traçabilité">codes de traçabilité</option>
                                                          
                                    <option value="purchase_places" label="lieux de vente">lieux de vente</option>
                                                          
                                    <option value="stores" label="magasins">magasins</option>
                                                          
                                    <option value="countries" label="pays">pays</option>
                                                          
                                    <option value="ingredients" label="ingrédients">ingrédients</option>
                                                          
                                    <option value="additives" label="additifs">additifs</option>
                                                          
                                    <option value="allergens" label="allergènes">allergènes</option>
                                                          
                                    <option value="traces" label="traces">traces</option>
                                                          
                                    <option value="nutrition_grades" label="Notes nutritionnelles">Notes nutritionnelles</option>
                                                          
                                    <option value="nova_groups" label="Groupes NOVA">Groupes NOVA</option>
                                                          
                                    <option value="environmental_score" label="Green-Score">Green-Score</option>
                                                          
                                    <option value="languages" label="langues">langues</option>
                                                          
                                    <option value="creator" label="contributeurs">contributeurs</option>
                                                          
                                    <option value="editors" label="éditeurs">éditeurs</option>
                                                          
                                    <option value="states" label="états">états</option>
                                
                            </select>
                            
                        </div>
                        
                        <div class="small-12 medium-12 large-3 columns">

                            <select name="tag_contains_1" id="tag_contains_1">
                                
                                    <option value="contains" label="contient" >contient</option>
                                
                                    <option value="does_not_contain" label="ne contient pas" >ne contient pas</option>
                                
                            </select>
                        </div>

                        <div class="small-12 medium-12 large-4 columns tag-search-criterion">
                            <input type="text" id="tag_" name="tag_1" value="" placeholder="valeur"/>
                        </div>
                    </div>
                </div>
            
        </div>

        <!-- Ingredients Form -->

        <h3>Ingrédients</h3>

        <div class="row">

            
                <div class="small-12 medium-12 large-6 columns">
                    <label>Additifs</label>
                    <input type="radio" name="additives" value="without" id="without_additives" />
                        <label for="without_additives">Sans</label>
                    <input type="radio" name="additives" value="with" id="with_additives" />
                        <label for="with_additives">Avec</label>
                    <input type="radio" name="additives" value="indifferent" id="indifferent_additives" checked="checked"/>
                        <label for="indifferent_additives">Indifférent</label>
                </div>
            
                <div class="small-12 medium-12 large-6 columns">
                    <label>Ingrédients issus de l'huile de palme</label>
                    <input type="radio" name="ingredients_from_palm_oil" value="without" id="without_ingredients_from_palm_oil" />
                        <label for="without_ingredients_from_palm_oil">Sans</label>
                    <input type="radio" name="ingredients_from_palm_oil" value="with" id="with_ingredients_from_palm_oil" />
                        <label for="with_ingredients_from_palm_oil">Avec</label>
                    <input type="radio" name="ingredients_from_palm_oil" value="indifferent" id="indifferent_ingredients_from_palm_oil" checked="checked"/>
                        <label for="indifferent_ingredients_from_palm_oil">Indifférent</label>
                </div>
            
                <div class="small-12 medium-12 large-6 columns">
                    <label>Ingrédients pouvant être issus de l'huile de palme</label>
                    <input type="radio" name="ingredients_that_may_be_from_palm_oil" value="without" id="without_ingredients_that_may_be_from_palm_oil" />
                        <label for="without_ingredients_that_may_be_from_palm_oil">Sans</label>
                    <input type="radio" name="ingredients_that_may_be_from_palm_oil" value="with" id="with_ingredients_that_may_be_from_palm_oil" />
                        <label for="with_ingredients_that_may_be_from_palm_oil">Avec</label>
                    <input type="radio" name="ingredients_that_may_be_from_palm_oil" value="indifferent" id="indifferent_ingredients_that_may_be_from_palm_oil" checked="checked"/>
                        <label for="indifferent_ingredients_that_may_be_from_palm_oil">Indifférent</label>
                </div>
            
                <div class="small-12 medium-12 large-6 columns">
                    <label>Ingrédients issus ou pouvant être issus de l'huile de palme</label>
                    <input type="radio" name="ingredients_from_or_that_may_be_from_palm_oil" value="without" id="without_ingredients_from_or_that_may_be_from_palm_oil" />
                        <label for="without_ingredients_from_or_that_may_be_from_palm_oil">Sans</label>
                    <input type="radio" name="ingredients_from_or_that_may_be_from_palm_oil" value="with" id="with_ingredients_from_or_that_may_be_from_palm_oil" />
                        <label for="with_ingredients_from_or_that_may_be_from_palm_oil">Avec</label>
                    <input type="radio" name="ingredients_from_or_that_may_be_from_palm_oil" value="indifferent" id="indifferent_ingredients_from_or_that_may_be_from_palm_oil" checked="checked"/>
                        <label for="indifferent_ingredients_from_or_that_may_be_from_palm_oil">Indifférent</label>
                </div>
            
        </div>
        
            <div class="small-12 medium-12 large-6 columns">
                <label>Additifs</label>
                <input type="radio" name="additives" value="without" id="without_additives" />
                    <label for="without_additives">Sans</label>
                <input type="radio" name="additives" value="with" id="with_additives" />
                    <label for="with_additives">Avec</label>
                <input type="radio" name="additives" value="indifferent" id="indifferent_additives" checked="checked"/>
                    <label for="indifferent_additives">Indifférent</label>
            </div>
        
            <div class="small-12 medium-12 large-6 columns">
                <label>Ingrédients issus de l'huile de palme</label>
                <input type="radio" name="ingredients_from_palm_oil" value="without" id="without_ingredients_from_palm_oil" />
                    <label for="without_ingredients_from_palm_oil">Sans</label>
                <input type="radio" name="ingredients_from_palm_oil" value="with" id="with_ingredients_from_palm_oil" />
                    <label for="with_ingredients_from_palm_oil">Avec</label>
                <input type="radio" name="ingredients_from_palm_oil" value="indifferent" id="indifferent_ingredients_from_palm_oil" checked="checked"/>
                    <label for="indifferent_ingredients_from_palm_oil">Indifférent</label>
            </div>
        
            <div class="small-12 medium-12 large-6 columns">
                <label>Ingrédients pouvant être issus de l'huile de palme</label>
                <input type="radio" name="ingredients_that_may_be_from_palm_oil" value="without" id="without_ingredients_that_may_be_from_palm_oil" />
                    <label for="without_ingredients_that_may_be_from_palm_oil">Sans</label>
                <input type="radio" name="ingredients_that_may_be_from_palm_oil" value="with" id="with_ingredients_that_may_be_from_palm_oil" />
                    <label for="with_ingredients_that_may_be_from_palm_oil">Avec</label>
                <input type="radio" name="ingredients_that_may_be_from_palm_oil" value="indifferent" id="indifferent_ingredients_that_may_be_from_palm_oil" checked="checked"/>
                    <label for="indifferent_ingredients_that_may_be_from_palm_oil">Indifférent</label>
            </div>
        
            <div class="small-12 medium-12 large-6 columns">
                <label>Ingrédients issus ou pouvant être issus de l'huile de palme</label>
                <input type="radio" name="ingredients_from_or_that_may_be_from_palm_oil" value="without" id="without_ingredients_from_or_that_may_be_from_palm_oil" />
                    <label for="without_ingredients_from_or_that_may_be_from_palm_oil">Sans</label>
                <input type="radio" name="ingredients_from_or_that_may_be_from_palm_oil" value="with" id="with_ingredients_from_or_that_may_be_from_palm_oil" />
                    <label for="with_ingredients_from_or_that_may_be_from_palm_oil">Avec</label>
                <input type="radio" name="ingredients_from_or_that_may_be_from_palm_oil" value="indifferent" id="indifferent_ingredients_from_or_that_may_be_from_palm_oil" checked="checked"/>
                    <label for="indifferent_ingredients_from_or_that_may_be_from_palm_oil">Indifférent</label>
            </div>
        
    </div>

        <!-- Nutriments Form -->

        <h3>Nutriments</h3>

        <div class="row">
            
                <div class="small-12 medium-12 large-6 columns">
                    <div class="row">
                        <div class="small-8 columns">
                            <select class="select2_field" name="nutriment_0" id="nutriment_0">
                                
                                    <option value="" label="" selected="selected"></option>
                                
                                    <option value="alpha-linolenic-acid" label="Acide alpha-linolénique">Acide alpha-linolénique</option>
                                
                                    <option value="arachidic-acid" label="Acide arachidique">Acide arachidique</option>
                                
                                    <option value="arachidonic-acid" label="Acide arachidonique">Acide arachidonique</option>
                                
                                    <option value="butyric-acid" label="Acide butyrique">Acide butyrique</option>
                                
                                    <option value="behenic-acid" label="Acide béhénique">Acide béhénique</option>
                                
                                    <option value="capric-acid" label="Acide caprique">Acide caprique</option>
                                
                                    <option value="caproic-acid" label="Acide caproïque">Acide caproïque</option>
                                
                                    <option value="caprylic-acid" label="Acide caprylique">Acide caprylique</option>
                                
                                    <option value="cerotic-acid" label="Acide cérotique">Acide cérotique</option>
                                
                                    <option value="mead-acid" label="Acide de Mead">Acide de Mead</option>
                                
                                    <option value="dihomo-gamma-linolenic-acid" label="Acide dihomo-gamma-linolénique">Acide dihomo-gamma-linolénique</option>
                                
                                    <option value="docosahexaenoic-acid" label="Acide docosahexaénoïque">Acide docosahexaénoïque</option>
                                
                                    <option value="eicosapentaenoic-acid" label="Acide eicosapentaénoïque">Acide eicosapentaénoïque</option>
                                
                                    <option value="gondoic-acid" label="Acide gadoléique">Acide gadoléique</option>
                                
                                    <option value="gamma-linolenic-acid" label="Acide gamma-linolénique">Acide gamma-linolénique</option>
                                
                                    <option value="lauric-acid" label="Acide laurique">Acide laurique</option>
                                
                                    <option value="lignoceric-acid" label="Acide lignocérique">Acide lignocérique</option>
                                
                                    <option value="linoleic-acid" label="Acide linoléique">Acide linoléique</option>
                                
                                    <option value="montanic-acid" label="Acide montanique">Acide montanique</option>
                                
                                    <option value="myristic-acid" label="Acide myristique">Acide myristique</option>
                                
                                    <option value="melissic-acid" label="Acide mélissique">Acide mélissique</option>
                                
                                    <option value="nervonic-acid" label="Acide nervonique">Acide nervonique</option>
                                
                                    <option value="oleic-acid" label="Acide oléique">Acide oléique</option>
                                
                                    <option value="palmitic-acid" label="Acide palmitique">Acide palmitique</option>
                                
                                    <option value="stearic-acid" label="Acide stéarique">Acide stéarique</option>
                                
                                    <option value="elaidic-acid" label="Acide élaïdique">Acide élaïdique</option>
                                
                                    <option value="erucic-acid" label="Acide érucique">Acide érucique</option>
                                
                                    <option value="monounsaturated-fat" label="Acides gras monoinsaturés">Acides gras monoinsaturés</option>
                                
                                    <option value="omega-3-fat" label="Acides gras Oméga 3">Acides gras Oméga 3</option>
                                
                                    <option value="omega-6-fat" label="Acides gras Oméga 6">Acides gras Oméga 6</option>
                                
                                    <option value="omega-9-fat" label="Acides gras Oméga 9">Acides gras Oméga 9</option>
                                
                                    <option value="polyunsaturated-fat" label="Acides gras polyinsaturés">Acides gras polyinsaturés</option>
                                
                                    <option value="saturated-fat" label="Acides gras saturés">Acides gras saturés</option>
                                
                                    <option value="trans-fat" label="Acides gras trans">Acides gras trans</option>
                                
                                    <option value="acidity" label="Acidité">Acidité</option>
                                
                                    <option value="alcohol" label="Alcool">Alcool</option>
                                
                                    <option value="starch" label="Amidon">Amidon</option>
                                
                                    <option value="bicarbonate" label="Bicarbonate">Bicarbonate</option>
                                
                                    <option value="biotin" label="Biotine (Vitamine B8 ou B7 ou H)">Biotine (Vitamine B8 ou B7 ou H)</option>
                                
                                    <option value="beta-carotene" label="Bêta carotène">Bêta carotène</option>
                                
                                    <option value="beta-glucan" label="Bêta-glucanes">Bêta-glucanes</option>
                                
                                    <option value="cocoa" label="Cacao (minimum)">Cacao (minimum)</option>
                                
                                    <option value="caffeine" label="Caféine">Caféine</option>
                                
                                    <option value="calcium" label="Calcium">Calcium</option>
                                
                                    <option value="carnitine" label="Carnitine">Carnitine</option>
                                
                                    <option value="casein" label="Caséine">Caséine</option>
                                
                                    <option value="chlorophyl" label="Chlorophyl">Chlorophyl</option>
                                
                                    <option value="chloride" label="Chlorure">Chlorure</option>
                                
                                    <option value="cholesterol" label="Cholestérol">Cholestérol</option>
                                
                                    <option value="choline" label="Choline">Choline</option>
                                
                                    <option value="chromium" label="Chrome">Chrome</option>
                                
                                    <option value="copper" label="Cuivre">Cuivre</option>
                                
                                    <option value="water-hardness" label="Dureté de l'eau">Dureté de l'eau</option>
                                
                                    <option value="packagings_materials.en:unknown.weight" label="Emballage - Inconnu - Poids">Emballage - Inconnu - Poids</option>
                                
                                    <option value="packagings_materials.en:unknown.weight_100g" label="Emballage - Inconnu - Poids par 100g de produit">Emballage - Inconnu - Poids par 100g de produit</option>
                                
                                    <option value="packagings_materials.en:unknown.weight_percent" label="Emballage - Inconnu - Pourcentage du poids">Emballage - Inconnu - Pourcentage du poids</option>
                                
                                    <option value="packagings_materials.en:metal.weight" label="Emballage - Métal - Poids">Emballage - Métal - Poids</option>
                                
                                    <option value="packagings_materials.en:metal.weight_100g" label="Emballage - Métal - Poids par 100g de produit">Emballage - Métal - Poids par 100g de produit</option>
                                
                                    <option value="packagings_materials.en:metal.weight_percent" label="Emballage - Métal - Pourcentage du poids">Emballage - Métal - Pourcentage du poids</option>
                                
                                    <option value="packagings_materials.en:paper-or-cardboard.weight" label="Emballage - Papier ou carton - Poids">Emballage - Papier ou carton - Poids</option>
                                
                                    <option value="packagings_materials.en:paper-or-cardboard.weight_100g" label="Emballage - Papier ou carton - Poids par 100g de produit">Emballage - Papier ou carton - Poids par 100g de produit</option>
                                
                                    <option value="packagings_materials.en:paper-or-cardboard.weight_percent" label="Emballage - Papier ou carton - Pourcentage du poids">Emballage - Papier ou carton - Pourcentage du poids</option>
                                
                                    <option value="packagings_materials.en:plastic.weight" label="Emballage - Plastique - Poids">Emballage - Plastique - Poids</option>
                                
                                    <option value="packagings_materials.en:plastic.weight_100g" label="Emballage - Plastique - Poids par 100g de produit">Emballage - Plastique - Poids par 100g de produit</option>
                                
                                    <option value="packagings_materials.en:plastic.weight_percent" label="Emballage - Plastique - Pourcentage du poids">Emballage - Plastique - Pourcentage du poids</option>
                                
                                    <option value="packagings_materials.all.weight" label="Emballage - Tous les matériaux - Poids">Emballage - Tous les matériaux - Poids</option>
                                
                                    <option value="packagings_materials.all.weight_100g" label="Emballage - Tous les matériaux - Poids par 100g de produit">Emballage - Tous les matériaux - Poids par 100g de produit</option>
                                
                                    <option value="packagings_materials.all.weight_percent" label="Emballage - Tous les matériaux - Pourcentage du poids">Emballage - Tous les matériaux - Pourcentage du poids</option>
                                
                                    <option value="packagings_materials.en:glass.weight" label="Emballage - Verre - Poids">Emballage - Verre - Poids</option>
                                
                                    <option value="packagings_materials.en:glass.weight_100g" label="Emballage - Verre - Poids par 100g de produit">Emballage - Verre - Poids par 100g de produit</option>
                                
                                    <option value="packagings_materials.en:glass.weight_percent" label="Emballage - Verre - Pourcentage du poids">Emballage - Verre - Pourcentage du poids</option>
                                
                                    <option value="carbon-footprint" label="Empreinte carbone">Empreinte carbone</option>
                                
                                    <option value="carbon-footprint-from-meat-or-fish" label="Empreinte carbone de la viande ou du poisson">Empreinte carbone de la viande ou du poisson</option>
                                
                                    <option value="forest_footprint" label="Empreinte forêt">Empreinte forêt</option>
                                
                                    <option value="iron" label="Fer">Fer</option>
                                
                                    <option value="fiber" label="Fibres alimentaires">Fibres alimentaires</option>
                                
                                    <option value="insoluble-fiber" label="Fibres insolubles">Fibres insolubles</option>
                                
                                    <option value="soluble-fiber" label="Fibres solubles">Fibres solubles</option>
                                
                                    <option value="fluoride" label="Fluorure">Fluorure</option>
                                
                                    <option value="folates" label="Folates (folates totaux)">Folates (folates totaux)</option>
                                
                                    <option value="fructose" label="Fructose">Fructose</option>
                                
                                    <option value="fruits-vegetables-nuts-dried" label="Fruits‚ légumes et noix - séchés">Fruits‚ légumes et noix - séchés</option>
                                
                                    <option value="fruits-vegetables-nuts" label="Fruits‚ légumes‚ noix et huiles de colza‚ noix et olive">Fruits‚ légumes‚ noix et huiles de colza‚ noix et olive</option>
                                
                                    <option value="fruits-vegetables-nuts-estimate" label="Fruits‚ légumes‚ noix et huiles de colza‚ noix et olive (estimation manuelle avec la liste des ingrédients)">Fruits‚ légumes‚ noix et huiles de colza‚ noix et olive (estimation manuelle avec la liste des ingrédients)</option>
                                
                                    <option value="fruits-vegetables-nuts-estimate-from-ingredients" label="Fruits‚ légumes‚ noix et huiles de colza‚ noix et olive (estimation par analyse de la liste des ingrédients)">Fruits‚ légumes‚ noix et huiles de colza‚ noix et olive (estimation par analyse de la liste des ingrédients)</option>
                                
<<<<<<< HEAD
                                    <option value="carbohydrates" label="Glucides (sans fibres)">Glucides (sans fibres)</option>
                                
                                    <option value="total-carbohydrates" label="Glucides totaux (inclut les fibres)">Glucides totaux (inclut les fibres)</option>
=======
                                    <option value="galactose" label="Galactose">Galactose</option>
                                
                                    <option value="carbohydrates" label="Glucides">Glucides</option>
>>>>>>> d82b2578
                                
                                    <option value="glucose" label="Glucose">Glucose</option>
                                
                                    <option value="nova_group" label="Groupe NOVA">Groupe NOVA</option>
                                
                                    <option value="glycemic-index" label="Indice glycémique">Indice glycémique</option>
                                
                                    <option value="inositol" label="Inositol">Inositol</option>
                                
                                    <option value="iodine" label="Iode">Iode</option>
                                
                                    <option value="lactose" label="Lactose">Lactose</option>
                                
                                    <option value="magnesium" label="Magnésium">Magnésium</option>
                                
                                    <option value="maltodextrins" label="Maltodextrines">Maltodextrines</option>
                                
                                    <option value="maltose" label="Maltose">Maltose</option>
                                
                                    <option value="manganese" label="Manganèse">Manganèse</option>
                                
                                    <option value="fat" label="Matières grasses">Matières grasses</option>
                                
                                    <option value="molybdenum" label="Molybdène">Molybdène</option>
                                
                                    <option value="nitrate" label="Nitrate">Nitrate</option>
                                
                                    <option value="additives_n" label="Nombre d\'additifs">Nombre d\'additifs</option>
                                
                                    <option value="ingredients_n" label="Nombre d\'ingrédients">Nombre d\'ingrédients</option>
                                
                                    <option value="unknown_ingredients_n" label="Nombre d\'ingrédients non reconnus">Nombre d\'ingrédients non reconnus</option>
                                
                                    <option value="known_ingredients_n" label="Nombre d\'ingrédients reconnus">Nombre d\'ingrédients reconnus</option>
                                
                                    <option value="nucleotides" label="Nucléotides">Nucléotides</option>
                                
                                    <option value="nutrition-score-uk" label="Nutrition score - UK">Nutrition score - UK</option>
                                
                                    <option value="ph" label="PH">PH</option>
                                
                                    <option value="phosphorus" label="Phosphore">Phosphore</option>
                                
                                    <option value="polyols" label="Polyols">Polyols</option>
                                
                                    <option value="potassium" label="Potassium">Potassium</option>
                                
                                    <option value="proteins" label="Protéines">Protéines</option>
                                
                                    <option value="serum-proteins" label="Protéines sériques">Protéines sériques</option>
                                
                                    <option value="product_quantity" label="Quantité">Quantité</option>
                                
                                    <option value="collagen-meat-protein-ratio" label="Rapport collagène sur protéines de viande (maximum)">Rapport collagène sur protéines de viande (maximum)</option>
                                
                                    <option value="sucrose" label="Saccharose">Saccharose</option>
                                
                                    <option value="environmental_score_score" label="Score Green-Score">Score Green-Score</option>
                                
                                    <option value="nutrition-score-fr" label="Score nutritionnel - France">Score nutritionnel - France</option>
                                
                                    <option value="salt" label="Sel">Sel</option>
                                
                                    <option value="added-salt" label="Sel ajouté">Sel ajouté</option>
                                
                                    <option value="silica" label="Silice">Silice</option>
                                
                                    <option value="sodium" label="Sodium">Sodium</option>
                                
                                    <option value="sugars" label="Sucres">Sucres</option>
                                
                                    <option value="added-sugars" label="Sucres ajoutés">Sucres ajoutés</option>
                                
                                    <option value="sulphate" label="Sulfate">Sulfate</option>
                                
                                    <option value="selenium" label="Sélénium">Sélénium</option>
                                
                                    <option value="taurine" label="Taurine">Taurine</option>
                                
                                    <option value="unsaturated-fat" label="Unsaturated fat">Unsaturated fat</option>
                                
                                    <option value="vitamin-a" label="Vitamine A (rétinol)">Vitamine A (rétinol)</option>
                                
                                    <option value="vitamin-b1" label="Vitamine B1 (Thiamine)">Vitamine B1 (Thiamine)</option>
                                
                                    <option value="vitamin-b12" label="Vitamine B12 (cobalamine)">Vitamine B12 (cobalamine)</option>
                                
                                    <option value="vitamin-b2" label="Vitamine B2 (Riboflavine)">Vitamine B2 (Riboflavine)</option>
                                
                                    <option value="vitamin-pp" label="Vitamine B3/PP (Niacine)">Vitamine B3/PP (Niacine)</option>
                                
                                    <option value="pantothenic-acid" label="Vitamine B5 (Acide pantothénique)">Vitamine B5 (Acide pantothénique)</option>
                                
                                    <option value="vitamin-b6" label="Vitamine B6 (Pyridoxine)">Vitamine B6 (Pyridoxine)</option>
                                
                                    <option value="vitamin-b9" label="Vitamine B9 (Acide folique)">Vitamine B9 (Acide folique)</option>
                                
                                    <option value="vitamin-c" label="Vitamine C (acide ascorbique)">Vitamine C (acide ascorbique)</option>
                                
                                    <option value="vitamin-d" label="Vitamine D">Vitamine D</option>
                                
                                    <option value="vitamin-e" label="Vitamine E (tocophérol)">Vitamine E (tocophérol)</option>
                                
                                    <option value="vitamin-k" label="Vitamine K">Vitamine K</option>
                                
                                    <option value="phylloquinone" label="Vitamine K1">Vitamine K1</option>
                                
                                    <option value="zinc" label="Zinc">Zinc</option>
                                
                                    <option value="energy" label="Énergie">Énergie</option>
                                
                                    <option value="energy-kcal" label="Énergie (kcal)">Énergie (kcal)</option>
                                
                                    <option value="energy-kj" label="Énergie (kJ)">Énergie (kJ)</option>
                                
                                    <option value="energy-from-fat" label="Énergie provenant des graisses">Énergie provenant des graisses</option>
                                
                                    <option value="erythritol" label="Érythritol">Érythritol</option>
                                
                            </select>
                        </div>
                        <div class="small-2 columns">
                            <select name="nutriment_compare_0" id="nutriment_compare_0">
                                
                                        <option value="lt" label="<"><</option>
                                
                                        <option value="lte" label="≤">≤</option>
                                
                                        <option value="gt" label=">">></option>
                                
                                        <option value="gte" label="≥">≥</option>
                                
                                        <option value="eq" label="=">=</option>
                                
                            </select>
                        </div>
                        <div class="small-2 columns">
                            <input type="text" id="nutriment_value_0" name="nutriment_value_0" value="" />
                        </div>
                    </div>
                </div>
            
                <div class="small-12 medium-12 large-6 columns">
                    <div class="row">
                        <div class="small-8 columns">
                            <select class="select2_field" name="nutriment_1" id="nutriment_1">
                                
                                    <option value="" label="" selected="selected"></option>
                                
                                    <option value="alpha-linolenic-acid" label="Acide alpha-linolénique">Acide alpha-linolénique</option>
                                
                                    <option value="arachidic-acid" label="Acide arachidique">Acide arachidique</option>
                                
                                    <option value="arachidonic-acid" label="Acide arachidonique">Acide arachidonique</option>
                                
                                    <option value="butyric-acid" label="Acide butyrique">Acide butyrique</option>
                                
                                    <option value="behenic-acid" label="Acide béhénique">Acide béhénique</option>
                                
                                    <option value="capric-acid" label="Acide caprique">Acide caprique</option>
                                
                                    <option value="caproic-acid" label="Acide caproïque">Acide caproïque</option>
                                
                                    <option value="caprylic-acid" label="Acide caprylique">Acide caprylique</option>
                                
                                    <option value="cerotic-acid" label="Acide cérotique">Acide cérotique</option>
                                
                                    <option value="mead-acid" label="Acide de Mead">Acide de Mead</option>
                                
                                    <option value="dihomo-gamma-linolenic-acid" label="Acide dihomo-gamma-linolénique">Acide dihomo-gamma-linolénique</option>
                                
                                    <option value="docosahexaenoic-acid" label="Acide docosahexaénoïque">Acide docosahexaénoïque</option>
                                
                                    <option value="eicosapentaenoic-acid" label="Acide eicosapentaénoïque">Acide eicosapentaénoïque</option>
                                
                                    <option value="gondoic-acid" label="Acide gadoléique">Acide gadoléique</option>
                                
                                    <option value="gamma-linolenic-acid" label="Acide gamma-linolénique">Acide gamma-linolénique</option>
                                
                                    <option value="lauric-acid" label="Acide laurique">Acide laurique</option>
                                
                                    <option value="lignoceric-acid" label="Acide lignocérique">Acide lignocérique</option>
                                
                                    <option value="linoleic-acid" label="Acide linoléique">Acide linoléique</option>
                                
                                    <option value="montanic-acid" label="Acide montanique">Acide montanique</option>
                                
                                    <option value="myristic-acid" label="Acide myristique">Acide myristique</option>
                                
                                    <option value="melissic-acid" label="Acide mélissique">Acide mélissique</option>
                                
                                    <option value="nervonic-acid" label="Acide nervonique">Acide nervonique</option>
                                
                                    <option value="oleic-acid" label="Acide oléique">Acide oléique</option>
                                
                                    <option value="palmitic-acid" label="Acide palmitique">Acide palmitique</option>
                                
                                    <option value="stearic-acid" label="Acide stéarique">Acide stéarique</option>
                                
                                    <option value="elaidic-acid" label="Acide élaïdique">Acide élaïdique</option>
                                
                                    <option value="erucic-acid" label="Acide érucique">Acide érucique</option>
                                
                                    <option value="monounsaturated-fat" label="Acides gras monoinsaturés">Acides gras monoinsaturés</option>
                                
                                    <option value="omega-3-fat" label="Acides gras Oméga 3">Acides gras Oméga 3</option>
                                
                                    <option value="omega-6-fat" label="Acides gras Oméga 6">Acides gras Oméga 6</option>
                                
                                    <option value="omega-9-fat" label="Acides gras Oméga 9">Acides gras Oméga 9</option>
                                
                                    <option value="polyunsaturated-fat" label="Acides gras polyinsaturés">Acides gras polyinsaturés</option>
                                
                                    <option value="saturated-fat" label="Acides gras saturés">Acides gras saturés</option>
                                
                                    <option value="trans-fat" label="Acides gras trans">Acides gras trans</option>
                                
                                    <option value="acidity" label="Acidité">Acidité</option>
                                
                                    <option value="alcohol" label="Alcool">Alcool</option>
                                
                                    <option value="starch" label="Amidon">Amidon</option>
                                
                                    <option value="bicarbonate" label="Bicarbonate">Bicarbonate</option>
                                
                                    <option value="biotin" label="Biotine (Vitamine B8 ou B7 ou H)">Biotine (Vitamine B8 ou B7 ou H)</option>
                                
                                    <option value="beta-carotene" label="Bêta carotène">Bêta carotène</option>
                                
                                    <option value="beta-glucan" label="Bêta-glucanes">Bêta-glucanes</option>
                                
                                    <option value="cocoa" label="Cacao (minimum)">Cacao (minimum)</option>
                                
                                    <option value="caffeine" label="Caféine">Caféine</option>
                                
                                    <option value="calcium" label="Calcium">Calcium</option>
                                
                                    <option value="carnitine" label="Carnitine">Carnitine</option>
                                
                                    <option value="casein" label="Caséine">Caséine</option>
                                
                                    <option value="chlorophyl" label="Chlorophyl">Chlorophyl</option>
                                
                                    <option value="chloride" label="Chlorure">Chlorure</option>
                                
                                    <option value="cholesterol" label="Cholestérol">Cholestérol</option>
                                
                                    <option value="choline" label="Choline">Choline</option>
                                
                                    <option value="chromium" label="Chrome">Chrome</option>
                                
                                    <option value="copper" label="Cuivre">Cuivre</option>
                                
                                    <option value="water-hardness" label="Dureté de l'eau">Dureté de l'eau</option>
                                
                                    <option value="packagings_materials.en:unknown.weight" label="Emballage - Inconnu - Poids">Emballage - Inconnu - Poids</option>
                                
                                    <option value="packagings_materials.en:unknown.weight_100g" label="Emballage - Inconnu - Poids par 100g de produit">Emballage - Inconnu - Poids par 100g de produit</option>
                                
                                    <option value="packagings_materials.en:unknown.weight_percent" label="Emballage - Inconnu - Pourcentage du poids">Emballage - Inconnu - Pourcentage du poids</option>
                                
                                    <option value="packagings_materials.en:metal.weight" label="Emballage - Métal - Poids">Emballage - Métal - Poids</option>
                                
                                    <option value="packagings_materials.en:metal.weight_100g" label="Emballage - Métal - Poids par 100g de produit">Emballage - Métal - Poids par 100g de produit</option>
                                
                                    <option value="packagings_materials.en:metal.weight_percent" label="Emballage - Métal - Pourcentage du poids">Emballage - Métal - Pourcentage du poids</option>
                                
                                    <option value="packagings_materials.en:paper-or-cardboard.weight" label="Emballage - Papier ou carton - Poids">Emballage - Papier ou carton - Poids</option>
                                
                                    <option value="packagings_materials.en:paper-or-cardboard.weight_100g" label="Emballage - Papier ou carton - Poids par 100g de produit">Emballage - Papier ou carton - Poids par 100g de produit</option>
                                
                                    <option value="packagings_materials.en:paper-or-cardboard.weight_percent" label="Emballage - Papier ou carton - Pourcentage du poids">Emballage - Papier ou carton - Pourcentage du poids</option>
                                
                                    <option value="packagings_materials.en:plastic.weight" label="Emballage - Plastique - Poids">Emballage - Plastique - Poids</option>
                                
                                    <option value="packagings_materials.en:plastic.weight_100g" label="Emballage - Plastique - Poids par 100g de produit">Emballage - Plastique - Poids par 100g de produit</option>
                                
                                    <option value="packagings_materials.en:plastic.weight_percent" label="Emballage - Plastique - Pourcentage du poids">Emballage - Plastique - Pourcentage du poids</option>
                                
                                    <option value="packagings_materials.all.weight" label="Emballage - Tous les matériaux - Poids">Emballage - Tous les matériaux - Poids</option>
                                
                                    <option value="packagings_materials.all.weight_100g" label="Emballage - Tous les matériaux - Poids par 100g de produit">Emballage - Tous les matériaux - Poids par 100g de produit</option>
                                
                                    <option value="packagings_materials.all.weight_percent" label="Emballage - Tous les matériaux - Pourcentage du poids">Emballage - Tous les matériaux - Pourcentage du poids</option>
                                
                                    <option value="packagings_materials.en:glass.weight" label="Emballage - Verre - Poids">Emballage - Verre - Poids</option>
                                
                                    <option value="packagings_materials.en:glass.weight_100g" label="Emballage - Verre - Poids par 100g de produit">Emballage - Verre - Poids par 100g de produit</option>
                                
                                    <option value="packagings_materials.en:glass.weight_percent" label="Emballage - Verre - Pourcentage du poids">Emballage - Verre - Pourcentage du poids</option>
                                
                                    <option value="carbon-footprint" label="Empreinte carbone">Empreinte carbone</option>
                                
                                    <option value="carbon-footprint-from-meat-or-fish" label="Empreinte carbone de la viande ou du poisson">Empreinte carbone de la viande ou du poisson</option>
                                
                                    <option value="forest_footprint" label="Empreinte forêt">Empreinte forêt</option>
                                
                                    <option value="iron" label="Fer">Fer</option>
                                
                                    <option value="fiber" label="Fibres alimentaires">Fibres alimentaires</option>
                                
                                    <option value="insoluble-fiber" label="Fibres insolubles">Fibres insolubles</option>
                                
                                    <option value="soluble-fiber" label="Fibres solubles">Fibres solubles</option>
                                
                                    <option value="fluoride" label="Fluorure">Fluorure</option>
                                
                                    <option value="folates" label="Folates (folates totaux)">Folates (folates totaux)</option>
                                
                                    <option value="fructose" label="Fructose">Fructose</option>
                                
                                    <option value="fruits-vegetables-nuts-dried" label="Fruits‚ légumes et noix - séchés">Fruits‚ légumes et noix - séchés</option>
                                
                                    <option value="fruits-vegetables-nuts" label="Fruits‚ légumes‚ noix et huiles de colza‚ noix et olive">Fruits‚ légumes‚ noix et huiles de colza‚ noix et olive</option>
                                
                                    <option value="fruits-vegetables-nuts-estimate" label="Fruits‚ légumes‚ noix et huiles de colza‚ noix et olive (estimation manuelle avec la liste des ingrédients)">Fruits‚ légumes‚ noix et huiles de colza‚ noix et olive (estimation manuelle avec la liste des ingrédients)</option>
                                
                                    <option value="fruits-vegetables-nuts-estimate-from-ingredients" label="Fruits‚ légumes‚ noix et huiles de colza‚ noix et olive (estimation par analyse de la liste des ingrédients)">Fruits‚ légumes‚ noix et huiles de colza‚ noix et olive (estimation par analyse de la liste des ingrédients)</option>
                                
<<<<<<< HEAD
                                    <option value="carbohydrates" label="Glucides (sans fibres)">Glucides (sans fibres)</option>
                                
                                    <option value="total-carbohydrates" label="Glucides totaux (inclut les fibres)">Glucides totaux (inclut les fibres)</option>
=======
                                    <option value="galactose" label="Galactose">Galactose</option>
                                
                                    <option value="carbohydrates" label="Glucides">Glucides</option>
>>>>>>> d82b2578
                                
                                    <option value="glucose" label="Glucose">Glucose</option>
                                
                                    <option value="nova_group" label="Groupe NOVA">Groupe NOVA</option>
                                
                                    <option value="glycemic-index" label="Indice glycémique">Indice glycémique</option>
                                
                                    <option value="inositol" label="Inositol">Inositol</option>
                                
                                    <option value="iodine" label="Iode">Iode</option>
                                
                                    <option value="lactose" label="Lactose">Lactose</option>
                                
                                    <option value="magnesium" label="Magnésium">Magnésium</option>
                                
                                    <option value="maltodextrins" label="Maltodextrines">Maltodextrines</option>
                                
                                    <option value="maltose" label="Maltose">Maltose</option>
                                
                                    <option value="manganese" label="Manganèse">Manganèse</option>
                                
                                    <option value="fat" label="Matières grasses">Matières grasses</option>
                                
                                    <option value="molybdenum" label="Molybdène">Molybdène</option>
                                
                                    <option value="nitrate" label="Nitrate">Nitrate</option>
                                
                                    <option value="additives_n" label="Nombre d\'additifs">Nombre d\'additifs</option>
                                
                                    <option value="ingredients_n" label="Nombre d\'ingrédients">Nombre d\'ingrédients</option>
                                
                                    <option value="unknown_ingredients_n" label="Nombre d\'ingrédients non reconnus">Nombre d\'ingrédients non reconnus</option>
                                
                                    <option value="known_ingredients_n" label="Nombre d\'ingrédients reconnus">Nombre d\'ingrédients reconnus</option>
                                
                                    <option value="nucleotides" label="Nucléotides">Nucléotides</option>
                                
                                    <option value="nutrition-score-uk" label="Nutrition score - UK">Nutrition score - UK</option>
                                
                                    <option value="ph" label="PH">PH</option>
                                
                                    <option value="phosphorus" label="Phosphore">Phosphore</option>
                                
                                    <option value="polyols" label="Polyols">Polyols</option>
                                
                                    <option value="potassium" label="Potassium">Potassium</option>
                                
                                    <option value="proteins" label="Protéines">Protéines</option>
                                
                                    <option value="serum-proteins" label="Protéines sériques">Protéines sériques</option>
                                
                                    <option value="product_quantity" label="Quantité">Quantité</option>
                                
                                    <option value="collagen-meat-protein-ratio" label="Rapport collagène sur protéines de viande (maximum)">Rapport collagène sur protéines de viande (maximum)</option>
                                
                                    <option value="sucrose" label="Saccharose">Saccharose</option>
                                
                                    <option value="environmental_score_score" label="Score Green-Score">Score Green-Score</option>
                                
                                    <option value="nutrition-score-fr" label="Score nutritionnel - France">Score nutritionnel - France</option>
                                
                                    <option value="salt" label="Sel">Sel</option>
                                
                                    <option value="added-salt" label="Sel ajouté">Sel ajouté</option>
                                
                                    <option value="silica" label="Silice">Silice</option>
                                
                                    <option value="sodium" label="Sodium">Sodium</option>
                                
                                    <option value="sugars" label="Sucres">Sucres</option>
                                
                                    <option value="added-sugars" label="Sucres ajoutés">Sucres ajoutés</option>
                                
                                    <option value="sulphate" label="Sulfate">Sulfate</option>
                                
                                    <option value="selenium" label="Sélénium">Sélénium</option>
                                
                                    <option value="taurine" label="Taurine">Taurine</option>
                                
                                    <option value="unsaturated-fat" label="Unsaturated fat">Unsaturated fat</option>
                                
                                    <option value="vitamin-a" label="Vitamine A (rétinol)">Vitamine A (rétinol)</option>
                                
                                    <option value="vitamin-b1" label="Vitamine B1 (Thiamine)">Vitamine B1 (Thiamine)</option>
                                
                                    <option value="vitamin-b12" label="Vitamine B12 (cobalamine)">Vitamine B12 (cobalamine)</option>
                                
                                    <option value="vitamin-b2" label="Vitamine B2 (Riboflavine)">Vitamine B2 (Riboflavine)</option>
                                
                                    <option value="vitamin-pp" label="Vitamine B3/PP (Niacine)">Vitamine B3/PP (Niacine)</option>
                                
                                    <option value="pantothenic-acid" label="Vitamine B5 (Acide pantothénique)">Vitamine B5 (Acide pantothénique)</option>
                                
                                    <option value="vitamin-b6" label="Vitamine B6 (Pyridoxine)">Vitamine B6 (Pyridoxine)</option>
                                
                                    <option value="vitamin-b9" label="Vitamine B9 (Acide folique)">Vitamine B9 (Acide folique)</option>
                                
                                    <option value="vitamin-c" label="Vitamine C (acide ascorbique)">Vitamine C (acide ascorbique)</option>
                                
                                    <option value="vitamin-d" label="Vitamine D">Vitamine D</option>
                                
                                    <option value="vitamin-e" label="Vitamine E (tocophérol)">Vitamine E (tocophérol)</option>
                                
                                    <option value="vitamin-k" label="Vitamine K">Vitamine K</option>
                                
                                    <option value="phylloquinone" label="Vitamine K1">Vitamine K1</option>
                                
                                    <option value="zinc" label="Zinc">Zinc</option>
                                
                                    <option value="energy" label="Énergie">Énergie</option>
                                
                                    <option value="energy-kcal" label="Énergie (kcal)">Énergie (kcal)</option>
                                
                                    <option value="energy-kj" label="Énergie (kJ)">Énergie (kJ)</option>
                                
                                    <option value="energy-from-fat" label="Énergie provenant des graisses">Énergie provenant des graisses</option>
                                
                                    <option value="erythritol" label="Érythritol">Érythritol</option>
                                
                            </select>
                        </div>
                        <div class="small-2 columns">
                            <select name="nutriment_compare_1" id="nutriment_compare_1">
                                
                                        <option value="lt" label="<"><</option>
                                
                                        <option value="lte" label="≤">≤</option>
                                
                                        <option value="gt" label=">">></option>
                                
                                        <option value="gte" label="≥">≥</option>
                                
                                        <option value="eq" label="=">=</option>
                                
                            </select>
                        </div>
                        <div class="small-2 columns">
                            <input type="text" id="nutriment_value_1" name="nutriment_value_1" value="" />
                        </div>
                    </div>
                </div>
            
        </div>

        <!-- Different types to display results -->

        <input type="hidden" name="action" value="process" />

        <ul id="result_accordion" class="accordion" style="margin-left:0" data-accordion>

            <li class="accordion-navigation search_form_accordion_navigation">
                <a href="#results_list" style="border-top:1px solid #ccc"><h3>Résultats sous forme de liste de produits</h3></a>
                <div id="results_list" class="content active search_form_accordion_content">
                    <div class="row">
                        <div class="small-6 columns">
                            <label for="sort_by">Trier par</label>
                            <select name="sort_by" id="sort_by">
                                
                                    <option value="unique_scans_n" label="Popularité">Popularité</option>
                                
                                    <option value="product_name" label="Nom du produit">Nom du produit</option>
                                
                                    <option value="created_t" label="Date d'ajout">Date d'ajout</option>
                                
                                    <option value="last_modified_t" label="Date de modification">Date de modification</option>
                                
                                    <option value="completeness" label="Complétude">Complétude</option>
                                
                            </select>
                        </div>
                        <div class="small-6 columns">
                            <label for="page_size">Résultats par page</label>
                            <select name="page_size" id="page_size">
                                
                                    
                                        <option value=20 label=20 selected="selected">20</option>
                                    
                                
                                    
                                        <option value=50 label=50>50</option>
                                    
                                
                                    
                                        <option value=100 label=100>100</option>
                                    
                                
                                    
                                        <option value=250 label=250>250</option>
                                    
                                
                                    
                                        <option value=500 label=500>500</option>
                                    
                                
                                    
                                        <option value=1000 label=1000>1000</option>
                                    
                                
                            </select>
                        </div>
                    </div>
                    <input type="submit" name="search" class="button" value="Rechercher" />
                </div>
            </li>
            
            <!-- Graphs and visualization -->

            <li class="accordion-navigation search_form_accordion_navigation">
                <a href="#results_graph" style="border-top:1px solid #ccc">
                    <h3>Résultats sur un graphique</h3>
                </a>
                <div id="results_graph" class="content  search_form_accordion_content">
                    <div class="alert-box info">Le graphique ne montrera que les produits pour lesquels les valeurs representées sont connues.</div>
        
                    <label for="graph_title">Titre du graphique</label>
                    <input type="text" name="graph_title" id="graph_title" value="" />
        
                    <p>Choisissez ce que vous voulez représenter sur l'axe horizontal du graphique pour obtenir un histogramme, et
sur les deux axes pour obtenir un nuage de produits.</p>
        
                    <div class="row">
                        
                            <div class="small-12 medium-6 columns">
                                <label for= "axis_x">Axe horizontal</label>
                                <select class="select2_field" name="axis_x" id="axis_x">
                                    
                                        <option value="" label="" selected="selected"></option>
                                    
                                        <option value="alpha-linolenic-acid" label="Acide alpha-linolénique">Acide alpha-linolénique</option>
                                    
                                        <option value="arachidic-acid" label="Acide arachidique">Acide arachidique</option>
                                    
                                        <option value="arachidonic-acid" label="Acide arachidonique">Acide arachidonique</option>
                                    
                                        <option value="butyric-acid" label="Acide butyrique">Acide butyrique</option>
                                    
                                        <option value="behenic-acid" label="Acide béhénique">Acide béhénique</option>
                                    
                                        <option value="capric-acid" label="Acide caprique">Acide caprique</option>
                                    
                                        <option value="caproic-acid" label="Acide caproïque">Acide caproïque</option>
                                    
                                        <option value="caprylic-acid" label="Acide caprylique">Acide caprylique</option>
                                    
                                        <option value="cerotic-acid" label="Acide cérotique">Acide cérotique</option>
                                    
                                        <option value="mead-acid" label="Acide de Mead">Acide de Mead</option>
                                    
                                        <option value="dihomo-gamma-linolenic-acid" label="Acide dihomo-gamma-linolénique">Acide dihomo-gamma-linolénique</option>
                                    
                                        <option value="docosahexaenoic-acid" label="Acide docosahexaénoïque">Acide docosahexaénoïque</option>
                                    
                                        <option value="eicosapentaenoic-acid" label="Acide eicosapentaénoïque">Acide eicosapentaénoïque</option>
                                    
                                        <option value="gondoic-acid" label="Acide gadoléique">Acide gadoléique</option>
                                    
                                        <option value="gamma-linolenic-acid" label="Acide gamma-linolénique">Acide gamma-linolénique</option>
                                    
                                        <option value="lauric-acid" label="Acide laurique">Acide laurique</option>
                                    
                                        <option value="lignoceric-acid" label="Acide lignocérique">Acide lignocérique</option>
                                    
                                        <option value="linoleic-acid" label="Acide linoléique">Acide linoléique</option>
                                    
                                        <option value="montanic-acid" label="Acide montanique">Acide montanique</option>
                                    
                                        <option value="myristic-acid" label="Acide myristique">Acide myristique</option>
                                    
                                        <option value="melissic-acid" label="Acide mélissique">Acide mélissique</option>
                                    
                                        <option value="nervonic-acid" label="Acide nervonique">Acide nervonique</option>
                                    
                                        <option value="oleic-acid" label="Acide oléique">Acide oléique</option>
                                    
                                        <option value="palmitic-acid" label="Acide palmitique">Acide palmitique</option>
                                    
                                        <option value="stearic-acid" label="Acide stéarique">Acide stéarique</option>
                                    
                                        <option value="elaidic-acid" label="Acide élaïdique">Acide élaïdique</option>
                                    
                                        <option value="erucic-acid" label="Acide érucique">Acide érucique</option>
                                    
                                        <option value="monounsaturated-fat" label="Acides gras monoinsaturés">Acides gras monoinsaturés</option>
                                    
                                        <option value="omega-3-fat" label="Acides gras Oméga 3">Acides gras Oméga 3</option>
                                    
                                        <option value="omega-6-fat" label="Acides gras Oméga 6">Acides gras Oméga 6</option>
                                    
                                        <option value="omega-9-fat" label="Acides gras Oméga 9">Acides gras Oméga 9</option>
                                    
                                        <option value="polyunsaturated-fat" label="Acides gras polyinsaturés">Acides gras polyinsaturés</option>
                                    
                                        <option value="saturated-fat" label="Acides gras saturés">Acides gras saturés</option>
                                    
                                        <option value="trans-fat" label="Acides gras trans">Acides gras trans</option>
                                    
                                        <option value="acidity" label="Acidité">Acidité</option>
                                    
                                        <option value="alcohol" label="Alcool">Alcool</option>
                                    
                                        <option value="starch" label="Amidon">Amidon</option>
                                    
                                        <option value="bicarbonate" label="Bicarbonate">Bicarbonate</option>
                                    
                                        <option value="biotin" label="Biotine (Vitamine B8 ou B7 ou H)">Biotine (Vitamine B8 ou B7 ou H)</option>
                                    
                                        <option value="beta-carotene" label="Bêta carotène">Bêta carotène</option>
                                    
                                        <option value="beta-glucan" label="Bêta-glucanes">Bêta-glucanes</option>
                                    
                                        <option value="cocoa" label="Cacao (minimum)">Cacao (minimum)</option>
                                    
                                        <option value="caffeine" label="Caféine">Caféine</option>
                                    
                                        <option value="calcium" label="Calcium">Calcium</option>
                                    
                                        <option value="carnitine" label="Carnitine">Carnitine</option>
                                    
                                        <option value="casein" label="Caséine">Caséine</option>
                                    
                                        <option value="chlorophyl" label="Chlorophyl">Chlorophyl</option>
                                    
                                        <option value="chloride" label="Chlorure">Chlorure</option>
                                    
                                        <option value="cholesterol" label="Cholestérol">Cholestérol</option>
                                    
                                        <option value="choline" label="Choline">Choline</option>
                                    
                                        <option value="chromium" label="Chrome">Chrome</option>
                                    
                                        <option value="copper" label="Cuivre">Cuivre</option>
                                    
                                        <option value="water-hardness" label="Dureté de l'eau">Dureté de l'eau</option>
                                    
                                        <option value="packagings_materials.en:unknown.weight" label="Emballage - Inconnu - Poids">Emballage - Inconnu - Poids</option>
                                    
                                        <option value="packagings_materials.en:unknown.weight_100g" label="Emballage - Inconnu - Poids par 100g de produit">Emballage - Inconnu - Poids par 100g de produit</option>
                                    
                                        <option value="packagings_materials.en:unknown.weight_percent" label="Emballage - Inconnu - Pourcentage du poids">Emballage - Inconnu - Pourcentage du poids</option>
                                    
                                        <option value="packagings_materials.en:metal.weight" label="Emballage - Métal - Poids">Emballage - Métal - Poids</option>
                                    
                                        <option value="packagings_materials.en:metal.weight_100g" label="Emballage - Métal - Poids par 100g de produit">Emballage - Métal - Poids par 100g de produit</option>
                                    
                                        <option value="packagings_materials.en:metal.weight_percent" label="Emballage - Métal - Pourcentage du poids">Emballage - Métal - Pourcentage du poids</option>
                                    
                                        <option value="packagings_materials.en:paper-or-cardboard.weight" label="Emballage - Papier ou carton - Poids">Emballage - Papier ou carton - Poids</option>
                                    
                                        <option value="packagings_materials.en:paper-or-cardboard.weight_100g" label="Emballage - Papier ou carton - Poids par 100g de produit">Emballage - Papier ou carton - Poids par 100g de produit</option>
                                    
                                        <option value="packagings_materials.en:paper-or-cardboard.weight_percent" label="Emballage - Papier ou carton - Pourcentage du poids">Emballage - Papier ou carton - Pourcentage du poids</option>
                                    
                                        <option value="packagings_materials.en:plastic.weight" label="Emballage - Plastique - Poids">Emballage - Plastique - Poids</option>
                                    
                                        <option value="packagings_materials.en:plastic.weight_100g" label="Emballage - Plastique - Poids par 100g de produit">Emballage - Plastique - Poids par 100g de produit</option>
                                    
                                        <option value="packagings_materials.en:plastic.weight_percent" label="Emballage - Plastique - Pourcentage du poids">Emballage - Plastique - Pourcentage du poids</option>
                                    
                                        <option value="packagings_materials.all.weight" label="Emballage - Tous les matériaux - Poids">Emballage - Tous les matériaux - Poids</option>
                                    
                                        <option value="packagings_materials.all.weight_100g" label="Emballage - Tous les matériaux - Poids par 100g de produit">Emballage - Tous les matériaux - Poids par 100g de produit</option>
                                    
                                        <option value="packagings_materials.all.weight_percent" label="Emballage - Tous les matériaux - Pourcentage du poids">Emballage - Tous les matériaux - Pourcentage du poids</option>
                                    
                                        <option value="packagings_materials.en:glass.weight" label="Emballage - Verre - Poids">Emballage - Verre - Poids</option>
                                    
                                        <option value="packagings_materials.en:glass.weight_100g" label="Emballage - Verre - Poids par 100g de produit">Emballage - Verre - Poids par 100g de produit</option>
                                    
                                        <option value="packagings_materials.en:glass.weight_percent" label="Emballage - Verre - Pourcentage du poids">Emballage - Verre - Pourcentage du poids</option>
                                    
                                        <option value="carbon-footprint" label="Empreinte carbone">Empreinte carbone</option>
                                    
                                        <option value="carbon-footprint-from-meat-or-fish" label="Empreinte carbone de la viande ou du poisson">Empreinte carbone de la viande ou du poisson</option>
                                    
                                        <option value="forest_footprint" label="Empreinte forêt">Empreinte forêt</option>
                                    
                                        <option value="iron" label="Fer">Fer</option>
                                    
                                        <option value="fiber" label="Fibres alimentaires">Fibres alimentaires</option>
                                    
                                        <option value="insoluble-fiber" label="Fibres insolubles">Fibres insolubles</option>
                                    
                                        <option value="soluble-fiber" label="Fibres solubles">Fibres solubles</option>
                                    
                                        <option value="fluoride" label="Fluorure">Fluorure</option>
                                    
                                        <option value="folates" label="Folates (folates totaux)">Folates (folates totaux)</option>
                                    
                                        <option value="fructose" label="Fructose">Fructose</option>
                                    
                                        <option value="fruits-vegetables-nuts-dried" label="Fruits‚ légumes et noix - séchés">Fruits‚ légumes et noix - séchés</option>
                                    
                                        <option value="fruits-vegetables-nuts" label="Fruits‚ légumes‚ noix et huiles de colza‚ noix et olive">Fruits‚ légumes‚ noix et huiles de colza‚ noix et olive</option>
                                    
                                        <option value="fruits-vegetables-nuts-estimate" label="Fruits‚ légumes‚ noix et huiles de colza‚ noix et olive (estimation manuelle avec la liste des ingrédients)">Fruits‚ légumes‚ noix et huiles de colza‚ noix et olive (estimation manuelle avec la liste des ingrédients)</option>
                                    
                                        <option value="fruits-vegetables-nuts-estimate-from-ingredients" label="Fruits‚ légumes‚ noix et huiles de colza‚ noix et olive (estimation par analyse de la liste des ingrédients)">Fruits‚ légumes‚ noix et huiles de colza‚ noix et olive (estimation par analyse de la liste des ingrédients)</option>
                                    
<<<<<<< HEAD
                                        <option value="carbohydrates" label="Glucides (sans fibres)">Glucides (sans fibres)</option>
                                    
                                        <option value="total-carbohydrates" label="Glucides totaux (inclut les fibres)">Glucides totaux (inclut les fibres)</option>
=======
                                        <option value="galactose" label="Galactose">Galactose</option>
                                    
                                        <option value="carbohydrates" label="Glucides">Glucides</option>
>>>>>>> d82b2578
                                    
                                        <option value="glucose" label="Glucose">Glucose</option>
                                    
                                        <option value="nova_group" label="Groupe NOVA">Groupe NOVA</option>
                                    
                                        <option value="glycemic-index" label="Indice glycémique">Indice glycémique</option>
                                    
                                        <option value="inositol" label="Inositol">Inositol</option>
                                    
                                        <option value="iodine" label="Iode">Iode</option>
                                    
                                        <option value="lactose" label="Lactose">Lactose</option>
                                    
                                        <option value="magnesium" label="Magnésium">Magnésium</option>
                                    
                                        <option value="maltodextrins" label="Maltodextrines">Maltodextrines</option>
                                    
                                        <option value="maltose" label="Maltose">Maltose</option>
                                    
                                        <option value="manganese" label="Manganèse">Manganèse</option>
                                    
                                        <option value="fat" label="Matières grasses">Matières grasses</option>
                                    
                                        <option value="molybdenum" label="Molybdène">Molybdène</option>
                                    
                                        <option value="nitrate" label="Nitrate">Nitrate</option>
                                    
                                        <option value="additives_n" label="Nombre d\'additifs">Nombre d\'additifs</option>
                                    
                                        <option value="ingredients_n" label="Nombre d\'ingrédients">Nombre d\'ingrédients</option>
                                    
                                        <option value="unknown_ingredients_n" label="Nombre d\'ingrédients non reconnus">Nombre d\'ingrédients non reconnus</option>
                                    
                                        <option value="known_ingredients_n" label="Nombre d\'ingrédients reconnus">Nombre d\'ingrédients reconnus</option>
                                    
                                        <option value="nucleotides" label="Nucléotides">Nucléotides</option>
                                    
                                        <option value="nutrition-score-uk" label="Nutrition score - UK">Nutrition score - UK</option>
                                    
                                        <option value="ph" label="PH">PH</option>
                                    
                                        <option value="phosphorus" label="Phosphore">Phosphore</option>
                                    
                                        <option value="polyols" label="Polyols">Polyols</option>
                                    
                                        <option value="potassium" label="Potassium">Potassium</option>
                                    
                                        <option value="proteins" label="Protéines">Protéines</option>
                                    
                                        <option value="serum-proteins" label="Protéines sériques">Protéines sériques</option>
                                    
                                        <option value="product_quantity" label="Quantité">Quantité</option>
                                    
                                        <option value="collagen-meat-protein-ratio" label="Rapport collagène sur protéines de viande (maximum)">Rapport collagène sur protéines de viande (maximum)</option>
                                    
                                        <option value="sucrose" label="Saccharose">Saccharose</option>
                                    
                                        <option value="environmental_score_score" label="Score Green-Score">Score Green-Score</option>
                                    
                                        <option value="nutrition-score-fr" label="Score nutritionnel - France">Score nutritionnel - France</option>
                                    
                                        <option value="salt" label="Sel">Sel</option>
                                    
                                        <option value="added-salt" label="Sel ajouté">Sel ajouté</option>
                                    
                                        <option value="silica" label="Silice">Silice</option>
                                    
                                        <option value="sodium" label="Sodium">Sodium</option>
                                    
                                        <option value="sugars" label="Sucres">Sucres</option>
                                    
                                        <option value="added-sugars" label="Sucres ajoutés">Sucres ajoutés</option>
                                    
                                        <option value="sulphate" label="Sulfate">Sulfate</option>
                                    
                                        <option value="selenium" label="Sélénium">Sélénium</option>
                                    
                                        <option value="taurine" label="Taurine">Taurine</option>
                                    
                                        <option value="unsaturated-fat" label="Unsaturated fat">Unsaturated fat</option>
                                    
                                        <option value="vitamin-a" label="Vitamine A (rétinol)">Vitamine A (rétinol)</option>
                                    
                                        <option value="vitamin-b1" label="Vitamine B1 (Thiamine)">Vitamine B1 (Thiamine)</option>
                                    
                                        <option value="vitamin-b12" label="Vitamine B12 (cobalamine)">Vitamine B12 (cobalamine)</option>
                                    
                                        <option value="vitamin-b2" label="Vitamine B2 (Riboflavine)">Vitamine B2 (Riboflavine)</option>
                                    
                                        <option value="vitamin-pp" label="Vitamine B3/PP (Niacine)">Vitamine B3/PP (Niacine)</option>
                                    
                                        <option value="pantothenic-acid" label="Vitamine B5 (Acide pantothénique)">Vitamine B5 (Acide pantothénique)</option>
                                    
                                        <option value="vitamin-b6" label="Vitamine B6 (Pyridoxine)">Vitamine B6 (Pyridoxine)</option>
                                    
                                        <option value="vitamin-b9" label="Vitamine B9 (Acide folique)">Vitamine B9 (Acide folique)</option>
                                    
                                        <option value="vitamin-c" label="Vitamine C (acide ascorbique)">Vitamine C (acide ascorbique)</option>
                                    
                                        <option value="vitamin-d" label="Vitamine D">Vitamine D</option>
                                    
                                        <option value="vitamin-e" label="Vitamine E (tocophérol)">Vitamine E (tocophérol)</option>
                                    
                                        <option value="vitamin-k" label="Vitamine K">Vitamine K</option>
                                    
                                        <option value="phylloquinone" label="Vitamine K1">Vitamine K1</option>
                                    
                                        <option value="zinc" label="Zinc">Zinc</option>
                                    
                                        <option value="energy" label="Énergie">Énergie</option>
                                    
                                        <option value="energy-kcal" label="Énergie (kcal)">Énergie (kcal)</option>
                                    
                                        <option value="energy-kj" label="Énergie (kJ)">Énergie (kJ)</option>
                                    
                                        <option value="energy-from-fat" label="Énergie provenant des graisses">Énergie provenant des graisses</option>
                                    
                                        <option value="erythritol" label="Érythritol">Érythritol</option>
                                    
                                </select>
                            </div>
                        
                            <div class="small-12 medium-6 columns">
                                <label for= "axis_y">Axe vertical</label>
                                <select class="select2_field" name="axis_y" id="axis_y">
                                    
                                        <option value="" label="" selected="selected"></option>
                                    
                                        <option value="alpha-linolenic-acid" label="Acide alpha-linolénique">Acide alpha-linolénique</option>
                                    
                                        <option value="arachidic-acid" label="Acide arachidique">Acide arachidique</option>
                                    
                                        <option value="arachidonic-acid" label="Acide arachidonique">Acide arachidonique</option>
                                    
                                        <option value="butyric-acid" label="Acide butyrique">Acide butyrique</option>
                                    
                                        <option value="behenic-acid" label="Acide béhénique">Acide béhénique</option>
                                    
                                        <option value="capric-acid" label="Acide caprique">Acide caprique</option>
                                    
                                        <option value="caproic-acid" label="Acide caproïque">Acide caproïque</option>
                                    
                                        <option value="caprylic-acid" label="Acide caprylique">Acide caprylique</option>
                                    
                                        <option value="cerotic-acid" label="Acide cérotique">Acide cérotique</option>
                                    
                                        <option value="mead-acid" label="Acide de Mead">Acide de Mead</option>
                                    
                                        <option value="dihomo-gamma-linolenic-acid" label="Acide dihomo-gamma-linolénique">Acide dihomo-gamma-linolénique</option>
                                    
                                        <option value="docosahexaenoic-acid" label="Acide docosahexaénoïque">Acide docosahexaénoïque</option>
                                    
                                        <option value="eicosapentaenoic-acid" label="Acide eicosapentaénoïque">Acide eicosapentaénoïque</option>
                                    
                                        <option value="gondoic-acid" label="Acide gadoléique">Acide gadoléique</option>
                                    
                                        <option value="gamma-linolenic-acid" label="Acide gamma-linolénique">Acide gamma-linolénique</option>
                                    
                                        <option value="lauric-acid" label="Acide laurique">Acide laurique</option>
                                    
                                        <option value="lignoceric-acid" label="Acide lignocérique">Acide lignocérique</option>
                                    
                                        <option value="linoleic-acid" label="Acide linoléique">Acide linoléique</option>
                                    
                                        <option value="montanic-acid" label="Acide montanique">Acide montanique</option>
                                    
                                        <option value="myristic-acid" label="Acide myristique">Acide myristique</option>
                                    
                                        <option value="melissic-acid" label="Acide mélissique">Acide mélissique</option>
                                    
                                        <option value="nervonic-acid" label="Acide nervonique">Acide nervonique</option>
                                    
                                        <option value="oleic-acid" label="Acide oléique">Acide oléique</option>
                                    
                                        <option value="palmitic-acid" label="Acide palmitique">Acide palmitique</option>
                                    
                                        <option value="stearic-acid" label="Acide stéarique">Acide stéarique</option>
                                    
                                        <option value="elaidic-acid" label="Acide élaïdique">Acide élaïdique</option>
                                    
                                        <option value="erucic-acid" label="Acide érucique">Acide érucique</option>
                                    
                                        <option value="monounsaturated-fat" label="Acides gras monoinsaturés">Acides gras monoinsaturés</option>
                                    
                                        <option value="omega-3-fat" label="Acides gras Oméga 3">Acides gras Oméga 3</option>
                                    
                                        <option value="omega-6-fat" label="Acides gras Oméga 6">Acides gras Oméga 6</option>
                                    
                                        <option value="omega-9-fat" label="Acides gras Oméga 9">Acides gras Oméga 9</option>
                                    
                                        <option value="polyunsaturated-fat" label="Acides gras polyinsaturés">Acides gras polyinsaturés</option>
                                    
                                        <option value="saturated-fat" label="Acides gras saturés">Acides gras saturés</option>
                                    
                                        <option value="trans-fat" label="Acides gras trans">Acides gras trans</option>
                                    
                                        <option value="acidity" label="Acidité">Acidité</option>
                                    
                                        <option value="alcohol" label="Alcool">Alcool</option>
                                    
                                        <option value="starch" label="Amidon">Amidon</option>
                                    
                                        <option value="bicarbonate" label="Bicarbonate">Bicarbonate</option>
                                    
                                        <option value="biotin" label="Biotine (Vitamine B8 ou B7 ou H)">Biotine (Vitamine B8 ou B7 ou H)</option>
                                    
                                        <option value="beta-carotene" label="Bêta carotène">Bêta carotène</option>
                                    
                                        <option value="beta-glucan" label="Bêta-glucanes">Bêta-glucanes</option>
                                    
                                        <option value="cocoa" label="Cacao (minimum)">Cacao (minimum)</option>
                                    
                                        <option value="caffeine" label="Caféine">Caféine</option>
                                    
                                        <option value="calcium" label="Calcium">Calcium</option>
                                    
                                        <option value="carnitine" label="Carnitine">Carnitine</option>
                                    
                                        <option value="casein" label="Caséine">Caséine</option>
                                    
                                        <option value="chlorophyl" label="Chlorophyl">Chlorophyl</option>
                                    
                                        <option value="chloride" label="Chlorure">Chlorure</option>
                                    
                                        <option value="cholesterol" label="Cholestérol">Cholestérol</option>
                                    
                                        <option value="choline" label="Choline">Choline</option>
                                    
                                        <option value="chromium" label="Chrome">Chrome</option>
                                    
                                        <option value="copper" label="Cuivre">Cuivre</option>
                                    
                                        <option value="water-hardness" label="Dureté de l'eau">Dureté de l'eau</option>
                                    
                                        <option value="packagings_materials.en:unknown.weight" label="Emballage - Inconnu - Poids">Emballage - Inconnu - Poids</option>
                                    
                                        <option value="packagings_materials.en:unknown.weight_100g" label="Emballage - Inconnu - Poids par 100g de produit">Emballage - Inconnu - Poids par 100g de produit</option>
                                    
                                        <option value="packagings_materials.en:unknown.weight_percent" label="Emballage - Inconnu - Pourcentage du poids">Emballage - Inconnu - Pourcentage du poids</option>
                                    
                                        <option value="packagings_materials.en:metal.weight" label="Emballage - Métal - Poids">Emballage - Métal - Poids</option>
                                    
                                        <option value="packagings_materials.en:metal.weight_100g" label="Emballage - Métal - Poids par 100g de produit">Emballage - Métal - Poids par 100g de produit</option>
                                    
                                        <option value="packagings_materials.en:metal.weight_percent" label="Emballage - Métal - Pourcentage du poids">Emballage - Métal - Pourcentage du poids</option>
                                    
                                        <option value="packagings_materials.en:paper-or-cardboard.weight" label="Emballage - Papier ou carton - Poids">Emballage - Papier ou carton - Poids</option>
                                    
                                        <option value="packagings_materials.en:paper-or-cardboard.weight_100g" label="Emballage - Papier ou carton - Poids par 100g de produit">Emballage - Papier ou carton - Poids par 100g de produit</option>
                                    
                                        <option value="packagings_materials.en:paper-or-cardboard.weight_percent" label="Emballage - Papier ou carton - Pourcentage du poids">Emballage - Papier ou carton - Pourcentage du poids</option>
                                    
                                        <option value="packagings_materials.en:plastic.weight" label="Emballage - Plastique - Poids">Emballage - Plastique - Poids</option>
                                    
                                        <option value="packagings_materials.en:plastic.weight_100g" label="Emballage - Plastique - Poids par 100g de produit">Emballage - Plastique - Poids par 100g de produit</option>
                                    
                                        <option value="packagings_materials.en:plastic.weight_percent" label="Emballage - Plastique - Pourcentage du poids">Emballage - Plastique - Pourcentage du poids</option>
                                    
                                        <option value="packagings_materials.all.weight" label="Emballage - Tous les matériaux - Poids">Emballage - Tous les matériaux - Poids</option>
                                    
                                        <option value="packagings_materials.all.weight_100g" label="Emballage - Tous les matériaux - Poids par 100g de produit">Emballage - Tous les matériaux - Poids par 100g de produit</option>
                                    
                                        <option value="packagings_materials.all.weight_percent" label="Emballage - Tous les matériaux - Pourcentage du poids">Emballage - Tous les matériaux - Pourcentage du poids</option>
                                    
                                        <option value="packagings_materials.en:glass.weight" label="Emballage - Verre - Poids">Emballage - Verre - Poids</option>
                                    
                                        <option value="packagings_materials.en:glass.weight_100g" label="Emballage - Verre - Poids par 100g de produit">Emballage - Verre - Poids par 100g de produit</option>
                                    
                                        <option value="packagings_materials.en:glass.weight_percent" label="Emballage - Verre - Pourcentage du poids">Emballage - Verre - Pourcentage du poids</option>
                                    
                                        <option value="carbon-footprint" label="Empreinte carbone">Empreinte carbone</option>
                                    
                                        <option value="carbon-footprint-from-meat-or-fish" label="Empreinte carbone de la viande ou du poisson">Empreinte carbone de la viande ou du poisson</option>
                                    
                                        <option value="forest_footprint" label="Empreinte forêt">Empreinte forêt</option>
                                    
                                        <option value="iron" label="Fer">Fer</option>
                                    
                                        <option value="fiber" label="Fibres alimentaires">Fibres alimentaires</option>
                                    
                                        <option value="insoluble-fiber" label="Fibres insolubles">Fibres insolubles</option>
                                    
                                        <option value="soluble-fiber" label="Fibres solubles">Fibres solubles</option>
                                    
                                        <option value="fluoride" label="Fluorure">Fluorure</option>
                                    
                                        <option value="folates" label="Folates (folates totaux)">Folates (folates totaux)</option>
                                    
                                        <option value="fructose" label="Fructose">Fructose</option>
                                    
                                        <option value="fruits-vegetables-nuts-dried" label="Fruits‚ légumes et noix - séchés">Fruits‚ légumes et noix - séchés</option>
                                    
                                        <option value="fruits-vegetables-nuts" label="Fruits‚ légumes‚ noix et huiles de colza‚ noix et olive">Fruits‚ légumes‚ noix et huiles de colza‚ noix et olive</option>
                                    
                                        <option value="fruits-vegetables-nuts-estimate" label="Fruits‚ légumes‚ noix et huiles de colza‚ noix et olive (estimation manuelle avec la liste des ingrédients)">Fruits‚ légumes‚ noix et huiles de colza‚ noix et olive (estimation manuelle avec la liste des ingrédients)</option>
                                    
                                        <option value="fruits-vegetables-nuts-estimate-from-ingredients" label="Fruits‚ légumes‚ noix et huiles de colza‚ noix et olive (estimation par analyse de la liste des ingrédients)">Fruits‚ légumes‚ noix et huiles de colza‚ noix et olive (estimation par analyse de la liste des ingrédients)</option>
                                    
<<<<<<< HEAD
                                        <option value="carbohydrates" label="Glucides (sans fibres)">Glucides (sans fibres)</option>
                                    
                                        <option value="total-carbohydrates" label="Glucides totaux (inclut les fibres)">Glucides totaux (inclut les fibres)</option>
=======
                                        <option value="galactose" label="Galactose">Galactose</option>
                                    
                                        <option value="carbohydrates" label="Glucides">Glucides</option>
>>>>>>> d82b2578
                                    
                                        <option value="glucose" label="Glucose">Glucose</option>
                                    
                                        <option value="nova_group" label="Groupe NOVA">Groupe NOVA</option>
                                    
                                        <option value="glycemic-index" label="Indice glycémique">Indice glycémique</option>
                                    
                                        <option value="inositol" label="Inositol">Inositol</option>
                                    
                                        <option value="iodine" label="Iode">Iode</option>
                                    
                                        <option value="lactose" label="Lactose">Lactose</option>
                                    
                                        <option value="magnesium" label="Magnésium">Magnésium</option>
                                    
                                        <option value="maltodextrins" label="Maltodextrines">Maltodextrines</option>
                                    
                                        <option value="maltose" label="Maltose">Maltose</option>
                                    
                                        <option value="manganese" label="Manganèse">Manganèse</option>
                                    
                                        <option value="fat" label="Matières grasses">Matières grasses</option>
                                    
                                        <option value="molybdenum" label="Molybdène">Molybdène</option>
                                    
                                        <option value="nitrate" label="Nitrate">Nitrate</option>
                                    
                                        <option value="additives_n" label="Nombre d\'additifs">Nombre d\'additifs</option>
                                    
                                        <option value="ingredients_n" label="Nombre d\'ingrédients">Nombre d\'ingrédients</option>
                                    
                                        <option value="unknown_ingredients_n" label="Nombre d\'ingrédients non reconnus">Nombre d\'ingrédients non reconnus</option>
                                    
                                        <option value="known_ingredients_n" label="Nombre d\'ingrédients reconnus">Nombre d\'ingrédients reconnus</option>
                                    
                                        <option value="nucleotides" label="Nucléotides">Nucléotides</option>
                                    
                                        <option value="nutrition-score-uk" label="Nutrition score - UK">Nutrition score - UK</option>
                                    
                                        <option value="ph" label="PH">PH</option>
                                    
                                        <option value="phosphorus" label="Phosphore">Phosphore</option>
                                    
                                        <option value="polyols" label="Polyols">Polyols</option>
                                    
                                        <option value="potassium" label="Potassium">Potassium</option>
                                    
                                        <option value="proteins" label="Protéines">Protéines</option>
                                    
                                        <option value="serum-proteins" label="Protéines sériques">Protéines sériques</option>
                                    
                                        <option value="product_quantity" label="Quantité">Quantité</option>
                                    
                                        <option value="collagen-meat-protein-ratio" label="Rapport collagène sur protéines de viande (maximum)">Rapport collagène sur protéines de viande (maximum)</option>
                                    
                                        <option value="sucrose" label="Saccharose">Saccharose</option>
                                    
                                        <option value="environmental_score_score" label="Score Green-Score">Score Green-Score</option>
                                    
                                        <option value="nutrition-score-fr" label="Score nutritionnel - France">Score nutritionnel - France</option>
                                    
                                        <option value="salt" label="Sel">Sel</option>
                                    
                                        <option value="added-salt" label="Sel ajouté">Sel ajouté</option>
                                    
                                        <option value="silica" label="Silice">Silice</option>
                                    
                                        <option value="sodium" label="Sodium">Sodium</option>
                                    
                                        <option value="sugars" label="Sucres">Sucres</option>
                                    
                                        <option value="added-sugars" label="Sucres ajoutés">Sucres ajoutés</option>
                                    
                                        <option value="sulphate" label="Sulfate">Sulfate</option>
                                    
                                        <option value="selenium" label="Sélénium">Sélénium</option>
                                    
                                        <option value="taurine" label="Taurine">Taurine</option>
                                    
                                        <option value="unsaturated-fat" label="Unsaturated fat">Unsaturated fat</option>
                                    
                                        <option value="vitamin-a" label="Vitamine A (rétinol)">Vitamine A (rétinol)</option>
                                    
                                        <option value="vitamin-b1" label="Vitamine B1 (Thiamine)">Vitamine B1 (Thiamine)</option>
                                    
                                        <option value="vitamin-b12" label="Vitamine B12 (cobalamine)">Vitamine B12 (cobalamine)</option>
                                    
                                        <option value="vitamin-b2" label="Vitamine B2 (Riboflavine)">Vitamine B2 (Riboflavine)</option>
                                    
                                        <option value="vitamin-pp" label="Vitamine B3/PP (Niacine)">Vitamine B3/PP (Niacine)</option>
                                    
                                        <option value="pantothenic-acid" label="Vitamine B5 (Acide pantothénique)">Vitamine B5 (Acide pantothénique)</option>
                                    
                                        <option value="vitamin-b6" label="Vitamine B6 (Pyridoxine)">Vitamine B6 (Pyridoxine)</option>
                                    
                                        <option value="vitamin-b9" label="Vitamine B9 (Acide folique)">Vitamine B9 (Acide folique)</option>
                                    
                                        <option value="vitamin-c" label="Vitamine C (acide ascorbique)">Vitamine C (acide ascorbique)</option>
                                    
                                        <option value="vitamin-d" label="Vitamine D">Vitamine D</option>
                                    
                                        <option value="vitamin-e" label="Vitamine E (tocophérol)">Vitamine E (tocophérol)</option>
                                    
                                        <option value="vitamin-k" label="Vitamine K">Vitamine K</option>
                                    
                                        <option value="phylloquinone" label="Vitamine K1">Vitamine K1</option>
                                    
                                        <option value="zinc" label="Zinc">Zinc</option>
                                    
                                        <option value="energy" label="Énergie">Énergie</option>
                                    
                                        <option value="energy-kcal" label="Énergie (kcal)">Énergie (kcal)</option>
                                    
                                        <option value="energy-kj" label="Énergie (kJ)">Énergie (kJ)</option>
                                    
                                        <option value="energy-from-fat" label="Énergie provenant des graisses">Énergie provenant des graisses</option>
                                    
                                        <option value="erythritol" label="Érythritol">Érythritol</option>
                                    
                                </select>
                            </div>
                        
                    </div>

                    <div class="row">
                        <div class="small-12 medium-6 columns">
                            <p>Utiliser une couleur différente pour les produits :</p>
                            
                                
                                <input type="checkbox" id="series_organic" name="series_organic"  />
                                <label for="series_organic" class="checkbox_label">
                                    Bio
                                </label>
                            
                                
                                <input type="checkbox" id="series_fairtrade" name="series_fairtrade"  />
                                <label for="series_fairtrade" class="checkbox_label">
                                    Commerce équitable
                                </label>
                            
                                
                                <input type="checkbox" id="series_with_sweeteners" name="series_with_sweeteners"  />
                                <label for="series_with_sweeteners" class="checkbox_label">
                                    Avec édulcorants
                                </label>
                            
                                
                                    </div>
                                    <div class="small-12 medium-6 columns">
                                        <p>ou :</p>
                                
                                <input type="checkbox" id="series_nutrition_grades" name="series_nutrition_grades"  />
                                <label for="series_nutrition_grades" class="checkbox_label">
                                    Utiliser les couleurs des notes nutritionnelles
                                </label>
                            
                        </div>
                    </div>
                    <input type="submit" name="graph" value="Générer le graphique" class="button" />
                </div>
            </li>

            <!-- Map results -->

            <li class="accordion-navigation search_form_accordion_navigation">
                <a href="#results_map" style="border-top:1px solid #ccc"><h3>Résultats sur une carte</h3></a>
                <div id="results_map" class="content  search_form_accordion_content">

                    <div class="alert-box info">La carte ne montrera que les produits pour lesquels le lieu de fabrication ou d'emballage est connu.</div>

                    <label for="map_title">Titre de la carte</label>
                    <input type="text" name="map_title" id="map_title" value="" />

                    <input type="submit" name="generate_map" value="Générer la carte" class="button" />

                </div>
            </li>
            
            <!-- Download results -->

            <li class="accordion-navigation search_form_accordion_navigation">
                <a href="#results_download" style="border-top:1px solid #ccc"><h3>Télécharger les résultats</h3></a>
                <div id="results_download" class="content search_form_accordion_content">

                    <p>Télécharger les résultats au format XLSX ou CSV. Pour des raisons de performance, vous pouvez télécharger jusqu'à 10 000 résultats seulement.</p>

                    <input type="radio" name="format" value="xlsx" id="format_xlsx" checked/>
                    <label for="format_xlsx">Format XLSX - Excel ou LibreOffice</label><br>
                    <input type="radio" name="format" value="csv" id="format_csv" />
                        <label for="format_csv">Format CSV - Encodage des caractères : Unicode (UTF-8) - Séparateur : tabulation (tab)</label><br>

                    <input type="submit" name="download" value="Télécharger" class="button" />

                </div>
            </li>
        </ul>
    </form>
</div>

<!-- end templates/web/pages/search_form/search_form.tt.html --><p></p>
								</div>
							</div>
						
					</div>
				</div>
			</div>
		</div>
		</div>

		
		<footer>
			<div class="block_light bg-white" id="install_the_app_block">
				<div class="row">
					<div class="small-12 flex-grid v-space-short v-align-center direction-row h-space-tiny">
						<div class="cell small-100 medium-100 large-50 flex-grid v-align-center direction-row">
							<img class="cell small-50 v-align-center" src="/images/illustrations/app-icon-in-the-clouds.svg" alt="The Open Food Facts logo in the cloud" style="height:120px">
							<div class="cell small-50 v-align-center" id="footer_scan" style="display:block">
								<div id="footer_install_the_app">
									Installer l'app!
								</div>
								Scannez les <span id="foods">aliments</span> de votre <span id="everyday">quotidien</span>
							</div>
						</div>
						<div class="row">
							<div class="small-12 medium-12 large-12 v-space-normal column badge-container">
								<!-- android_app_link - //play.google.com/store/apps/details?id=org.openbeautyfacts.scanner&hl=en -->
								<a  href="//play.google.com/store/apps/details?id=org.openfoodfacts.scanner&utm_source=off&utf_medium=web&utm_campaign=install_the_app_android_footer_fr"><img src="/images/misc/playstore/img/fr_get.svg" alt="Disponible sur Google Play" loading="lazy" height="40" width="120"></a>
								
								<a href="//f-droid.org/packages/openfoodfacts.github.scrachx.openfood"><img src="/images/misc/f-droid/svg/get-it-on-en.svg" alt="Available on F-Droid" loading="lazy" height="40" width="120"></a>

								<!-- android_apk_app_link - //world.openfoodfacts.org/images/apps/off.apk -->
								<a href="//github.com/openfoodfacts/smooth-app/releases/latest?utm_source=off&utf_medium=web&utm_campaign=install_the_app_apk_footer_fr"><img src="/images/misc/android-apk.svg" alt="APK Android" loading="lazy" height="40" width="120"></a>
								
								<!-- msgid "//apps.apple.com/app/open-beauty-facts/id1122926380" -->
								<a href="//apps.apple.com/app/open-food-facts/id588797948?utm_source=off&utf_medium=web&utm_campaign=install_the_app_ios_footer_fr"><img src="/images/misc/appstore/black/appstore_FR.svg" alt="Disponible sur l'App Store"  loading="lazy" height="40" width="120"></a>
							</div>
						</div>
					</div>
				</div>
			</div>

			
      			<!-- start templates/web/common/includes/donate_banner.tt.html -->



<!-- Donation banner @ footer -->


<!-- end templates/web/common/includes/donate_banner.tt.html -->

				

<section class="donation-banner-footer row">
  <div class="donation-banner-footer__left-aside">
    <div class="donation-banner-footer__hook-section">
      <p>Aidez-nous à informer des millions de consommateurs à travers le monde sur ce qu'ils mangent</p>
    </div>
    <img src="/images/misc/donation-banners/donation-banner-group-photo.png" alt="group photo donation 2024" />
  </div>
  <div>
    <div>
      <div class="donation-banner-footer__main-section">
        <img
          width="50"
          height="50"
          src="//world.openfoodfacts.org/images/logos/logo-variants/CMJN-ICON_WHITE_BG_OFF.svg"
          alt="open food facts logo"
        />
        <h3 class="donation-banner-footer__main-title">Merci de contribuer à notre collecte de fonds 2024</h3>
      </div>
      <p>Vos dons financent le fonctionnement quotidien de notre association à but non lucratif :</p>
      <ul>
        <li>
          garder notre base de données ouverte et accessible à tous,
          <ul>
            <li>infrastructure technique (site web/application mobile) et une petite équipe permanente</li>
          </ul>
        </li>
        <li>
          <p>rester indépendant de l'industrie alimentaire,</p>
        </li>
        <li>
          <p>mobiliser une communauté de citoyens engagés,</p>
        </li>
        <li>
          <p>soutenir l’avancement de la recherche en santé publique.</p>
        </li>
      </ul>
    </div>
    <div class="donation-banner-footer__actions-section">
      <div class="donation-banner-footer__actions-section__financial">
        <p>
          Chaque don compte ! Nous apprécions votre soutien pour une plus grande transparence alimentaire dans le monde.
        </p>
      </div>
      <div class="donation-banner-footer__actions-section__donate-button">
        <a href="//open-food-facts.assoconnect.com/collect/description/476750-c-faire-un-don-a-open-food-facts?utm_source=off&utf_medium=web&utm_campaign=donate-2024-a&utm_term=en-text-button">
          <button>JE SOUTIENS</button>
        </a>
      </div>
    </div>
  </div>
</section>


			
      		
			<div class="block_light block_cappucino" id="contribute_and_discover_links_block">
				<div class="row">
					<div class="small-12 large-6 columns v-space-normal block_off">
						<h3 class="title-5 text-medium">Rejoignez la communauté</h3>
						<p>Découvrez notre <a href="/code-de-conduite">Code de conduite</a></p>
						<p>Rejoignez-nous sur <a href="//slack.openfoodfacts.org">Slack</a></p>
						<p><a href="//forum.openfoodfacts.org/">Forum</a></p>
						<p id="footer_social_icons">Suivez-nous : 
							<a href="//x.com/OpenFoodFactsfr"><img src="/images/icons/dist/x.svg" class="footer_social_icon" alt="x"></a>
							<a href="//www.facebook.com/OpenFoodFacts.fr"><img src="/images/icons/dist/facebook.svg" class="footer_social_icon" alt="Facebook"></a>
							<a href="//www.instagram.com/open.food.facts/"><img src="/images/icons/dist/instagram.svg" class="footer_social_icon" alt="Instagram"></a>
							
						</p>
						<p><a href="//link.openfoodfacts.org/newsletter-fr">S'abonner à notre newsletter</a></p>
					</div>
					<div class="small-12 large-6 columns project v-space-normal">
						<h3 class="title-5 text-medium">Découvrez le projet</h3>
						<ul class="inline-list tags_links v-space-tiny h-space-tiny" >
							<li><a class="button small white-button radius" href="/qui-sommes-nous">Qui sommes-nous ?</a></li>
							<li><a class="button small white-button radius" href="//world.openfoodfacts.org/open-food-facts-vision-mission-values-and-programs">Vision, mission, valeurs et programmes</a></li>
							<li><a class="button small white-button radius" href="//support.openfoodfacts.org/help/fr-fr">Questions fréquentes</a></li>
							<li><a class="button small white-button radius" href="//blog.openfoodfacts.org/fr/">Le blog d'Open Food Facts</a></li>
							<li><a class="button small white-button radius" href="/presse">Presse</a></li>
							<li><a class="button small white-button radius" href="//fr.wiki.openfoodfacts.org">Open Food Facts wiki (fr)</a></li>
							<li><a class="button small white-button radius" href="/cgi/top_translators.pl">Traducteurs</a></li>
							<li><a class="button small white-button radius" href="/partenaires">Partenaires</a></li>
							<li><a class="button small white-button radius" href="//world-fr.openbeautyfacts.org">Open Beauty Facts - Cosmétiques</a></li>
							<li><a class="button small white-button radius" href="//fr.pro.openfoodfacts.localhost/">Open Food Facts pour les producteurs</a></li>
						</ul>
					</div>
				</div>
			</div>

			<div class="block_off block_dark block_ristreto" id="footer_block">

				<div id="footer_block_image_banner_outside">
					<div id="footer_block_image_banner_outside2">

						<div class="row">

							<div class="small-12 text-center v-space-short h-space-large">
								<a href="/" style="font-size:1rem;"><img id="logo" src="//static.openfoodfacts.localhost/images/logos/off-logo-horizontal-mono-white.svg" alt="Open Food Facts" style="margin:8px;height:48px;width:auto;"></a>

								<p>Une base de données collaborative, libre et ouverte des produits alimentaires du monde entier.</p>
								
								<ul class="inline-list text-center text-small">
									<li><a href="/mentions-legales">Mentions légales</a></li>
									<li><a href="/privacy">Confidentialité</a></li>
									<li><a href="/conditions-d-utilisation">Conditions d'utilisation</a></li>
									<li><a href="/data">Données, API et SDK</a></li>
									<li><a href="//fr.openfoodfacts.org/faire-un-don-a-open-food-facts">Faire un don à l'association Open Food Facts</a></li>
									<li><a href="//fr.pro.openfoodfacts.org/">Producteurs</a></li>
									<li><a href="//link.openfoodfacts.org/newsletter-fr">S'abonner à notre newsletter</a></li>
								</ul>
							</div>

						</div>

					</div>
				</div>
			</div>
		</footer>
		

	</div>

<script src="//static.openfoodfacts.localhost/js/dist/modernizr.js" data-base-layout="true"></script>
<script src="//static.openfoodfacts.localhost/js/dist/jquery.js" data-base-layout="true"></script>
<script src="//static.openfoodfacts.localhost/js/dist/jquery-ui.js" data-base-layout="true"></script>
<script src="//static.openfoodfacts.localhost/js/dist/hc-sticky.js"></script>
<script src="//static.openfoodfacts.localhost/js/dist/display.js"></script>
<script src="//static.openfoodfacts.localhost/js/dist/stikelem.js"></script>
<script src="//static.openfoodfacts.localhost/js/dist/scrollNav.js"></script>
  

<script>
$(function() {
var select2_options = {
		placeholder: "Sélectionnez un champ",
		allowClear: true
};

$(".select2_field").select2(select2_options);


$('#result_accordion').on('toggled', function (event, accordion) {
	$(".select2_field").select2(select2_options);
});



});
</script>



<script src="//static.openfoodfacts.localhost/js/dist/foundation.js" data-base-layout="true"></script>
<script src="//static.openfoodfacts.localhost/js/dist/jquery.cookie.js"></script>
<script src="//static.openfoodfacts.localhost/js/dist/select2.min.js"></script>
<script type="text/javascript" src="/js/dist/search.js"></script>

<script>
$(document).foundation({
	equalizer : {
		equalize_on_stack: true
	},
	accordion: {
		callback : function (accordion) {
			$(document).foundation('equalizer', 'reflow');
		}
	}
});

</script>
<script type="application/ld+json">
{
	"@context" : "//schema.org",
	"@type" : "WebSite",
	"name" : "Open Food Facts",
	"url" : "//fr.openfoodfacts.localhost",
	"potentialAction": {
		"@type": "SearchAction",
		"target": "//fr.openfoodfacts.localhost/cgi/search.pl?search_terms=?{search_term_string}",
		"query-input": "required name=search_term_string"
	}
}
</script>
<script type="application/ld+json">
{
	"@context": "//schema.org/",
	"@type": "Organization",
	"url": "//fr.openfoodfacts.localhost",
	"logo": "//static.openfoodfacts.localhost/images/logos/off-logo-vertical-light.svg",
	"name": "Open Food Facts",
	"sameAs" : ["//www.facebook.com/OpenFoodFacts.fr", "//x.com/OpenFoodFactsfr"]
}
</script>





</body>
</html>



<!-- end templates/web/common/site_layout.tt.html --><|MERGE_RESOLUTION|>--- conflicted
+++ resolved
@@ -827,15 +827,11 @@
                                 
                                     <option value="fruits-vegetables-nuts-estimate-from-ingredients" label="Fruits‚ légumes‚ noix et huiles de colza‚ noix et olive (estimation par analyse de la liste des ingrédients)">Fruits‚ légumes‚ noix et huiles de colza‚ noix et olive (estimation par analyse de la liste des ingrédients)</option>
                                 
-<<<<<<< HEAD
+                                    <option value="galactose" label="Galactose">Galactose</option>
+                                
                                     <option value="carbohydrates" label="Glucides (sans fibres)">Glucides (sans fibres)</option>
                                 
                                     <option value="total-carbohydrates" label="Glucides totaux (inclut les fibres)">Glucides totaux (inclut les fibres)</option>
-=======
-                                    <option value="galactose" label="Galactose">Galactose</option>
-                                
-                                    <option value="carbohydrates" label="Glucides">Glucides</option>
->>>>>>> d82b2578
                                 
                                     <option value="glucose" label="Glucose">Glucose</option>
                                 
@@ -1155,15 +1151,11 @@
                                 
                                     <option value="fruits-vegetables-nuts-estimate-from-ingredients" label="Fruits‚ légumes‚ noix et huiles de colza‚ noix et olive (estimation par analyse de la liste des ingrédients)">Fruits‚ légumes‚ noix et huiles de colza‚ noix et olive (estimation par analyse de la liste des ingrédients)</option>
                                 
-<<<<<<< HEAD
+                                    <option value="galactose" label="Galactose">Galactose</option>
+                                
                                     <option value="carbohydrates" label="Glucides (sans fibres)">Glucides (sans fibres)</option>
                                 
                                     <option value="total-carbohydrates" label="Glucides totaux (inclut les fibres)">Glucides totaux (inclut les fibres)</option>
-=======
-                                    <option value="galactose" label="Galactose">Galactose</option>
-                                
-                                    <option value="carbohydrates" label="Glucides">Glucides</option>
->>>>>>> d82b2578
                                 
                                     <option value="glucose" label="Glucose">Glucose</option>
                                 
@@ -1562,15 +1554,11 @@
                                     
                                         <option value="fruits-vegetables-nuts-estimate-from-ingredients" label="Fruits‚ légumes‚ noix et huiles de colza‚ noix et olive (estimation par analyse de la liste des ingrédients)">Fruits‚ légumes‚ noix et huiles de colza‚ noix et olive (estimation par analyse de la liste des ingrédients)</option>
                                     
-<<<<<<< HEAD
+                                        <option value="galactose" label="Galactose">Galactose</option>
+                                    
                                         <option value="carbohydrates" label="Glucides (sans fibres)">Glucides (sans fibres)</option>
                                     
                                         <option value="total-carbohydrates" label="Glucides totaux (inclut les fibres)">Glucides totaux (inclut les fibres)</option>
-=======
-                                        <option value="galactose" label="Galactose">Galactose</option>
-                                    
-                                        <option value="carbohydrates" label="Glucides">Glucides</option>
->>>>>>> d82b2578
                                     
                                         <option value="glucose" label="Glucose">Glucose</option>
                                     
@@ -1869,15 +1857,11 @@
                                     
                                         <option value="fruits-vegetables-nuts-estimate-from-ingredients" label="Fruits‚ légumes‚ noix et huiles de colza‚ noix et olive (estimation par analyse de la liste des ingrédients)">Fruits‚ légumes‚ noix et huiles de colza‚ noix et olive (estimation par analyse de la liste des ingrédients)</option>
                                     
-<<<<<<< HEAD
+                                        <option value="galactose" label="Galactose">Galactose</option>
+                                    
                                         <option value="carbohydrates" label="Glucides (sans fibres)">Glucides (sans fibres)</option>
                                     
                                         <option value="total-carbohydrates" label="Glucides totaux (inclut les fibres)">Glucides totaux (inclut les fibres)</option>
-=======
-                                        <option value="galactose" label="Galactose">Galactose</option>
-                                    
-                                        <option value="carbohydrates" label="Glucides">Glucides</option>
->>>>>>> d82b2578
                                     
                                         <option value="glucose" label="Glucose">Glucose</option>
                                     
