<!-- start templates/web/common/site_layout.tt.html -->

<!doctype html>
<html class="no-js" lang="fr" data-serverdomain="openfoodfacts.localhost" dir="ltr">
<head>
    <meta charset="utf-8">
    <title>Modifier un produit</title>
    
    <meta name="viewport" content="width=device-width, initial-scale=1.0">
	<meta property="fb:app_id" content="219331381518041">
    <meta property="og:type" content="food">
    <meta property="og:title" content="">
    <meta property="og:url" content="//fr.openfoodfacts.localhost">
    
    <meta property="og:image" content="//static.openfoodfacts.org/images/logos/off-logo-vertical-white-social-media-preview.png">
    <meta property="og:description" content="">
    <link rel="apple-touch-icon" sizes="180x180" href="/images/favicon/apple-touch-icon.png">
<link rel="icon" type="image/png" sizes="32x32" href="/images/favicon/favicon-32x32.png">
<link rel="icon" type="image/png" sizes="16x16" href="/images/favicon/favicon-16x16.png">
<link rel="manifest" href="/images/favicon/site.webmanifest">
<link rel="mask-icon" href="/images/favicon/safari-pinned-tab.svg" color="#5bbad5">
<link rel="shortcut icon" href="/images/favicon/favicon.ico">
<meta name="msapplication-TileColor" content="#ffffff">
<meta name="msapplication-config" content="/images/favicon/browserconfig.xml">
<meta name="theme-color" content="#ffffff">

<meta name="apple-itunes-app" content="app-id=588797948">
<meta name="flattr:id" content="dw637l">

    <link rel="canonical" href="//fr.openfoodfacts.localhost">
    <link rel="stylesheet" href="//static.openfoodfacts.localhost/css/dist/app-ltr.css?v=--ignore--" data-base-layout="true">
    <link rel="stylesheet" href="//static.openfoodfacts.localhost/css/dist/jqueryui/themes/base/jquery-ui.css" data-base-layout="true">
    <link rel="stylesheet" href="//static.openfoodfacts.localhost/css/dist/select2.min.css">
    <link rel="search" href="//fr.openfoodfacts.localhost/cgi/opensearch.pl" type="application/opensearchdescription+xml" title="Open Food Facts">
	<link rel="stylesheet" type="text/css" href="/css/dist/cropper.css" />
<link rel="stylesheet" type="text/css" href="/css/dist/tagify.css" />

    <style media="all">
        
        .show-when-no-access-to-producers-platform {display:none}
.hide-when-logged-in {display:none}
.ui-selectable li {
	margin: 3px;
	padding: 0px;
	float: left;
	width: 120px;
	height: 120px;
	line-height: 120px;
	text-align: center;
}
.show_for_manage_images {
	line-height:normal;
	font-weight:normal;
	font-size:0.8rem;
}
.select_manage .ui-selectable li { 
	height: 180px
}

    </style>
    <!-- Matomo -->
<script>
  var _paq = window._paq = window._paq || [];
  /* tracker methods like "setCustomDimension" should be called before "trackPageView" */
  _paq.push(["setDocumentTitle", document.domain + "/" + document.title]);
  _paq.push(["setCookieDomain", "*.openfoodfacts.org"]);
  _paq.push(["setDomains", ["*.openfoodfacts.org"]]);
  _paq.push(["setDoNotTrack", true]);
  _paq.push(["disableCookies"]);
  _paq.push(['trackPageView']);
  _paq.push(['enableLinkTracking']);
  (function() {
    var u="//analytics.openfoodfacts.org/";
    _paq.push(['setTrackerUrl', u+'matomo.php']);
    _paq.push(['setSiteId', '5']);
    var d=document, g=d.createElement('script'), s=d.getElementsByTagName('script')[0];
    g.async=true; g.src=u+'matomo.js'; s.parentNode.insertBefore(g,s);
  })();
</script>
<noscript><p><img src="//analytics.openfoodfacts.org/matomo.php?idsite=5&amp;rec=1" style="border:0;" alt="" /></p></noscript>
<!-- End Matomo Code -->


</head>
<body class="product_edit_page">
	<div class="skip"><a href="#content" tabindex="0">Aller au contenu</a></div>

	<div id="page">
		<div class="upper-nav contain-to-grid"  id="upNav">
			<nav class="top-bar " data-topbar role="navigation">
				
				<section class="top-bar-section">
					
					<!-- Left Nav Section -->
					<ul class="left">

						<li class="has-dropdown">
							<a id="menu_link">
								<span class="material-icons">
									menu
								</span>
							</a>
							<ul class="dropdown">				
								
									<li><a href="/decouvrir">Découvrir</a></li>
									<li><a href="/contribuer">Contribuer</a></li>
									<li class="divider"></li>
									<li><label>Ajouter des produits</label></li>
									<li><a href="/application-mobile-open-food-facts?utm_source=off&utf_medium=web&utm_campaign=pro_platform_install_the_app_to_add_products_fr">Installez l'application pour ajouter des produits</a></li>
									<li><a href="/cgi/product.pl?type=search_or_add&action=display">Ajouter un produit</a></li>
								

								<li class="divider"></li>
								<li><label>Rechercher et analyser des produits</label></li>

								<li>
									<a href="/cgi/search.pl">Recherche avancée</a>
								</li>
								<li>
									<a href="/cgi/search.pl?graph=1">Graphiques et cartes</a>
								</li>
							</ul>
						</li>
						
						<li>
							<ul class="country_language_selection">
								<li class="has-form has-dropdown" id="select_country_li">
									<select id="select_country" style="width:100%" data-placeholder="Pays">
										<option></option>
									</select>
								</li>
								<li class="has-dropdown">
									<a href="//fr.openfoodfacts.localhost/">Français</a>

									<ul class="dropdown">
										<li><a href="//fr-en.openfoodfacts.localhost/">English</a></li>
									</ul>
								</li>
							</ul>
						</li>
					</ul>


					<!-- Right Nav Section -->
					
					<ul class="right">
						
							<li class="has-dropdown">
								<a href="#" class="userlink h-space-tiny">
									<span class="material-icons">
										account_circle
									</span>
									Test
								</a>
								<ul class="dropdown">
									<li><a href="/cgi/user.pl?type=edit&userid=tests"><span class="material-icons">settings</span> Paramètres du compte</a></li>

									

									
									
									<li class="divider"></li>			
									<li><label>Vos contributions</label></li>
									<li><a href="/contributeur/tests">Produits ajoutés</a></li>
									<li><a href="/editeur/tests">Produits modifiés</a></li>
									<li><a href="/photographe/tests">Produits photographiés</a></li>
									
									<li class="divider"></li>			
									<li class="has-form">
										<form method="post" action="/cgi/session.pl">
											<input type="hidden" name="length" value="logout">
											<input type="submit" name=".submit" value="Se déconnecter" class="button small">
										</form>
									</li>
								</ul>
							</li>
						
					</ul>
				</section>
			</nav>
		</div>

		<div id="main_container" style="position:relative" class="block_latte">
			
		<div class="topbarsticky">
			<div class="contain-to-grid " id="offNav" >
				<nav class="top-bar" data-topbar role="navigation" >

					<ul class="title-area">
						<li class="name">
							<div style="position:relative;max-width:292px;">
								<a href="/">
								<img id="logo" src="//static.openfoodfacts.localhost/images/logos/off-logo-horizontal-light.svg" alt="Open Food Facts" style="margin:8px;height:48px;width:auto;">
								
							</a>
							</div>
						</li>
					</ul>

					
					
					<section class="top-bar-section">
					
						<ul class="left small-4" style="margin-right:2rem;">
							<li class="search-li">
							
								<form action="/cgi/search.pl">
								<div class="row"><div class="small-12">
								<div class="row collapse postfix-round">
									<div class="columns">
									<input type="text" placeholder="Chercher un produit" name="search_terms" value="" style="background-color:white">
									<input name="search_simple" value="1" type="hidden">
									<input name="action" value="process" type="hidden">
									</div>
									<div class="columns">
									<button type="submit" title="Rechercher" class="button postfix" style="line-height:normal"><svg xmlns="//www.w3.org/2000/svg" viewBox="0 0 24 24" class="icon" aria-hidden="true" focusable="false"><path d="M15.5 14h-.79l-.28-.27C15.41 12.59 16 11.11 16 9.5 16 5.91 13.09 3 9.5 3S3 5.91 3 9.5 5.91 16 9.5 16c1.61 0 3.09-.59 4.23-1.57l.27.28v.79l5 4.99L20.49 19l-4.99-5zm-6 0C7.01 14 5 11.99 5 9.5S7.01 5 9.5 5 14 7.01 14 9.5 11.99 14 9.5 14z"/><path d="M0 0h24v24H0z" fill="none"/></svg></button>
									</div>
								</div>
								</div></div>
								</form>
							</li>
						</ul>
					<ul class="search_and_links">
						<li><a href="/decouvrir" class="top-bar-links">Découvrir</a></li>
						<li><a href="/contribuer" class="top-bar-links">Contribuer</a></li>
						<li class="show-for-xlarge-up"><a href="//fr.pro.openfoodfacts.org/" class="top-bar-links">Producteurs</a></li>
						<li class="flex-grid getapp"><a href="/application-mobile-open-food-facts?utm_source=off&utf_medium=web&utm_campaign=search_and_links_promo_fr" class="buttonbar button" style="top:0;"><svg xmlns="//www.w3.org/2000/svg" viewBox="0 0 24 24" class="icon" aria-hidden="true" focusable="false"><path d="M16 1H8C6.34 1 5 2.34 5 4v16c0 1.66 1.34 3 3 3h8c1.66 0 3-1.34 3-3V4c0-1.66-1.34-3-3-3zm-2 20h-4v-1h4v1zm3.25-3H6.75V4h10.5v14z"/><path d="M0 0h24v24H0z" fill="none"/></svg> <span class="bt-text">Installer l'app</span></a></li>
					</ul>
					</section>
					
				</nav>
			</div>
		</div>

	
	
		<nav class="tab-bar hide">
			<div class="left-small">
				<a href="#idOfLeftMenu" role="button" aria-controls="idOfLeftMenu" aria-expanded="false" class="left-off-canvas-toggle button postfix loggedin">
				<svg xmlns="//www.w3.org/2000/svg" viewBox="0 0 24 24" class="icon" aria-hidden="true" focusable="false"><path d="M3 5v14c0 1.1.89 2 2 2h14c1.1 0 2-.9 2-2V5c0-1.1-.9-2-2-2H5c-1.11 0-2 .9-2 2zm12 4c0 1.66-1.34 3-3 3s-3-1.34-3-3 1.34-3 3-3 3 1.34 3 3zm-9 8c0-2 4-3.1 6-3.1s6 1.1 6 3.1v1H6v-1z"/><path d="M0 0h24v24H0z" fill="none"/></svg>
				</a>
			</div>
			<div class="middle tab-bar-section">
				<form action="/cgi/search.pl">
					<div class="row collapse">
						<div class="small-8 columns">
							<input type="text" placeholder="Chercher un produit" name="search_terms">
							<input name="search_simple" value="1" type="hidden">
							<input name="action" value="process" type="hidden">
						</div>
						<div class="small-2 columns">
							<button type="submit" class="button postfix"><svg xmlns="//www.w3.org/2000/svg" viewBox="0 0 24 24" class="icon" aria-hidden="true" focusable="false"><path d="M15.5 14h-.79l-.28-.27C15.41 12.59 16 11.11 16 9.5 16 5.91 13.09 3 9.5 3S3 5.91 3 9.5 5.91 16 9.5 16c1.61 0 3.09-.59 4.23-1.57l.27.28v.79l5 4.99L20.49 19l-4.99-5zm-6 0C7.01 14 5 11.99 5 9.5S7.01 5 9.5 5 14 7.01 14 9.5 11.99 14 9.5 14z"/><path d="M0 0h24v24H0z" fill="none"/></svg></button>
						</div>
						<div class="small-2 columns">
							<a href="/cgi/search.pl" title="Recherche avancée"><svg xmlns="//www.w3.org/2000/svg" viewBox="0 0 24 24" class="icon" aria-hidden="true" focusable="false"><path d="M15.5 14h-.79l-.28-.27C15.41 12.59 16 11.11 16 9.5 16 5.91 13.09 3 9.5 3S3 5.91 3 9.5 5.91 16 9.5 16c1.61 0 3.09-.59 4.23-1.57l.27.28v.79l5 4.99L20.49 19l-4.99-5zm-6 0C7.01 14 5 11.99 5 9.5S7.01 5 9.5 5 14 7.01 14 9.5 11.99 14 9.5 14z"/><path d="M0 0h24v24H0z" fill="none"/></svg> <svg xmlns="//www.w3.org/2000/svg" viewBox="0 0 24 24" class="icon" aria-hidden="true" focusable="false"><path d="M19 13h-6v6h-2v-6H5v-2h6V5h2v6h6v2z"/><path d="M0 0h24v24H0z" fill="none"/></svg></a>
						</div>
					</div>
				</form>
			</div>
		</nav>

		<div id="content" class="off-canvas-wrap block_latte" data-offcanvas>
			<div class="inner-wrap">
			
				<a class="exit-off-canvas"></a>
				
				<!-- full width banner on mobile -->
				
				

				<div class="main block_light">
					<div id="main_column">
						
							
							
								
          						<!-- start templates/web/common/includes/donate_banner.tt.html -->



<!-- Donation banner @ footer -->


<!-- end templates/web/common/includes/donate_banner.tt.html -->

								

<section id="donation-banner-top" class="donation-banner">
  <span class="donation-banner__logo"></span>
  <span class="donation-banner__hand"></span>
  <div class="donation-banner__content">
    <p class="donation-banner__main-text">
        <span role="heading">Aidez-nous à faire de la transparence alimentaire la norme !</span>
    </p>
    <div class="donation-banner__aside">
      <div>
        <p class="donation-banner__secondary-text">En tant qu'organisation à but non lucratif, nous dépendons de vos dons pour continuer à informer les consommateurs du monde entier sur ce qu'ils mangent.</p>
        <p class="donation-banner__tertiary-text">La révolution alimentaire commence avec vous !</p>
      </div>
      <a class="donation-banner__donate" href="//fr.openfoodfacts.org/faire-un-don-a-open-food-facts?utm_source=off&utf_medium=web&utm_campaign=donate-2023-a&utm_term=en-text-button">Faire un don</a>
    </div>
  </div>
  <div class="donation-banner__image" role="img" aria-label="Photo of the project team"></div>
  <div class="donation-banner__close">
    <button id="hide-donate-banner" class="material-icons modest" onclick="DonationButton();" onkeypress="DonationButton();">close</button>
  </div>
</section>

<script>
  let d = new Date();
  let bannerID = document.getElementById('donation-banner-top');
  let getDomain = window.location.origin.split('.');

  function setBannerCookie(bcname, bcval, bcexdays) {
    d.setTime(d.getTime() + (bcexdays*60*60*24*1000));
    let expires = 'expires=' + d.toUTCString();
    // Apply cookie for every domain contains open...facts
    let domain = 'domain=.' + getDomain.slice(1).join('.');
    document.cookie = bcname + '=' + bcval + ';' + expires + ';' + domain + ';SameSite=None;Secure;path=/';
  }
  
  function getBannerCookie(bcname) {
    const name = bcname + '=';
    const decodedCookies = decodeURIComponent(document.cookie);
    const cookies = decodedCookies.split(';');
    for (const cookie of cookies) {
      let c = cookie;
      while (c.charAt(0) == ' ') { c = c.substring(1); }
      if (c.indexOf(name) == 0) { return c.substring(name.length, c.length); }
    }
    
    return '';
  }

  function DonationButton() {
    setBannerCookie('off-donation-banner-2023-a', 1, 180);
    bannerID.style.display = 'none';
  }

  if (getBannerCookie('off-donation-banner-2023-a') !== '') {
    bannerID.style.display = 'none';
  } else { 
    bannerID.style.display = 'flex';
  }
</script>


							
						
            			
						
							<!-- banner pages such as product, product edit form and landing pages have their own h1 title -->
							<!-- start templates/web/pages/product_edit/product_edit_form.tt.html -->




<!-- end templates/web/pages/product_edit/product_edit_form.tt.html --><!-- start templates/web/pages/product_edit/product_edit_form_display.tt.html -->

<a href="#upNav" class="back-to-top scrollto button">
    <span class="material-icons size-20 ">
        arrow_upward
    </span>
</a>

<div class="block v-space-tiny product_banner_unranked" id="prodHead">
    <div class="row">
        <div class="small-12 columns">
            <h1></h1>
        </div>
    </div>
</div>

    

    

    <form id="product_form" action="/cgi/product.pl" method="POST" enctype="multipart/form-data">

        <div class="block v-space-tiny prod-nav product_banner_unranked" id="prodNav">
            <div class="row h-space-normal">
                <div class="large-12">
                   <nav id="navbar" class="navbar h-space-tiny">
                        <ul class="inline-list">
                            <li><a class="nav-link scrollto button small round white-button" href="#product_characteristics"><span>Caractéristiques du produit</span></a></li>
                            <li><a class="nav-link scrollto button small round white-button" href="#ingredients"><span>Ingrédients</span></a></li>
                            <li><a class="nav-link scrollto button small round white-button" href="#nutrition"><span>Nutrition</span></a></li>
                            <li><a class="nav-link scrollto button small round white-button" href="#packaging_section"><span>Conditionnement</span></a></li>
                        </ul>
                    </nav><!-- .navbar -->
                </div>
            </div>
        </div>

        <div id="prodInfos">

            <div class="row">
                <div class="small-12 columns">


        <section id="misc" class="card fieldset">
            <div class="card-section">
                <p id="barcode_paragraph"> Code-barres :
                    <span id="barcode" property="food:code" itemprop="gtin13" style="speak-as:digits;">3300000000002</span>
                </p>


        

        

        
        
        <div data-alert class="alert-box info store-state" id="warning_3rd_party_content" style="display:none;">
            <span>Les informations et les données doivent provenir de l'emballage et de l'étiquette du produit (et non pas d'autres sites ou du site du fabricant), et vous devez avoir pris les photos vous-même.<br/>
→ <a href="//support.openfoodfacts.org/help/fr-fr/9/27">Pourquoi c'est important</a></span>
             <a href="#" class="close">&times;</a>
        </div>
        

        <div data-alert class="alert-box secondary store-state" id="licence_accept" style="display:none;">
            <span>En ajoutant des informations et/ou des photographies, vous acceptez de placer irrévocablement votre contribution sous licence <a href="//opendatacommons.org/licenses/dbcl/1.0/">Database Contents Licence 1.0</a>
pour les informations et sous licence <a href="//creativecommons.org/licenses/by-sa/3.0/deed.fr">Creative Commons Paternité - Partage des conditions initiales à l'identique 3.0</a> pour les photos.
Vous acceptez d'être crédité par les ré-utilisateurs par un lien vers le produit auquel vous contribuez.</span>
             <a href="#" class="close">&times;</a>
        </div>

        

            </div>
        </section>

        <section id="product_image" class="card fieldset">
            <div class="card-section">
                <legend>Photo du produit</legend>
                <input type="hidden" id="sorted_langs" name="sorted_langs" value="fr,en"/>

                <label for="lang"> Langue principale </label>
                <select name="lang" id="lang">
                    
                        <option value="ab" >Abkhaze</option>
                    
                        <option value="aa" >Afar</option>
                    
                        <option value="af" >Afrikaans</option>
                    
                        <option value="ak" >Akan</option>
                    
                        <option value="sq" >Albanais</option>
                    
                        <option value="de" >Allemand</option>
                    
                        <option value="am" >Amharique</option>
                    
                        <option value="en" >Anglais</option>
                    
                        <option value="ar" >Arabe</option>
                    
                        <option value="an" >Aragonais</option>
                    
                        <option value="hy" >Arménien</option>
                    
                        <option value="as" >Assamais</option>
                    
                        <option value="av" >Avar</option>
                    
                        <option value="ae" >Avestique</option>
                    
                        <option value="ay" >Aymara</option>
                    
                        <option value="az" >Azéri</option>
                    
                        <option value="ba" >Bachkir</option>
                    
                        <option value="bm" >Bambara</option>
                    
                        <option value="eu" >Basque</option>
                    
                        <option value="bn" >Bengali</option>
                    
                        <option value="bi" >Bichelamar</option>
                    
                        <option value="be" >Biélorusse</option>
                    
                        <option value="bh" >Bihari</option>
                    
                        <option value="my" >Birman</option>
                    
                        <option value="nb" >Bokmål</option>
                    
                        <option value="bs" >Bosnien</option>
                    
                        <option value="br" >Breton</option>
                    
                        <option value="bg" >Bulgare</option>
                    
                        <option value="ks" >Cachemiri</option>
                    
                        <option value="ca" >Catalan</option>
                    
                        <option value="ch" >Chamorro</option>
                    
                        <option value="ny" >Chewa</option>
                    
                        <option value="si" >Cingalais</option>
                    
                        <option value="ko" >Coréen</option>
                    
                        <option value="kw" >Cornique</option>
                    
                        <option value="co" >Corse</option>
                    
                        <option value="cr" >Cri</option>
                    
                        <option value="hr" >Croate</option>
                    
                        <option value="da" >Danois</option>
                    
                        <option value="dz" >Dzongkha</option>
                    
                        <option value="es" >Espagnol</option>
                    
                        <option value="eo" >Espéranto</option>
                    
                        <option value="et" >Estonien</option>
                    
                        <option value="ee" >Ewe</option>
                    
                        <option value="fo" >Féroïen</option>
                    
                        <option value="fj" >Fidjien</option>
                    
                        <option value="fi" >Finnois</option>
                    
                        <option value="fr"  selected="selected" >Français</option>
                    
                        <option value="fy" >Frison occidental</option>
                    
                        <option value="gd" >Gaélique écossais</option>
                    
                        <option value="gl" >Galicien</option>
                    
                        <option value="cy" >Gallois</option>
                    
                        <option value="ka" >Géorgien</option>
                    
                        <option value="el" >Grec</option>
                    
                        <option value="kl" >Groenlandais</option>
                    
                        <option value="gn" >Guarani</option>
                    
                        <option value="gu" >Gujarati</option>
                    
                        <option value="ht" >Haïtien</option>
                    
                        <option value="ha" >Haoussa</option>
                    
                        <option value="he" >Hébreu</option>
                    
                        <option value="hz" >Héréro</option>
                    
                        <option value="hi" >Hindi</option>
                    
                        <option value="ho" >Hiri motu</option>
                    
                        <option value="hu" >Hongrois</option>
                    
                        <option value="io" >Ido</option>
                    
                        <option value="ig" >Igbo</option>
                    
                        <option value="id" >Indonésien</option>
                    
                        <option value="ia" >Interlingua</option>
                    
                        <option value="iu" >Inuktitut</option>
                    
                        <option value="ik" >Inupiak</option>
                    
                        <option value="ga" >Irlandais</option>
                    
                        <option value="is" >Islandais</option>
                    
                        <option value="it" >Italien</option>
                    
                        <option value="ja" >Japonais</option>
                    
                        <option value="jv" >Javanais</option>
                    
                        <option value="kn" >Kannada</option>
                    
                        <option value="kr" >Kanouri</option>
                    
                        <option value="kk" >Kazakh</option>
                    
                        <option value="km" >Khmer</option>
                    
                        <option value="kg" >Kikongo</option>
                    
                        <option value="ki" >Kikuyu</option>
                    
                        <option value="rw" >Kinyarwanda</option>
                    
                        <option value="ky" >Kirghize</option>
                    
                        <option value="rn" >Kirundi</option>
                    
                        <option value="kv" >Komi</option>
                    
                        <option value="kj" >Kuanyama</option>
                    
                        <option value="ku" >Kurde</option>
                    
                        <option value="xx" >Langue inconnue</option>
                    
                        <option value="zh" >Langues chinoises</option>
                    
                        <option value="lo" >Lao</option>
                    
                        <option value="la" >Latin</option>
                    
                        <option value="lv" >Letton</option>
                    
                        <option value="li" >Limbourgeois</option>
                    
                        <option value="ln" >Lingala</option>
                    
                        <option value="lt" >Lituanien</option>
                    
                        <option value="lu" >Luba-katanga</option>
                    
                        <option value="lg" >Luganda</option>
                    
                        <option value="lb" >Luxembourgeois</option>
                    
                        <option value="mk" >Macédonien</option>
                    
                        <option value="ms" >Malais</option>
                    
                        <option value="ml" >Malayalam</option>
                    
                        <option value="dv" >Maldivien</option>
                    
                        <option value="mg" >Malgache</option>
                    
                        <option value="mt" >Maltais</option>
                    
                        <option value="gv" >Mannois</option>
                    
                        <option value="mi" >Maori de Nouvelle-Zélande</option>
                    
                        <option value="mr" >Marathi</option>
                    
                        <option value="mh" >Marshallais</option>
                    
                        <option value="mo" >Moldave</option>
                    
                        <option value="mn" >Mongol</option>
                    
                        <option value="me" >Monténégrin</option>
                    
                        <option value="na" >Nauruan</option>
                    
                        <option value="nv" >Navajo</option>
                    
                        <option value="ng" >Ndonga</option>
                    
                        <option value="nl" >Néerlandais</option>
                    
                        <option value="ne" >Népalais</option>
                    
                        <option value="no" >Norvégien</option>
                    
                        <option value="nr" >Nrebele</option>
                    
                        <option value="ii" >Nuosu language</option>
                    
                        <option value="nn" >Nynorsk</option>
                    
                        <option value="ie" >Occidental</option>
                    
                        <option value="oc" >Occitan</option>
                    
                        <option value="oj" >Ojibwé</option>
                    
                        <option value="or" >Oriya</option>
                    
                        <option value="om" >Oromo</option>
                    
                        <option value="os" >Ossète</option>
                    
                        <option value="ug" >Ouïghour</option>
                    
                        <option value="ur" >Ourdou</option>
                    
                        <option value="uz" >Ouzbek</option>
                    
                        <option value="ps" >Pachto</option>
                    
                        <option value="pi" >Pali</option>
                    
                        <option value="pa" >Panjābī</option>
                    
                        <option value="fa" >Persan</option>
                    
                        <option value="ff" >Peul</option>
                    
                        <option value="pl" >Polonais</option>
                    
                        <option value="pt" >Portugais</option>
                    
                        <option value="qu" >Quechua</option>
                    
                        <option value="rm" >Romanche</option>
                    
                        <option value="ro" >Roumain</option>
                    
                        <option value="ru" >Russe</option>
                    
                        <option value="ry" >Rusyn</option>
                    
                        <option value="se" >Same du Nord</option>
                    
                        <option value="sm" >Samoan</option>
                    
                        <option value="sg" >Sango</option>
                    
                        <option value="sa" >Sanskrit</option>
                    
                        <option value="sc" >Sarde</option>
                    
                        <option value="sr" >Serbe</option>
                    
                        <option value="sh" >Serbo-croate</option>
                    
                        <option value="sn" >Shona</option>
                    
                        <option value="nd" >Sindebele</option>
                    
                        <option value="sd" >Sindhi</option>
                    
                        <option value="cu" >Slavon liturgique</option>
                    
                        <option value="sk" >Slovaque</option>
                    
                        <option value="sl" >Slovène</option>
                    
                        <option value="so" >Somali</option>
                    
                        <option value="st" >Sotho du Sud</option>
                    
                        <option value="su" >Soundanais</option>
                    
                        <option value="sv" >Suédois</option>
                    
                        <option value="sw" >Swahili</option>
                    
                        <option value="ss" >Swati</option>
                    
                        <option value="tg" >Tadjik</option>
                    
                        <option value="tl" >Tagalog</option>
                    
                        <option value="ty" >Tahitien</option>
                    
                        <option value="ta" >Tamoul</option>
                    
                        <option value="tt" >Tatar</option>
                    
                        <option value="cs" >Tchèque</option>
                    
                        <option value="ce" >Tchétchène</option>
                    
                        <option value="cv" >Tchouvache</option>
                    
                        <option value="te" >Télougou</option>
                    
                        <option value="th" >Thaï</option>
                    
                        <option value="bo" >Tibétain</option>
                    
                        <option value="ti" >Tigrigna</option>
                    
                        <option value="to" >Tongien</option>
                    
                        <option value="ts" >Tsonga</option>
                    
                        <option value="tn" >Tswana</option>
                    
                        <option value="tr" >Turc</option>
                    
                        <option value="tk" >Turkmène</option>
                    
                        <option value="tw" >Twi</option>
                    
                        <option value="uk" >Ukrainien</option>
                    
                        <option value="ve" >Venda</option>
                    
                        <option value="vi" >Vietnamien</option>
                    
                        <option value="vo" >Volapük</option>
                    
                        <option value="wa" >Wallon</option>
                    
                        <option value="wo" >Wolof</option>
                    
                        <option value="xh" >Xhosa</option>
                    
                        <option value="yi" >Yiddish</option>
                    
                        <option value="yo" >Yoruba</option>
                    
                        <option value="za" >Zhuang</option>
                    
                        <option value="zu" >Zoulou</option>
                    
                </select>

                <!-- start templates/web/pages/product_edit/display_input_tabs.tt.html -->

<!--html tab header starts-->
<ul id="tabs_front_image" class="tabs" data-tab>
    
        
            <li class="tabs tab-title active tabs_fr" id="tabs_front_image_fr_tab" data-language="fr"><a href="#tabs_front_image_fr" class="tab_language">Français</a></li>
        
    
        
            <li class="tabs tab-title tabs_en" id="tabs_front_image_en_tab" data-language="en"><a href="#tabs_front_image_en" class="tab_language">Anglais</a></li>
        
    
        
            <li class="tabs tab-title new_lc hide tabs_new_lc" id="tabs_front_image_new_lc_tab" data-language="new_lc"><a href="#tabs_front_image_new_lc" class="tab_language"></a></li>
        
    
        
            <li class="tabs tab-title new tabs_new">
                <select class="select_add_language" style="width:100%">
                    <option></option>
                </select>
            </li>
        
    
</ul>
<!--html tab header ends-->

<!--The content tab starts-->
<div id="tabs_content_front_image" class="tabs-content">
    
        
            <div class="tabs content active tabs_fr" id="tabs_front_image_fr">
                
                                 

                
                    
                    	<label for="front_fr">Photo du produit (recto) (<span class="tab_language">Français</span>)</label>

<div class="select_crop" id="front_fr"></div>
<hr class="floatclear" />
<input type="hidden" name="front_fr_imgid" id="front_fr_imgid" value="" />
<input type="hidden" name="front_fr_x1" id="front_fr_x1" value="" />
<input type="hidden" name="front_fr_y1" id="front_fr_y1" value="" />
<input type="hidden" name="front_fr_x2" id="front_fr_x2" value="" />
<input type="hidden" name="front_fr_y2" id="front_fr_y2" value="" />
<input type="hidden" name="front_fr_display_url" id="front_fr_display_url" value="" />

                

            </div>
        
    
        
            <div class="tabs content tabs_en" id="tabs_front_image_en">
                
                                 

                
                    
                    	<label for="front_en">Photo du produit (recto) (<span class="tab_language">Anglais</span>)</label>

<div class="select_crop" id="front_en"></div>
<hr class="floatclear" />
<input type="hidden" name="front_en_imgid" id="front_en_imgid" value="" />
<input type="hidden" name="front_en_x1" id="front_en_x1" value="" />
<input type="hidden" name="front_en_y1" id="front_en_y1" value="" />
<input type="hidden" name="front_en_x2" id="front_en_x2" value="" />
<input type="hidden" name="front_en_y2" id="front_en_y2" value="" />
<input type="hidden" name="front_en_display_url" id="front_en_display_url" value="" />

                

            </div>
        
    
        
            <div class="tabs content new_lc hide tabs_new_lc" id="tabs_front_image_new_lc">
                
                                 

                
                    
                    	<label for="front_new_lc">Photo du produit (recto) (<span class="tab_language"></span>)</label>

<div class="select_crop" id="front_new_lc"></div>
<hr class="floatclear" />
<input type="hidden" name="front_new_lc_imgid" id="front_new_lc_imgid" value="" />
<input type="hidden" name="front_new_lc_x1" id="front_new_lc_x1" value="" />
<input type="hidden" name="front_new_lc_y1" id="front_new_lc_y1" value="" />
<input type="hidden" name="front_new_lc_x2" id="front_new_lc_x2" value="" />
<input type="hidden" name="front_new_lc_y2" id="front_new_lc_y2" value="" />
<input type="hidden" name="front_new_lc_display_url" id="front_new_lc_display_url" value="" />

                

            </div>
        
    
        
    
</div>
<!--The content tab ends-->

<!-- end templates/web/pages/product_edit/display_input_tabs.tt.html -->
            </div>
        </section>

        <section id="product_characteristics" class="fieldset card">
            <div class="card-section">
                <legend>Caractéristiques du produit</legend>

                <!-- start templates/web/pages/product_edit/display_input_tabs.tt.html -->

<!--html tab header starts-->
<ul id="tabs_product" class="tabs" data-tab>
    
        
            <li class="tabs tab-title active tabs_fr" id="tabs_product_fr_tab" data-language="fr"><a href="#tabs_product_fr" class="tab_language">Français</a></li>
        
    
        
            <li class="tabs tab-title tabs_en" id="tabs_product_en_tab" data-language="en"><a href="#tabs_product_en" class="tab_language">Anglais</a></li>
        
    
        
            <li class="tabs tab-title new_lc hide tabs_new_lc" id="tabs_product_new_lc_tab" data-language="new_lc"><a href="#tabs_product_new_lc" class="tab_language"></a></li>
        
    
        
            <li class="tabs tab-title new tabs_new">
                <select class="select_add_language" style="width:100%">
                    <option></option>
                </select>
            </li>
        
    
</ul>
<!--html tab header ends-->

<!--The content tab starts-->
<div id="tabs_content_product" class="tabs-content">
    
        
            <div class="tabs content active tabs_fr" id="tabs_product_fr">
                
                                 

                
                    
                    <!-- start templates/web/pages/product_edit/display_input_field.tt.html -->
<label for="product_name_fr">
    Nom du produit
    
        (<span class="tab_language">Français</span>)
    
</label>


    <input type="text" name="product_name_fr" id="product_name_fr" class="text " value="Tarte aux pommes et aux framboise bio" lang="fr" data-autocomplete="" />






    <p class="example">Exemple : Kinder Bueno White</p>


<!-- end templates/web/pages/product_edit/display_input_field.tt.html -->


                
                    
                    <!-- start templates/web/pages/product_edit/display_input_field.tt.html -->
<label for="generic_name_fr">
    Dénomination générique
    
        (<span class="tab_language">Français</span>)
    
</label>


    <input type="text" name="generic_name_fr" id="generic_name_fr" class="text " value="" lang="fr" data-autocomplete="" />






    <p class="example">Exemple : Barre chocolatée au lait et aux noisettes</p>


<!-- end templates/web/pages/product_edit/display_input_field.tt.html -->


                

            </div>
        
    
        
            <div class="tabs content tabs_en" id="tabs_product_en">
                
                                 

                
                    
                    <!-- start templates/web/pages/product_edit/display_input_field.tt.html -->
<label for="product_name_en">
    Nom du produit
    
        (<span class="tab_language">Anglais</span>)
    
</label>


    <input type="text" name="product_name_en" id="product_name_en" class="text " value="Organic apple and raspberry pie" lang="en" data-autocomplete="" />






    <p class="example">Exemple : Kinder Bueno White</p>


<!-- end templates/web/pages/product_edit/display_input_field.tt.html -->


                
                    
                    <!-- start templates/web/pages/product_edit/display_input_field.tt.html -->
<label for="generic_name_en">
    Dénomination générique
    
        (<span class="tab_language">Anglais</span>)
    
</label>


    <input type="text" name="generic_name_en" id="generic_name_en" class="text " value="default_name" lang="en" data-autocomplete="" />






    <p class="example">Exemple : Barre chocolatée au lait et aux noisettes</p>


<!-- end templates/web/pages/product_edit/display_input_field.tt.html -->


                

            </div>
        
    
        
            <div class="tabs content new_lc hide tabs_new_lc" id="tabs_product_new_lc">
                
                                 

                
                    
                    <!-- start templates/web/pages/product_edit/display_input_field.tt.html -->
<label for="product_name_new_lc">
    Nom du produit
    
        (<span class="tab_language"></span>)
    
</label>


    <input type="text" name="product_name_new_lc" id="product_name_new_lc" class="text " value="" lang="new_lc" data-autocomplete="" />






    <p class="example">Exemple : Kinder Bueno White</p>


<!-- end templates/web/pages/product_edit/display_input_field.tt.html -->


                
                    
                    <!-- start templates/web/pages/product_edit/display_input_field.tt.html -->
<label for="generic_name_new_lc">
    Dénomination générique
    
        (<span class="tab_language"></span>)
    
</label>


    <input type="text" name="generic_name_new_lc" id="generic_name_new_lc" class="text " value="" lang="new_lc" data-autocomplete="" />






    <p class="example">Exemple : Barre chocolatée au lait et aux noisettes</p>


<!-- end templates/web/pages/product_edit/display_input_field.tt.html -->


                

            </div>
        
    
        
    
</div>
<!--The content tab ends-->

<!-- end templates/web/pages/product_edit/display_input_tabs.tt.html -->

                
                    <!-- start templates/web/pages/product_edit/display_input_field.tt.html -->
<label for="quantity">
    Quantité
    
</label>


    <input type="text" name="quantity" id="quantity" class="text " value="100 g" lang="fr" data-autocomplete="" />






    <p class="example">Exemples : 2 l, 250 g, 1 kg, 25 cl</p>


<!-- end templates/web/pages/product_edit/display_input_field.tt.html -->


                
                    <!-- start templates/web/pages/product_edit/display_input_field.tt.html -->
<label for="brands">
    Marques
    
</label>


    <input type="text" name="brands" id="brands" class="text tagify-me" value="Les tartes de Robert" lang="fr" data-autocomplete="" />






    <p class="example">Exemples : Kinder Bueno White, Kinder Bueno, Kinder, Ferrero</p>


<!-- end templates/web/pages/product_edit/display_input_field.tt.html -->


                
                    <!-- start templates/web/pages/product_edit/display_input_field.tt.html -->
<label for="categories">
    Catégories
    
</label>


    <input type="text" name="categories" id="categories" class="text tagify-me" value="Desserts, Tartes sucrées, Tartes, Tartes aux pommes" lang="fr" data-autocomplete="//fr.openfoodfacts.localhost/api/v3/taxonomy_suggestions?tagtype=categories" />




    
        <p class="note">&rarr; Il suffit d'indiquer la catégorie la plus spécifique, les catégories "parentes" seront ajoutées automatiquement.</p>
    



    <p class="example">Exemples : Sardines à l'huile d'olive, Mayonnaises allégées, Jus d'orange à base de concentré</p>


<!-- end templates/web/pages/product_edit/display_input_field.tt.html -->


                
                    <!-- start templates/web/pages/product_edit/display_input_field.tt.html -->
<label for="labels">
    Labels, certifications, récompenses
    
</label>


    <input type="text" name="labels" id="labels" class="text tagify-me" value="Commerce équitable, Bio

" lang="fr" data-autocomplete="//fr.openfoodfacts.localhost/api/v3/taxonomy_suggestions?tagtype=labels" />




    
        <p class="note">&rarr; Indiquez les labels les plus spécifiques. Les catégories "parentes" comme 'Bio' ou 'Commerce équitable' seront ajoutées automatiquement.</p>
    



    <p class="example">Exemple : Bio</p>


<!-- end templates/web/pages/product_edit/display_input_field.tt.html -->


                
                    <!-- start templates/web/pages/product_edit/display_input_field.tt.html -->
<label for="manufacturing_places">
    Lieux de fabrication ou de transformation
    
</label>


    <input type="text" name="manufacturing_places" id="manufacturing_places" class="text tagify-me" value="" lang="fr" data-autocomplete="" />






    <p class="example">Exemples : Provence, France</p>


<!-- end templates/web/pages/product_edit/display_input_field.tt.html -->


                
                    <!-- start templates/web/pages/product_edit/display_input_field.tt.html -->
<label for="emb_codes">
    Code de traçabilité
    
</label>


    <input type="text" name="emb_codes" id="emb_codes" class="text tagify-me" value="" lang="fr" data-autocomplete="//fr.openfoodfacts.localhost/api/v3/taxonomy_suggestions?tagtype=emb_codes" />




    
        <p class="note">&rarr; En Europe, le code est une ellipse contenant les deux initiales du pays suivies par un nombre et CE.</p>
    



    <p class="example">Exemples : EMB 53062, FR 62.448.034 CE, 84 R 20, 33 RECOLTANT 522</p>


<!-- end templates/web/pages/product_edit/display_input_field.tt.html -->


                
                    <!-- start templates/web/pages/product_edit/display_input_field.tt.html -->
<label for="link">
    Lien vers la page du produit sur le site officiel du fabricant
    
</label>


    <input type="text" name="link" id="link" class="text " value="//world.openfoodfacts.org/" lang="fr" data-autocomplete="" />







<!-- end templates/web/pages/product_edit/display_input_field.tt.html -->


                
                    <!-- start templates/web/pages/product_edit/display_input_field.tt.html -->
<label for="expiration_date">
    Date limite de consommation
    
</label>


    <input type="text" name="expiration_date" id="expiration_date" class="text " value="" lang="fr" data-autocomplete="" />




    
        <p class="note">&rarr; La date limite permet de repérer les changements des produits dans le temps et d'identifier la plus récente version.</p>
    




<!-- end templates/web/pages/product_edit/display_input_field.tt.html -->


                
                    <!-- start templates/web/pages/product_edit/display_input_field.tt.html -->
<label for="purchase_places">
    Ville et pays d'achat
    
</label>


    <input type="text" name="purchase_places" id="purchase_places" class="text tagify-me" value="" lang="fr" data-autocomplete="" />




    
        <p class="note">&rarr; Indiquez le lieu où vous avez acheté ou vu le produit (au moins le pays)</p>
    




<!-- end templates/web/pages/product_edit/display_input_field.tt.html -->


                
                    <!-- start templates/web/pages/product_edit/display_input_field.tt.html -->
<label for="stores">
    Magasins
    
</label>


    <input type="text" name="stores" id="stores" class="text tagify-me" value="" lang="fr" data-autocomplete="" />




    
        <p class="note">&rarr; Enseigne du magasin où vous avez acheté ou vu le produit</p>
    




<!-- end templates/web/pages/product_edit/display_input_field.tt.html -->


                
                    <!-- start templates/web/pages/product_edit/display_input_field.tt.html -->
<label for="countries">
    Pays de vente
    
</label>


    <input type="text" name="countries" id="countries" class="text tagify-me" value="France, Allemagne, Royaume-Uni" lang="fr" data-autocomplete="//fr.openfoodfacts.localhost/api/v3/taxonomy_suggestions?tagtype=countries" />




    
        <p class="note">&rarr; Pays dans lesquels le produit est largement distribué (hors magasins spécialisés dans l'import)</p>
    




<!-- end templates/web/pages/product_edit/display_input_field.tt.html -->


                
            </div>
        </section>

        <section id="ingredients" class="card fieldset">
            <div class="card-section">
                <legend>Ingrédients</legend>
                <!-- start templates/web/pages/product_edit/display_input_tabs.tt.html -->

<!--html tab header starts-->
<ul id="tabs_ingredients_image" class="tabs" data-tab>
    
        
            <li class="tabs tab-title active tabs_fr" id="tabs_ingredients_image_fr_tab" data-language="fr"><a href="#tabs_ingredients_image_fr" class="tab_language">Français</a></li>
        
    
        
            <li class="tabs tab-title tabs_en" id="tabs_ingredients_image_en_tab" data-language="en"><a href="#tabs_ingredients_image_en" class="tab_language">Anglais</a></li>
        
    
        
            <li class="tabs tab-title new_lc hide tabs_new_lc" id="tabs_ingredients_image_new_lc_tab" data-language="new_lc"><a href="#tabs_ingredients_image_new_lc" class="tab_language"></a></li>
        
    
        
            <li class="tabs tab-title new tabs_new">
                <select class="select_add_language" style="width:100%">
                    <option></option>
                </select>
            </li>
        
    
</ul>
<!--html tab header ends-->

<!--The content tab starts-->
<div id="tabs_content_ingredients_image" class="tabs-content">
    
        
            <div class="tabs content active tabs_fr" id="tabs_ingredients_image_fr">
                
                                 

                
                    
                    	<label for="ingredients_fr">Photo de la liste des ingrédients (<span class="tab_language">Français</span>)</label>
<p class="note">&rarr; Si elle est suffisamment nette et droite, les ingrédients peuvent être extraits automatiquement de la photo.</p>
<div class="select_crop" id="ingredients_fr"></div>
<hr class="floatclear" />
<input type="hidden" name="ingredients_fr_imgid" id="ingredients_fr_imgid" value="" />
<input type="hidden" name="ingredients_fr_x1" id="ingredients_fr_x1" value="" />
<input type="hidden" name="ingredients_fr_y1" id="ingredients_fr_y1" value="" />
<input type="hidden" name="ingredients_fr_x2" id="ingredients_fr_x2" value="" />
<input type="hidden" name="ingredients_fr_y2" id="ingredients_fr_y2" value="" />
<input type="hidden" name="ingredients_fr_display_url" id="ingredients_fr_display_url" value="" />

                
                    
                        <div id="ingredients_fr_image_full"></div>
                    
                    <!-- start templates/web/pages/product_edit/display_input_field.tt.html -->
<label for="ingredients_text_fr">
    Liste des ingrédients
    
        (<span class="tab_language">Français</span>)
    
</label>


    <textarea name="ingredients_text_fr" id="ingredients_text_fr" lang="fr">Farine de blé, pommes, framboises 10%, sucre, beurre, oeufs, sel, huile de palme, acidifiant: acide citrique, agent levant: bicarbonate de sodium</textarea>




    
        <p class="note">&rarr; Conserver l'ordre, indiquer le % lorsqu'il est précisé, séparer par une virgule ou - , Utiliser les ( ) pour  les ingrédients d'un ingrédient, indiquer les allergènes entre _ : farine de _blé_</p>
    



    <p class="example">Exemples : Céréales 85,5% (farine de _blé_, farine de _blé_ complet 11%), extrait de malt (orge), cacao 4,8%, vitamine C</p>


<!-- end templates/web/pages/product_edit/display_input_field.tt.html -->


                
                    
                    <!-- start templates/web/pages/product_edit/display_input_field.tt.html -->
<label for="origin_fr">
    Origine du produit et/ou de ses ingrédients
    
        (<span class="tab_language">Français</span>)
    
</label>


    <input type="text" name="origin_fr" id="origin_fr" class="text " value="" lang="fr" data-autocomplete="" />




    
        <p class="note">&rarr; Mentions sur l'emballage indiquant le lieu de fabrication et/ou l'origine des ingrédients</p>
    



    <p class="example">Exemples : Fabriqué en France. Tomates d'Italie. Origine du riz : Inde, Thaïlande.</p>


<!-- end templates/web/pages/product_edit/display_input_field.tt.html -->


                

            </div>
        
    
        
            <div class="tabs content tabs_en" id="tabs_ingredients_image_en">
                
                                 

                
                    
                    	<label for="ingredients_en">Photo de la liste des ingrédients (<span class="tab_language">Anglais</span>)</label>
<p class="note">&rarr; Si elle est suffisamment nette et droite, les ingrédients peuvent être extraits automatiquement de la photo.</p>
<div class="select_crop" id="ingredients_en"></div>
<hr class="floatclear" />
<input type="hidden" name="ingredients_en_imgid" id="ingredients_en_imgid" value="" />
<input type="hidden" name="ingredients_en_x1" id="ingredients_en_x1" value="" />
<input type="hidden" name="ingredients_en_y1" id="ingredients_en_y1" value="" />
<input type="hidden" name="ingredients_en_x2" id="ingredients_en_x2" value="" />
<input type="hidden" name="ingredients_en_y2" id="ingredients_en_y2" value="" />
<input type="hidden" name="ingredients_en_display_url" id="ingredients_en_display_url" value="" />

                
                    
                        <div id="ingredients_en_image_full"></div>
                    
                    <!-- start templates/web/pages/product_edit/display_input_field.tt.html -->
<label for="ingredients_text_en">
    Liste des ingrédients
    
        (<span class="tab_language">Anglais</span>)
    
</label>


    <textarea name="ingredients_text_en" id="ingredients_text_en" lang="en">Wheat flour, apples, raspberries 10%, sugar, butter, eggs, salt, palm oil, acidifier: citric acid, raising agent: sodium bicarbonate</textarea>




    
        <p class="note">&rarr; Conserver l'ordre, indiquer le % lorsqu'il est précisé, séparer par une virgule ou - , Utiliser les ( ) pour  les ingrédients d'un ingrédient, indiquer les allergènes entre _ : farine de _blé_</p>
    



    <p class="example">Exemples : Céréales 85,5% (farine de _blé_, farine de _blé_ complet 11%), extrait de malt (orge), cacao 4,8%, vitamine C</p>


<!-- end templates/web/pages/product_edit/display_input_field.tt.html -->


                
                    
                    <!-- start templates/web/pages/product_edit/display_input_field.tt.html -->
<label for="origin_en">
    Origine du produit et/ou de ses ingrédients
    
        (<span class="tab_language">Anglais</span>)
    
</label>


    <input type="text" name="origin_en" id="origin_en" class="text " value="Germany" lang="en" data-autocomplete="" />




    
        <p class="note">&rarr; Mentions sur l'emballage indiquant le lieu de fabrication et/ou l'origine des ingrédients</p>
    



    <p class="example">Exemples : Fabriqué en France. Tomates d'Italie. Origine du riz : Inde, Thaïlande.</p>


<!-- end templates/web/pages/product_edit/display_input_field.tt.html -->


                

            </div>
        
    
        
            <div class="tabs content new_lc hide tabs_new_lc" id="tabs_ingredients_image_new_lc">
                
                                 

                
                    
                    	<label for="ingredients_new_lc">Photo de la liste des ingrédients (<span class="tab_language"></span>)</label>
<p class="note">&rarr; Si elle est suffisamment nette et droite, les ingrédients peuvent être extraits automatiquement de la photo.</p>
<div class="select_crop" id="ingredients_new_lc"></div>
<hr class="floatclear" />
<input type="hidden" name="ingredients_new_lc_imgid" id="ingredients_new_lc_imgid" value="" />
<input type="hidden" name="ingredients_new_lc_x1" id="ingredients_new_lc_x1" value="" />
<input type="hidden" name="ingredients_new_lc_y1" id="ingredients_new_lc_y1" value="" />
<input type="hidden" name="ingredients_new_lc_x2" id="ingredients_new_lc_x2" value="" />
<input type="hidden" name="ingredients_new_lc_y2" id="ingredients_new_lc_y2" value="" />
<input type="hidden" name="ingredients_new_lc_display_url" id="ingredients_new_lc_display_url" value="" />

                
                    
                        <div id="ingredients_new_lc_image_full"></div>
                    
                    <!-- start templates/web/pages/product_edit/display_input_field.tt.html -->
<label for="ingredients_text_new_lc">
    Liste des ingrédients
    
        (<span class="tab_language"></span>)
    
</label>


    <textarea name="ingredients_text_new_lc" id="ingredients_text_new_lc" lang="new_lc"></textarea>




    
        <p class="note">&rarr; Conserver l'ordre, indiquer le % lorsqu'il est précisé, séparer par une virgule ou - , Utiliser les ( ) pour  les ingrédients d'un ingrédient, indiquer les allergènes entre _ : farine de _blé_</p>
    



    <p class="example">Exemples : Céréales 85,5% (farine de _blé_, farine de _blé_ complet 11%), extrait de malt (orge), cacao 4,8%, vitamine C</p>


<!-- end templates/web/pages/product_edit/display_input_field.tt.html -->


                
                    
                    <!-- start templates/web/pages/product_edit/display_input_field.tt.html -->
<label for="origin_new_lc">
    Origine du produit et/ou de ses ingrédients
    
        (<span class="tab_language"></span>)
    
</label>


    <input type="text" name="origin_new_lc" id="origin_new_lc" class="text " value="" lang="new_lc" data-autocomplete="" />




    
        <p class="note">&rarr; Mentions sur l'emballage indiquant le lieu de fabrication et/ou l'origine des ingrédients</p>
    



    <p class="example">Exemples : Fabriqué en France. Tomates d'Italie. Origine du riz : Inde, Thaïlande.</p>


<!-- end templates/web/pages/product_edit/display_input_field.tt.html -->


                

            </div>
        
    
        
    
</div>
<!--The content tab ends-->

<!-- end templates/web/pages/product_edit/display_input_tabs.tt.html -->
                <!-- start templates/web/pages/product_edit/display_input_field.tt.html -->
<label for="allergens">
    Substances ou produits provoquant des allergies ou intolérances
    
</label>


    <input type="text" name="allergens" id="allergens" class="text tagify-me" value="Œufs, Gluten, Lait" lang="fr" data-autocomplete="//fr.openfoodfacts.localhost/api/v3/taxonomy_suggestions?tagtype=allergens" />







<!-- end templates/web/pages/product_edit/display_input_field.tt.html -->


                <!-- start templates/web/pages/product_edit/display_input_field.tt.html -->
<label for="traces">
    Traces éventuelles
    
</label>


    <input type="text" name="traces" id="traces" class="text tagify-me" value="" lang="fr" data-autocomplete="//fr.openfoodfacts.localhost/api/v3/taxonomy_suggestions?tagtype=traces" />




    
        <p class="note">&rarr; Indiquer les ingrédients des mentions "Peut contenir des traces de", "Fabriqué dans un atelier qui utilise aussi" etc.</p>
    



    <p class="example">Exemples : Lait, Gluten, Arachide, Fruits à coque</p>


<!-- end templates/web/pages/product_edit/display_input_field.tt.html -->


                <!-- start templates/web/pages/product_edit/display_input_field.tt.html -->
<label for="origins">
    Origine des ingrédients
    
</label>


    <input type="text" name="origins" id="origins" class="text tagify-me" value="" lang="fr" data-autocomplete="//fr.openfoodfacts.localhost/api/v3/taxonomy_suggestions?tagtype=origins" />






    <p class="example">Exemples : Vallée des Baux-de-Provence, Provence, France</p>


<!-- end templates/web/pages/product_edit/display_input_field.tt.html -->


            </div>
        </section>

        <!--nutrient fieldset-->
        <section class="card fieldset" id="nutrition">
            <div class="card-section">
                <legend>Tableau nutritionnel</legend>
                <!-- extra field suffixed with _displayed to allow detecting when a box is unchecked -->
                <input type="hidden" name="no_nutrition_data_displayed" value="1" />
                <input type="checkbox" id="no_nutrition_data" name="no_nutrition_data"  />
                <label for="no_nutrition_data" class="checkbox_label">Les informations nutritionnelles ne sont pas mentionnées sur le produit.</label><br/>
                <div id="nutrition_data_div">
                    <!-- start templates/web/pages/product_edit/display_input_tabs.tt.html -->

<!--html tab header starts-->
<ul id="tabs_nutrition_image" class="tabs" data-tab>
    
        
            <li class="tabs tab-title active tabs_fr" id="tabs_nutrition_image_fr_tab" data-language="fr"><a href="#tabs_nutrition_image_fr" class="tab_language">Français</a></li>
        
    
        
            <li class="tabs tab-title tabs_en" id="tabs_nutrition_image_en_tab" data-language="en"><a href="#tabs_nutrition_image_en" class="tab_language">Anglais</a></li>
        
    
        
            <li class="tabs tab-title new_lc hide tabs_new_lc" id="tabs_nutrition_image_new_lc_tab" data-language="new_lc"><a href="#tabs_nutrition_image_new_lc" class="tab_language"></a></li>
        
    
        
            <li class="tabs tab-title new tabs_new">
                <select class="select_add_language" style="width:100%">
                    <option></option>
                </select>
            </li>
        
    
</ul>
<!--html tab header ends-->

<!--The content tab starts-->
<div id="tabs_content_nutrition_image" class="tabs-content">
    
        
            <div class="tabs content active tabs_fr" id="tabs_nutrition_image_fr">
                
                                 

                
                    
                    	<label for="nutrition_fr">Photo des informations nutritionnelles (<span class="tab_language">Français</span>)</label>

<div class="select_crop" id="nutrition_fr"></div>
<hr class="floatclear" />
<input type="hidden" name="nutrition_fr_imgid" id="nutrition_fr_imgid" value="" />
<input type="hidden" name="nutrition_fr_x1" id="nutrition_fr_x1" value="" />
<input type="hidden" name="nutrition_fr_y1" id="nutrition_fr_y1" value="" />
<input type="hidden" name="nutrition_fr_x2" id="nutrition_fr_x2" value="" />
<input type="hidden" name="nutrition_fr_y2" id="nutrition_fr_y2" value="" />
<input type="hidden" name="nutrition_fr_display_url" id="nutrition_fr_display_url" value="" />

                

            </div>
        
    
        
            <div class="tabs content tabs_en" id="tabs_nutrition_image_en">
                
                                 

                
                    
                    	<label for="nutrition_en">Photo des informations nutritionnelles (<span class="tab_language">Anglais</span>)</label>

<div class="select_crop" id="nutrition_en"></div>
<hr class="floatclear" />
<input type="hidden" name="nutrition_en_imgid" id="nutrition_en_imgid" value="" />
<input type="hidden" name="nutrition_en_x1" id="nutrition_en_x1" value="" />
<input type="hidden" name="nutrition_en_y1" id="nutrition_en_y1" value="" />
<input type="hidden" name="nutrition_en_x2" id="nutrition_en_x2" value="" />
<input type="hidden" name="nutrition_en_y2" id="nutrition_en_y2" value="" />
<input type="hidden" name="nutrition_en_display_url" id="nutrition_en_display_url" value="" />

                

            </div>
        
    
        
            <div class="tabs content new_lc hide tabs_new_lc" id="tabs_nutrition_image_new_lc">
                
                                 

                
                    
                    	<label for="nutrition_new_lc">Photo des informations nutritionnelles (<span class="tab_language"></span>)</label>

<div class="select_crop" id="nutrition_new_lc"></div>
<hr class="floatclear" />
<input type="hidden" name="nutrition_new_lc_imgid" id="nutrition_new_lc_imgid" value="" />
<input type="hidden" name="nutrition_new_lc_x1" id="nutrition_new_lc_x1" value="" />
<input type="hidden" name="nutrition_new_lc_y1" id="nutrition_new_lc_y1" value="" />
<input type="hidden" name="nutrition_new_lc_x2" id="nutrition_new_lc_x2" value="" />
<input type="hidden" name="nutrition_new_lc_y2" id="nutrition_new_lc_y2" value="" />
<input type="hidden" name="nutrition_new_lc_display_url" id="nutrition_new_lc_display_url" value="" />

                

            </div>
        
    
        
    
</div>
<!--The content tab ends-->

<!-- end templates/web/pages/product_edit/display_input_tabs.tt.html -->
                    <!-- start templates/web/pages/product_edit/display_input_field.tt.html -->
<label for="serving_size">
    Taille d'une portion
    
</label>


    <input type="text" name="serving_size" id="serving_size" class="text " value="10 g" lang="fr" data-autocomplete="" />




    
        <p class="note">&rarr; Si le tableau nutritionnel contient des valeurs pour le produit préparé, indiquez la taille totale d'une portion de produit préparé (incluant l'eau ou le lait ajouté).</p>
    



    <p class="example">Exemples : 30 g, 2 biscuits 60 g, 5 cl, un verre 20 cl</p>


<!-- end templates/web/pages/product_edit/display_input_field.tt.html -->



                    
                        <!-- extra field suffixed with _displayed to allow detecting when a box is unchecked -->
                        <input type="hidden" name="nutrition_data_displayed" value="1" />
                        <input type="checkbox" id="nutrition_data" name="nutrition_data" checked="checked" />
                        <label for="nutrition_data" class="checkbox_label">Les informations nutritionnelles sont mentionnées pour le produit tel que vendu.</label> &nbsp;
                        <input type="radio" id="nutrition_data_per_100g" value="100g" name="nutrition_data_per" checked="checked" />
                        <label for="nutrition_data_per_100g">pour 100 g / 100 ml</label>
                        <input type="radio" id="nutrition_data_per_serving" value="serving" name="nutrition_data_per"  />
                        <label for="nutrition_data_per_serving">par portion</label><br/>

                        
                    
                        <!-- extra field suffixed with _displayed to allow detecting when a box is unchecked -->
                        <input type="hidden" name="nutrition_data_prepared_displayed" value="1" />
                        <input type="checkbox" id="nutrition_data_prepared" name="nutrition_data_prepared"  />
                        <label for="nutrition_data_prepared" class="checkbox_label">Les informations nutritionnelles sont mentionnées pour le produit préparé.</label> &nbsp;
                        <input type="radio" id="nutrition_data_prepared_per_100g" value="100g" name="nutrition_data_prepared_per" checked="checked" />
                        <label for="nutrition_data_prepared_per_100g">pour 100 g / 100 ml</label>
                        <input type="radio" id="nutrition_data_prepared_per_serving" value="serving" name="nutrition_data_prepared_per"  />
                        <label for="nutrition_data_prepared_per_serving">par portion</label><br/>

                        
                    

                    <div style="position:relative">

                        <table id="nutrition_data_table" class="data_table" style="display: table;" aria-label="nutrition table">
                            <thead class="nutriment_header">
                                <th id="col_1">
                                    Tableau nutritionnel
                                </th>
                                <th id="col_2" class="nutriment_col" >
                                    Tel que vendu<br/>
                                    <span id="nutrition_data_100g" >pour 100 g / 100 ml</span>
                                    <span id="nutrition_data_serving"  style="display:none">par portion</span>
                                </th>
                                <th id="col_3" class="nutriment_col_prepared" style="display:none">
                                    Préparé<br/>
                                    <span id="nutrition_data_prepared_100g" >pour 100 g / 100 ml</span>
                                    <span id="nutrition_data_prepared_serving"  style="display:none">par portion</span>
                                </th>
                                <th id="col_4">
                                    Unité
                                </th>
                            </thead>

                            <tbody>

                                

                                    
                                        <tr id="nutriment_energy-kj_tr" class="nutriment_main">

                                    <td>
                                        <!--label starts-->
                                        
                                        
                                            <label class="nutriment_label" for="nutriment_energy-kj">Énergie (kJ)*</label>
                                        
                                        
                                        <!--label ends-->
                                    </td>

                                            <td class="nutriment_col" >
                                                <input class="nutriment_value nutriment_value_as_sold soft-background" id="nutriment_energy-kj" name="nutriment_energy-kj" value=""  autocomplete="off"/>
                                                <span id="nutriment_question_mark_energy-kj" class="question_mark">?</span>
                                                <span id="nutriment_sugars_warning_energy-kj" class="sugars_warning">Please enter a valid value.</span>
                                            </td>
                                            <td class="nutriment_col_prepared" style="display:none">
                                                <input class="nutriment_value nutriment_value_prepared" id="nutriment_energy-kj_prepared" name="nutriment_energy-kj_prepared" value=""  autocomplete="off"/>
                                            </td>

                                            
                                                <td>
                                                    <span class="nutriment_unit">kJ</span>

                                            
                                                    </td>
                                            </tr>

                                    

                                

                                    
                                        <tr id="nutriment_energy-kcal_tr" class="nutriment_main">

                                    <td>
                                        <!--label starts-->
                                        
                                        
                                            <label class="nutriment_label" for="nutriment_energy-kcal">Énergie (kcal)</label>
                                        
                                        
                                        <!--label ends-->
                                    </td>

                                            <td class="nutriment_col" >
                                                <input class="nutriment_value nutriment_value_as_sold soft-background" id="nutriment_energy-kcal" name="nutriment_energy-kcal" value=""  autocomplete="off"/>
                                                <span id="nutriment_question_mark_energy-kcal" class="question_mark">?</span>
                                                <span id="nutriment_sugars_warning_energy-kcal" class="sugars_warning">Please enter a valid value.</span>
                                            </td>
                                            <td class="nutriment_col_prepared" style="display:none">
                                                <input class="nutriment_value nutriment_value_prepared" id="nutriment_energy-kcal_prepared" name="nutriment_energy-kcal_prepared" value=""  autocomplete="off"/>
                                            </td>

                                            
                                                <td>
                                                    <span class="nutriment_unit">kcal</span>

                                            
                                                    </td>
                                            </tr>

                                    

                                

                                    

                                

                                    
                                        <tr id="nutriment_fat_tr" class="nutriment_main">

                                    <td>
                                        <!--label starts-->
                                        
                                        
                                            <label class="nutriment_label" for="nutriment_fat">Matières grasses*</label>
                                        
                                        
                                        <!--label ends-->
                                    </td>

                                            <td class="nutriment_col" >
                                                <input class="nutriment_value nutriment_value_as_sold soft-background" id="nutriment_fat" name="nutriment_fat" value=""  autocomplete="off"/>
                                                <span id="nutriment_question_mark_fat" class="question_mark">?</span>
                                                <span id="nutriment_sugars_warning_fat" class="sugars_warning">Please enter a valid value.</span>
                                            </td>
                                            <td class="nutriment_col_prepared" style="display:none">
                                                <input class="nutriment_value nutriment_value_prepared" id="nutriment_fat_prepared" name="nutriment_fat_prepared" value=""  autocomplete="off"/>
                                            </td>

                                            
                                                <td>
                                                    <span class="nutriment_unit_percent" id="nutriment_fat_unit_percent" style="display:none">%</span>
                                                    <select class="nutriment_unit" id="nutriment_fat_unit" name="nutriment_fat_unit" >
                                                        
                                                            <option value="g" selected="selected" >g</option>
                                                        
                                                            <option value="mg" >mg</option>
                                                        
                                                            <option value="µg" >mcg/µg</option>
                                                        
                                                        </select>
                                            
                                                    </td>
                                            </tr>

                                    

                                

                                    
                                        <tr id="nutriment_saturated-fat_tr" class="nutriment_sub">

                                    <td>
                                        <!--label starts-->
                                        
                                        
<<<<<<< HEAD
                                            <label class="nutriment_label" for="nutriment_saturated-fat">Saturated fat*</label>
=======
                                            <label class="nutriment_label" for="nutriment_saturated-fat"> Acides gras saturés*</label>
>>>>>>> a4b94b92
                                        
                                        
                                        <!--label ends-->
                                    </td>

                                            <td class="nutriment_col" >
                                                <input class="nutriment_value nutriment_value_as_sold soft-background" id="nutriment_saturated-fat" name="nutriment_saturated-fat" value=""  autocomplete="off"/>
                                                <span id="nutriment_question_mark_saturated-fat" class="question_mark">?</span>
                                                <span id="nutriment_sugars_warning_saturated-fat" class="sugars_warning">Please enter a valid value.</span>
                                            </td>
                                            <td class="nutriment_col_prepared" style="display:none">
                                                <input class="nutriment_value nutriment_value_prepared" id="nutriment_saturated-fat_prepared" name="nutriment_saturated-fat_prepared" value=""  autocomplete="off"/>
                                            </td>

                                            
                                                <td>
                                                    <span class="nutriment_unit_percent" id="nutriment_saturated-fat_unit_percent" style="display:none">%</span>
                                                    <select class="nutriment_unit" id="nutriment_saturated-fat_unit" name="nutriment_saturated-fat_unit" >
                                                        
                                                            <option value="g" selected="selected" >g</option>
                                                        
                                                            <option value="mg" >mg</option>
                                                        
                                                            <option value="µg" >mcg/µg</option>
                                                        
                                                        </select>
                                            
                                                    </td>
                                            </tr>

                                    

                                

                                    

                                

                                    

                                

                                    

                                

                                    

                                

                                    

                                

                                    

                                

                                    

                                

                                    

                                

                                    

                                

                                    

                                

                                    

                                

                                    

                                

                                    

                                

                                    

                                

                                    

                                

                                    

                                

                                    

                                

                                    

                                

                                    

                                

                                    

                                

                                    

                                

                                    

                                

                                    

                                

                                    

                                

                                    

                                

                                    

                                

                                    

                                

                                    

                                

                                    

                                

                                    

                                

                                    

                                

                                    

                                

                                    

                                

                                    

                                

                                    

                                

                                    
                                        <tr id="nutriment_carbohydrates_tr" class="nutriment_main">

                                    <td>
                                        <!--label starts-->
                                        
                                        
                                            <label class="nutriment_label" for="nutriment_carbohydrates">Glucides</label>
                                        
                                        
                                        <!--label ends-->
                                    </td>

                                            <td class="nutriment_col" >
                                                <input class="nutriment_value nutriment_value_as_sold soft-background" id="nutriment_carbohydrates" name="nutriment_carbohydrates" value=""  autocomplete="off"/>
                                                <span id="nutriment_question_mark_carbohydrates" class="question_mark">?</span>
                                                <span id="nutriment_sugars_warning_carbohydrates" class="sugars_warning">Please enter a valid value.</span>
                                            </td>
                                            <td class="nutriment_col_prepared" style="display:none">
                                                <input class="nutriment_value nutriment_value_prepared" id="nutriment_carbohydrates_prepared" name="nutriment_carbohydrates_prepared" value=""  autocomplete="off"/>
                                            </td>

                                            
                                                <td>
                                                    <span class="nutriment_unit_percent" id="nutriment_carbohydrates_unit_percent" style="display:none">%</span>
                                                    <select class="nutriment_unit" id="nutriment_carbohydrates_unit" name="nutriment_carbohydrates_unit" >
                                                        
                                                            <option value="g" selected="selected" >g</option>
                                                        
                                                            <option value="mg" >mg</option>
                                                        
                                                            <option value="µg" >mcg/µg</option>
                                                        
                                                        </select>
                                            
                                                    </td>
                                            </tr>

                                    

                                

                                    
                                        <tr id="nutriment_sugars_tr" class="nutriment_sub">

                                    <td>
                                        <!--label starts-->
                                        
                                        
<<<<<<< HEAD
                                            <label class="nutriment_label" for="nutriment_sugars">Sugars*</label>
=======
                                            <label class="nutriment_label" for="nutriment_sugars"> Sucres*</label>
>>>>>>> a4b94b92
                                        
                                        
                                        <!--label ends-->
                                    </td>

                                            <td class="nutriment_col" >
                                                <input class="nutriment_value nutriment_value_as_sold soft-background" id="nutriment_sugars" name="nutriment_sugars" value=""  autocomplete="off"/>
                                                <span id="nutriment_question_mark_sugars" class="question_mark">?</span>
                                                <span id="nutriment_sugars_warning_sugars" class="sugars_warning">Please enter a valid value.</span>
                                            </td>
                                            <td class="nutriment_col_prepared" style="display:none">
                                                <input class="nutriment_value nutriment_value_prepared" id="nutriment_sugars_prepared" name="nutriment_sugars_prepared" value=""  autocomplete="off"/>
                                            </td>

                                            
                                                <td>
                                                    <span class="nutriment_unit_percent" id="nutriment_sugars_unit_percent" style="display:none">%</span>
                                                    <select class="nutriment_unit" id="nutriment_sugars_unit" name="nutriment_sugars_unit" >
                                                        
                                                            <option value="g" selected="selected" >g</option>
                                                        
                                                            <option value="mg" >mg</option>
                                                        
                                                            <option value="µg" >mcg/µg</option>
                                                        
                                                        </select>
                                            
                                                    </td>
                                            </tr>

                                    

                                

                                    

                                

                                    

                                

                                    

                                

                                    

                                

                                    

                                

                                    

                                

                                    

                                

                                    

                                

                                    

                                

                                    

                                

                                    
                                        <tr id="nutriment_fiber_tr" class="nutriment_main">

                                    <td>
                                        <!--label starts-->
                                        
                                        
                                            <label class="nutriment_label" for="nutriment_fiber">Fibres alimentaires*</label>
                                        
                                        
                                        <!--label ends-->
                                    </td>

                                            <td class="nutriment_col" >
                                                <input class="nutriment_value nutriment_value_as_sold soft-background" id="nutriment_fiber" name="nutriment_fiber" value=""  autocomplete="off"/>
                                                <span id="nutriment_question_mark_fiber" class="question_mark">?</span>
                                                <span id="nutriment_sugars_warning_fiber" class="sugars_warning">Please enter a valid value.</span>
                                            </td>
                                            <td class="nutriment_col_prepared" style="display:none">
                                                <input class="nutriment_value nutriment_value_prepared" id="nutriment_fiber_prepared" name="nutriment_fiber_prepared" value=""  autocomplete="off"/>
                                            </td>

                                            
                                                <td>
                                                    <span class="nutriment_unit_percent" id="nutriment_fiber_unit_percent" style="display:none">%</span>
                                                    <select class="nutriment_unit" id="nutriment_fiber_unit" name="nutriment_fiber_unit" >
                                                        
                                                            <option value="g" selected="selected" >g</option>
                                                        
                                                            <option value="mg" >mg</option>
                                                        
                                                            <option value="µg" >mcg/µg</option>
                                                        
                                                        </select>
                                            
                                                    </td>
                                            </tr>

                                    

                                

                                    

                                

                                    

                                

                                    
                                        <tr id="nutriment_proteins_tr" class="nutriment_main">

                                    <td>
                                        <!--label starts-->
                                        
                                        
                                            <label class="nutriment_label" for="nutriment_proteins">Protéines*</label>
                                        
                                        
                                        <!--label ends-->
                                    </td>

                                            <td class="nutriment_col" >
                                                <input class="nutriment_value nutriment_value_as_sold soft-background" id="nutriment_proteins" name="nutriment_proteins" value=""  autocomplete="off"/>
                                                <span id="nutriment_question_mark_proteins" class="question_mark">?</span>
                                                <span id="nutriment_sugars_warning_proteins" class="sugars_warning">Please enter a valid value.</span>
                                            </td>
                                            <td class="nutriment_col_prepared" style="display:none">
                                                <input class="nutriment_value nutriment_value_prepared" id="nutriment_proteins_prepared" name="nutriment_proteins_prepared" value=""  autocomplete="off"/>
                                            </td>

                                            
                                                <td>
                                                    <span class="nutriment_unit_percent" id="nutriment_proteins_unit_percent" style="display:none">%</span>
                                                    <select class="nutriment_unit" id="nutriment_proteins_unit" name="nutriment_proteins_unit" >
                                                        
                                                            <option value="g" selected="selected" >g</option>
                                                        
                                                            <option value="mg" >mg</option>
                                                        
                                                            <option value="µg" >mcg/µg</option>
                                                        
                                                        </select>
                                            
                                                    </td>
                                            </tr>

                                    

                                

                                    

                                

                                    

                                

                                    

                                

                                    
                                        <tr id="nutriment_salt_tr" class="nutriment_main">

                                    <td>
                                        <!--label starts-->
                                        
                                        
                                            <label class="nutriment_label" for="nutriment_salt">Sel*</label>
                                        
                                        
                                        <!--label ends-->
                                    </td>

                                            <td class="nutriment_col" >
                                                <input class="nutriment_value nutriment_value_as_sold soft-background" id="nutriment_salt" name="nutriment_salt" value=""  autocomplete="off"/>
                                                <span id="nutriment_question_mark_salt" class="question_mark">?</span>
                                                <span id="nutriment_sugars_warning_salt" class="sugars_warning">Please enter a valid value.</span>
                                            </td>
                                            <td class="nutriment_col_prepared" style="display:none">
                                                <input class="nutriment_value nutriment_value_prepared" id="nutriment_salt_prepared" name="nutriment_salt_prepared" value=""  autocomplete="off"/>
                                            </td>

                                            
                                                <td>
                                                    <span class="nutriment_unit_percent" id="nutriment_salt_unit_percent" style="display:none">%</span>
                                                    <select class="nutriment_unit" id="nutriment_salt_unit" name="nutriment_salt_unit" >
                                                        
                                                            <option value="g" selected="selected" >g</option>
                                                        
                                                            <option value="mg" >mg</option>
                                                        
                                                            <option value="µg" >mcg/µg</option>
                                                        
                                                        </select>
                                            
                                                    </td>
                                            </tr>

                                    

                                

                                    

                                

                                    
                                        <tr id="nutriment_sodium_tr" class="nutriment_main">

                                    <td>
                                        <!--label starts-->
                                        
                                        
                                            <label class="nutriment_label" for="nutriment_sodium">Sodium</label>
                                        
                                        
                                        <!--label ends-->
                                    </td>

                                            <td class="nutriment_col" >
                                                <input class="nutriment_value nutriment_value_as_sold soft-background" id="nutriment_sodium" name="nutriment_sodium" value=""  autocomplete="off"/>
                                                <span id="nutriment_question_mark_sodium" class="question_mark">?</span>
                                                <span id="nutriment_sugars_warning_sodium" class="sugars_warning">Please enter a valid value.</span>
                                            </td>
                                            <td class="nutriment_col_prepared" style="display:none">
                                                <input class="nutriment_value nutriment_value_prepared" id="nutriment_sodium_prepared" name="nutriment_sodium_prepared" value=""  autocomplete="off"/>
                                            </td>

                                            
                                                <td>
                                                    <span class="nutriment_unit_percent" id="nutriment_sodium_unit_percent" style="display:none">%</span>
                                                    <select class="nutriment_unit" id="nutriment_sodium_unit" name="nutriment_sodium_unit" >
                                                        
                                                            <option value="g" selected="selected" >g</option>
                                                        
                                                            <option value="mg" >mg</option>
                                                        
                                                            <option value="µg" >mcg/µg</option>
                                                        
                                                        </select>
                                            
                                                    </td>
                                            </tr>

                                    

                                

                                    
                                        <tr id="nutriment_alcohol_tr" class="nutriment_main">

                                    <td>
                                        <!--label starts-->
                                        
                                        
                                            <label class="nutriment_label" for="nutriment_alcohol">Alcool</label>
                                        
                                        
                                        <!--label ends-->
                                    </td>

                                            <td class="nutriment_col" >
                                                <input class="nutriment_value nutriment_value_as_sold soft-background" id="nutriment_alcohol" name="nutriment_alcohol" value=""  autocomplete="off"/>
                                                <span id="nutriment_question_mark_alcohol" class="question_mark">?</span>
                                                <span id="nutriment_sugars_warning_alcohol" class="sugars_warning">Please enter a valid value.</span>
                                            </td>
                                            <td class="nutriment_col_prepared" style="display:none">
                                                <input class="nutriment_value nutriment_value_prepared" id="nutriment_alcohol_prepared" name="nutriment_alcohol_prepared" value=""  autocomplete="off"/>
                                            </td>

                                            
                                                <td>
                                                    <span class="nutriment_unit">% vol / °</span>

                                            
                                                    </td>
                                            </tr>

                                    

                                

                                    

                                

                                    

                                

                                    

                                

                                    

                                

                                    

                                

                                    

                                

                                    

                                

                                    

                                

                                    

                                

                                    

                                

                                    

                                

                                    

                                

                                    

                                

                                    

                                

                                    

                                

                                    

                                

                                    

                                

                                    

                                

                                    

                                

                                    

                                

                                    

                                

                                    

                                

                                    

                                

                                    

                                

                                    

                                

                                    

                                

                                    

                                

                                    

                                

                                    

                                

                                    

                                

                                    

                                

                                    

                                

                                    

                                

                                    

                                

                                    

                                

                                    

                                

                                    

                                

                                    

                                

                                    

                                

                                    

                                

                                    

                                

                                    

                                

                                    

                                

                                    

                                

                                    

                                

                                    

                                

                                    

                                

                                    

                                

                                    

                                

                                    

                                

                                    

                                

                                    

                                

                                    
                                        <tr id="nutriment_new_0_tr" class="nutriment_main" style="display:none">

                                    <td>
                                        <!--label starts-->
                                        
                                            <input class="nutriment_label" id="nutriment_new_0_label" name="nutriment_new_0_label" placeholder="Ajouter un nutriment"/>
                                        
                                        <!--label ends-->
                                    </td>

                                            <td class="nutriment_col" >
                                                <input class="nutriment_value nutriment_value_as_sold soft-background" id="nutriment_new_0" name="nutriment_new_0" value=""  autocomplete="off"/>
                                                <span id="nutriment_question_mark_new_0" class="question_mark">?</span>
                                                <span id="nutriment_sugars_warning_new_0" class="sugars_warning">Please enter a valid value.</span>
                                            </td>
                                            <td class="nutriment_col_prepared" style="display:none">
                                                <input class="nutriment_value nutriment_value_prepared" id="nutriment_new_0_prepared" name="nutriment_new_0_prepared" value=""  autocomplete="off"/>
                                            </td>

                                            
                                                <td>
                                                    <span class="nutriment_unit_percent" id="nutriment_new_0_unit_percent" style="display:none">%</span>
                                                    <select class="nutriment_unit" id="nutriment_new_0_unit" name="nutriment_new_0_unit" >
                                                        
                                                            <option value="g" selected="selected" >g</option>
                                                        
                                                            <option value="mg" >mg</option>
                                                        
                                                            <option value="µg" >mcg/µg</option>
                                                        
                                                            <option value="% DV" >% DV</option>
                                                        
                                                            <option value="IU" >IU</option>
                                                        
                                                        </select>
                                            
                                                    </td>
                                            </tr>

                                    

                                

                                    
                                        <tr id="nutriment_new_1_tr" class="nutriment_main">

                                    <td>
                                        <!--label starts-->
                                        
                                            <input class="nutriment_label" id="nutriment_new_1_label" name="nutriment_new_1_label" placeholder="Ajouter un nutriment"/>
                                        
                                        <!--label ends-->
                                    </td>

                                            <td class="nutriment_col" >
                                                <input class="nutriment_value nutriment_value_as_sold soft-background" id="nutriment_new_1" name="nutriment_new_1" value=""  autocomplete="off"/>
                                                <span id="nutriment_question_mark_new_1" class="question_mark">?</span>
                                                <span id="nutriment_sugars_warning_new_1" class="sugars_warning">Please enter a valid value.</span>
                                            </td>
                                            <td class="nutriment_col_prepared" style="display:none">
                                                <input class="nutriment_value nutriment_value_prepared" id="nutriment_new_1_prepared" name="nutriment_new_1_prepared" value=""  autocomplete="off"/>
                                            </td>

                                            
                                                <td>
                                                    <span class="nutriment_unit_percent" id="nutriment_new_1_unit_percent" style="display:none">%</span>
                                                    <select class="nutriment_unit" id="nutriment_new_1_unit" name="nutriment_new_1_unit" >
                                                        
                                                            <option value="g" selected="selected" >g</option>
                                                        
                                                            <option value="mg" >mg</option>
                                                        
                                                            <option value="µg" >mcg/µg</option>
                                                        
                                                            <option value="% DV" >% DV</option>
                                                        
                                                            <option value="IU" >IU</option>
                                                        
                                                        </select>
                                            
                                                    </td>
                                            </tr>

                                    

                                

                            </tbody>
                        </table>

                        <input type="hidden" name="new_max" id="new_max" value="1" />
                        <div id="nutrition_image_copy" style="position:absolute;bottom:0;"></div>
                    </div>

                

                <p class="asterisk">&rarr;* :Nutriments essentiels pour calculer le Nutri-Score.</p>
                <p class="note">&rarr; Le tableau liste par défaut les nutriments les plus couramment indiqués. Laissez le champ vide s'il n'est pas présent sur l'emballage.<br />Vous pouvez ajouter d'autres nutriments
(vitamines, minéraux, cholestérol, oméga 3 et 6 etc.) en tapant les premières lettres de leur nom dans la dernière ligne du tableau.</p>
                </div>

            </div>
    </section><!--nutrient field set-->

        <!--packaging field-->
        <section id="packaging_section" class="card fieldset">
            <div class="card-section">
                <legend>Conditionnement</legend>
                <!-- start templates/web/pages/product_edit/display_input_tabs.tt.html -->

<!--html tab header starts-->
<ul id="tabs_packaging_image" class="tabs" data-tab>
    
        
            <li class="tabs tab-title active tabs_fr" id="tabs_packaging_image_fr_tab" data-language="fr"><a href="#tabs_packaging_image_fr" class="tab_language">Français</a></li>
        
    
        
            <li class="tabs tab-title tabs_en" id="tabs_packaging_image_en_tab" data-language="en"><a href="#tabs_packaging_image_en" class="tab_language">Anglais</a></li>
        
    
        
            <li class="tabs tab-title new_lc hide tabs_new_lc" id="tabs_packaging_image_new_lc_tab" data-language="new_lc"><a href="#tabs_packaging_image_new_lc" class="tab_language"></a></li>
        
    
        
            <li class="tabs tab-title new tabs_new">
                <select class="select_add_language" style="width:100%">
                    <option></option>
                </select>
            </li>
        
    
</ul>
<!--html tab header ends-->

<!--The content tab starts-->
<div id="tabs_content_packaging_image" class="tabs-content">
    
        
            <div class="tabs content active tabs_fr" id="tabs_packaging_image_fr">
                
                                 

                
                    
                    	<label for="packaging_fr">Image d'instructions de recyclage et/ou information d'emballage (<span class="tab_language">Français</span>)</label>

<div class="select_crop" id="packaging_fr"></div>
<hr class="floatclear" />
<input type="hidden" name="packaging_fr_imgid" id="packaging_fr_imgid" value="" />
<input type="hidden" name="packaging_fr_x1" id="packaging_fr_x1" value="" />
<input type="hidden" name="packaging_fr_y1" id="packaging_fr_y1" value="" />
<input type="hidden" name="packaging_fr_x2" id="packaging_fr_x2" value="" />
<input type="hidden" name="packaging_fr_y2" id="packaging_fr_y2" value="" />
<input type="hidden" name="packaging_fr_display_url" id="packaging_fr_display_url" value="" />

                
                    
                    <!-- start templates/web/pages/product_edit/display_input_field.tt.html -->
<label for="packaging_text_fr">
    Instruction de recyclage et/ou informations d'emballage
    
        (<span class="tab_language">Français</span>)
    
</label>


    <textarea name="packaging_text_fr" id="packaging_text_fr" lang="fr"></textarea>




    
        <p class="note">&rarr; Lister toutes les parties de l'emballage séparées par une virgule ou un retour à la ligne, avec leur quantité (ex : 1 ou 6), leur type (ex : bouteille, boîte, canette), le matériau (ex : plastique, métal, aluminium), et si possible leur taille (ex: 33cl) ainsi que les instructions de recyclage.</p>
    

    
        <p class="note">&rarr; Essayez d'être aussi précis que possible. Pour le plastique, merci d'indiquer s'il est opaque ou transparent, coloré, PET ou PEHD.</p>
    

    
        <p class="note">&rarr; Les données de ce champ seront combinées avec toutes les données fournies pour chaque partie de l'emballage. Il est possible de fournir l'un ou l'autre, ou les deux.</p>
    



    <p class="example">Exemples : 1 film plastique à jeter, 1 boîte en carton FSC à recycler, 6 bouteilles en plastique transparent PET de 1,5 L à recycler, 6 bouchons en plastique de couleur opaques, 12 canettes en aluminium de 33 cl</p>


<!-- end templates/web/pages/product_edit/display_input_field.tt.html -->


                

            </div>
        
    
        
            <div class="tabs content tabs_en" id="tabs_packaging_image_en">
                
                                 

                
                    
                    	<label for="packaging_en">Image d'instructions de recyclage et/ou information d'emballage (<span class="tab_language">Anglais</span>)</label>

<div class="select_crop" id="packaging_en"></div>
<hr class="floatclear" />
<input type="hidden" name="packaging_en_imgid" id="packaging_en_imgid" value="" />
<input type="hidden" name="packaging_en_x1" id="packaging_en_x1" value="" />
<input type="hidden" name="packaging_en_y1" id="packaging_en_y1" value="" />
<input type="hidden" name="packaging_en_x2" id="packaging_en_x2" value="" />
<input type="hidden" name="packaging_en_y2" id="packaging_en_y2" value="" />
<input type="hidden" name="packaging_en_display_url" id="packaging_en_display_url" value="" />

                
                    
                    <!-- start templates/web/pages/product_edit/display_input_field.tt.html -->
<label for="packaging_text_en">
    Instruction de recyclage et/ou informations d'emballage
    
        (<span class="tab_language">Anglais</span>)
    
</label>


    <textarea name="packaging_text_en" id="packaging_text_en" lang="en"></textarea>




    
        <p class="note">&rarr; Lister toutes les parties de l'emballage séparées par une virgule ou un retour à la ligne, avec leur quantité (ex : 1 ou 6), leur type (ex : bouteille, boîte, canette), le matériau (ex : plastique, métal, aluminium), et si possible leur taille (ex: 33cl) ainsi que les instructions de recyclage.</p>
    

    
        <p class="note">&rarr; Essayez d'être aussi précis que possible. Pour le plastique, merci d'indiquer s'il est opaque ou transparent, coloré, PET ou PEHD.</p>
    

    
        <p class="note">&rarr; Les données de ce champ seront combinées avec toutes les données fournies pour chaque partie de l'emballage. Il est possible de fournir l'un ou l'autre, ou les deux.</p>
    



    <p class="example">Exemples : 1 film plastique à jeter, 1 boîte en carton FSC à recycler, 6 bouteilles en plastique transparent PET de 1,5 L à recycler, 6 bouchons en plastique de couleur opaques, 12 canettes en aluminium de 33 cl</p>


<!-- end templates/web/pages/product_edit/display_input_field.tt.html -->


                

            </div>
        
    
        
            <div class="tabs content new_lc hide tabs_new_lc" id="tabs_packaging_image_new_lc">
                
                                 

                
                    
                    	<label for="packaging_new_lc">Image d'instructions de recyclage et/ou information d'emballage (<span class="tab_language"></span>)</label>

<div class="select_crop" id="packaging_new_lc"></div>
<hr class="floatclear" />
<input type="hidden" name="packaging_new_lc_imgid" id="packaging_new_lc_imgid" value="" />
<input type="hidden" name="packaging_new_lc_x1" id="packaging_new_lc_x1" value="" />
<input type="hidden" name="packaging_new_lc_y1" id="packaging_new_lc_y1" value="" />
<input type="hidden" name="packaging_new_lc_x2" id="packaging_new_lc_x2" value="" />
<input type="hidden" name="packaging_new_lc_y2" id="packaging_new_lc_y2" value="" />
<input type="hidden" name="packaging_new_lc_display_url" id="packaging_new_lc_display_url" value="" />

                
                    
                    <!-- start templates/web/pages/product_edit/display_input_field.tt.html -->
<label for="packaging_text_new_lc">
    Instruction de recyclage et/ou informations d'emballage
    
        (<span class="tab_language"></span>)
    
</label>


    <textarea name="packaging_text_new_lc" id="packaging_text_new_lc" lang="new_lc"></textarea>




    
        <p class="note">&rarr; Lister toutes les parties de l'emballage séparées par une virgule ou un retour à la ligne, avec leur quantité (ex : 1 ou 6), leur type (ex : bouteille, boîte, canette), le matériau (ex : plastique, métal, aluminium), et si possible leur taille (ex: 33cl) ainsi que les instructions de recyclage.</p>
    

    
        <p class="note">&rarr; Essayez d'être aussi précis que possible. Pour le plastique, merci d'indiquer s'il est opaque ou transparent, coloré, PET ou PEHD.</p>
    

    
        <p class="note">&rarr; Les données de ce champ seront combinées avec toutes les données fournies pour chaque partie de l'emballage. Il est possible de fournir l'un ou l'autre, ou les deux.</p>
    



    <p class="example">Exemples : 1 film plastique à jeter, 1 boîte en carton FSC à recycler, 6 bouteilles en plastique transparent PET de 1,5 L à recycler, 6 bouchons en plastique de couleur opaques, 12 canettes en aluminium de 33 cl</p>


<!-- end templates/web/pages/product_edit/display_input_field.tt.html -->


                

            </div>
        
    
        
    
</div>
<!--The content tab ends-->

<!-- end templates/web/pages/product_edit/display_input_tabs.tt.html -->

                <!-- start templates/web/pages/product_edit/product_edit_form_display.tt.html -->
<p>Elements d'emballage</p>
    
<div id="packagings_components_edit">

    <ul>
        <li><b>Nombre d'éléments :</b> Entrez le nombre d'éléments d'emballage de la même forme et de la même matière contenue dans le produit.</li>
        <li><b>Forme :</b> Entrez le nom de la forme indiqué dans les instructions de recyclage si elles sont disponibles, ou sélectionnez une forme.</li>
        <li><b>Matière :</b> Entrez le matériau spécifique s'il peut être déterminé (un code de matériau à l'intérieur d'un triangle peut souvent être trouvé sur les éléments d'emballage), ou un matériau générique (par exemple du plastique ou du métal) si vous n'êtes pas sûr.</li>
        <li><b>Recyclage :</b> Saisissez les consignes de tri seulement si elles apparaîssent sur le produit.</li>
        <li><b>Poids d'un élément vide :</b> Enlevez les restes de nourriture et lavez et séchez les éléments d'emballage avant de les peser. Si possible, utilisez une balance avec une précision de 0.1g ou 0.01g.</li>
        <li><b>Quantité de produit contenue par élément :</b> Entrez le poids net ou le volume net et indiquez l'unité (par exemple g ou ml).</li>
    </ul>

    <!-- header row for large display -->
    <div class="row show-for-large-up" id="packagings_components_edit_header">
        <div class="large-1 columns">Nombre d'éléments</div>
        <div class="large-3 columns">Forme</div>
        <div class="large-3 columns">Matière</div>
        <div class="large-3 columns">Recyclage</div>
        <div class="large-1 columns">Poids d'un élément vide (g)</div>
        <div class="large-1 columns">Quantité de produit contenue par élément</div>
    </div>


    
    <div class="row packagings_components_edit_row" id="packaging_0_row">
        <div class="small-12 large-1 columns">

            <!-- label for small displays -->
            <label class="hide-for-large-up" for="packaging_0_number_of_units">Nombre d'éléments</label>

            <div class="row">
                <div class="small-12 large-4 columns delete_packaging_column">
                    <a class="delete_packaging" id="packaging_0_delete">
                        <span class="material-icons">
                            delete
                        </span>
                    </a>
                </div>

                <div class="small-12 large-8 columns">
                    <input id="packaging_0_number_of_units" name="packaging_0_number_of_units" type="text" value="">
                </div>
            </div>
        </div>

        

            
                
            

            

            <div class="small-12 large-3 columns">
                <label class="hide-for-large-up" for="packaging_0_shape">Forme</label>
                <select id="packaging_0_shape" name="packaging_0_shape" class="form-control packaging_shapes_select2">
                    <option></option>
                </select>
            </div>

            <!-- row 0 is a template for new row, we do not populate it -->
            
                
        

            
                
            

            

            <div class="small-12 large-3 columns">
                <label class="hide-for-large-up" for="packaging_0_material">Matière</label>
                <select id="packaging_0_material" name="packaging_0_material" class="form-control packaging_materials_select2">
                    <option></option>
                </select>
            </div>

            <!-- row 0 is a template for new row, we do not populate it -->
            
                
        

            
                
            

            

            <div class="small-12 large-3 columns">
                <label class="hide-for-large-up" for="packaging_0_recycling">Recyclage</label>
                <select id="packaging_0_recycling" name="packaging_0_recycling" class="form-control packaging_recycling_select2">
                    <option></option>
                </select>
            </div>

            <!-- row 0 is a template for new row, we do not populate it -->
            
                
        

        <div class="small-12 large-1 columns">
            <label class="hide-for-large-up" for="packaging_0_weight_measured">Poids d'un élément vide (g)</label>
            
            
                <input id="packaging_0_weight_measured" name="packaging_0_weight_measured" type="text" value="" %]">
            
        </div>

        <div class="small-12 large-1 columns">
            <label class="hide-for-large-up" for="packaging_0_quantity_per_unit">Quantité de produit contenue par élément</label>
            <input id="packaging_0_quantity_per_unit" name="packaging_0_quantity_per_unit" type="text" value="" %]">
        </div>        

    </div>

    

    
    <div class="row packagings_components_edit_row" id="packaging_1_row">
        <div class="small-12 large-1 columns">

            <!-- label for small displays -->
            <label class="hide-for-large-up" for="packaging_1_number_of_units">Nombre d'éléments</label>

            <div class="row">
                <div class="small-12 large-4 columns delete_packaging_column">
                    <a class="delete_packaging" id="packaging_1_delete">
                        <span class="material-icons">
                            delete
                        </span>
                    </a>
                </div>

                <div class="small-12 large-8 columns">
                    <input id="packaging_1_number_of_units" name="packaging_1_number_of_units" type="text" value="">
                </div>
            </div>
        </div>

        

            
                
            

            

            <div class="small-12 large-3 columns">
                <label class="hide-for-large-up" for="packaging_1_shape">Forme</label>
                <select id="packaging_1_shape" name="packaging_1_shape" class="form-control packaging_shapes_select2">
                    <option></option>
                </select>
            </div>

            <!-- row 0 is a template for new row, we do not populate it -->
            
                
            
                
        

            
                
            

            

            <div class="small-12 large-3 columns">
                <label class="hide-for-large-up" for="packaging_1_material">Matière</label>
                <select id="packaging_1_material" name="packaging_1_material" class="form-control packaging_materials_select2">
                    <option></option>
                </select>
            </div>

            <!-- row 0 is a template for new row, we do not populate it -->
            
                
            
                
        

            
                
            

            

            <div class="small-12 large-3 columns">
                <label class="hide-for-large-up" for="packaging_1_recycling">Recyclage</label>
                <select id="packaging_1_recycling" name="packaging_1_recycling" class="form-control packaging_recycling_select2">
                    <option></option>
                </select>
            </div>

            <!-- row 0 is a template for new row, we do not populate it -->
            
                
            
                
        

        <div class="small-12 large-1 columns">
            <label class="hide-for-large-up" for="packaging_1_weight_measured">Poids d'un élément vide (g)</label>
            
            
                <input id="packaging_1_weight_measured" name="packaging_1_weight_measured" type="text" value="" %]">
            
        </div>

        <div class="small-12 large-1 columns">
            <label class="hide-for-large-up" for="packaging_1_quantity_per_unit">Quantité de produit contenue par élément</label>
            <input id="packaging_1_quantity_per_unit" name="packaging_1_quantity_per_unit" type="text" value="" %]">
        </div>        

    </div>

    


<input type="hidden" name="packaging_max" value="1">



</div>

<input type="checkbox" id="packagings_complete" name="packagings_complete"  />
<label for="packagings_complete" class="checkbox_label">Tous les éléments de l'emballage du produit sont listés.</label><br/>
    
<!-- end templates/web/pages/product_edit/product_edit_form_display.tt.html -->

            </div>
        </section>

        

        

        <input type="hidden" name="type" value="edit">
        <input type="hidden" id="code" name="code" value="3300000000002">
        <input type="hidden" name="action" value="process">

        <div id="fixed_bar" class="bottom-validation">
            

                <div class="row">
                    <div class="small-12 medium-12 large-8 xlarge-8 columns" style="margin-bottom:0.5rem;">
                        <input id="comment" name="comment" placeholder="Description de vos changements" value="" type="text" class="text" style="margin:0" />
                    </div>
                    <div class="small-6 medium-6 large-2 xlarge-2 columns">
                        <button type="submit" id="save" name=".submit" class="button postfix success small">
                            <svg xmlns="//www.w3.org/2000/svg" viewBox="0 0 24 24" class="icon" aria-hidden="true" focusable="false"><path d="M0 0h24v24H0z" fill="none"/><path d="M9 16.17L4.83 12l-1.42 1.41L9 19 21 7l-1.41-1.41z"/></svg> Enregistrer
                        </button>
                    </div>
                    <div class="small-6 medium-6 large-2 xlarge-2 columns">
                        <button type="button" id="back-btn" class="button postfix small secondary">
                            <svg xmlns="//www.w3.org/2000/svg" viewBox="0 0 24 24" class="icon" aria-hidden="true" focusable="false"><path d="M12 2C6.47 2 2 6.47 2 12s4.47 10 10 10 10-4.47 10-10S17.53 2 12 2zm5 13.59L15.59 17 12 13.41 8.41 17 7 15.59 10.59 12 7 8.41 8.41 7 12 10.59 15.59 7 17 8.41 13.41 12 17 15.59z"/><path d="M0 0h24v24H0z" fill="none"/></svg> Annuler
                        </button>
                    </div>
                </div>

            
        </div>

        <!-- start templates/web/pages/product/includes/edit_history.tt.html -->



<h2 id="history">Historique des modifications</h2>
<ul id="history_list">
  
  <li>
    <time datetime="--ignore--">--ignore--</time> - <a href="/editeur/tests" lang="no_language">tests</a> Données (Ajout : lang, product_name, quantity, brands, categories, labels, link, countries, nutrition_data_per, nutrition_data_prepared_per, serving_size, ingredients_text, generic_name_en, ingredients_text_en, origin_en, product_name_en, ingredients_text_fr, product_name_fr) -- Nutriments (Ajout : nutrition-score-fr)   - (app)  &nbsp;
    <a href="/produit/3300000000002/tarte-aux-pommes-et-aux-framboise-bio-les-tartes-de-robert?rev=1" class="button tiny">View this revision</a>
    
  </li>
  
</ul>

<script>var revert_confirm_message = "Revenir à cette révision du produit ?";</script>

<!-- end templates/web/pages/product/includes/edit_history.tt.html -->


        </div>

        </div>

        </div>

    </form>


<style>
.question_mark {
    display: none;
    position: relative;
    width: 20px;
    height: 20px;
    border-radius: 50%;
    background-color: #999;
    color: #fff;
    text-align: center;
    font-weight: bold;
    cursor: help;
}

.sugars_warning {
  display: none;
  position: absolute;
  left: 16%;
  transform: translateX(50%);
  padding: 0.5em;
  background-color: #333;
  color: #fff;
  font-size: 0.8em;
  white-space: nowrap;
  margin-top: 1%;
  z-index: 1;
}

.soft-background {
    background-color: #f5f5f5;
}

.question_mark:hover + .sugars_warning {
    display: inline-block;
}

.question_mark:hover {
    opacity: 0.7;
}
</style>

<!-- end templates/web/pages/product_edit/product_edit_form_display.tt.html -->

						
					</div>
				</div>
			</div>
		</div>
		</div>

		<footer>
			<div class="block_light bg-white" id="install_the_app_block">
				<div class="row">
					<div class="small-12 flex-grid v-space-short v-align-center direction-row h-space-tiny">
						<div class="cell small-100 medium-100 large-50 flex-grid v-align-center direction-row">
							<img class="cell small-50 v-align-center" src="/images/illustrations/app-icon-in-the-clouds.svg" alt="The Open Food Facts logo in the cloud" style="height:120px">
							<div class="cell small-50 v-align-center" id="footer_scan" style="display:block">
								<div id="footer_install_the_app">
									Installer l'app!
								</div>
								Scannez les <span id="foods">aliments</span> de votre <span id="everyday">quotidien</span>
							</div>
						</div>
						<div class="cell small-100 medium-100 large-50 flex-grid v-align-center direction-row">
							<a class="cell small-50 medium-25 large-25 h-space-short v-align-center" href="//apps.apple.com/app/open-food-facts/id588797948?utm_source=off&utf_medium=web&utm_campaign=install_the_app_ios_footer_fr"><img src="/images/misc/appstore/black/appstore_FR.svg" alt="Disponible sur l'App Store"  loading="lazy" class="full-width"></a>
							<a class="cell small-50 medium-25 large-25 h-space-short v-align-center" href="//world.openfoodfacts.org/files/off.apk?utm_source=off&utf_medium=web&utm_campaign=install_the_app_android_footer_fr"><img src="//static.openfoodfacts.org/images/misc/playstore/img/fr_get.svg" alt="Disponible sur Google Play" loading="lazy" class="full-width"></a>
							<a class="cell small-50 medium-25 large-25 h-space-short v-align-center" href="//world.openfoodfacts.org/files/off.apk?utm_source=off&utf_medium=web&utm_campaign=install_the_app_apk_footer_fr"><img src="//static.openfoodfacts.org/images/misc/android-apk.svg" alt="APK Android" loading="lazy" class="full-width"></a>
						</div>
					</div>
				</div>
			</div>

			
      			<!-- start templates/web/common/includes/donate_banner.tt.html -->



<!-- Donation banner @ footer -->


<!-- end templates/web/common/includes/donate_banner.tt.html -->

				

<section class="donation-banner-footer">
  <span class="donation-banner-footer__logo"></span>
  <span class="donation-banner-footer__hand"></span>
  <div class="donation-banner-footer__content">
    <p class="donation-banner-footer__main-text">
      <span>Aidez-nous à faire de la transparence alimentaire la norme !</span>
    </p>
    <div class="donation-banner-footer__aside">
      <div>
        <p class="donation-banner-footer__secondary-text">En tant qu'organisation à but non lucratif, nous dépendons de vos dons pour continuer à informer les consommateurs du monde entier sur ce qu'ils mangent.</p>
        <p class="donation-banner-footer__tertiary-text">La révolution alimentaire commence avec vous !</p>
      </div>
      <a class="donation-banner-footer__donate" href="//fr.openfoodfacts.org/faire-un-don-a-open-food-facts?utm_source=off&utf_medium=web&utm_campaign=donate-2023-a&utm_term=en-text-button">Faire un don</a>
    </div>
  </div>
  <div class="donation-banner-footer__image" role="img" aria-label="Photo of the project team"></div>
</section>


			
      		
			<div class="block_light block_cappucino" id="contribute_and_discover_links_block">
				<div class="row">
					<div class="small-12 large-6 columns v-space-normal block_off">
						<h3 class="title-5 text-medium">Rejoignez la communauté</h3>
						<p>Découvrez notre <a href="/code-de-conduite">Code de conduite</a></p>
						<p>Rejoignez-nous sur <a href="//slack.openfoodfacts.org">Slack</a></p>
						<p><a href="//forum.openfoodfacts.org/">Forum</a></p>
						<p id="footer_social_icons">Suivez-nous : 
							<a href="//twitter.com/OpenFoodFactsFr"><img src="/images/icons/dist/twitter.svg" class="footer_social_icon" alt="Twitter"></a>
							<a href="//www.facebook.com/OpenFoodFacts.fr"><img src="/images/icons/dist/facebook.svg" class="footer_social_icon" alt="Facebook"></a>
							<a href="//www.instagram.com/open.food.facts/"><img src="/images/icons/dist/instagram.svg" class="footer_social_icon" alt="Instagram"></a>
							
						</p>
						<p><a href="//link.openfoodfacts.org/newsletter-fr">S'abonner à notre newsletter</a></p>
					</div>
					<div class="small-12 large-6 columns project v-space-normal">
						<h3 class="title-5 text-medium">Découvrez le projet</h3>
						<ul class="inline-list tags_links v-space-tiny h-space-tiny" >
							<li><a class="button small white-button radius" href="/qui-sommes-nous">Qui sommes-nous ?</a></li>
							<li><a class="button small white-button radius" href="//world.openfoodfacts.org/open-food-facts-vision-mission-values-and-programs">Vision, mission, valeurs et programmes</a></li>
							<li><a class="button small white-button radius" href="//support.openfoodfacts.org/help/fr-fr">Questions fréquentes</a></li>
							<li><a class="button small white-button radius" href="//blog.openfoodfacts.org/fr/">Le blog d'Open Food Facts</a></li>
							<li><a class="button small white-button radius" href="/presse">Presse</a></li>
							<li><a class="button small white-button radius" href="//fr.wiki.openfoodfacts.org">Open Food Facts wiki (fr)</a></li>
							<li><a class="button small white-button radius" href="/cgi/top_translators.pl">Traducteurs</a></li>
							<li><a class="button small white-button radius" href="/partenaires">Partenaires</a></li>
							<li><a class="button small white-button radius" href="//world-fr.openbeautyfacts.org">Open Beauty Facts - Cosmétiques</a></li>
							<li><a class="button small white-button radius" href="//fr.pro.openfoodfacts.localhost/">Open Food Facts pour les producteurs</a></li>
						</ul>
					</div>
				</div>
			</div>

			<div class="block_off block_dark block_ristreto" id="footer_block">

				<div id="footer_block_image_banner_outside">
					<div id="footer_block_image_banner_outside2">

						<div class="row">

							<div class="small-12 text-center v-space-short h-space-large">
								<a href="/" style="font-size:1rem;"><img id="logo" src="//static.openfoodfacts.localhost/images/logos/off-logo-horizontal-mono-white.svg" alt="Open Food Facts" style="margin:8px;height:48px;width:auto;"></a>

								<p>Une base de données collaborative, libre et ouverte des produits alimentaires du monde entier.</p>
								
								<ul class="inline-list text-center text-small">
									<li><a href="/mentions-legales">Mentions légales</a></li>
									<li><a href="/privacy">Confidentialité</a></li>
									<li><a href="/conditions-d-utilisation">Conditions d'utilisation</a></li>
									<li><a href="/data">Données, API et SDK</a></li>
									<li><a href="//fr.openfoodfacts.org/faire-un-don-a-open-food-facts">Faire un don à l'association Open Food Facts</a></li>
									<li><a href="//fr.pro.openfoodfacts.org/">Producteurs</a></li>
									<li><a href="//link.openfoodfacts.org/newsletter-fr">S'abonner à notre newsletter</a></li>
								</ul>
							</div>

						</div>

					</div>
				</div>
			</div>
		</footer>

	</div>

<script src="//static.openfoodfacts.localhost/js/dist/modernizr.js" data-base-layout="true"></script>
<script src="//static.openfoodfacts.localhost/js/dist/jquery.js" data-base-layout="true"></script>
<script src="//static.openfoodfacts.localhost/js/dist/jquery-ui.js" data-base-layout="true"></script>
<script src="//static.openfoodfacts.localhost/js/dist/hc-sticky.js"></script>
<script src="//static.openfoodfacts.localhost/js/dist/display.js"></script>
<script src="//static.openfoodfacts.localhost/js/dist/stikelem.js"></script>
<script src="//static.openfoodfacts.localhost/js/dist/scrollNav.js"></script>

<script>
$(function() {

	$([]).selectcrop('init_images', [
		
	]);
	$(".select_crop").selectcrop('init', {img_path : "//images.openfoodfacts.localhost/images/products/330/000/000/0002/"});
	$(".select_crop").selectcrop('show');


                    configure_packaging_select2("packaging_1_shape", "packaging_shapes", "Forme" )

                    

                    $("#packaging_1_delete").click(function(event) {
                        event.stopPropagation();
                        event.preventDefault();
                        $("#packaging_1_row").remove();
                    });
                
                    configure_packaging_select2("packaging_1_material", "packaging_materials", "Matière" )

                    

                    $("#packaging_1_delete").click(function(event) {
                        event.stopPropagation();
                        event.preventDefault();
                        $("#packaging_1_row").remove();
                    });
                
                    configure_packaging_select2("packaging_1_recycling", "packaging_recycling", "Recyclage" )

                    

                    $("#packaging_1_delete").click(function(event) {
                        event.stopPropagation();
                        event.preventDefault();
                        $("#packaging_1_row").remove();
                    });
                
// defined by the FOREACH loop above
var packaging_max = 1;

/**
 * Configure the select2 dropdown with autocomplete for shape, material and recycling
 */
function configure_packaging_select2(select2_id, taxonomy, placeholder) {
    
    $("#" + select2_id).select2({
        placeholder: placeholder,
        allowClear:true,
        tags: true,
        ajax: {
            url: '/api/v3/taxonomy_suggestions?limit=400&tagtype=' + taxonomy,
            data: function (params) {
                // tagify has values in a JSON array, parse it and convert it to a commas separated list
                var categories_json = $("#categories").val()
                
                var query = {
                    string: params.term,
                }
                // If the product has categories, pass them to get better suggestions
                if (categories_json) {
                    var categories_array = JSON.parse(categories_json);
                    query.categories = categories_array.map(item => item.value).join(',');
                }
                // If the select2 is for the material, send the corresponding selected shape
                if (taxonomy == "packaging_materials") {
                    
                    var shape_select2_id = select2_id.replace('_material', '_shape');
                    query.shape = $("#" + shape_select2_id).val();
                }
                return query;
            },
            processResults: function (data) {
                if (data.suggestions) {
                    return {
                        // transform the simple array of suggestions in array of objects expected by select2
                        results: Array.from(data.suggestions, function (element) { return {"id": element, "text": element}; }) 
                    };
                }
            }
        }
    });
}

/**
 * Add a new row of packaging data
 */
function add_packaging() {

    // row that triggers new row addition is no more the last row
    // remove events and let it be removed
    $(this).unbind("select2:select");
    $("#packaging_" + packaging_max + "_delete").show();

    packaging_max = packaging_max + 1;
    $('input[name="packaging_max"]').val(packaging_max);

    var new_packaging_id = "packaging_" + packaging_max;
    // row 0 is our template row
    var new_packaging_html = $("#packaging_0_row")[0].outerHTML;
    new_packaging_html = new_packaging_html.replaceAll("packaging_0", new_packaging_id);
    
    $("#packagings_components_edit").append(new_packaging_html);

    

        
            
        
        
         configure_packaging_select2(new_packaging_id + "_shape", "packaging_shapes", "Forme");

    

        
            
        
        
         configure_packaging_select2(new_packaging_id + "_material", "packaging_materials", "Matière");

    

        
            
        
        
         configure_packaging_select2(new_packaging_id + "_recycling", "packaging_recycling", "Recyclage");

    

    $("#" + new_packaging_id + "_delete").click(function(event) {
        event.stopPropagation();
        event.preventDefault();
        $("#" + new_packaging_id + "_row").remove();
    }).hide();    

    $("#" + new_packaging_id + "_shape").on('select2:select', add_packaging);
}


// last row triggers addition of a new row
$("#packaging_1_shape").on('select2:select', add_packaging);
// disable removal of last row
$("#packaging_1_delete").hide()


/**
 * select2 auto-open options
 */
$(document).on("focus", ".select2", function (e) {
    if (e.originalEvent) {
      var s2element = $(this).siblings("select:enabled");
      s2element.select2("open");
      // Set focus back to select2 element on closing.
      s2element.on("select2:closing", function () {
        if (s2element.val()) s2element.select2("focus");
      });
    }
  });



});
</script>



<script src="//static.openfoodfacts.localhost/js/dist/foundation.js" data-base-layout="true"></script>
<script src="//static.openfoodfacts.localhost/js/dist/jquery.cookie.js"></script>
<script src="//static.openfoodfacts.localhost/js/dist/select2.min.js"></script>
<script type="text/javascript" src="//static.openfoodfacts.localhost/js/dist/webcomponentsjs/webcomponents-loader.js"></script>
<script type="text/javascript" src="//static.openfoodfacts.localhost/js/dist/cropper.js"></script>
<script type="text/javascript" src="//static.openfoodfacts.localhost/js/dist/jquery-cropper.js"></script>
<script type="text/javascript" src="//static.openfoodfacts.localhost/js/dist/jquery.form.js"></script>
<script type="text/javascript" src="//static.openfoodfacts.localhost/js/dist/tagify.js"></script>
<script type="text/javascript" src="//static.openfoodfacts.localhost/js/dist/jquery.iframe-transport.js"></script>
<script type="text/javascript" src="//static.openfoodfacts.localhost/js/dist/jquery.fileupload.js"></script>
<script type="text/javascript" src="//static.openfoodfacts.localhost/js/dist/load-image.all.min.js"></script>
<script type="text/javascript" src="//static.openfoodfacts.localhost/js/dist/canvas-to-blob.js"></script>
<script type="text/javascript">
var admin = 0;
</script>
<script type="text/javascript" src="//static.openfoodfacts.localhost/js/dist/product-multilingual.js?v=--ignore--"></script>
<script type="text/javascript" src="//static.openfoodfacts.localhost/js/dist/product-history.js"></script>

<script type="text/javascript">
var nutriments = {
"Énergie" : "energy",
"Énergie provenant des graisses" : "energy-from-fat",
"Acide butyrique" : "butyric-acid",
"Acide caproïque" : "caproic-acid",
"Acide caprylique" : "caprylic-acid",
"Acide caprique" : "capric-acid",
"Acide laurique" : "lauric-acid",
"Acide myristique" : "myristic-acid",
"Acide palmitique" : "palmitic-acid",
"Acide stéarique" : "stearic-acid",
"Acide arachidique" : "arachidic-acid",
"Acide béhénique" : "behenic-acid",
"Acide lignocérique" : "lignoceric-acid",
"Acide cérotique" : "cerotic-acid",
"Acide montanique" : "montanic-acid",
"Acide mélissique" : "melissic-acid",
"Unsaturated fat" : "unsaturated-fat",
"Acides gras monoinsaturés" : "monounsaturated-fat",
"Acides gras Oméga 9" : "omega-9-fat",
"Acides gras polyinsaturés" : "polyunsaturated-fat",
"Acides gras Oméga 3" : "omega-3-fat",
"Acides gras Oméga 6" : "omega-6-fat",
"Acide alpha-linolénique" : "alpha-linolenic-acid",
"Acide eicosapentaénoïque" : "eicosapentaenoic-acid",
"Acide docosahexaénoïque" : "docosahexaenoic-acid",
"Acide linoléique" : "linoleic-acid",
"Acide arachidonique" : "arachidonic-acid",
"Acide gamma-linolénique" : "gamma-linolenic-acid",
"Acide dihomo-gamma-linolénique" : "dihomo-gamma-linolenic-acid",
"Acide oléique" : "oleic-acid",
"Acide élaïdique" : "elaidic-acid",
"Acide gadoléique" : "gondoic-acid",
"Acide de Mead" : "mead-acid",
"Acide érucique" : "erucic-acid",
"Acide nervonique" : "nervonic-acid",
"Acides gras trans" : "trans-fat",
"Cholestérol" : "cholesterol",
"Sucres ajoutés" : "added-sugars",
"Saccharose" : "sucrose",
"Glucose" : "glucose",
"Fructose" : "fructose",
"Lactose" : "lactose",
"Maltose" : "maltose",
"Maltodextrines" : "maltodextrins",
"Amidon" : "starch",
"Polyols" : "polyols",
"Érythritol" : "erythritol",
"Fibres solubles" : "soluble-fiber",
"Fibres insolubles" : "insoluble-fiber",
"Caséine" : "casein",
"Protéines sériques" : "serum-proteins",
"Nucléotides" : "nucleotides",
"Sel ajouté" : "added-salt",
"Vitamine A (rétinol)" : "vitamin-a",
"Bêta carotène" : "beta-carotene",
"Vitamine D" : "vitamin-d",
"Vitamine E (tocophérol)" : "vitamin-e",
"Vitamine K" : "vitamin-k",
"Vitamine C (acide ascorbique)" : "vitamin-c",
"Vitamine B1 (Thiamine)" : "vitamin-b1",
"Vitamine B2 (Riboflavine)" : "vitamin-b2",
"Vitamine B3/PP (Niacine)" : "vitamin-pp",
"Vitamine B6 (Pyridoxine)" : "vitamin-b6",
"Vitamine B9 (Acide folique)" : "vitamin-b9",
"Folates (folates totaux)" : "folates",
"Vitamine B12 (cobalamine)" : "vitamin-b12",
"Biotine (Vitamine B8 ou B7 ou H)" : "biotin",
"Vitamine B5 (Acide pantothénique)" : "pantothenic-acid",
"Silice" : "silica",
"Bicarbonate" : "bicarbonate",
"Potassium" : "potassium",
"Chlorure" : "chloride",
"Calcium" : "calcium",
"Phosphore" : "phosphorus",
"Fer" : "iron",
"Magnésium" : "magnesium",
"Zinc" : "zinc",
"Cuivre" : "copper",
"Manganèse" : "manganese",
"Fluorure" : "fluoride",
"Sélénium" : "selenium",
"Chrome" : "chromium",
"Molybdène" : "molybdenum",
"Iode" : "iodine",
"Caféine" : "caffeine",
"Taurine" : "taurine",
"PH" : "ph",
"Fruits‚ légumes‚ noix et huiles de colza‚ noix et olive" : "fruits-vegetables-nuts",
"Fruits‚ légumes et noix - séchés" : "fruits-vegetables-nuts-dried",
"Fruits‚ légumes‚ noix et huiles de colza‚ noix et olive (estimation manuelle avec la liste des ingrédients)" : "fruits-vegetables-nuts-estimate",
"Rapport collagène sur protéines de viande (maximum)" : "collagen-meat-protein-ratio",
"Cacao (minimum)" : "cocoa",
"Chlorophyl" : "chlorophyl",
"Empreinte carbone" : "carbon-footprint",
"Indice glycémique" : "glycemic-index",
"Dureté de l'eau" : "water-hardness",
"Choline" : "choline",
"Vitamine K1" : "phylloquinone",
"Bêta-glucanes" : "beta-glucan",
"Inositol" : "inositol",
"Carnitine" : "carnitine",
"Sulfate" : "sulphate",
"Nitrate" : "nitrate",
"Acidité" : "acidity"
};

var otherNutriments = [
<<<<<<< HEAD
{ "value" : "Energy", "unit" : "kj", "iu": false  },
{ "value" : "Energy from fat", "unit" : "kj", "iu": false  },
{ "value" : "Butyric acid", "unit" : "g", "iu": false  },
{ "value" : "Caproic acid", "unit" : "g", "iu": false  },
{ "value" : "Caprylic acid", "unit" : "g", "iu": false  },
{ "value" : "Capric acid", "unit" : "g", "iu": false  },
{ "value" : "Lauric acid", "unit" : "g", "iu": false  },
{ "value" : "Myristic acid", "unit" : "g", "iu": false  },
{ "value" : "Palmitic acid", "unit" : "g", "iu": false  },
{ "value" : "Stearic acid", "unit" : "g", "iu": false  },
{ "value" : "Arachidic acid", "unit" : "g", "iu": false  },
{ "value" : "Behenic acid", "unit" : "g", "iu": false  },
{ "value" : "Lignoceric acid", "unit" : "g", "iu": false  },
{ "value" : "Cerotic acid", "unit" : "g", "iu": false  },
{ "value" : "Montanic acid", "unit" : "g", "iu": false  },
{ "value" : "Melissic acid", "unit" : "g", "iu": false  },
{ "value" : "Unsaturated fat", "unit" : "g", "iu": false  },
{ "value" : "Monounsaturated fat", "unit" : "g", "iu": false  },
{ "value" : "Omega 9 fat", "unit" : "mg", "iu": false  },
{ "value" : "Polyunsaturated fat", "unit" : "g", "iu": false  },
{ "value" : "Omega 3 fat", "unit" : "mg", "iu": false  },
{ "value" : "Omega 6 fat", "unit" : "mg", "iu": false  },
{ "value" : "Alpha-linolenic acid", "unit" : "g", "iu": false  },
{ "value" : "Eicosapentaenoic acid", "unit" : "g", "iu": false  },
{ "value" : "Docosahexaenoic acid", "unit" : "g", "iu": false  },
{ "value" : "Linoleic acid", "unit" : "g", "iu": false  },
{ "value" : "Arachidonic acid", "unit" : "g", "iu": false  },
{ "value" : "Gamma-linolenic acid", "unit" : "g", "iu": false  },
{ "value" : "Dihomo-gamma-linolenic acid", "unit" : "g", "iu": false  },
{ "value" : "Oleic acid", "unit" : "g", "iu": false  },
{ "value" : "Elaidic acid", "unit" : "g", "iu": false  },
{ "value" : "Gondoic acid", "unit" : "g", "iu": false  },
{ "value" : "Mead acid", "unit" : "g", "iu": false  },
{ "value" : "Erucic acid", "unit" : "g", "iu": false  },
{ "value" : "Nervonic acid", "unit" : "g", "iu": false  },
{ "value" : "Trans fat", "unit" : "g", "iu": false  },
{ "value" : "Cholesterol", "unit" : "mg", "iu": false  },
{ "value" : "Added sugars", "unit" : "g", "iu": false  },
{ "value" : "Sucrose", "unit" : "g", "iu": false  },
=======
{ "value" : "Énergie", "unit" : "kj", "iu": false  },
{ "value" : "Énergie provenant des graisses", "unit" : "kj", "iu": false  },
{ "value" : "Acide butyrique", "unit" : "g", "iu": false  },
{ "value" : "Acide caproïque", "unit" : "g", "iu": false  },
{ "value" : "Acide caprylique", "unit" : "g", "iu": false  },
{ "value" : "Acide caprique", "unit" : "g", "iu": false  },
{ "value" : "Acide laurique", "unit" : "g", "iu": false  },
{ "value" : "Acide myristique", "unit" : "g", "iu": false  },
{ "value" : "Acide palmitique", "unit" : "g", "iu": false  },
{ "value" : "Acide stéarique", "unit" : "g", "iu": false  },
{ "value" : "Acide arachidique", "unit" : "g", "iu": false  },
{ "value" : "Acide béhénique", "unit" : "g", "iu": false  },
{ "value" : "Acide lignocérique", "unit" : "g", "iu": false  },
{ "value" : "Acide cérotique", "unit" : "g", "iu": false  },
{ "value" : "Acide montanique", "unit" : "g", "iu": false  },
{ "value" : "Acide mélissique", "unit" : "g", "iu": false  },
{ "value" : "Unsaturated fat", "unit" : "", "iu": false  },
{ "value" : "Acides gras monoinsaturés", "unit" : "g", "iu": false  },
{ "value" : "Acides gras Oméga 9", "unit" : "mg", "iu": false  },
{ "value" : "Acides gras polyinsaturés", "unit" : "g", "iu": false  },
{ "value" : "Acides gras Oméga 3", "unit" : "mg", "iu": false  },
{ "value" : "Acides gras Oméga 6", "unit" : "mg", "iu": false  },
{ "value" : "Acide alpha-linolénique", "unit" : "g", "iu": false  },
{ "value" : "Acide eicosapentaénoïque", "unit" : "g", "iu": false  },
{ "value" : "Acide docosahexaénoïque", "unit" : "g", "iu": false  },
{ "value" : "Acide linoléique", "unit" : "g", "iu": false  },
{ "value" : "Acide arachidonique", "unit" : "g", "iu": false  },
{ "value" : "Acide gamma-linolénique", "unit" : "g", "iu": false  },
{ "value" : "Acide dihomo-gamma-linolénique", "unit" : "g", "iu": false  },
{ "value" : "Acide oléique", "unit" : "g", "iu": false  },
{ "value" : "Acide élaïdique", "unit" : "g", "iu": false  },
{ "value" : "Acide gadoléique", "unit" : "g", "iu": false  },
{ "value" : "Acide de Mead", "unit" : "g", "iu": false  },
{ "value" : "Acide érucique", "unit" : "g", "iu": false  },
{ "value" : "Acide nervonique", "unit" : "g", "iu": false  },
{ "value" : "Acides gras trans", "unit" : "g", "iu": false  },
{ "value" : "Cholestérol", "unit" : "mg", "iu": false  },
{ "value" : "Sucres ajoutés", "unit" : "g", "iu": false  },
{ "value" : "Saccharose", "unit" : "g", "iu": false  },
>>>>>>> a4b94b92
{ "value" : "Glucose", "unit" : "g", "iu": false  },
{ "value" : "Fructose", "unit" : "g", "iu": false  },
{ "value" : "Lactose", "unit" : "g", "iu": false  },
{ "value" : "Maltose", "unit" : "g", "iu": false  },
{ "value" : "Maltodextrines", "unit" : "g", "iu": false  },
{ "value" : "Amidon", "unit" : "g", "iu": false  },
{ "value" : "Polyols", "unit" : "g", "iu": false  },
{ "value" : "Érythritol", "unit" : "g", "iu": false  },
{ "value" : "Fibres solubles", "unit" : "g", "iu": false  },
{ "value" : "Fibres insolubles", "unit" : "g", "iu": false  },
{ "value" : "Caséine", "unit" : "g", "iu": false  },
{ "value" : "Protéines sériques", "unit" : "g", "iu": false  },
{ "value" : "Nucléotides", "unit" : "g", "iu": false  },
{ "value" : "Sel ajouté", "unit" : "g", "iu": false  },
{ "value" : "Vitamine A (rétinol)", "unit" : "µg", "iu": true  },
{ "value" : "Bêta carotène", "unit" : "g", "iu": false  },
{ "value" : "Vitamine D", "unit" : "µg", "iu": true  },
{ "value" : "Vitamine E (tocophérol)", "unit" : "mg", "iu": true  },
{ "value" : "Vitamine K", "unit" : "µg", "iu": false  },
{ "value" : "Vitamine C (acide ascorbique)", "unit" : "mg", "iu": true  },
{ "value" : "Vitamine B1 (Thiamine)", "unit" : "mg", "iu": false  },
{ "value" : "Vitamine B2 (Riboflavine)", "unit" : "mg", "iu": false  },
{ "value" : "Vitamine B3/PP (Niacine)", "unit" : "mg", "iu": false  },
{ "value" : "Vitamine B6 (Pyridoxine)", "unit" : "mg", "iu": false  },
{ "value" : "Vitamine B9 (Acide folique)", "unit" : "µg", "iu": false  },
{ "value" : "Folates (folates totaux)", "unit" : "µg", "iu": false  },
{ "value" : "Vitamine B12 (cobalamine)", "unit" : "µg", "iu": false  },
{ "value" : "Biotine (Vitamine B8 ou B7 ou H)", "unit" : "µg", "iu": false  },
{ "value" : "Vitamine B5 (Acide pantothénique)", "unit" : "mg", "iu": false  },
{ "value" : "Silice", "unit" : "mg", "iu": false  },
{ "value" : "Bicarbonate", "unit" : "mg", "iu": false  },
{ "value" : "Potassium", "unit" : "mg", "iu": false  },
{ "value" : "Chlorure", "unit" : "mg", "iu": false  },
{ "value" : "Calcium", "unit" : "mg", "iu": false  },
{ "value" : "Phosphore", "unit" : "mg", "iu": false  },
{ "value" : "Fer", "unit" : "mg", "iu": false  },
{ "value" : "Magnésium", "unit" : "mg", "iu": false  },
{ "value" : "Zinc", "unit" : "mg", "iu": false  },
{ "value" : "Cuivre", "unit" : "mg", "iu": false  },
{ "value" : "Manganèse", "unit" : "mg", "iu": false  },
{ "value" : "Fluorure", "unit" : "mg", "iu": false  },
{ "value" : "Sélénium", "unit" : "µg", "iu": false  },
{ "value" : "Chrome", "unit" : "µg", "iu": false  },
{ "value" : "Molybdène", "unit" : "µg", "iu": false  },
{ "value" : "Iode", "unit" : "µg", "iu": false  },
{ "value" : "Caféine", "unit" : "mg", "iu": false  },
{ "value" : "Taurine", "unit" : "g", "iu": false  },
{ "value" : "PH", "unit" : "", "iu": false  },
{ "value" : "Fruits‚ légumes‚ noix et huiles de colza‚ noix et olive", "unit" : "%", "iu": false  },
{ "value" : "Fruits‚ légumes et noix - séchés", "unit" : "%", "iu": false  },
{ "value" : "Fruits‚ légumes‚ noix et huiles de colza‚ noix et olive (estimation manuelle avec la liste des ingrédients)", "unit" : "%", "iu": false  },
{ "value" : "Rapport collagène sur protéines de viande (maximum)", "unit" : "%", "iu": false  },
{ "value" : "Cacao (minimum)", "unit" : "%", "iu": false  },
{ "value" : "Chlorophyl", "unit" : "g", "iu": false  },
{ "value" : "Empreinte carbone", "unit" : "g", "iu": false  },
{ "value" : "Indice glycémique", "unit" : "", "iu": false  },
{ "value" : "Dureté de l'eau", "unit" : "mmol/l", "iu": false  },
{ "value" : "Choline", "unit" : "g", "iu": false  },
{ "value" : "Vitamine K1", "unit" : "g", "iu": false  },
{ "value" : "Bêta-glucanes", "unit" : "g", "iu": false  },
{ "value" : "Inositol", "unit" : "g", "iu": false  },
{ "value" : "Carnitine", "unit" : "g", "iu": false  },
{ "value" : "Sulfate", "unit" : "mg", "iu": false  },
{ "value" : "Nitrate", "unit" : "mg", "iu": false  },
{ "value" : "Acidité", "unit" : "% vol", "iu": false  }
];
</script>


<script>
$(document).foundation({
	equalizer : {
		equalize_on_stack: true
	},
	accordion: {
		callback : function (accordion) {
			$(document).foundation('equalizer', 'reflow');
		}
	}
});

</script>
<script type="application/ld+json">
{
	"@context" : "//schema.org",
	"@type" : "WebSite",
	"name" : "Open Food Facts",
	"url" : "//fr.openfoodfacts.localhost",
	"potentialAction": {
		"@type": "SearchAction",
		"target": "//fr.openfoodfacts.localhost/cgi/search.pl?search_terms=?{search_term_string}",
		"query-input": "required name=search_term_string"
	}
}
</script>
<script type="application/ld+json">
{
	"@context": "//schema.org/",
	"@type": "Organization",
	"url": "//fr.openfoodfacts.localhost",
	"logo": "//static.openfoodfacts.localhost/images/logos/off-logo-vertical-light.svg",
	"name": "Open Food Facts",
	"sameAs" : ["//www.facebook.com/OpenFoodFacts.fr", "//twitter.com/OpenFoodFactsFr"]
}
</script>





</body>
</html>

<!-- end templates/web/common/site_layout.tt.html --><|MERGE_RESOLUTION|>--- conflicted
+++ resolved
@@ -2057,11 +2057,7 @@
                                         <!--label starts-->
                                         
                                         
-<<<<<<< HEAD
-                                            <label class="nutriment_label" for="nutriment_saturated-fat">Saturated fat*</label>
-=======
-                                            <label class="nutriment_label" for="nutriment_saturated-fat"> Acides gras saturés*</label>
->>>>>>> a4b94b92
+                                            <label class="nutriment_label" for="nutriment_saturated-fat">Acides gras saturés*</label>
                                         
                                         
                                         <!--label ends-->
@@ -2285,11 +2281,7 @@
                                         <!--label starts-->
                                         
                                         
-<<<<<<< HEAD
-                                            <label class="nutriment_label" for="nutriment_sugars">Sugars*</label>
-=======
-                                            <label class="nutriment_label" for="nutriment_sugars"> Sucres*</label>
->>>>>>> a4b94b92
+                                            <label class="nutriment_label" for="nutriment_sugars">Sucres*</label>
                                         
                                         
                                         <!--label ends-->
@@ -3891,47 +3883,6 @@
 };
 
 var otherNutriments = [
-<<<<<<< HEAD
-{ "value" : "Energy", "unit" : "kj", "iu": false  },
-{ "value" : "Energy from fat", "unit" : "kj", "iu": false  },
-{ "value" : "Butyric acid", "unit" : "g", "iu": false  },
-{ "value" : "Caproic acid", "unit" : "g", "iu": false  },
-{ "value" : "Caprylic acid", "unit" : "g", "iu": false  },
-{ "value" : "Capric acid", "unit" : "g", "iu": false  },
-{ "value" : "Lauric acid", "unit" : "g", "iu": false  },
-{ "value" : "Myristic acid", "unit" : "g", "iu": false  },
-{ "value" : "Palmitic acid", "unit" : "g", "iu": false  },
-{ "value" : "Stearic acid", "unit" : "g", "iu": false  },
-{ "value" : "Arachidic acid", "unit" : "g", "iu": false  },
-{ "value" : "Behenic acid", "unit" : "g", "iu": false  },
-{ "value" : "Lignoceric acid", "unit" : "g", "iu": false  },
-{ "value" : "Cerotic acid", "unit" : "g", "iu": false  },
-{ "value" : "Montanic acid", "unit" : "g", "iu": false  },
-{ "value" : "Melissic acid", "unit" : "g", "iu": false  },
-{ "value" : "Unsaturated fat", "unit" : "g", "iu": false  },
-{ "value" : "Monounsaturated fat", "unit" : "g", "iu": false  },
-{ "value" : "Omega 9 fat", "unit" : "mg", "iu": false  },
-{ "value" : "Polyunsaturated fat", "unit" : "g", "iu": false  },
-{ "value" : "Omega 3 fat", "unit" : "mg", "iu": false  },
-{ "value" : "Omega 6 fat", "unit" : "mg", "iu": false  },
-{ "value" : "Alpha-linolenic acid", "unit" : "g", "iu": false  },
-{ "value" : "Eicosapentaenoic acid", "unit" : "g", "iu": false  },
-{ "value" : "Docosahexaenoic acid", "unit" : "g", "iu": false  },
-{ "value" : "Linoleic acid", "unit" : "g", "iu": false  },
-{ "value" : "Arachidonic acid", "unit" : "g", "iu": false  },
-{ "value" : "Gamma-linolenic acid", "unit" : "g", "iu": false  },
-{ "value" : "Dihomo-gamma-linolenic acid", "unit" : "g", "iu": false  },
-{ "value" : "Oleic acid", "unit" : "g", "iu": false  },
-{ "value" : "Elaidic acid", "unit" : "g", "iu": false  },
-{ "value" : "Gondoic acid", "unit" : "g", "iu": false  },
-{ "value" : "Mead acid", "unit" : "g", "iu": false  },
-{ "value" : "Erucic acid", "unit" : "g", "iu": false  },
-{ "value" : "Nervonic acid", "unit" : "g", "iu": false  },
-{ "value" : "Trans fat", "unit" : "g", "iu": false  },
-{ "value" : "Cholesterol", "unit" : "mg", "iu": false  },
-{ "value" : "Added sugars", "unit" : "g", "iu": false  },
-{ "value" : "Sucrose", "unit" : "g", "iu": false  },
-=======
 { "value" : "Énergie", "unit" : "kj", "iu": false  },
 { "value" : "Énergie provenant des graisses", "unit" : "kj", "iu": false  },
 { "value" : "Acide butyrique", "unit" : "g", "iu": false  },
@@ -3971,7 +3922,6 @@
 { "value" : "Cholestérol", "unit" : "mg", "iu": false  },
 { "value" : "Sucres ajoutés", "unit" : "g", "iu": false  },
 { "value" : "Saccharose", "unit" : "g", "iu": false  },
->>>>>>> a4b94b92
 { "value" : "Glucose", "unit" : "g", "iu": false  },
 { "value" : "Fructose", "unit" : "g", "iu": false  },
 { "value" : "Lactose", "unit" : "g", "iu": false  },
