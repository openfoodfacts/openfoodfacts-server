<!-- start templates/web/common/site_layout.tt.html -->

<!doctype html>
<html class="no-js" lang="fr" data-serverdomain="openfoodfacts.localhost" dir="ltr">
<head>
    <meta charset="utf-8">
    <title>Modifier un produit</title>
    
    <meta name="viewport" content="width=device-width, initial-scale=1.0">
	<meta property="fb:app_id" content="219331381518041">
    <meta property="og:type" content="food">
    <meta property="og:title" content="">
    <meta property="og:url" content="//fr.openfoodfacts.localhost">
    
    <meta property="og:image" content="//static.openfoodfacts.org/images/logos/off-logo-vertical-white-social-media-preview.png">
    <meta property="og:description" content="">
    <link rel="apple-touch-icon" sizes="180x180" href="/images/favicon/apple-touch-icon.png">
<link rel="icon" type="image/png" sizes="32x32" href="/images/favicon/favicon-32x32.png">
<link rel="icon" type="image/png" sizes="16x16" href="/images/favicon/favicon-16x16.png">
<link rel="manifest" href="/images/favicon/site.webmanifest">
<link rel="mask-icon" href="/images/favicon/safari-pinned-tab.svg" color="#5bbad5">
<link rel="shortcut icon" href="/images/favicon/favicon.ico">
<meta name="msapplication-TileColor" content="#ffffff">
<meta name="msapplication-config" content="/images/favicon/browserconfig.xml">
<meta name="theme-color" content="#ffffff">

<meta name="apple-itunes-app" content="app-id=588797948">
<meta name="flattr:id" content="dw637l">

    <link rel="canonical" href="//fr.openfoodfacts.localhost">
    <link rel="stylesheet" href="//static.openfoodfacts.localhost/css/dist/app-ltr.css?v=--ignore--" data-base-layout="true">
    <link rel="stylesheet" href="//static.openfoodfacts.localhost/css/dist/jqueryui/themes/base/jquery-ui.css" data-base-layout="true">
    <link rel="stylesheet" href="//static.openfoodfacts.localhost/css/dist/select2.min.css">
    <link rel="search" href="//fr.openfoodfacts.localhost/cgi/opensearch.pl" type="application/opensearchdescription+xml" title="Open Food Facts">
	<link rel="stylesheet" type="text/css" href="/css/dist/cropper.css" />
<link rel="stylesheet" type="text/css" href="/css/dist/tagify.css" />

    <style media="all">
        
        .show-when-no-access-to-producers-platform {display:none}
.hide-when-logged-in {display:none}
.ui-selectable li {
	margin: 3px;
	padding: 0px;
	float: left;
	width: 120px;
	height: 120px;
	line-height: 120px;
	text-align: center;
}
.show_for_manage_images {
	line-height:normal;
	font-weight:normal;
	font-size:0.8rem;
}
.select_manage .ui-selectable li { 
	height: 180px
}

    </style>
    <!-- Matomo -->
<script>
  var _paq = window._paq = window._paq || [];
  /* tracker methods like "setCustomDimension" should be called before "trackPageView" */
  _paq.push(["setDocumentTitle", document.domain + "/" + document.title]);
  _paq.push(["setCookieDomain", "*.openfoodfacts.org"]);
  _paq.push(["setDomains", ["*.openfoodfacts.org"]]);
  _paq.push(["setDoNotTrack", true]);
  _paq.push(["disableCookies"]);
  _paq.push(['trackPageView']);
  _paq.push(['enableLinkTracking']);
  (function() {
    var u="//analytics.openfoodfacts.org/";
    _paq.push(['setTrackerUrl', u+'matomo.php']);
    _paq.push(['setSiteId', '5']);
    var d=document, g=d.createElement('script'), s=d.getElementsByTagName('script')[0];
    g.async=true; g.src=u+'matomo.js'; s.parentNode.insertBefore(g,s);
  })();
</script>
<noscript><p><img src="//analytics.openfoodfacts.org/matomo.php?idsite=5&amp;rec=1" style="border:0;" alt="" /></p></noscript>
<!-- End Matomo Code -->


</head>
<body class="product_edit_page">
	<div class="skip"><a href="#content" tabindex="0">Aller au contenu</a></div>

	<div id="page">
		<div class="upper-nav contain-to-grid"  id="upNav">
			<nav class="top-bar " data-topbar role="navigation">
				
				<section class="top-bar-section">
					
					<!-- Left Nav Section -->
					<ul class="left">

						<li class="has-dropdown">
							<a id="menu_link">
								<span class="material-icons">
									menu
								</span>
							</a>
							<ul class="dropdown">				
								
									<li><a href="/decouvrir">Découvrir</a></li>
									<li><a href="/contribuer">Contribuer</a></li>
									<li class="divider"></li>
									<li><label>Ajouter des produits</label></li>
									<li><a href="/application-mobile-open-food-facts?utm_source=off&utf_medium=web&utm_campaign=pro_platform_install_the_app_to_add_products_fr">Installez l'application pour ajouter des produits</a></li>
									<li><a href="/cgi/product.pl?type=search_or_add&action=display">Ajouter un produit</a></li>
								

								<li class="divider"></li>
								<li><label>Rechercher et analyser des produits</label></li>

								<li>
									<a href="/cgi/search.pl">Recherche avancée</a>
								</li>
								<li>
									<a href="/cgi/search.pl?graph=1">Graphiques et cartes</a>
								</li>
							</ul>
						</li>
						
						<li>
							<ul class="country_language_selection">
								<li class="has-form has-dropdown" id="select_country_li">
									<select id="select_country" style="width:100%" data-placeholder="Pays">
										<option></option>
									</select>
								</li>
								<li class="has-dropdown">
									<a href="//fr.openfoodfacts.localhost/">Français</a>

									<ul class="dropdown">
										<li><a href="//fr-en.openfoodfacts.localhost/">English</a></li>
									</ul>
								</li>
							</ul>
						</li>
					</ul>


					<!-- Right Nav Section -->
					
					<ul class="right">
						
							<li class="has-dropdown">
								<a href="#" class="userlink h-space-tiny">
									<span class="material-icons">
										account_circle
									</span>
									Test
								</a>
								<ul class="dropdown">
									<li><a href="/cgi/user.pl?type=edit&userid=tests"><span class="material-icons">settings</span> Paramètres du compte</a></li>

									

									
									
									<li class="divider"></li>			
									<li><label>Vos contributions</label></li>
									<li><a href="/contributeur/tests">Produits ajoutés</a></li>
									<li><a href="/editeur/tests">Produits modifiés</a></li>
									<li><a href="/photographe/tests">Produits photographiés</a></li>
									
									<li class="divider"></li>			
									<li class="has-form">
<<<<<<< HEAD
										<form method="post" action="/cgi/oidc_signout.pl">
											<input type="submit" name=".submit" value="Sign out" class="button small">
=======
										<form method="post" action="/cgi/session.pl">
											<input type="hidden" name="length" value="logout">
											<input type="submit" name=".submit" value="Se déconnecter" class="button small">
>>>>>>> 2dffe277
										</form>
									</li>
								</ul>
							</li>
						
					</ul>
				</section>
			</nav>
		</div>

		<div id="main_container" style="position:relative" class="block_latte">
			
		<div class="topbarsticky">
			<div class="contain-to-grid " id="offNav" >
				<nav class="top-bar" data-topbar role="navigation" >

					<ul class="title-area">
						<li class="name">
							<div style="position:relative;max-width:292px;">
								<a href="/">
								<img id="logo" src="//static.openfoodfacts.localhost/images/logos/off-logo-horizontal-light.svg" alt="Open Food Facts" style="margin:8px;height:48px;width:auto;">
								
							</a>
							</div>
						</li>
					</ul>

					
					
					<section class="top-bar-section">
					
						<ul class="left small-4" style="margin-right:2rem;">
							<li class="search-li">
							
								<form action="/cgi/search.pl">
								<div class="row"><div class="small-12">
								<div class="row collapse postfix-round">
									<div class="columns">
									<input type="text" placeholder="Chercher un produit" name="search_terms" value="" style="background-color:white">
									<input name="search_simple" value="1" type="hidden">
									<input name="action" value="process" type="hidden">
									</div>
									<div class="columns">
									<button type="submit" title="Rechercher" class="button postfix" style="line-height:normal"><svg xmlns="//www.w3.org/2000/svg" viewBox="0 0 24 24" class="icon" aria-hidden="true" focusable="false"><path d="M15.5 14h-.79l-.28-.27C15.41 12.59 16 11.11 16 9.5 16 5.91 13.09 3 9.5 3S3 5.91 3 9.5 5.91 16 9.5 16c1.61 0 3.09-.59 4.23-1.57l.27.28v.79l5 4.99L20.49 19l-4.99-5zm-6 0C7.01 14 5 11.99 5 9.5S7.01 5 9.5 5 14 7.01 14 9.5 11.99 14 9.5 14z"/><path d="M0 0h24v24H0z" fill="none"/></svg></button>
									</div>
								</div>
								</div></div>
								</form>
							</li>
						</ul>
					<ul class="search_and_links">
						<li><a href="/decouvrir" class="top-bar-links">Découvrir</a></li>
						<li><a href="/contribuer" class="top-bar-links">Contribuer</a></li>
						<li class="show-for-xlarge-up"><a href="//fr.pro.openfoodfacts.org/" class="top-bar-links">Producteurs</a></li>
						<li class="flex-grid getapp"><a href="/application-mobile-open-food-facts?utm_source=off&utf_medium=web&utm_campaign=search_and_links_promo_fr" class="buttonbar button" style="top:0;"><svg xmlns="//www.w3.org/2000/svg" viewBox="0 0 24 24" class="icon" aria-hidden="true" focusable="false"><path d="M16 1H8C6.34 1 5 2.34 5 4v16c0 1.66 1.34 3 3 3h8c1.66 0 3-1.34 3-3V4c0-1.66-1.34-3-3-3zm-2 20h-4v-1h4v1zm3.25-3H6.75V4h10.5v14z"/><path d="M0 0h24v24H0z" fill="none"/></svg> <span class="bt-text">Installer l'app</span></a></li>
					</ul>
					</section>
					
				</nav>
			</div>
		</div>

	
	
		<nav class="tab-bar hide">
			<div class="left-small">
				<a href="#idOfLeftMenu" role="button" aria-controls="idOfLeftMenu" aria-expanded="false" class="left-off-canvas-toggle button postfix loggedin">
				<svg xmlns="//www.w3.org/2000/svg" viewBox="0 0 24 24" class="icon" aria-hidden="true" focusable="false"><path d="M3 5v14c0 1.1.89 2 2 2h14c1.1 0 2-.9 2-2V5c0-1.1-.9-2-2-2H5c-1.11 0-2 .9-2 2zm12 4c0 1.66-1.34 3-3 3s-3-1.34-3-3 1.34-3 3-3 3 1.34 3 3zm-9 8c0-2 4-3.1 6-3.1s6 1.1 6 3.1v1H6v-1z"/><path d="M0 0h24v24H0z" fill="none"/></svg>
				</a>
			</div>
			<div class="middle tab-bar-section">
				<form action="/cgi/search.pl">
					<div class="row collapse">
						<div class="small-8 columns">
							<input type="text" placeholder="Chercher un produit" name="search_terms">
							<input name="search_simple" value="1" type="hidden">
							<input name="action" value="process" type="hidden">
						</div>
						<div class="small-2 columns">
							<button type="submit" class="button postfix"><svg xmlns="//www.w3.org/2000/svg" viewBox="0 0 24 24" class="icon" aria-hidden="true" focusable="false"><path d="M15.5 14h-.79l-.28-.27C15.41 12.59 16 11.11 16 9.5 16 5.91 13.09 3 9.5 3S3 5.91 3 9.5 5.91 16 9.5 16c1.61 0 3.09-.59 4.23-1.57l.27.28v.79l5 4.99L20.49 19l-4.99-5zm-6 0C7.01 14 5 11.99 5 9.5S7.01 5 9.5 5 14 7.01 14 9.5 11.99 14 9.5 14z"/><path d="M0 0h24v24H0z" fill="none"/></svg></button>
						</div>
						<div class="small-2 columns">
							<a href="/cgi/search.pl" title="Recherche avancée"><svg xmlns="//www.w3.org/2000/svg" viewBox="0 0 24 24" class="icon" aria-hidden="true" focusable="false"><path d="M15.5 14h-.79l-.28-.27C15.41 12.59 16 11.11 16 9.5 16 5.91 13.09 3 9.5 3S3 5.91 3 9.5 5.91 16 9.5 16c1.61 0 3.09-.59 4.23-1.57l.27.28v.79l5 4.99L20.49 19l-4.99-5zm-6 0C7.01 14 5 11.99 5 9.5S7.01 5 9.5 5 14 7.01 14 9.5 11.99 14 9.5 14z"/><path d="M0 0h24v24H0z" fill="none"/></svg> <svg xmlns="//www.w3.org/2000/svg" viewBox="0 0 24 24" class="icon" aria-hidden="true" focusable="false"><path d="M19 13h-6v6h-2v-6H5v-2h6V5h2v6h6v2z"/><path d="M0 0h24v24H0z" fill="none"/></svg></a>
						</div>
					</div>
				</form>
			</div>
		</nav>

		<div id="content" class="off-canvas-wrap block_latte" data-offcanvas>
			<div class="inner-wrap">
			
				<a class="exit-off-canvas"></a>
				
				<!-- full width banner on mobile -->
				
				

				<div class="main block_light">
					<div id="main_column">
						
							
							
								
          						<!-- start templates/web/common/includes/donate_banner.tt.html -->



<!-- Donation banner @ footer -->


<!-- end templates/web/common/includes/donate_banner.tt.html -->

								

<section id="donation-banner-top" class="donation-banner">
  <span class="donation-banner__logo"></span>
  <span class="donation-banner__hand"></span>
  <div class="donation-banner__content">
    <p class="donation-banner__main-text">
        <span role="heading">Aidez-nous à faire de la transparence alimentaire la norme !</span>
    </p>
    <div class="donation-banner__aside">
      <div>
        <p class="donation-banner__secondary-text">En tant qu'organisation à but non lucratif, nous dépendons de vos dons pour continuer à informer les consommateurs du monde entier sur ce qu'ils mangent.</p>
        <p class="donation-banner__tertiary-text">La révolution alimentaire commence avec vous !</p>
      </div>
      <a class="donation-banner__donate" href="//fr.openfoodfacts.org/faire-un-don-a-open-food-facts?utm_source=off&utf_medium=web&utm_campaign=donate-2023-a&utm_term=en-text-button">Faire un don</a>
    </div>
  </div>
  <div class="donation-banner__image" role="img" aria-label="Photo of the project team"></div>
  <div class="donation-banner__close">
    <button id="hide-donate-banner" class="material-icons modest" onclick="DonationButton();" onkeypress="DonationButton();">close</button>
  </div>
</section>

<script>
  let d = new Date();
  let bannerID = document.getElementById('donation-banner-top');
  let getDomain = window.location.origin.split('.');

  function setBannerCookie(bcname, bcval, bcexdays) {
    d.setTime(d.getTime() + (bcexdays*60*60*24*1000));
    let expires = 'expires=' + d.toUTCString();
    // Apply cookie for every domain contains open...facts
    let domain = 'domain=.' + getDomain.slice(1).join('.');
    document.cookie = bcname + '=' + bcval + ';' + expires + ';' + domain + ';SameSite=None;Secure;path=/';
  }
  
  function getBannerCookie(bcname) {
    const name = bcname + '=';
    const decodedCookies = decodeURIComponent(document.cookie);
    const cookies = decodedCookies.split(';');
    for (const cookie of cookies) {
      let c = cookie;
      while (c.charAt(0) == ' ') { c = c.substring(1); }
      if (c.indexOf(name) == 0) { return c.substring(name.length, c.length); }
    }
    
    return '';
  }

  function DonationButton() {
    setBannerCookie('off-donation-banner-2023-a', 1, 180);
    bannerID.style.display = 'none';
  }

  if (getBannerCookie('off-donation-banner-2023-a') !== '') {
    bannerID.style.display = 'none';
  } else { 
    bannerID.style.display = 'flex';
  }
</script>


							
						
            			
						
							<!-- banner pages such as product, product edit form and landing pages have their own h1 title -->
							<!-- start templates/web/pages/product_edit/product_edit_form.tt.html -->




<!-- end templates/web/pages/product_edit/product_edit_form.tt.html --><!-- start templates/web/pages/product_edit/product_edit_form_display.tt.html -->

<a href="#upNav" class="back-to-top scrollto button">
    <span class="material-icons size-20 ">
        arrow_upward
    </span>
</a>

<div class="block v-space-tiny product_banner_unranked" id="prodHead">
    <div class="row">
        <div class="small-12 columns">
            <h1></h1>
        </div>
    </div>
</div>

    

    

    <form id="product_form" action="/cgi/product.pl" method="POST" enctype="multipart/form-data">

        <div class="block v-space-tiny prod-nav product_banner_unranked" id="prodNav">
            <div class="row h-space-normal">
                <div class="large-12">
                   <nav id="navbar" class="navbar h-space-tiny">
                        <ul class="inline-list">
                            <li><a class="nav-link scrollto button small round white-button" href="#product_characteristics"><span>Caractéristiques du produit</span></a></li>
                            <li><a class="nav-link scrollto button small round white-button" href="#ingredients"><span>Ingrédients</span></a></li>
                            <li><a class="nav-link scrollto button small round white-button" href="#nutrition"><span>Nutrition</span></a></li>
                            <li><a class="nav-link scrollto button small round white-button" href="#packaging_section"><span>Conditionnement</span></a></li>
                        </ul>
                    </nav><!-- .navbar -->
                </div>
            </div>
        </div>

        <div id="prodInfos">

            <div class="row">
                <div class="small-12 columns">


        <section id="misc" class="card fieldset">
            <div class="card-section">
                <p id="barcode_paragraph"> Code-barres :
                    <span id="barcode" property="food:code" itemprop="gtin13" style="speak-as:digits;">3300000000002</span>
                </p>


        

        

        
        
        <div data-alert class="alert-box info store-state" id="warning_3rd_party_content" style="display:none;">
            <span>Les informations et les données doivent provenir de l'emballage et de l'étiquette du produit (et non pas d'autres sites ou du site du fabricant), et vous devez avoir pris les photos vous-même.<br/>
→ <a href="//support.openfoodfacts.org/help/fr-fr/9/27">Pourquoi c'est important</a></span>
             <a href="#" class="close">&times;</a>
        </div>
        

        <div data-alert class="alert-box secondary store-state" id="licence_accept" style="display:none;">
            <span>En ajoutant des informations et/ou des photographies, vous acceptez de placer irrévocablement votre contribution sous licence <a href="//opendatacommons.org/licenses/dbcl/1.0/">Database Contents Licence 1.0</a>
pour les informations et sous licence <a href="//creativecommons.org/licenses/by-sa/3.0/deed.fr">Creative Commons Paternité - Partage des conditions initiales à l'identique 3.0</a> pour les photos.
Vous acceptez d'être crédité par les ré-utilisateurs par un lien vers le produit auquel vous contribuez.</span>
             <a href="#" class="close">&times;</a>
        </div>

        

            </div>
        </section>

        <section id="product_image" class="card fieldset">
            <div class="card-section">
                <legend>Photo du produit</legend>
                <input type="hidden" id="sorted_langs" name="sorted_langs" value="fr,en"/>

                <label for="lang"> Langue principale </label>
                <select name="lang" id="lang">
                    
                        <option value="ab" >Abkhaze</option>
                    
                        <option value="aa" >Afar</option>
                    
                        <option value="af" >Afrikaans</option>
                    
                        <option value="ak" >Akan</option>
                    
                        <option value="sq" >Albanais</option>
                    
                        <option value="de" >Allemand</option>
                    
                        <option value="am" >Amharique</option>
                    
                        <option value="en" >Anglais</option>
                    
                        <option value="ar" >Arabe</option>
                    
                        <option value="an" >Aragonais</option>
                    
                        <option value="hy" >Arménien</option>
                    
                        <option value="as" >Assamais</option>
                    
                        <option value="av" >Avar</option>
                    
                        <option value="ae" >Avestique</option>
                    
                        <option value="ay" >Aymara</option>
                    
                        <option value="az" >Azéri</option>
                    
                        <option value="ba" >Bachkir</option>
                    
                        <option value="bm" >Bambara</option>
                    
                        <option value="eu" >Basque</option>
                    
                        <option value="bn" >Bengali</option>
                    
                        <option value="bi" >Bichelamar</option>
                    
                        <option value="be" >Biélorusse</option>
                    
                        <option value="bh" >Bihari</option>
                    
                        <option value="my" >Birman</option>
                    
                        <option value="nb" >Bokmål</option>
                    
                        <option value="bs" >Bosnien</option>
                    
                        <option value="br" >Breton</option>
                    
                        <option value="bg" >Bulgare</option>
                    
                        <option value="ks" >Cachemiri</option>
                    
                        <option value="ca" >Catalan</option>
                    
                        <option value="ch" >Chamorro</option>
                    
                        <option value="ny" >Chewa</option>
                    
                        <option value="si" >Cingalais</option>
                    
                        <option value="ko" >Coréen</option>
                    
                        <option value="kw" >Cornique</option>
                    
                        <option value="co" >Corse</option>
                    
                        <option value="cr" >Cri</option>
                    
                        <option value="hr" >Croate</option>
                    
                        <option value="da" >Danois</option>
                    
                        <option value="dz" >Dzongkha</option>
                    
                        <option value="es" >Espagnol</option>
                    
                        <option value="eo" >Espéranto</option>
                    
                        <option value="et" >Estonien</option>
                    
                        <option value="ee" >Ewe</option>
                    
                        <option value="fo" >Féroïen</option>
                    
                        <option value="fj" >Fidjien</option>
                    
                        <option value="fi" >Finnois</option>
                    
                        <option value="fr"  selected="selected" >Français</option>
                    
                        <option value="fy" >Frison occidental</option>
                    
                        <option value="gd" >Gaélique écossais</option>
                    
                        <option value="gl" >Galicien</option>
                    
                        <option value="cy" >Gallois</option>
                    
                        <option value="ka" >Géorgien</option>
                    
                        <option value="el" >Grec</option>
                    
                        <option value="kl" >Groenlandais</option>
                    
                        <option value="gn" >Guarani</option>
                    
                        <option value="gu" >Gujarati</option>
                    
                        <option value="ht" >Haïtien</option>
                    
                        <option value="ha" >Haoussa</option>
                    
                        <option value="he" >Hébreu</option>
                    
                        <option value="hz" >Héréro</option>
                    
                        <option value="hi" >Hindi</option>
                    
                        <option value="ho" >Hiri motu</option>
                    
                        <option value="hu" >Hongrois</option>
                    
                        <option value="io" >Ido</option>
                    
                        <option value="ig" >Igbo</option>
                    
                        <option value="id" >Indonésien</option>
                    
                        <option value="ia" >Interlingua</option>
                    
                        <option value="iu" >Inuktitut</option>
                    
                        <option value="ik" >Inupiak</option>
                    
                        <option value="ga" >Irlandais</option>
                    
                        <option value="is" >Islandais</option>
                    
                        <option value="it" >Italien</option>
                    
                        <option value="ja" >Japonais</option>
                    
                        <option value="jv" >Javanais</option>
                    
                        <option value="kn" >Kannada</option>
                    
                        <option value="kr" >Kanouri</option>
                    
                        <option value="kk" >Kazakh</option>
                    
                        <option value="km" >Khmer</option>
                    
                        <option value="kg" >Kikongo</option>
                    
                        <option value="ki" >Kikuyu</option>
                    
                        <option value="rw" >Kinyarwanda</option>
                    
                        <option value="ky" >Kirghize</option>
                    
                        <option value="rn" >Kirundi</option>
                    
                        <option value="kv" >Komi</option>
                    
                        <option value="kj" >Kuanyama</option>
                    
                        <option value="ku" >Kurde</option>
                    
                        <option value="xx" >Langue inconnue</option>
                    
                        <option value="zh" >Langues chinoises</option>
                    
                        <option value="lo" >Lao</option>
                    
                        <option value="la" >Latin</option>
                    
                        <option value="lv" >Letton</option>
                    
                        <option value="li" >Limbourgeois</option>
                    
                        <option value="ln" >Lingala</option>
                    
                        <option value="lt" >Lituanien</option>
                    
                        <option value="lu" >Luba-katanga</option>
                    
                        <option value="lg" >Luganda</option>
                    
                        <option value="lb" >Luxembourgeois</option>
                    
                        <option value="mk" >Macédonien</option>
                    
                        <option value="ms" >Malais</option>
                    
                        <option value="ml" >Malayalam</option>
                    
                        <option value="dv" >Maldivien</option>
                    
                        <option value="mg" >Malgache</option>
                    
                        <option value="mt" >Maltais</option>
                    
                        <option value="gv" >Mannois</option>
                    
                        <option value="mi" >Maori de Nouvelle-Zélande</option>
                    
                        <option value="mr" >Marathi</option>
                    
                        <option value="mh" >Marshallais</option>
                    
                        <option value="mo" >Moldave</option>
                    
                        <option value="mn" >Mongol</option>
                    
                        <option value="me" >Monténégrin</option>
                    
                        <option value="na" >Nauruan</option>
                    
                        <option value="nv" >Navajo</option>
                    
                        <option value="ng" >Ndonga</option>
                    
                        <option value="nl" >Néerlandais</option>
                    
                        <option value="ne" >Népalais</option>
                    
                        <option value="no" >Norvégien</option>
                    
                        <option value="nr" >Nrebele</option>
                    
                        <option value="ii" >Nuosu language</option>
                    
                        <option value="nn" >Nynorsk</option>
                    
                        <option value="ie" >Occidental</option>
                    
                        <option value="oc" >Occitan</option>
                    
                        <option value="oj" >Ojibwé</option>
                    
                        <option value="or" >Oriya</option>
                    
                        <option value="om" >Oromo</option>
                    
                        <option value="os" >Ossète</option>
                    
                        <option value="ug" >Ouïghour</option>
                    
                        <option value="ur" >Ourdou</option>
                    
                        <option value="uz" >Ouzbek</option>
                    
                        <option value="ps" >Pachto</option>
                    
                        <option value="pi" >Pali</option>
                    
                        <option value="pa" >Panjābī</option>
                    
                        <option value="fa" >Persan</option>
                    
                        <option value="ff" >Peul</option>
                    
                        <option value="pl" >Polonais</option>
                    
                        <option value="pt" >Portugais</option>
                    
                        <option value="qu" >Quechua</option>
                    
                        <option value="rm" >Romanche</option>
                    
                        <option value="ro" >Roumain</option>
                    
                        <option value="ru" >Russe</option>
                    
                        <option value="ry" >Rusyn</option>
                    
                        <option value="se" >Same du Nord</option>
                    
                        <option value="sm" >Samoan</option>
                    
                        <option value="sg" >Sango</option>
                    
                        <option value="sa" >Sanskrit</option>
                    
                        <option value="sc" >Sarde</option>
                    
                        <option value="sr" >Serbe</option>
                    
                        <option value="sh" >Serbo-croate</option>
                    
                        <option value="sn" >Shona</option>
                    
                        <option value="nd" >Sindebele</option>
                    
                        <option value="sd" >Sindhi</option>
                    
                        <option value="cu" >Slavon liturgique</option>
                    
                        <option value="sk" >Slovaque</option>
                    
                        <option value="sl" >Slovène</option>
                    
                        <option value="so" >Somali</option>
                    
                        <option value="st" >Sotho du Sud</option>
                    
                        <option value="su" >Soundanais</option>
                    
                        <option value="sv" >Suédois</option>
                    
                        <option value="sw" >Swahili</option>
                    
                        <option value="ss" >Swati</option>
                    
                        <option value="tg" >Tadjik</option>
                    
                        <option value="tl" >Tagalog</option>
                    
                        <option value="ty" >Tahitien</option>
                    
                        <option value="ta" >Tamoul</option>
                    
                        <option value="tt" >Tatar</option>
                    
                        <option value="cs" >Tchèque</option>
                    
                        <option value="ce" >Tchétchène</option>
                    
                        <option value="cv" >Tchouvache</option>
                    
                        <option value="te" >Télougou</option>
                    
                        <option value="th" >Thaï</option>
                    
                        <option value="bo" >Tibétain</option>
                    
                        <option value="ti" >Tigrigna</option>
                    
                        <option value="to" >Tongien</option>
                    
                        <option value="ts" >Tsonga</option>
                    
                        <option value="tn" >Tswana</option>
                    
                        <option value="tr" >Turc</option>
                    
                        <option value="tk" >Turkmène</option>
                    
                        <option value="tw" >Twi</option>
                    
                        <option value="uk" >Ukrainien</option>
                    
                        <option value="ve" >Venda</option>
                    
                        <option value="vi" >Vietnamien</option>
                    
                        <option value="vo" >Volapük</option>
                    
                        <option value="wa" >Wallon</option>
                    
                        <option value="wo" >Wolof</option>
                    
                        <option value="xh" >Xhosa</option>
                    
                        <option value="yi" >Yiddish</option>
                    
                        <option value="yo" >Yoruba</option>
                    
                        <option value="za" >Zhuang</option>
                    
                        <option value="zu" >Zoulou</option>
                    
                </select>

                <!-- start templates/web/pages/product_edit/display_input_tabs.tt.html -->

<!--html tab header starts-->
<ul id="tabs_front_image" class="tabs" data-tab>
    
        
            <li class="tabs tab-title active tabs_fr" id="tabs_front_image_fr_tab" data-language="fr"><a href="#tabs_front_image_fr" class="tab_language">Français</a></li>
        
    
        
            <li class="tabs tab-title tabs_en" id="tabs_front_image_en_tab" data-language="en"><a href="#tabs_front_image_en" class="tab_language">Anglais</a></li>
        
    
        
            <li class="tabs tab-title new_lc hide tabs_new_lc" id="tabs_front_image_new_lc_tab" data-language="new_lc"><a href="#tabs_front_image_new_lc" class="tab_language"></a></li>
        
    
        
            <li class="tabs tab-title new tabs_new">
                <select class="select_add_language" style="width:100%">
                    <option></option>
                </select>
            </li>
        
    
</ul>
<!--html tab header ends-->

<!--The content tab starts-->
<div id="tabs_content_front_image" class="tabs-content">
    
        
            <div class="tabs content active tabs_fr" id="tabs_front_image_fr">
                
                                 

                
                    
                    	<label for="front_fr">Photo du produit (recto) (<span class="tab_language">Français</span>)</label>

<div class="select_crop" id="front_fr"></div>
<hr class="floatclear" />
<input type="hidden" name="front_fr_imgid" id="front_fr_imgid" value="" />
<input type="hidden" name="front_fr_x1" id="front_fr_x1" value="" />
<input type="hidden" name="front_fr_y1" id="front_fr_y1" value="" />
<input type="hidden" name="front_fr_x2" id="front_fr_x2" value="" />
<input type="hidden" name="front_fr_y2" id="front_fr_y2" value="" />
<input type="hidden" name="front_fr_display_url" id="front_fr_display_url" value="" />

                

            </div>
        
    
        
            <div class="tabs content tabs_en" id="tabs_front_image_en">
                
                                 

                
                    
                    	<label for="front_en">Photo du produit (recto) (<span class="tab_language">Anglais</span>)</label>

<div class="select_crop" id="front_en"></div>
<hr class="floatclear" />
<input type="hidden" name="front_en_imgid" id="front_en_imgid" value="" />
<input type="hidden" name="front_en_x1" id="front_en_x1" value="" />
<input type="hidden" name="front_en_y1" id="front_en_y1" value="" />
<input type="hidden" name="front_en_x2" id="front_en_x2" value="" />
<input type="hidden" name="front_en_y2" id="front_en_y2" value="" />
<input type="hidden" name="front_en_display_url" id="front_en_display_url" value="" />

                

            </div>
        
    
        
            <div class="tabs content new_lc hide tabs_new_lc" id="tabs_front_image_new_lc">
                
                                 

                
                    
                    	<label for="front_new_lc">Photo du produit (recto) (<span class="tab_language"></span>)</label>

<div class="select_crop" id="front_new_lc"></div>
<hr class="floatclear" />
<input type="hidden" name="front_new_lc_imgid" id="front_new_lc_imgid" value="" />
<input type="hidden" name="front_new_lc_x1" id="front_new_lc_x1" value="" />
<input type="hidden" name="front_new_lc_y1" id="front_new_lc_y1" value="" />
<input type="hidden" name="front_new_lc_x2" id="front_new_lc_x2" value="" />
<input type="hidden" name="front_new_lc_y2" id="front_new_lc_y2" value="" />
<input type="hidden" name="front_new_lc_display_url" id="front_new_lc_display_url" value="" />

                

            </div>
        
    
        
    
</div>
<!--The content tab ends-->

<!-- end templates/web/pages/product_edit/display_input_tabs.tt.html -->
            </div>
        </section>

        <section id="product_characteristics" class="fieldset card">
            <div class="card-section">
                <legend>Caractéristiques du produit</legend>

                <!-- start templates/web/pages/product_edit/display_input_tabs.tt.html -->

<!--html tab header starts-->
<ul id="tabs_product" class="tabs" data-tab>
    
        
            <li class="tabs tab-title active tabs_fr" id="tabs_product_fr_tab" data-language="fr"><a href="#tabs_product_fr" class="tab_language">Français</a></li>
        
    
        
            <li class="tabs tab-title tabs_en" id="tabs_product_en_tab" data-language="en"><a href="#tabs_product_en" class="tab_language">Anglais</a></li>
        
    
        
            <li class="tabs tab-title new_lc hide tabs_new_lc" id="tabs_product_new_lc_tab" data-language="new_lc"><a href="#tabs_product_new_lc" class="tab_language"></a></li>
        
    
        
            <li class="tabs tab-title new tabs_new">
                <select class="select_add_language" style="width:100%">
                    <option></option>
                </select>
            </li>
        
    
</ul>
<!--html tab header ends-->

<!--The content tab starts-->
<div id="tabs_content_product" class="tabs-content">
    
        
            <div class="tabs content active tabs_fr" id="tabs_product_fr">
                
                                 

                
                    
                    <!-- start templates/web/pages/product_edit/display_input_field.tt.html -->
<label for="product_name_fr">
    Nom du produit
    
        (<span class="tab_language">Français</span>)
    
</label>


    <input type="text" name="product_name_fr" id="product_name_fr" class="text " value="Tarte aux pommes et aux framboise bio" lang="fr" data-autocomplete="" />






    <p class="example">Exemple : Kinder Bueno White</p>


<!-- end templates/web/pages/product_edit/display_input_field.tt.html -->


                
                    
                    <!-- start templates/web/pages/product_edit/display_input_field.tt.html -->
<label for="generic_name_fr">
    Dénomination générique
    
        (<span class="tab_language">Français</span>)
    
</label>


    <input type="text" name="generic_name_fr" id="generic_name_fr" class="text " value="" lang="fr" data-autocomplete="" />






    <p class="example">Exemple : Barre chocolatée au lait et aux noisettes</p>


<!-- end templates/web/pages/product_edit/display_input_field.tt.html -->


                

            </div>
        
    
        
            <div class="tabs content tabs_en" id="tabs_product_en">
                
                                 

                
                    
                    <!-- start templates/web/pages/product_edit/display_input_field.tt.html -->
<label for="product_name_en">
    Nom du produit
    
        (<span class="tab_language">Anglais</span>)
    
</label>


    <input type="text" name="product_name_en" id="product_name_en" class="text " value="Organic apple and raspberry pie" lang="en" data-autocomplete="" />






    <p class="example">Exemple : Kinder Bueno White</p>


<!-- end templates/web/pages/product_edit/display_input_field.tt.html -->


                
                    
                    <!-- start templates/web/pages/product_edit/display_input_field.tt.html -->
<label for="generic_name_en">
    Dénomination générique
    
        (<span class="tab_language">Anglais</span>)
    
</label>


    <input type="text" name="generic_name_en" id="generic_name_en" class="text " value="default_name" lang="en" data-autocomplete="" />






    <p class="example">Exemple : Barre chocolatée au lait et aux noisettes</p>


<!-- end templates/web/pages/product_edit/display_input_field.tt.html -->


                

            </div>
        
    
        
            <div class="tabs content new_lc hide tabs_new_lc" id="tabs_product_new_lc">
                
                                 

                
                    
                    <!-- start templates/web/pages/product_edit/display_input_field.tt.html -->
<label for="product_name_new_lc">
    Nom du produit
    
        (<span class="tab_language"></span>)
    
</label>


    <input type="text" name="product_name_new_lc" id="product_name_new_lc" class="text " value="" lang="new_lc" data-autocomplete="" />






    <p class="example">Exemple : Kinder Bueno White</p>


<!-- end templates/web/pages/product_edit/display_input_field.tt.html -->


                
                    
                    <!-- start templates/web/pages/product_edit/display_input_field.tt.html -->
<label for="generic_name_new_lc">
    Dénomination générique
    
        (<span class="tab_language"></span>)
    
</label>


    <input type="text" name="generic_name_new_lc" id="generic_name_new_lc" class="text " value="" lang="new_lc" data-autocomplete="" />






    <p class="example">Exemple : Barre chocolatée au lait et aux noisettes</p>


<!-- end templates/web/pages/product_edit/display_input_field.tt.html -->


                

            </div>
        
    
        
    
</div>
<!--The content tab ends-->

<!-- end templates/web/pages/product_edit/display_input_tabs.tt.html -->

                
                    <!-- start templates/web/pages/product_edit/display_input_field.tt.html -->
<label for="quantity">
    Quantité
    
</label>


    <input type="text" name="quantity" id="quantity" class="text " value="100 g" lang="fr" data-autocomplete="" />






    <p class="example">Exemples : 2 l, 250 g, 1 kg, 25 cl</p>


<!-- end templates/web/pages/product_edit/display_input_field.tt.html -->


                
                    <!-- start templates/web/pages/product_edit/display_input_field.tt.html -->
<label for="brands">
    Marques
    
</label>


    <input type="text" name="brands" id="brands" class="text tagify-me" value="Les tartes de Robert" lang="fr" data-autocomplete="" />






    <p class="example">Exemples : Kinder Bueno White, Kinder Bueno, Kinder, Ferrero</p>


<!-- end templates/web/pages/product_edit/display_input_field.tt.html -->


                
                    <!-- start templates/web/pages/product_edit/display_input_field.tt.html -->
<label for="categories">
    Catégories
    
</label>


    <input type="text" name="categories" id="categories" class="text tagify-me" value="Desserts, Tartes sucrées, Tartes, Tartes aux pommes" lang="fr" data-autocomplete="//fr.openfoodfacts.localhost/api/v3/taxonomy_suggestions?tagtype=categories" />




    
        <p class="note">&rarr; Il suffit d'indiquer la catégorie la plus spécifique, les catégories "parentes" seront ajoutées automatiquement.</p>
    



    <p class="example">Exemples : Sardines à l'huile d'olive, Mayonnaises allégées, Jus d'orange à base de concentré</p>


<!-- end templates/web/pages/product_edit/display_input_field.tt.html -->


                
                    <!-- start templates/web/pages/product_edit/display_input_field.tt.html -->
<label for="labels">
    Labels, certifications, récompenses
    
</label>


    <input type="text" name="labels" id="labels" class="text tagify-me" value="Commerce équitable, Bio

" lang="fr" data-autocomplete="//fr.openfoodfacts.localhost/api/v3/taxonomy_suggestions?tagtype=labels" />




    
        <p class="note">&rarr; Indiquez les labels les plus spécifiques. Les catégories "parentes" comme 'Bio' ou 'Commerce équitable' seront ajoutées automatiquement.</p>
    



    <p class="example">Exemple : Bio</p>


<!-- end templates/web/pages/product_edit/display_input_field.tt.html -->


                
                    <!-- start templates/web/pages/product_edit/display_input_field.tt.html -->
<label for="manufacturing_places">
    Lieux de fabrication ou de transformation
    
</label>


    <input type="text" name="manufacturing_places" id="manufacturing_places" class="text tagify-me" value="" lang="fr" data-autocomplete="" />






    <p class="example">Exemples : Provence, France</p>


<!-- end templates/web/pages/product_edit/display_input_field.tt.html -->


                
                    <!-- start templates/web/pages/product_edit/display_input_field.tt.html -->
<label for="emb_codes">
    Code de traçabilité
    
</label>


    <input type="text" name="emb_codes" id="emb_codes" class="text tagify-me" value="" lang="fr" data-autocomplete="//fr.openfoodfacts.localhost/api/v3/taxonomy_suggestions?tagtype=emb_codes" />




    
        <p class="note">&rarr; En Europe, le code est une ellipse contenant les deux initiales du pays suivies par un nombre et CE.</p>
    



    <p class="example">Exemples : EMB 53062, FR 62.448.034 CE, 84 R 20, 33 RECOLTANT 522</p>


<!-- end templates/web/pages/product_edit/display_input_field.tt.html -->


                
                    <!-- start templates/web/pages/product_edit/display_input_field.tt.html -->
<label for="link">
    Lien vers la page du produit sur le site officiel du fabricant
    
</label>


    <input type="text" name="link" id="link" class="text " value="//world.openfoodfacts.org/" lang="fr" data-autocomplete="" />







<!-- end templates/web/pages/product_edit/display_input_field.tt.html -->


                
                    <!-- start templates/web/pages/product_edit/display_input_field.tt.html -->
<label for="expiration_date">
    Date limite de consommation
    
</label>


    <input type="text" name="expiration_date" id="expiration_date" class="text " value="" lang="fr" data-autocomplete="" />




    
        <p class="note">&rarr; La date limite permet de repérer les changements des produits dans le temps et d'identifier la plus récente version.</p>
    




<!-- end templates/web/pages/product_edit/display_input_field.tt.html -->


                
                    <!-- start templates/web/pages/product_edit/display_input_field.tt.html -->
<label for="purchase_places">
    Ville et pays d'achat
    
</label>


    <input type="text" name="purchase_places" id="purchase_places" class="text tagify-me" value="" lang="fr" data-autocomplete="" />




    
        <p class="note">&rarr; Indiquez le lieu où vous avez acheté ou vu le produit (au moins le pays)</p>
    




<!-- end templates/web/pages/product_edit/display_input_field.tt.html -->


                
                    <!-- start templates/web/pages/product_edit/display_input_field.tt.html -->
<label for="stores">
    Magasins
    
</label>


    <input type="text" name="stores" id="stores" class="text tagify-me" value="" lang="fr" data-autocomplete="" />




    
        <p class="note">&rarr; Enseigne du magasin où vous avez acheté ou vu le produit</p>
    




<!-- end templates/web/pages/product_edit/display_input_field.tt.html -->


                
                    <!-- start templates/web/pages/product_edit/display_input_field.tt.html -->
<label for="countries">
    Pays de vente
    
</label>


    <input type="text" name="countries" id="countries" class="text tagify-me" value="France, Allemagne, Royaume-Uni" lang="fr" data-autocomplete="//fr.openfoodfacts.localhost/api/v3/taxonomy_suggestions?tagtype=countries" />




    
        <p class="note">&rarr; Pays dans lesquels le produit est largement distribué (hors magasins spécialisés dans l'import)</p>
    




<!-- end templates/web/pages/product_edit/display_input_field.tt.html -->


                
            </div>
        </section>

        <section id="ingredients" class="card fieldset">
            <div class="card-section">
                <legend>Ingrédients</legend>
                <!-- start templates/web/pages/product_edit/display_input_tabs.tt.html -->

<!--html tab header starts-->
<ul id="tabs_ingredients_image" class="tabs" data-tab>
    
        
            <li class="tabs tab-title active tabs_fr" id="tabs_ingredients_image_fr_tab" data-language="fr"><a href="#tabs_ingredients_image_fr" class="tab_language">Français</a></li>
        
    
        
            <li class="tabs tab-title tabs_en" id="tabs_ingredients_image_en_tab" data-language="en"><a href="#tabs_ingredients_image_en" class="tab_language">Anglais</a></li>
        
    
        
            <li class="tabs tab-title new_lc hide tabs_new_lc" id="tabs_ingredients_image_new_lc_tab" data-language="new_lc"><a href="#tabs_ingredients_image_new_lc" class="tab_language"></a></li>
        
    
        
            <li class="tabs tab-title new tabs_new">
                <select class="select_add_language" style="width:100%">
                    <option></option>
                </select>
            </li>
        
    
</ul>
<!--html tab header ends-->

<!--The content tab starts-->
<div id="tabs_content_ingredients_image" class="tabs-content">
    
        
            <div class="tabs content active tabs_fr" id="tabs_ingredients_image_fr">
                
                                 

                
                    
                    	<label for="ingredients_fr">Photo de la liste des ingrédients (<span class="tab_language">Français</span>)</label>
<p class="note">&rarr; Si elle est suffisamment nette et droite, les ingrédients peuvent être extraits automatiquement de la photo.</p>
<div class="select_crop" id="ingredients_fr"></div>
<hr class="floatclear" />
<input type="hidden" name="ingredients_fr_imgid" id="ingredients_fr_imgid" value="" />
<input type="hidden" name="ingredients_fr_x1" id="ingredients_fr_x1" value="" />
<input type="hidden" name="ingredients_fr_y1" id="ingredients_fr_y1" value="" />
<input type="hidden" name="ingredients_fr_x2" id="ingredients_fr_x2" value="" />
<input type="hidden" name="ingredients_fr_y2" id="ingredients_fr_y2" value="" />
<input type="hidden" name="ingredients_fr_display_url" id="ingredients_fr_display_url" value="" />

                
                    
                        <div id="ingredients_fr_image_full"></div>
                    
                    <!-- start templates/web/pages/product_edit/display_input_field.tt.html -->
<label for="ingredients_text_fr">
    Liste des ingrédients
    
        (<span class="tab_language">Français</span>)
    
</label>


    <textarea name="ingredients_text_fr" id="ingredients_text_fr" lang="fr">Farine de blé, pommes, framboises 10%, sucre, beurre, oeufs, sel, huile de palme, acidifiant: acide citrique, agent levant: bicarbonate de sodium</textarea>




    
        <p class="note">&rarr; Conserver l'ordre, indiquer le % lorsqu'il est précisé, séparer par une virgule ou - , Utiliser les ( ) pour  les ingrédients d'un ingrédient, indiquer les allergènes entre _ : farine de _blé_</p>
    



    <p class="example">Exemples : Céréales 85,5% (farine de _blé_, farine de _blé_ complet 11%), extrait de malt (orge), cacao 4,8%, vitamine C</p>


<!-- end templates/web/pages/product_edit/display_input_field.tt.html -->


                
                    
                    <!-- start templates/web/pages/product_edit/display_input_field.tt.html -->
<label for="origin_fr">
    Origine du produit et/ou de ses ingrédients
    
        (<span class="tab_language">Français</span>)
    
</label>


    <input type="text" name="origin_fr" id="origin_fr" class="text " value="" lang="fr" data-autocomplete="" />




    
        <p class="note">&rarr; Mentions sur l'emballage indiquant le lieu de fabrication et/ou l'origine des ingrédients</p>
    



    <p class="example">Exemples : Fabriqué en France. Tomates d'Italie. Origine du riz : Inde, Thaïlande.</p>


<!-- end templates/web/pages/product_edit/display_input_field.tt.html -->


                

            </div>
        
    
        
            <div class="tabs content tabs_en" id="tabs_ingredients_image_en">
                
                                 

                
                    
                    	<label for="ingredients_en">Photo de la liste des ingrédients (<span class="tab_language">Anglais</span>)</label>
<p class="note">&rarr; Si elle est suffisamment nette et droite, les ingrédients peuvent être extraits automatiquement de la photo.</p>
<div class="select_crop" id="ingredients_en"></div>
<hr class="floatclear" />
<input type="hidden" name="ingredients_en_imgid" id="ingredients_en_imgid" value="" />
<input type="hidden" name="ingredients_en_x1" id="ingredients_en_x1" value="" />
<input type="hidden" name="ingredients_en_y1" id="ingredients_en_y1" value="" />
<input type="hidden" name="ingredients_en_x2" id="ingredients_en_x2" value="" />
<input type="hidden" name="ingredients_en_y2" id="ingredients_en_y2" value="" />
<input type="hidden" name="ingredients_en_display_url" id="ingredients_en_display_url" value="" />

                
                    
                        <div id="ingredients_en_image_full"></div>
                    
                    <!-- start templates/web/pages/product_edit/display_input_field.tt.html -->
<label for="ingredients_text_en">
    Liste des ingrédients
    
        (<span class="tab_language">Anglais</span>)
    
</label>


    <textarea name="ingredients_text_en" id="ingredients_text_en" lang="en">Wheat flour, apples, raspberries 10%, sugar, butter, eggs, salt, palm oil, acidifier: citric acid, raising agent: sodium bicarbonate</textarea>




    
        <p class="note">&rarr; Conserver l'ordre, indiquer le % lorsqu'il est précisé, séparer par une virgule ou - , Utiliser les ( ) pour  les ingrédients d'un ingrédient, indiquer les allergènes entre _ : farine de _blé_</p>
    



    <p class="example">Exemples : Céréales 85,5% (farine de _blé_, farine de _blé_ complet 11%), extrait de malt (orge), cacao 4,8%, vitamine C</p>


<!-- end templates/web/pages/product_edit/display_input_field.tt.html -->


                
                    
                    <!-- start templates/web/pages/product_edit/display_input_field.tt.html -->
<label for="origin_en">
    Origine du produit et/ou de ses ingrédients
    
        (<span class="tab_language">Anglais</span>)
    
</label>


    <input type="text" name="origin_en" id="origin_en" class="text " value="Germany" lang="en" data-autocomplete="" />




    
        <p class="note">&rarr; Mentions sur l'emballage indiquant le lieu de fabrication et/ou l'origine des ingrédients</p>
    



    <p class="example">Exemples : Fabriqué en France. Tomates d'Italie. Origine du riz : Inde, Thaïlande.</p>


<!-- end templates/web/pages/product_edit/display_input_field.tt.html -->


                

            </div>
        
    
        
            <div class="tabs content new_lc hide tabs_new_lc" id="tabs_ingredients_image_new_lc">
                
                                 

                
                    
                    	<label for="ingredients_new_lc">Photo de la liste des ingrédients (<span class="tab_language"></span>)</label>
<p class="note">&rarr; Si elle est suffisamment nette et droite, les ingrédients peuvent être extraits automatiquement de la photo.</p>
<div class="select_crop" id="ingredients_new_lc"></div>
<hr class="floatclear" />
<input type="hidden" name="ingredients_new_lc_imgid" id="ingredients_new_lc_imgid" value="" />
<input type="hidden" name="ingredients_new_lc_x1" id="ingredients_new_lc_x1" value="" />
<input type="hidden" name="ingredients_new_lc_y1" id="ingredients_new_lc_y1" value="" />
<input type="hidden" name="ingredients_new_lc_x2" id="ingredients_new_lc_x2" value="" />
<input type="hidden" name="ingredients_new_lc_y2" id="ingredients_new_lc_y2" value="" />
<input type="hidden" name="ingredients_new_lc_display_url" id="ingredients_new_lc_display_url" value="" />

                
                    
                        <div id="ingredients_new_lc_image_full"></div>
                    
                    <!-- start templates/web/pages/product_edit/display_input_field.tt.html -->
<label for="ingredients_text_new_lc">
    Liste des ingrédients
    
        (<span class="tab_language"></span>)
    
</label>


    <textarea name="ingredients_text_new_lc" id="ingredients_text_new_lc" lang="new_lc"></textarea>




    
        <p class="note">&rarr; Conserver l'ordre, indiquer le % lorsqu'il est précisé, séparer par une virgule ou - , Utiliser les ( ) pour  les ingrédients d'un ingrédient, indiquer les allergènes entre _ : farine de _blé_</p>
    



    <p class="example">Exemples : Céréales 85,5% (farine de _blé_, farine de _blé_ complet 11%), extrait de malt (orge), cacao 4,8%, vitamine C</p>


<!-- end templates/web/pages/product_edit/display_input_field.tt.html -->


                
                    
                    <!-- start templates/web/pages/product_edit/display_input_field.tt.html -->
<label for="origin_new_lc">
    Origine du produit et/ou de ses ingrédients
    
        (<span class="tab_language"></span>)
    
</label>


    <input type="text" name="origin_new_lc" id="origin_new_lc" class="text " value="" lang="new_lc" data-autocomplete="" />




    
        <p class="note">&rarr; Mentions sur l'emballage indiquant le lieu de fabrication et/ou l'origine des ingrédients</p>
    



    <p class="example">Exemples : Fabriqué en France. Tomates d'Italie. Origine du riz : Inde, Thaïlande.</p>


<!-- end templates/web/pages/product_edit/display_input_field.tt.html -->


                

            </div>
        
    
        
    
</div>
<!--The content tab ends-->

<!-- end templates/web/pages/product_edit/display_input_tabs.tt.html -->
                <!-- start templates/web/pages/product_edit/display_input_field.tt.html -->
<label for="allergens">
    Substances ou produits provoquant des allergies ou intolérances
    
</label>


    <input type="text" name="allergens" id="allergens" class="text tagify-me" value="Œufs, Gluten, Lait" lang="fr" data-autocomplete="//fr.openfoodfacts.localhost/api/v3/taxonomy_suggestions?tagtype=allergens" />







<!-- end templates/web/pages/product_edit/display_input_field.tt.html -->


                <!-- start templates/web/pages/product_edit/display_input_field.tt.html -->
<label for="traces">
    Traces éventuelles
    
</label>


    <input type="text" name="traces" id="traces" class="text tagify-me" value="" lang="fr" data-autocomplete="//fr.openfoodfacts.localhost/api/v3/taxonomy_suggestions?tagtype=traces" />




    
        <p class="note">&rarr; Indiquer les ingrédients des mentions "Peut contenir des traces de", "Fabriqué dans un atelier qui utilise aussi" etc.</p>
    



    <p class="example">Exemples : Lait, Gluten, Arachide, Fruits à coque</p>


<!-- end templates/web/pages/product_edit/display_input_field.tt.html -->


                <!-- start templates/web/pages/product_edit/display_input_field.tt.html -->
<label for="origins">
    Origine des ingrédients
    
</label>


    <input type="text" name="origins" id="origins" class="text tagify-me" value="" lang="fr" data-autocomplete="//fr.openfoodfacts.localhost/api/v3/taxonomy_suggestions?tagtype=origins" />






    <p class="example">Exemples : Vallée des Baux-de-Provence, Provence, France</p>


<!-- end templates/web/pages/product_edit/display_input_field.tt.html -->


            </div>
        </section>

        <!--nutrient fieldset-->
        <section class="card fieldset" id="nutrition">
            <div class="card-section">
                <legend>Tableau nutritionnel</legend>
                <!-- extra field suffixed with _displayed to allow detecting when a box is unchecked -->
                <input type="hidden" name="no_nutrition_data_displayed" value="1" />
                <input type="checkbox" id="no_nutrition_data" name="no_nutrition_data"  />
                <label for="no_nutrition_data" class="checkbox_label">Les informations nutritionnelles ne sont pas mentionnées sur le produit.</label><br/>
                <div id="nutrition_data_div">
                    <!-- start templates/web/pages/product_edit/display_input_tabs.tt.html -->

<!--html tab header starts-->
<ul id="tabs_nutrition_image" class="tabs" data-tab>
    
        
            <li class="tabs tab-title active tabs_fr" id="tabs_nutrition_image_fr_tab" data-language="fr"><a href="#tabs_nutrition_image_fr" class="tab_language">Français</a></li>
        
    
        
            <li class="tabs tab-title tabs_en" id="tabs_nutrition_image_en_tab" data-language="en"><a href="#tabs_nutrition_image_en" class="tab_language">Anglais</a></li>
        
    
        
            <li class="tabs tab-title new_lc hide tabs_new_lc" id="tabs_nutrition_image_new_lc_tab" data-language="new_lc"><a href="#tabs_nutrition_image_new_lc" class="tab_language"></a></li>
        
    
        
            <li class="tabs tab-title new tabs_new">
                <select class="select_add_language" style="width:100%">
                    <option></option>
                </select>
            </li>
        
    
</ul>
<!--html tab header ends-->

<!--The content tab starts-->
<div id="tabs_content_nutrition_image" class="tabs-content">
    
        
            <div class="tabs content active tabs_fr" id="tabs_nutrition_image_fr">
                
                                 

                
                    
                    	<label for="nutrition_fr">Photo des informations nutritionnelles (<span class="tab_language">Français</span>)</label>

<div class="select_crop" id="nutrition_fr"></div>
<hr class="floatclear" />
<input type="hidden" name="nutrition_fr_imgid" id="nutrition_fr_imgid" value="" />
<input type="hidden" name="nutrition_fr_x1" id="nutrition_fr_x1" value="" />
<input type="hidden" name="nutrition_fr_y1" id="nutrition_fr_y1" value="" />
<input type="hidden" name="nutrition_fr_x2" id="nutrition_fr_x2" value="" />
<input type="hidden" name="nutrition_fr_y2" id="nutrition_fr_y2" value="" />
<input type="hidden" name="nutrition_fr_display_url" id="nutrition_fr_display_url" value="" />

                

            </div>
        
    
        
            <div class="tabs content tabs_en" id="tabs_nutrition_image_en">
                
                                 

                
                    
                    	<label for="nutrition_en">Photo des informations nutritionnelles (<span class="tab_language">Anglais</span>)</label>

<div class="select_crop" id="nutrition_en"></div>
<hr class="floatclear" />
<input type="hidden" name="nutrition_en_imgid" id="nutrition_en_imgid" value="" />
<input type="hidden" name="nutrition_en_x1" id="nutrition_en_x1" value="" />
<input type="hidden" name="nutrition_en_y1" id="nutrition_en_y1" value="" />
<input type="hidden" name="nutrition_en_x2" id="nutrition_en_x2" value="" />
<input type="hidden" name="nutrition_en_y2" id="nutrition_en_y2" value="" />
<input type="hidden" name="nutrition_en_display_url" id="nutrition_en_display_url" value="" />

                

            </div>
        
    
        
            <div class="tabs content new_lc hide tabs_new_lc" id="tabs_nutrition_image_new_lc">
                
                                 

                
                    
                    	<label for="nutrition_new_lc">Photo des informations nutritionnelles (<span class="tab_language"></span>)</label>

<div class="select_crop" id="nutrition_new_lc"></div>
<hr class="floatclear" />
<input type="hidden" name="nutrition_new_lc_imgid" id="nutrition_new_lc_imgid" value="" />
<input type="hidden" name="nutrition_new_lc_x1" id="nutrition_new_lc_x1" value="" />
<input type="hidden" name="nutrition_new_lc_y1" id="nutrition_new_lc_y1" value="" />
<input type="hidden" name="nutrition_new_lc_x2" id="nutrition_new_lc_x2" value="" />
<input type="hidden" name="nutrition_new_lc_y2" id="nutrition_new_lc_y2" value="" />
<input type="hidden" name="nutrition_new_lc_display_url" id="nutrition_new_lc_display_url" value="" />

                

            </div>
        
    
        
    
</div>
<!--The content tab ends-->

<!-- end templates/web/pages/product_edit/display_input_tabs.tt.html -->
                    <!-- start templates/web/pages/product_edit/display_input_field.tt.html -->
<label for="serving_size">
    Taille d'une portion
    
</label>


    <input type="text" name="serving_size" id="serving_size" class="text " value="10 g" lang="fr" data-autocomplete="" />




    
        <p class="note">&rarr; Si le tableau nutritionnel contient des valeurs pour le produit préparé, indiquez la taille totale d'une portion de produit préparé (incluant l'eau ou le lait ajouté).</p>
    



    <p class="example">Exemples : 30 g, 2 biscuits 60 g, 5 cl, un verre 20 cl</p>


<!-- end templates/web/pages/product_edit/display_input_field.tt.html -->



                    
                        <!-- extra field suffixed with _displayed to allow detecting when a box is unchecked -->
                        <input type="hidden" name="nutrition_data_displayed" value="1" />
                        <input type="checkbox" id="nutrition_data" name="nutrition_data" checked="checked" />
                        <label for="nutrition_data" class="checkbox_label">Les informations nutritionnelles sont mentionnées pour le produit tel que vendu.</label> &nbsp;
                        <input type="radio" id="nutrition_data_per_100g" value="100g" name="nutrition_data_per" checked="checked" />
                        <label for="nutrition_data_per_100g">pour 100 g / 100 ml</label>
                        <input type="radio" id="nutrition_data_per_serving" value="serving" name="nutrition_data_per"  />
                        <label for="nutrition_data_per_serving">par portion</label><br/>

                        
                    
                        <!-- extra field suffixed with _displayed to allow detecting when a box is unchecked -->
                        <input type="hidden" name="nutrition_data_prepared_displayed" value="1" />
                        <input type="checkbox" id="nutrition_data_prepared" name="nutrition_data_prepared"  />
                        <label for="nutrition_data_prepared" class="checkbox_label">Les informations nutritionnelles sont mentionnées pour le produit préparé.</label> &nbsp;
                        <input type="radio" id="nutrition_data_prepared_per_100g" value="100g" name="nutrition_data_prepared_per" checked="checked" />
                        <label for="nutrition_data_prepared_per_100g">pour 100 g / 100 ml</label>
                        <input type="radio" id="nutrition_data_prepared_per_serving" value="serving" name="nutrition_data_prepared_per"  />
                        <label for="nutrition_data_prepared_per_serving">par portion</label><br/>

                        
                    

                    <div style="position:relative">

                        <table id="nutrition_data_table" class="data_table" style="display: table;" aria-label="nutrition table">
                            <thead class="nutriment_header">
                                <th id="col_1">
                                    Tableau nutritionnel
                                </th>
                                <th id="col_2" class="nutriment_col" >
                                    Tel que vendu<br/>
                                    <span id="nutrition_data_100g" >pour 100 g / 100 ml</span>
                                    <span id="nutrition_data_serving"  style="display:none">par portion</span>
                                </th>
                                <th id="col_3" class="nutriment_col_prepared" style="display:none">
                                    Préparé<br/>
                                    <span id="nutrition_data_prepared_100g" >pour 100 g / 100 ml</span>
                                    <span id="nutrition_data_prepared_serving"  style="display:none">par portion</span>
                                </th>
                                <th id="col_4">
                                    Unité
                                </th>
                            </thead>

                            <tbody>

                                

                                    
                                        <tr id="nutriment_energy-kj_tr" class="nutriment_main">

                                    <td>
                                        <!--label starts-->
                                        
                                        
                                            <label class="nutriment_label" for="nutriment_energy-kj">Énergie (kJ)*</label>
                                        
                                        
                                        <!--label ends-->
                                    </td>

                                            <td class="nutriment_col" >
                                                <input class="nutriment_value nutriment_value_as_sold soft-background" id="nutriment_energy-kj" name="nutriment_energy-kj" value=""  autocomplete="off"/>
                                                <span id="nutriment_question_mark_energy-kj" class="question_mark">?</span>
                                                <span id="nutriment_sugars_warning_energy-kj" class="sugars_warning">Please enter a valid value.</span>
                                            </td>
                                            <td class="nutriment_col_prepared" style="display:none">
                                                <input class="nutriment_value nutriment_value_prepared" id="nutriment_energy-kj_prepared" name="nutriment_energy-kj_prepared" value=""  autocomplete="off"/>
                                            </td>

                                            
                                                <td>
                                                    <span class="nutriment_unit">kJ</span>

                                            
                                                    </td>
                                            </tr>

                                    

                                

                                    
                                        <tr id="nutriment_energy-kcal_tr" class="nutriment_main">

                                    <td>
                                        <!--label starts-->
                                        
                                        
                                            <label class="nutriment_label" for="nutriment_energy-kcal">Énergie (kcal)</label>
                                        
                                        
                                        <!--label ends-->
                                    </td>

                                            <td class="nutriment_col" >
                                                <input class="nutriment_value nutriment_value_as_sold soft-background" id="nutriment_energy-kcal" name="nutriment_energy-kcal" value=""  autocomplete="off"/>
                                                <span id="nutriment_question_mark_energy-kcal" class="question_mark">?</span>
                                                <span id="nutriment_sugars_warning_energy-kcal" class="sugars_warning">Please enter a valid value.</span>
                                            </td>
                                            <td class="nutriment_col_prepared" style="display:none">
                                                <input class="nutriment_value nutriment_value_prepared" id="nutriment_energy-kcal_prepared" name="nutriment_energy-kcal_prepared" value=""  autocomplete="off"/>
                                            </td>

                                            
                                                <td>
                                                    <span class="nutriment_unit">kcal</span>

                                            
                                                    </td>
                                            </tr>

                                    

                                

                                    

                                

                                    
                                        <tr id="nutriment_fat_tr" class="nutriment_main">

                                    <td>
                                        <!--label starts-->
                                        
                                        
                                            <label class="nutriment_label" for="nutriment_fat">Matières grasses*</label>
                                        
                                        
                                        <!--label ends-->
                                    </td>

                                            <td class="nutriment_col" >
                                                <input class="nutriment_value nutriment_value_as_sold soft-background" id="nutriment_fat" name="nutriment_fat" value=""  autocomplete="off"/>
                                                <span id="nutriment_question_mark_fat" class="question_mark">?</span>
                                                <span id="nutriment_sugars_warning_fat" class="sugars_warning">Please enter a valid value.</span>
                                            </td>
                                            <td class="nutriment_col_prepared" style="display:none">
                                                <input class="nutriment_value nutriment_value_prepared" id="nutriment_fat_prepared" name="nutriment_fat_prepared" value=""  autocomplete="off"/>
                                            </td>

                                            
                                                <td>
                                                    <span class="nutriment_unit_percent" id="nutriment_fat_unit_percent" style="display:none">%</span>
                                                    <select class="nutriment_unit" id="nutriment_fat_unit" name="nutriment_fat_unit" >
                                                        
                                                            <option value="g" selected="selected" >g</option>
                                                        
                                                            <option value="mg" >mg</option>
                                                        
                                                            <option value="µg" >mcg/µg</option>
                                                        
                                                        </select>
                                            
                                                    </td>
                                            </tr>

                                    

                                

                                    
                                        <tr id="nutriment_saturated-fat_tr" class="nutriment_sub">

                                    <td>
                                        <!--label starts-->
                                        
                                        
                                            <label class="nutriment_label" for="nutriment_saturated-fat">Acides gras saturés*</label>
                                        
                                        
                                        <!--label ends-->
                                    </td>

                                            <td class="nutriment_col" >
                                                <input class="nutriment_value nutriment_value_as_sold soft-background" id="nutriment_saturated-fat" name="nutriment_saturated-fat" value=""  autocomplete="off"/>
                                                <span id="nutriment_question_mark_saturated-fat" class="question_mark">?</span>
                                                <span id="nutriment_sugars_warning_saturated-fat" class="sugars_warning">Please enter a valid value.</span>
                                            </td>
                                            <td class="nutriment_col_prepared" style="display:none">
                                                <input class="nutriment_value nutriment_value_prepared" id="nutriment_saturated-fat_prepared" name="nutriment_saturated-fat_prepared" value=""  autocomplete="off"/>
                                            </td>

                                            
                                                <td>
                                                    <span class="nutriment_unit_percent" id="nutriment_saturated-fat_unit_percent" style="display:none">%</span>
                                                    <select class="nutriment_unit" id="nutriment_saturated-fat_unit" name="nutriment_saturated-fat_unit" >
                                                        
                                                            <option value="g" selected="selected" >g</option>
                                                        
                                                            <option value="mg" >mg</option>
                                                        
                                                            <option value="µg" >mcg/µg</option>
                                                        
                                                        </select>
                                            
                                                    </td>
                                            </tr>

                                    

                                

                                    

                                

                                    

                                

                                    

                                

                                    

                                

                                    

                                

                                    

                                

                                    

                                

                                    

                                

                                    

                                

                                    

                                

                                    

                                

                                    

                                

                                    

                                

                                    

                                

                                    

                                

                                    

                                

                                    

                                

                                    

                                

                                    

                                

                                    

                                

                                    

                                

                                    

                                

                                    

                                

                                    

                                

                                    

                                

                                    

                                

                                    

                                

                                    

                                

                                    

                                

                                    

                                

                                    

                                

                                    

                                

                                    

                                

                                    

                                

                                    

                                

                                    
                                        <tr id="nutriment_carbohydrates_tr" class="nutriment_main">

                                    <td>
                                        <!--label starts-->
                                        
                                        
                                            <label class="nutriment_label" for="nutriment_carbohydrates">Glucides</label>
                                        
                                        
                                        <!--label ends-->
                                    </td>

                                            <td class="nutriment_col" >
                                                <input class="nutriment_value nutriment_value_as_sold soft-background" id="nutriment_carbohydrates" name="nutriment_carbohydrates" value=""  autocomplete="off"/>
                                                <span id="nutriment_question_mark_carbohydrates" class="question_mark">?</span>
                                                <span id="nutriment_sugars_warning_carbohydrates" class="sugars_warning">Please enter a valid value.</span>
                                            </td>
                                            <td class="nutriment_col_prepared" style="display:none">
                                                <input class="nutriment_value nutriment_value_prepared" id="nutriment_carbohydrates_prepared" name="nutriment_carbohydrates_prepared" value=""  autocomplete="off"/>
                                            </td>

                                            
                                                <td>
                                                    <span class="nutriment_unit_percent" id="nutriment_carbohydrates_unit_percent" style="display:none">%</span>
                                                    <select class="nutriment_unit" id="nutriment_carbohydrates_unit" name="nutriment_carbohydrates_unit" >
                                                        
                                                            <option value="g" selected="selected" >g</option>
                                                        
                                                            <option value="mg" >mg</option>
                                                        
                                                            <option value="µg" >mcg/µg</option>
                                                        
                                                        </select>
                                            
                                                    </td>
                                            </tr>

                                    

                                

                                    
                                        <tr id="nutriment_sugars_tr" class="nutriment_sub">

                                    <td>
                                        <!--label starts-->
                                        
                                        
                                            <label class="nutriment_label" for="nutriment_sugars">Sucres*</label>
                                        
                                        
                                        <!--label ends-->
                                    </td>

                                            <td class="nutriment_col" >
                                                <input class="nutriment_value nutriment_value_as_sold soft-background" id="nutriment_sugars" name="nutriment_sugars" value=""  autocomplete="off"/>
                                                <span id="nutriment_question_mark_sugars" class="question_mark">?</span>
                                                <span id="nutriment_sugars_warning_sugars" class="sugars_warning">Please enter a valid value.</span>
                                            </td>
                                            <td class="nutriment_col_prepared" style="display:none">
                                                <input class="nutriment_value nutriment_value_prepared" id="nutriment_sugars_prepared" name="nutriment_sugars_prepared" value=""  autocomplete="off"/>
                                            </td>

                                            
                                                <td>
                                                    <span class="nutriment_unit_percent" id="nutriment_sugars_unit_percent" style="display:none">%</span>
                                                    <select class="nutriment_unit" id="nutriment_sugars_unit" name="nutriment_sugars_unit" >
                                                        
                                                            <option value="g" selected="selected" >g</option>
                                                        
                                                            <option value="mg" >mg</option>
                                                        
                                                            <option value="µg" >mcg/µg</option>
                                                        
                                                        </select>
                                            
                                                    </td>
                                            </tr>

                                    

                                

                                    

                                

                                    

                                

                                    

                                

                                    

                                

                                    

                                

                                    

                                

                                    

                                

                                    

                                

                                    

                                

                                    

                                

                                    
                                        <tr id="nutriment_fiber_tr" class="nutriment_main">

                                    <td>
                                        <!--label starts-->
                                        
                                        
                                            <label class="nutriment_label" for="nutriment_fiber">Fibres alimentaires*</label>
                                        
                                        
                                        <!--label ends-->
                                    </td>

                                            <td class="nutriment_col" >
                                                <input class="nutriment_value nutriment_value_as_sold soft-background" id="nutriment_fiber" name="nutriment_fiber" value=""  autocomplete="off"/>
                                                <span id="nutriment_question_mark_fiber" class="question_mark">?</span>
                                                <span id="nutriment_sugars_warning_fiber" class="sugars_warning">Please enter a valid value.</span>
                                            </td>
                                            <td class="nutriment_col_prepared" style="display:none">
                                                <input class="nutriment_value nutriment_value_prepared" id="nutriment_fiber_prepared" name="nutriment_fiber_prepared" value=""  autocomplete="off"/>
                                            </td>

                                            
                                                <td>
                                                    <span class="nutriment_unit_percent" id="nutriment_fiber_unit_percent" style="display:none">%</span>
                                                    <select class="nutriment_unit" id="nutriment_fiber_unit" name="nutriment_fiber_unit" >
                                                        
                                                            <option value="g" selected="selected" >g</option>
                                                        
                                                            <option value="mg" >mg</option>
                                                        
                                                            <option value="µg" >mcg/µg</option>
                                                        
                                                        </select>
                                            
                                                    </td>
                                            </tr>

                                    

                                

                                    

                                

                                    

                                

                                    
                                        <tr id="nutriment_proteins_tr" class="nutriment_main">

                                    <td>
                                        <!--label starts-->
                                        
                                        
                                            <label class="nutriment_label" for="nutriment_proteins">Protéines*</label>
                                        
                                        
                                        <!--label ends-->
                                    </td>

                                            <td class="nutriment_col" >
                                                <input class="nutriment_value nutriment_value_as_sold soft-background" id="nutriment_proteins" name="nutriment_proteins" value=""  autocomplete="off"/>
                                                <span id="nutriment_question_mark_proteins" class="question_mark">?</span>
                                                <span id="nutriment_sugars_warning_proteins" class="sugars_warning">Please enter a valid value.</span>
                                            </td>
                                            <td class="nutriment_col_prepared" style="display:none">
                                                <input class="nutriment_value nutriment_value_prepared" id="nutriment_proteins_prepared" name="nutriment_proteins_prepared" value=""  autocomplete="off"/>
                                            </td>

                                            
                                                <td>
                                                    <span class="nutriment_unit_percent" id="nutriment_proteins_unit_percent" style="display:none">%</span>
                                                    <select class="nutriment_unit" id="nutriment_proteins_unit" name="nutriment_proteins_unit" >
                                                        
                                                            <option value="g" selected="selected" >g</option>
                                                        
                                                            <option value="mg" >mg</option>
                                                        
                                                            <option value="µg" >mcg/µg</option>
                                                        
                                                        </select>
                                            
                                                    </td>
                                            </tr>

                                    

                                

                                    

                                

                                    

                                

                                    

                                

                                    
                                        <tr id="nutriment_salt_tr" class="nutriment_main">

                                    <td>
                                        <!--label starts-->
                                        
                                        
                                            <label class="nutriment_label" for="nutriment_salt">Sel*</label>
                                        
                                        
                                        <!--label ends-->
                                    </td>

                                            <td class="nutriment_col" >
                                                <input class="nutriment_value nutriment_value_as_sold soft-background" id="nutriment_salt" name="nutriment_salt" value=""  autocomplete="off"/>
                                                <span id="nutriment_question_mark_salt" class="question_mark">?</span>
                                                <span id="nutriment_sugars_warning_salt" class="sugars_warning">Please enter a valid value.</span>
                                            </td>
                                            <td class="nutriment_col_prepared" style="display:none">
                                                <input class="nutriment_value nutriment_value_prepared" id="nutriment_salt_prepared" name="nutriment_salt_prepared" value=""  autocomplete="off"/>
                                            </td>

                                            
                                                <td>
                                                    <span class="nutriment_unit_percent" id="nutriment_salt_unit_percent" style="display:none">%</span>
                                                    <select class="nutriment_unit" id="nutriment_salt_unit" name="nutriment_salt_unit" >
                                                        
                                                            <option value="g" selected="selected" >g</option>
                                                        
                                                            <option value="mg" >mg</option>
                                                        
                                                            <option value="µg" >mcg/µg</option>
                                                        
                                                        </select>
                                            
                                                    </td>
                                            </tr>

                                    

                                

                                    

                                

                                    
                                        <tr id="nutriment_sodium_tr" class="nutriment_main">

                                    <td>
                                        <!--label starts-->
                                        
                                        
                                            <label class="nutriment_label" for="nutriment_sodium">Sodium</label>
                                        
                                        
                                        <!--label ends-->
                                    </td>

                                            <td class="nutriment_col" >
                                                <input class="nutriment_value nutriment_value_as_sold soft-background" id="nutriment_sodium" name="nutriment_sodium" value=""  autocomplete="off"/>
                                                <span id="nutriment_question_mark_sodium" class="question_mark">?</span>
                                                <span id="nutriment_sugars_warning_sodium" class="sugars_warning">Please enter a valid value.</span>
                                            </td>
                                            <td class="nutriment_col_prepared" style="display:none">
                                                <input class="nutriment_value nutriment_value_prepared" id="nutriment_sodium_prepared" name="nutriment_sodium_prepared" value=""  autocomplete="off"/>
                                            </td>

                                            
                                                <td>
                                                    <span class="nutriment_unit_percent" id="nutriment_sodium_unit_percent" style="display:none">%</span>
                                                    <select class="nutriment_unit" id="nutriment_sodium_unit" name="nutriment_sodium_unit" >
                                                        
                                                            <option value="g" selected="selected" >g</option>
                                                        
                                                            <option value="mg" >mg</option>
                                                        
                                                            <option value="µg" >mcg/µg</option>
                                                        
                                                        </select>
                                            
                                                    </td>
                                            </tr>

                                    

                                

                                    
                                        <tr id="nutriment_alcohol_tr" class="nutriment_main">

                                    <td>
                                        <!--label starts-->
                                        
                                        
                                            <label class="nutriment_label" for="nutriment_alcohol">Alcool</label>
                                        
                                        
                                        <!--label ends-->
                                    </td>

                                            <td class="nutriment_col" >
                                                <input class="nutriment_value nutriment_value_as_sold soft-background" id="nutriment_alcohol" name="nutriment_alcohol" value=""  autocomplete="off"/>
                                                <span id="nutriment_question_mark_alcohol" class="question_mark">?</span>
                                                <span id="nutriment_sugars_warning_alcohol" class="sugars_warning">Please enter a valid value.</span>
                                            </td>
                                            <td class="nutriment_col_prepared" style="display:none">
                                                <input class="nutriment_value nutriment_value_prepared" id="nutriment_alcohol_prepared" name="nutriment_alcohol_prepared" value=""  autocomplete="off"/>
                                            </td>

                                            
                                                <td>
                                                    <span class="nutriment_unit">% vol / °</span>

                                            
                                                    </td>
                                            </tr>

                                    

                                

                                    

                                

                                    

                                

                                    

                                

                                    

                                

                                    

                                

                                    

                                

                                    

                                

                                    

                                

                                    

                                

                                    

                                

                                    

                                

                                    

                                

                                    

                                

                                    

                                

                                    

                                

                                    

                                

                                    

                                

                                    

                                

                                    

                                

                                    

                                

                                    

                                

                                    

                                

                                    

                                

                                    

                                

                                    

                                

                                    

                                

                                    

                                

                                    

                                

                                    

                                

                                    

                                

                                    

                                

                                    

                                

                                    

                                

                                    

                                

                                    

                                

                                    

                                

                                    

                                

                                    

                                

                                    

                                

                                    

                                

                                    

                                

                                    

                                

                                    

                                

                                    

                                

                                    

                                

                                    

                                

                                    

                                

                                    

                                

                                    

                                

                                    

                                

                                    

                                

                                    

                                

                                    
                                        <tr id="nutriment_new_0_tr" class="nutriment_main" style="display:none">

                                    <td>
                                        <!--label starts-->
                                        
                                            <input class="nutriment_label" id="nutriment_new_0_label" name="nutriment_new_0_label" placeholder="Ajouter un nutriment"/>
                                        
                                        <!--label ends-->
                                    </td>

                                            <td class="nutriment_col" >
                                                <input class="nutriment_value nutriment_value_as_sold soft-background" id="nutriment_new_0" name="nutriment_new_0" value=""  autocomplete="off"/>
                                                <span id="nutriment_question_mark_new_0" class="question_mark">?</span>
                                                <span id="nutriment_sugars_warning_new_0" class="sugars_warning">Please enter a valid value.</span>
                                            </td>
                                            <td class="nutriment_col_prepared" style="display:none">
                                                <input class="nutriment_value nutriment_value_prepared" id="nutriment_new_0_prepared" name="nutriment_new_0_prepared" value=""  autocomplete="off"/>
                                            </td>

                                            
                                                <td>
                                                    <span class="nutriment_unit_percent" id="nutriment_new_0_unit_percent" style="display:none">%</span>
                                                    <select class="nutriment_unit" id="nutriment_new_0_unit" name="nutriment_new_0_unit" >
                                                        
                                                            <option value="g" selected="selected" >g</option>
                                                        
                                                            <option value="mg" >mg</option>
                                                        
                                                            <option value="µg" >mcg/µg</option>
                                                        
                                                            <option value="% DV" >% DV</option>
                                                        
                                                            <option value="IU" >IU</option>
                                                        
                                                        </select>
                                            
                                                    </td>
                                            </tr>

                                    

                                

                                    
                                        <tr id="nutriment_new_1_tr" class="nutriment_main">

                                    <td>
                                        <!--label starts-->
                                        
                                            <input class="nutriment_label" id="nutriment_new_1_label" name="nutriment_new_1_label" placeholder="Ajouter un nutriment"/>
                                        
                                        <!--label ends-->
                                    </td>

                                            <td class="nutriment_col" >
                                                <input class="nutriment_value nutriment_value_as_sold soft-background" id="nutriment_new_1" name="nutriment_new_1" value=""  autocomplete="off"/>
                                                <span id="nutriment_question_mark_new_1" class="question_mark">?</span>
                                                <span id="nutriment_sugars_warning_new_1" class="sugars_warning">Please enter a valid value.</span>
                                            </td>
                                            <td class="nutriment_col_prepared" style="display:none">
                                                <input class="nutriment_value nutriment_value_prepared" id="nutriment_new_1_prepared" name="nutriment_new_1_prepared" value=""  autocomplete="off"/>
                                            </td>

                                            
                                                <td>
                                                    <span class="nutriment_unit_percent" id="nutriment_new_1_unit_percent" style="display:none">%</span>
                                                    <select class="nutriment_unit" id="nutriment_new_1_unit" name="nutriment_new_1_unit" >
                                                        
                                                            <option value="g" selected="selected" >g</option>
                                                        
                                                            <option value="mg" >mg</option>
                                                        
                                                            <option value="µg" >mcg/µg</option>
                                                        
                                                            <option value="% DV" >% DV</option>
                                                        
                                                            <option value="IU" >IU</option>
                                                        
                                                        </select>
                                            
                                                    </td>
                                            </tr>

                                    

                                

                            </tbody>
                        </table>

                        <input type="hidden" name="new_max" id="new_max" value="1" />
                        <div id="nutrition_image_copy" style="position:absolute;bottom:0;"></div>
                    </div>

                

                <p class="asterisk">&rarr;* :Nutriments essentiels pour calculer le Nutri-Score.</p>
                <p class="note">&rarr; Le tableau liste par défaut les nutriments les plus couramment indiqués. Laissez le champ vide s'il n'est pas présent sur l'emballage.<br />Vous pouvez ajouter d'autres nutriments
(vitamines, minéraux, cholestérol, oméga 3 et 6 etc.) en tapant les premières lettres de leur nom dans la dernière ligne du tableau.</p>
                </div>

            </div>
    </section><!--nutrient field set-->

        <!--packaging field-->
        <section id="packaging_section" class="card fieldset">
            <div class="card-section">
                <legend>Conditionnement</legend>
                <!-- start templates/web/pages/product_edit/display_input_tabs.tt.html -->

<!--html tab header starts-->
<ul id="tabs_packaging_image" class="tabs" data-tab>
    
        
            <li class="tabs tab-title active tabs_fr" id="tabs_packaging_image_fr_tab" data-language="fr"><a href="#tabs_packaging_image_fr" class="tab_language">Français</a></li>
        
    
        
            <li class="tabs tab-title tabs_en" id="tabs_packaging_image_en_tab" data-language="en"><a href="#tabs_packaging_image_en" class="tab_language">Anglais</a></li>
        
    
        
            <li class="tabs tab-title new_lc hide tabs_new_lc" id="tabs_packaging_image_new_lc_tab" data-language="new_lc"><a href="#tabs_packaging_image_new_lc" class="tab_language"></a></li>
        
    
        
            <li class="tabs tab-title new tabs_new">
                <select class="select_add_language" style="width:100%">
                    <option></option>
                </select>
            </li>
        
    
</ul>
<!--html tab header ends-->

<!--The content tab starts-->
<div id="tabs_content_packaging_image" class="tabs-content">
    
        
            <div class="tabs content active tabs_fr" id="tabs_packaging_image_fr">
                
                                 

                
                    
                    	<label for="packaging_fr">Image d'instructions de recyclage et/ou information d'emballage (<span class="tab_language">Français</span>)</label>

<div class="select_crop" id="packaging_fr"></div>
<hr class="floatclear" />
<input type="hidden" name="packaging_fr_imgid" id="packaging_fr_imgid" value="" />
<input type="hidden" name="packaging_fr_x1" id="packaging_fr_x1" value="" />
<input type="hidden" name="packaging_fr_y1" id="packaging_fr_y1" value="" />
<input type="hidden" name="packaging_fr_x2" id="packaging_fr_x2" value="" />
<input type="hidden" name="packaging_fr_y2" id="packaging_fr_y2" value="" />
<input type="hidden" name="packaging_fr_display_url" id="packaging_fr_display_url" value="" />

                
                    
                    <!-- start templates/web/pages/product_edit/display_input_field.tt.html -->
<label for="packaging_text_fr">
    Instruction de recyclage et/ou informations d'emballage
    
        (<span class="tab_language">Français</span>)
    
</label>


    <textarea name="packaging_text_fr" id="packaging_text_fr" lang="fr"></textarea>




    
        <p class="note">&rarr; Lister toutes les parties de l'emballage séparées par une virgule ou un retour à la ligne, avec leur quantité (ex : 1 ou 6), leur type (ex : bouteille, boîte, canette), le matériau (ex : plastique, métal, aluminium), et si possible leur taille (ex: 33cl) ainsi que les instructions de recyclage.</p>
    

    
        <p class="note">&rarr; Essayez d'être aussi précis que possible. Pour le plastique, merci d'indiquer s'il est opaque ou transparent, coloré, PET ou PEHD.</p>
    

    
        <p class="note">&rarr; Les données de ce champ seront combinées avec toutes les données fournies pour chaque partie de l'emballage. Il est possible de fournir l'un ou l'autre, ou les deux.</p>
    



    <p class="example">Exemples : 1 film plastique à jeter, 1 boîte en carton FSC à recycler, 6 bouteilles en plastique transparent PET de 1,5 L à recycler, 6 bouchons en plastique de couleur opaques, 12 canettes en aluminium de 33 cl</p>


<!-- end templates/web/pages/product_edit/display_input_field.tt.html -->


                

            </div>
        
    
        
            <div class="tabs content tabs_en" id="tabs_packaging_image_en">
                
                                 

                
                    
                    	<label for="packaging_en">Image d'instructions de recyclage et/ou information d'emballage (<span class="tab_language">Anglais</span>)</label>

<div class="select_crop" id="packaging_en"></div>
<hr class="floatclear" />
<input type="hidden" name="packaging_en_imgid" id="packaging_en_imgid" value="" />
<input type="hidden" name="packaging_en_x1" id="packaging_en_x1" value="" />
<input type="hidden" name="packaging_en_y1" id="packaging_en_y1" value="" />
<input type="hidden" name="packaging_en_x2" id="packaging_en_x2" value="" />
<input type="hidden" name="packaging_en_y2" id="packaging_en_y2" value="" />
<input type="hidden" name="packaging_en_display_url" id="packaging_en_display_url" value="" />

                
                    
                    <!-- start templates/web/pages/product_edit/display_input_field.tt.html -->
<label for="packaging_text_en">
    Instruction de recyclage et/ou informations d'emballage
    
        (<span class="tab_language">Anglais</span>)
    
</label>


    <textarea name="packaging_text_en" id="packaging_text_en" lang="en"></textarea>




    
        <p class="note">&rarr; Lister toutes les parties de l'emballage séparées par une virgule ou un retour à la ligne, avec leur quantité (ex : 1 ou 6), leur type (ex : bouteille, boîte, canette), le matériau (ex : plastique, métal, aluminium), et si possible leur taille (ex: 33cl) ainsi que les instructions de recyclage.</p>
    

    
        <p class="note">&rarr; Essayez d'être aussi précis que possible. Pour le plastique, merci d'indiquer s'il est opaque ou transparent, coloré, PET ou PEHD.</p>
    

    
        <p class="note">&rarr; Les données de ce champ seront combinées avec toutes les données fournies pour chaque partie de l'emballage. Il est possible de fournir l'un ou l'autre, ou les deux.</p>
    



    <p class="example">Exemples : 1 film plastique à jeter, 1 boîte en carton FSC à recycler, 6 bouteilles en plastique transparent PET de 1,5 L à recycler, 6 bouchons en plastique de couleur opaques, 12 canettes en aluminium de 33 cl</p>


<!-- end templates/web/pages/product_edit/display_input_field.tt.html -->


                

            </div>
        
    
        
            <div class="tabs content new_lc hide tabs_new_lc" id="tabs_packaging_image_new_lc">
                
                                 

                
                    
                    	<label for="packaging_new_lc">Image d'instructions de recyclage et/ou information d'emballage (<span class="tab_language"></span>)</label>

<div class="select_crop" id="packaging_new_lc"></div>
<hr class="floatclear" />
<input type="hidden" name="packaging_new_lc_imgid" id="packaging_new_lc_imgid" value="" />
<input type="hidden" name="packaging_new_lc_x1" id="packaging_new_lc_x1" value="" />
<input type="hidden" name="packaging_new_lc_y1" id="packaging_new_lc_y1" value="" />
<input type="hidden" name="packaging_new_lc_x2" id="packaging_new_lc_x2" value="" />
<input type="hidden" name="packaging_new_lc_y2" id="packaging_new_lc_y2" value="" />
<input type="hidden" name="packaging_new_lc_display_url" id="packaging_new_lc_display_url" value="" />

                
                    
                    <!-- start templates/web/pages/product_edit/display_input_field.tt.html -->
<label for="packaging_text_new_lc">
    Instruction de recyclage et/ou informations d'emballage
    
        (<span class="tab_language"></span>)
    
</label>


    <textarea name="packaging_text_new_lc" id="packaging_text_new_lc" lang="new_lc"></textarea>




    
        <p class="note">&rarr; Lister toutes les parties de l'emballage séparées par une virgule ou un retour à la ligne, avec leur quantité (ex : 1 ou 6), leur type (ex : bouteille, boîte, canette), le matériau (ex : plastique, métal, aluminium), et si possible leur taille (ex: 33cl) ainsi que les instructions de recyclage.</p>
    

    
        <p class="note">&rarr; Essayez d'être aussi précis que possible. Pour le plastique, merci d'indiquer s'il est opaque ou transparent, coloré, PET ou PEHD.</p>
    

    
        <p class="note">&rarr; Les données de ce champ seront combinées avec toutes les données fournies pour chaque partie de l'emballage. Il est possible de fournir l'un ou l'autre, ou les deux.</p>
    



    <p class="example">Exemples : 1 film plastique à jeter, 1 boîte en carton FSC à recycler, 6 bouteilles en plastique transparent PET de 1,5 L à recycler, 6 bouchons en plastique de couleur opaques, 12 canettes en aluminium de 33 cl</p>


<!-- end templates/web/pages/product_edit/display_input_field.tt.html -->


                

            </div>
        
    
        
    
</div>
<!--The content tab ends-->

<!-- end templates/web/pages/product_edit/display_input_tabs.tt.html -->

                <!-- start templates/web/pages/product_edit/product_edit_form_display.tt.html -->
<p>Elements d'emballage</p>
    
<div id="packagings_components_edit">

    <ul>
        <li><b>Nombre d'éléments :</b> Entrez le nombre d'éléments d'emballage de la même forme et de la même matière contenue dans le produit.</li>
        <li><b>Forme :</b> Entrez le nom de la forme indiqué dans les instructions de recyclage si elles sont disponibles, ou sélectionnez une forme.</li>
        <li><b>Matière :</b> Entrez le matériau spécifique s'il peut être déterminé (un code de matériau à l'intérieur d'un triangle peut souvent être trouvé sur les éléments d'emballage), ou un matériau générique (par exemple du plastique ou du métal) si vous n'êtes pas sûr.</li>
        <li><b>Recyclage :</b> Saisissez les consignes de tri seulement si elles apparaîssent sur le produit.</li>
        <li><b>Poids d'un élément vide :</b> Enlevez les restes de nourriture et lavez et séchez les éléments d'emballage avant de les peser. Si possible, utilisez une balance avec une précision de 0.1g ou 0.01g.</li>
        <li><b>Quantité de produit contenue par élément :</b> Entrez le poids net ou le volume net et indiquez l'unité (par exemple g ou ml).</li>
    </ul>

    <!-- header row for large display -->
    <div class="row show-for-large-up" id="packagings_components_edit_header">
        <div class="large-1 columns">Nombre d'éléments</div>
        <div class="large-3 columns">Forme</div>
        <div class="large-3 columns">Matière</div>
        <div class="large-3 columns">Recyclage</div>
        <div class="large-1 columns">Poids d'un élément vide (g)</div>
        <div class="large-1 columns">Quantité de produit contenue par élément</div>
    </div>


    
    <div class="row packagings_components_edit_row" id="packaging_0_row">
        <div class="small-12 large-1 columns">

            <!-- label for small displays -->
            <label class="hide-for-large-up" for="packaging_0_number_of_units">Nombre d'éléments</label>

            <div class="row">
                <div class="small-12 large-4 columns delete_packaging_column">
                    <a class="delete_packaging" id="packaging_0_delete">
                        <span class="material-icons">
                            delete
                        </span>
                    </a>
                </div>

                <div class="small-12 large-8 columns">
                    <input id="packaging_0_number_of_units" name="packaging_0_number_of_units" type="text" value="">
                </div>
            </div>
        </div>

        

            
                
            

            

            <div class="small-12 large-3 columns">
                <label class="hide-for-large-up" for="packaging_0_shape">Forme</label>
                <select id="packaging_0_shape" name="packaging_0_shape" class="form-control packaging_shapes_select2">
                    <option></option>
                </select>
            </div>

            <!-- row 0 is a template for new row, we do not populate it -->
            
                
        

            
                
            

            

            <div class="small-12 large-3 columns">
                <label class="hide-for-large-up" for="packaging_0_material">Matière</label>
                <select id="packaging_0_material" name="packaging_0_material" class="form-control packaging_materials_select2">
                    <option></option>
                </select>
            </div>

            <!-- row 0 is a template for new row, we do not populate it -->
            
                
        

            
                
            

            

            <div class="small-12 large-3 columns">
                <label class="hide-for-large-up" for="packaging_0_recycling">Recyclage</label>
                <select id="packaging_0_recycling" name="packaging_0_recycling" class="form-control packaging_recycling_select2">
                    <option></option>
                </select>
            </div>

            <!-- row 0 is a template for new row, we do not populate it -->
            
                
        

        <div class="small-12 large-1 columns">
            <label class="hide-for-large-up" for="packaging_0_weight_measured">Poids d'un élément vide (g)</label>
            
            
                <input id="packaging_0_weight_measured" name="packaging_0_weight_measured" type="text" value="" %]">
            
        </div>

        <div class="small-12 large-1 columns">
            <label class="hide-for-large-up" for="packaging_0_quantity_per_unit">Quantité de produit contenue par élément</label>
            <input id="packaging_0_quantity_per_unit" name="packaging_0_quantity_per_unit" type="text" value="" %]">
        </div>        

    </div>

    

    
    <div class="row packagings_components_edit_row" id="packaging_1_row">
        <div class="small-12 large-1 columns">

            <!-- label for small displays -->
            <label class="hide-for-large-up" for="packaging_1_number_of_units">Nombre d'éléments</label>

            <div class="row">
                <div class="small-12 large-4 columns delete_packaging_column">
                    <a class="delete_packaging" id="packaging_1_delete">
                        <span class="material-icons">
                            delete
                        </span>
                    </a>
                </div>

                <div class="small-12 large-8 columns">
                    <input id="packaging_1_number_of_units" name="packaging_1_number_of_units" type="text" value="">
                </div>
            </div>
        </div>

        

            
                
            

            

            <div class="small-12 large-3 columns">
                <label class="hide-for-large-up" for="packaging_1_shape">Forme</label>
                <select id="packaging_1_shape" name="packaging_1_shape" class="form-control packaging_shapes_select2">
                    <option></option>
                </select>
            </div>

            <!-- row 0 is a template for new row, we do not populate it -->
            
                
            
                
        

            
                
            

            

            <div class="small-12 large-3 columns">
                <label class="hide-for-large-up" for="packaging_1_material">Matière</label>
                <select id="packaging_1_material" name="packaging_1_material" class="form-control packaging_materials_select2">
                    <option></option>
                </select>
            </div>

            <!-- row 0 is a template for new row, we do not populate it -->
            
                
            
                
        

            
                
            

            

            <div class="small-12 large-3 columns">
                <label class="hide-for-large-up" for="packaging_1_recycling">Recyclage</label>
                <select id="packaging_1_recycling" name="packaging_1_recycling" class="form-control packaging_recycling_select2">
                    <option></option>
                </select>
            </div>

            <!-- row 0 is a template for new row, we do not populate it -->
            
                
            
                
        

        <div class="small-12 large-1 columns">
            <label class="hide-for-large-up" for="packaging_1_weight_measured">Poids d'un élément vide (g)</label>
            
            
                <input id="packaging_1_weight_measured" name="packaging_1_weight_measured" type="text" value="" %]">
            
        </div>

        <div class="small-12 large-1 columns">
            <label class="hide-for-large-up" for="packaging_1_quantity_per_unit">Quantité de produit contenue par élément</label>
            <input id="packaging_1_quantity_per_unit" name="packaging_1_quantity_per_unit" type="text" value="" %]">
        </div>        

    </div>

    


<input type="hidden" name="packaging_max" value="1">



</div>

<input type="checkbox" id="packagings_complete" name="packagings_complete"  />
<label for="packagings_complete" class="checkbox_label">Tous les éléments de l'emballage du produit sont listés.</label><br/>
    
<!-- end templates/web/pages/product_edit/product_edit_form_display.tt.html -->

            </div>
        </section>

        

        

        <input type="hidden" name="type" value="edit">
        <input type="hidden" id="code" name="code" value="3300000000002">
        <input type="hidden" name="action" value="process">

        <div id="fixed_bar" class="bottom-validation">
            

                <div class="row">
                    <div class="small-12 medium-12 large-8 xlarge-8 columns" style="margin-bottom:0.5rem;">
                        <input id="comment" name="comment" placeholder="Description de vos changements" value="" type="text" class="text" style="margin:0" />
                    </div>
                    <div class="small-6 medium-6 large-2 xlarge-2 columns">
                        <button type="submit" id="save" name=".submit" class="button postfix success small">
                            <svg xmlns="//www.w3.org/2000/svg" viewBox="0 0 24 24" class="icon" aria-hidden="true" focusable="false"><path d="M0 0h24v24H0z" fill="none"/><path d="M9 16.17L4.83 12l-1.42 1.41L9 19 21 7l-1.41-1.41z"/></svg> Enregistrer
                        </button>
                    </div>
                    <div class="small-6 medium-6 large-2 xlarge-2 columns">
                        <button type="button" id="back-btn" class="button postfix small secondary">
                            <svg xmlns="//www.w3.org/2000/svg" viewBox="0 0 24 24" class="icon" aria-hidden="true" focusable="false"><path d="M12 2C6.47 2 2 6.47 2 12s4.47 10 10 10 10-4.47 10-10S17.53 2 12 2zm5 13.59L15.59 17 12 13.41 8.41 17 7 15.59 10.59 12 7 8.41 8.41 7 12 10.59 15.59 7 17 8.41 13.41 12 17 15.59z"/><path d="M0 0h24v24H0z" fill="none"/></svg> Annuler
                        </button>
                    </div>
                </div>

            
        </div>

        <!-- start templates/web/pages/product/includes/edit_history.tt.html -->



<h2 id="history">Historique des modifications</h2>
<ul id="history_list">
  
  <li>
<<<<<<< HEAD
    <time datetime="--ignore--">--ignore--</time> - <a href="/editor/tests" lang="no_language">tests</a>
    
    
    Data (Added: lang, product_name, quantity, brands, categories, labels, link, countries, nutrition_data_per, nutrition_data_prepared_per, serving_size, ingredients_text, generic_name_en, ingredients_text_en, origin_en, product_name_en, ingredients_text_fr, product_name_fr) -- Nutriments (Added: nutrition-score-fr)   - (app)  &nbsp;
    <a href="/product/3300000000002/organic-apple-and-raspberry-pie-les-tartes-de-robert?rev=1" class="button tiny">View this revision</a>
=======
    <time datetime="--ignore--">--ignore--</time> - <a href="/editeur/tests" lang="no_language">tests</a> Données (Ajout : lang, product_name, quantity, brands, categories, labels, link, countries, nutrition_data_per, nutrition_data_prepared_per, serving_size, ingredients_text, generic_name_en, ingredients_text_en, origin_en, product_name_en, ingredients_text_fr, product_name_fr) -- Nutriments (Ajout : nutrition-score-fr)   - (app)  &nbsp;
    <a href="/produit/3300000000002/tarte-aux-pommes-et-aux-framboise-bio-les-tartes-de-robert?rev=1" class="button tiny">View this revision</a>
>>>>>>> 2dffe277
    
  </li>
  
</ul>

<script>var revert_confirm_message = "Revenir à cette révision du produit ?";</script>

<!-- end templates/web/pages/product/includes/edit_history.tt.html -->


        </div>

        </div>

        </div>

    </form>


<style>
.question_mark {
    display: none;
    position: relative;
    width: 20px;
    height: 20px;
    border-radius: 50%;
    background-color: #999;
    color: #fff;
    text-align: center;
    font-weight: bold;
    cursor: help;
}

.sugars_warning {
  display: none;
  position: absolute;
  left: 16%;
  transform: translateX(50%);
  padding: 0.5em;
  background-color: #333;
  color: #fff;
  font-size: 0.8em;
  white-space: nowrap;
  margin-top: 1%;
  z-index: 1;
}

.soft-background {
    background-color: #f5f5f5;
}

.question_mark:hover + .sugars_warning {
    display: inline-block;
}

.question_mark:hover {
    opacity: 0.7;
}
</style>

<!-- end templates/web/pages/product_edit/product_edit_form_display.tt.html -->

						
					</div>
				</div>
			</div>
		</div>
		</div>

		<footer>
			<div class="block_light bg-white" id="install_the_app_block">
				<div class="row">
					<div class="small-12 flex-grid v-space-short v-align-center direction-row h-space-tiny">
						<div class="cell small-100 medium-100 large-50 flex-grid v-align-center direction-row">
							<img class="cell small-50 v-align-center" src="/images/illustrations/app-icon-in-the-clouds.svg" alt="The Open Food Facts logo in the cloud" style="height:120px">
							<div class="cell small-50 v-align-center" id="footer_scan" style="display:block">
								<div id="footer_install_the_app">
									Installer l'app!
								</div>
								Scannez les <span id="foods">aliments</span> de votre <span id="everyday">quotidien</span>
							</div>
						</div>
						<div class="cell small-100 medium-100 large-50 flex-grid v-align-center direction-row">
							<a class="cell small-50 medium-25 large-25 h-space-short v-align-center" href="//apps.apple.com/app/open-food-facts/id588797948?utm_source=off&utf_medium=web&utm_campaign=install_the_app_ios_footer_fr"><img src="/images/misc/appstore/black/appstore_FR.svg" alt="Disponible sur l'App Store"  loading="lazy" class="full-width"></a>
							<a class="cell small-50 medium-25 large-25 h-space-short v-align-center" href="//world.openfoodfacts.org/files/off.apk?utm_source=off&utf_medium=web&utm_campaign=install_the_app_android_footer_fr"><img src="//static.openfoodfacts.org/images/misc/playstore/img/fr_get.svg" alt="Disponible sur Google Play" loading="lazy" class="full-width"></a>
							<a class="cell small-50 medium-25 large-25 h-space-short v-align-center" href="//world.openfoodfacts.org/files/off.apk?utm_source=off&utf_medium=web&utm_campaign=install_the_app_apk_footer_fr"><img src="//static.openfoodfacts.org/images/misc/android-apk.svg" alt="APK Android" loading="lazy" class="full-width"></a>
						</div>
					</div>
				</div>
			</div>

			
      			<!-- start templates/web/common/includes/donate_banner.tt.html -->



<!-- Donation banner @ footer -->


<!-- end templates/web/common/includes/donate_banner.tt.html -->

				

<section class="donation-banner-footer">
  <span class="donation-banner-footer__logo"></span>
  <span class="donation-banner-footer__hand"></span>
  <div class="donation-banner-footer__content">
    <p class="donation-banner-footer__main-text">
      <span>Aidez-nous à faire de la transparence alimentaire la norme !</span>
    </p>
    <div class="donation-banner-footer__aside">
      <div>
        <p class="donation-banner-footer__secondary-text">En tant qu'organisation à but non lucratif, nous dépendons de vos dons pour continuer à informer les consommateurs du monde entier sur ce qu'ils mangent.</p>
        <p class="donation-banner-footer__tertiary-text">La révolution alimentaire commence avec vous !</p>
      </div>
      <a class="donation-banner-footer__donate" href="//fr.openfoodfacts.org/faire-un-don-a-open-food-facts?utm_source=off&utf_medium=web&utm_campaign=donate-2023-a&utm_term=en-text-button">Faire un don</a>
    </div>
  </div>
  <div class="donation-banner-footer__image" role="img" aria-label="Photo of the project team"></div>
</section>


			
      		
			<div class="block_light block_cappucino" id="contribute_and_discover_links_block">
				<div class="row">
					<div class="small-12 large-6 columns v-space-normal block_off">
						<h3 class="title-5 text-medium">Rejoignez la communauté</h3>
						<p>Découvrez notre <a href="/code-de-conduite">Code de conduite</a></p>
						<p>Rejoignez-nous sur <a href="//slack.openfoodfacts.org">Slack</a></p>
						<p><a href="//forum.openfoodfacts.org/">Forum</a></p>
						<p id="footer_social_icons">Suivez-nous : 
							<a href="//twitter.com/OpenFoodFactsFr"><img src="/images/icons/dist/twitter.svg" class="footer_social_icon" alt="Twitter"></a>
							<a href="//www.facebook.com/OpenFoodFacts.fr"><img src="/images/icons/dist/facebook.svg" class="footer_social_icon" alt="Facebook"></a>
							<a href="//www.instagram.com/open.food.facts/"><img src="/images/icons/dist/instagram.svg" class="footer_social_icon" alt="Instagram"></a>
							
						</p>
						<p><a href="//link.openfoodfacts.org/newsletter-fr">S'abonner à notre newsletter</a></p>
					</div>
					<div class="small-12 large-6 columns project v-space-normal">
						<h3 class="title-5 text-medium">Découvrez le projet</h3>
						<ul class="inline-list tags_links v-space-tiny h-space-tiny" >
							<li><a class="button small white-button radius" href="/qui-sommes-nous">Qui sommes-nous ?</a></li>
							<li><a class="button small white-button radius" href="//world.openfoodfacts.org/open-food-facts-vision-mission-values-and-programs">Vision, mission, valeurs et programmes</a></li>
							<li><a class="button small white-button radius" href="//support.openfoodfacts.org/help/fr-fr">Questions fréquentes</a></li>
							<li><a class="button small white-button radius" href="//blog.openfoodfacts.org/fr/">Le blog d'Open Food Facts</a></li>
							<li><a class="button small white-button radius" href="/presse">Presse</a></li>
							<li><a class="button small white-button radius" href="//fr.wiki.openfoodfacts.org">Open Food Facts wiki (fr)</a></li>
							<li><a class="button small white-button radius" href="/cgi/top_translators.pl">Traducteurs</a></li>
							<li><a class="button small white-button radius" href="/partenaires">Partenaires</a></li>
							<li><a class="button small white-button radius" href="//world-fr.openbeautyfacts.org">Open Beauty Facts - Cosmétiques</a></li>
							<li><a class="button small white-button radius" href="//fr.pro.openfoodfacts.localhost/">Open Food Facts pour les producteurs</a></li>
						</ul>
					</div>
				</div>
			</div>

			<div class="block_off block_dark block_ristreto" id="footer_block">

				<div id="footer_block_image_banner_outside">
					<div id="footer_block_image_banner_outside2">

						<div class="row">

							<div class="small-12 text-center v-space-short h-space-large">
								<a href="/" style="font-size:1rem;"><img id="logo" src="//static.openfoodfacts.localhost/images/logos/off-logo-horizontal-mono-white.svg" alt="Open Food Facts" style="margin:8px;height:48px;width:auto;"></a>

								<p>Une base de données collaborative, libre et ouverte des produits alimentaires du monde entier.</p>
								
								<ul class="inline-list text-center text-small">
									<li><a href="/mentions-legales">Mentions légales</a></li>
									<li><a href="/privacy">Confidentialité</a></li>
									<li><a href="/conditions-d-utilisation">Conditions d'utilisation</a></li>
									<li><a href="/data">Données, API et SDK</a></li>
									<li><a href="//fr.openfoodfacts.org/faire-un-don-a-open-food-facts">Faire un don à l'association Open Food Facts</a></li>
									<li><a href="//fr.pro.openfoodfacts.org/">Producteurs</a></li>
									<li><a href="//link.openfoodfacts.org/newsletter-fr">S'abonner à notre newsletter</a></li>
								</ul>
							</div>

						</div>

					</div>
				</div>
			</div>
		</footer>

	</div>

<script src="//static.openfoodfacts.localhost/js/dist/modernizr.js" data-base-layout="true"></script>
<script src="//static.openfoodfacts.localhost/js/dist/jquery.js" data-base-layout="true"></script>
<script src="//static.openfoodfacts.localhost/js/dist/jquery-ui.js" data-base-layout="true"></script>
<script src="//static.openfoodfacts.localhost/js/dist/hc-sticky.js"></script>
<script src="//static.openfoodfacts.localhost/js/dist/display.js"></script>
<script src="//static.openfoodfacts.localhost/js/dist/stikelem.js"></script>
<script src="//static.openfoodfacts.localhost/js/dist/scrollNav.js"></script>

<script>
$(function() {

	$([]).selectcrop('init_images', [
		
	]);
	$(".select_crop").selectcrop('init', {img_path : "//images.openfoodfacts.localhost/images/products/330/000/000/0002/"});
	$(".select_crop").selectcrop('show');


                    configure_packaging_select2("packaging_1_shape", "packaging_shapes", "Forme" )

                    

                    $("#packaging_1_delete").click(function(event) {
                        event.stopPropagation();
                        event.preventDefault();
                        $("#packaging_1_row").remove();
                    });
                
                    configure_packaging_select2("packaging_1_material", "packaging_materials", "Matière" )

                    

                    $("#packaging_1_delete").click(function(event) {
                        event.stopPropagation();
                        event.preventDefault();
                        $("#packaging_1_row").remove();
                    });
                
                    configure_packaging_select2("packaging_1_recycling", "packaging_recycling", "Recyclage" )

                    

                    $("#packaging_1_delete").click(function(event) {
                        event.stopPropagation();
                        event.preventDefault();
                        $("#packaging_1_row").remove();
                    });
                
// defined by the FOREACH loop above
var packaging_max = 1;

/**
 * Configure the select2 dropdown with autocomplete for shape, material and recycling
 */
function configure_packaging_select2(select2_id, taxonomy, placeholder) {
    
    $("#" + select2_id).select2({
        placeholder: placeholder,
        allowClear:true,
        tags: true,
        ajax: {
            url: '/api/v3/taxonomy_suggestions?limit=400&tagtype=' + taxonomy,
            data: function (params) {
                // tagify has values in a JSON array, parse it and convert it to a commas separated list
                var categories_json = $("#categories").val()
                
                var query = {
                    string: params.term,
                }
                // If the product has categories, pass them to get better suggestions
                if (categories_json) {
                    var categories_array = JSON.parse(categories_json);
                    query.categories = categories_array.map(item => item.value).join(',');
                }
                // If the select2 is for the material, send the corresponding selected shape
                if (taxonomy == "packaging_materials") {
                    
                    var shape_select2_id = select2_id.replace('_material', '_shape');
                    query.shape = $("#" + shape_select2_id).val();
                }
                return query;
            },
            processResults: function (data) {
                if (data.suggestions) {
                    return {
                        // transform the simple array of suggestions in array of objects expected by select2
                        results: Array.from(data.suggestions, function (element) { return {"id": element, "text": element}; }) 
                    };
                }
            }
        }
    });
}

/**
 * Add a new row of packaging data
 */
function add_packaging() {

    // row that triggers new row addition is no more the last row
    // remove events and let it be removed
    $(this).unbind("select2:select");
    $("#packaging_" + packaging_max + "_delete").show();

    packaging_max = packaging_max + 1;
    $('input[name="packaging_max"]').val(packaging_max);

    var new_packaging_id = "packaging_" + packaging_max;
    // row 0 is our template row
    var new_packaging_html = $("#packaging_0_row")[0].outerHTML;
    new_packaging_html = new_packaging_html.replaceAll("packaging_0", new_packaging_id);
    
    $("#packagings_components_edit").append(new_packaging_html);

    

        
            
        
        
         configure_packaging_select2(new_packaging_id + "_shape", "packaging_shapes", "Forme");

    

        
            
        
        
         configure_packaging_select2(new_packaging_id + "_material", "packaging_materials", "Matière");

    

        
            
        
        
         configure_packaging_select2(new_packaging_id + "_recycling", "packaging_recycling", "Recyclage");

    

    $("#" + new_packaging_id + "_delete").click(function(event) {
        event.stopPropagation();
        event.preventDefault();
        $("#" + new_packaging_id + "_row").remove();
    }).hide();    

    $("#" + new_packaging_id + "_shape").on('select2:select', add_packaging);
}


// last row triggers addition of a new row
$("#packaging_1_shape").on('select2:select', add_packaging);
// disable removal of last row
$("#packaging_1_delete").hide()


/**
 * select2 auto-open options
 */
$(document).on("focus", ".select2", function (e) {
    if (e.originalEvent) {
      var s2element = $(this).siblings("select:enabled");
      s2element.select2("open");
      // Set focus back to select2 element on closing.
      s2element.on("select2:closing", function () {
        if (s2element.val()) s2element.select2("focus");
      });
    }
  });



});
</script>



<script src="//static.openfoodfacts.localhost/js/dist/foundation.js" data-base-layout="true"></script>
<script src="//static.openfoodfacts.localhost/js/dist/jquery.cookie.js"></script>
<script src="//static.openfoodfacts.localhost/js/dist/select2.min.js"></script>
<script type="text/javascript" src="//static.openfoodfacts.localhost/js/dist/webcomponentsjs/webcomponents-loader.js"></script>
<script type="text/javascript" src="//static.openfoodfacts.localhost/js/dist/cropper.js"></script>
<script type="text/javascript" src="//static.openfoodfacts.localhost/js/dist/jquery-cropper.js"></script>
<script type="text/javascript" src="//static.openfoodfacts.localhost/js/dist/jquery.form.js"></script>
<script type="text/javascript" src="//static.openfoodfacts.localhost/js/dist/tagify.js"></script>
<script type="text/javascript" src="//static.openfoodfacts.localhost/js/dist/jquery.iframe-transport.js"></script>
<script type="text/javascript" src="//static.openfoodfacts.localhost/js/dist/jquery.fileupload.js"></script>
<script type="text/javascript" src="//static.openfoodfacts.localhost/js/dist/load-image.all.min.js"></script>
<script type="text/javascript" src="//static.openfoodfacts.localhost/js/dist/canvas-to-blob.js"></script>
<script type="text/javascript">
var admin = 0;
</script>
<script type="text/javascript" src="//static.openfoodfacts.localhost/js/dist/product-multilingual.js?v=--ignore--"></script>
<script type="text/javascript" src="//static.openfoodfacts.localhost/js/dist/product-history.js"></script>

<script type="text/javascript">
var nutriments = {
"Énergie" : "energy",
"Énergie provenant des graisses" : "energy-from-fat",
"Acide butyrique" : "butyric-acid",
"Acide caproïque" : "caproic-acid",
"Acide caprylique" : "caprylic-acid",
"Acide caprique" : "capric-acid",
"Acide laurique" : "lauric-acid",
"Acide myristique" : "myristic-acid",
"Acide palmitique" : "palmitic-acid",
"Acide stéarique" : "stearic-acid",
"Acide arachidique" : "arachidic-acid",
"Acide béhénique" : "behenic-acid",
"Acide lignocérique" : "lignoceric-acid",
"Acide cérotique" : "cerotic-acid",
"Acide montanique" : "montanic-acid",
"Acide mélissique" : "melissic-acid",
"Unsaturated fat" : "unsaturated-fat",
"Acides gras monoinsaturés" : "monounsaturated-fat",
"Acides gras Oméga 9" : "omega-9-fat",
"Acides gras polyinsaturés" : "polyunsaturated-fat",
"Acides gras Oméga 3" : "omega-3-fat",
"Acides gras Oméga 6" : "omega-6-fat",
"Acide alpha-linolénique" : "alpha-linolenic-acid",
"Acide eicosapentaénoïque" : "eicosapentaenoic-acid",
"Acide docosahexaénoïque" : "docosahexaenoic-acid",
"Acide linoléique" : "linoleic-acid",
"Acide arachidonique" : "arachidonic-acid",
"Acide gamma-linolénique" : "gamma-linolenic-acid",
"Acide dihomo-gamma-linolénique" : "dihomo-gamma-linolenic-acid",
"Acide oléique" : "oleic-acid",
"Acide élaïdique" : "elaidic-acid",
"Acide gadoléique" : "gondoic-acid",
"Acide de Mead" : "mead-acid",
"Acide érucique" : "erucic-acid",
"Acide nervonique" : "nervonic-acid",
"Acides gras trans" : "trans-fat",
"Cholestérol" : "cholesterol",
"Sucres ajoutés" : "added-sugars",
"Saccharose" : "sucrose",
"Glucose" : "glucose",
"Fructose" : "fructose",
"Lactose" : "lactose",
"Maltose" : "maltose",
"Maltodextrines" : "maltodextrins",
"Amidon" : "starch",
"Polyols" : "polyols",
"Érythritol" : "erythritol",
"Fibres solubles" : "soluble-fiber",
"Fibres insolubles" : "insoluble-fiber",
"Caséine" : "casein",
"Protéines sériques" : "serum-proteins",
"Nucléotides" : "nucleotides",
"Sel ajouté" : "added-salt",
"Vitamine A (rétinol)" : "vitamin-a",
"Bêta carotène" : "beta-carotene",
"Vitamine D" : "vitamin-d",
"Vitamine E (tocophérol)" : "vitamin-e",
"Vitamine K" : "vitamin-k",
"Vitamine C (acide ascorbique)" : "vitamin-c",
"Vitamine B1 (Thiamine)" : "vitamin-b1",
"Vitamine B2 (Riboflavine)" : "vitamin-b2",
"Vitamine B3/PP (Niacine)" : "vitamin-pp",
"Vitamine B6 (Pyridoxine)" : "vitamin-b6",
"Vitamine B9 (Acide folique)" : "vitamin-b9",
"Folates (folates totaux)" : "folates",
"Vitamine B12 (cobalamine)" : "vitamin-b12",
"Biotine (Vitamine B8 ou B7 ou H)" : "biotin",
"Vitamine B5 (Acide pantothénique)" : "pantothenic-acid",
"Silice" : "silica",
"Bicarbonate" : "bicarbonate",
"Potassium" : "potassium",
"Chlorure" : "chloride",
"Calcium" : "calcium",
"Phosphore" : "phosphorus",
"Fer" : "iron",
"Magnésium" : "magnesium",
"Zinc" : "zinc",
"Cuivre" : "copper",
"Manganèse" : "manganese",
"Fluorure" : "fluoride",
"Sélénium" : "selenium",
"Chrome" : "chromium",
"Molybdène" : "molybdenum",
"Iode" : "iodine",
"Caféine" : "caffeine",
"Taurine" : "taurine",
"PH" : "ph",
"Fruits‚ légumes‚ noix et huiles de colza‚ noix et olive" : "fruits-vegetables-nuts",
"Fruits‚ légumes et noix - séchés" : "fruits-vegetables-nuts-dried",
"Fruits‚ légumes‚ noix et huiles de colza‚ noix et olive (estimation manuelle avec la liste des ingrédients)" : "fruits-vegetables-nuts-estimate",
"Rapport collagène sur protéines de viande (maximum)" : "collagen-meat-protein-ratio",
"Cacao (minimum)" : "cocoa",
"Chlorophyl" : "chlorophyl",
"Empreinte carbone" : "carbon-footprint",
"Indice glycémique" : "glycemic-index",
"Dureté de l'eau" : "water-hardness",
"Choline" : "choline",
"Vitamine K1" : "phylloquinone",
"Bêta-glucanes" : "beta-glucan",
"Inositol" : "inositol",
"Carnitine" : "carnitine",
"Sulfate" : "sulphate",
"Nitrate" : "nitrate",
"Acidité" : "acidity"
};

var otherNutriments = [
{ "value" : "Énergie", "unit" : "kj", "iu": false  },
{ "value" : "Énergie provenant des graisses", "unit" : "kj", "iu": false  },
{ "value" : "Acide butyrique", "unit" : "g", "iu": false  },
{ "value" : "Acide caproïque", "unit" : "g", "iu": false  },
{ "value" : "Acide caprylique", "unit" : "g", "iu": false  },
{ "value" : "Acide caprique", "unit" : "g", "iu": false  },
{ "value" : "Acide laurique", "unit" : "g", "iu": false  },
{ "value" : "Acide myristique", "unit" : "g", "iu": false  },
{ "value" : "Acide palmitique", "unit" : "g", "iu": false  },
{ "value" : "Acide stéarique", "unit" : "g", "iu": false  },
{ "value" : "Acide arachidique", "unit" : "g", "iu": false  },
{ "value" : "Acide béhénique", "unit" : "g", "iu": false  },
{ "value" : "Acide lignocérique", "unit" : "g", "iu": false  },
{ "value" : "Acide cérotique", "unit" : "g", "iu": false  },
{ "value" : "Acide montanique", "unit" : "g", "iu": false  },
{ "value" : "Acide mélissique", "unit" : "g", "iu": false  },
{ "value" : "Unsaturated fat", "unit" : "g", "iu": false  },
{ "value" : "Acides gras monoinsaturés", "unit" : "g", "iu": false  },
{ "value" : "Acides gras Oméga 9", "unit" : "mg", "iu": false  },
{ "value" : "Acides gras polyinsaturés", "unit" : "g", "iu": false  },
{ "value" : "Acides gras Oméga 3", "unit" : "mg", "iu": false  },
{ "value" : "Acides gras Oméga 6", "unit" : "mg", "iu": false  },
{ "value" : "Acide alpha-linolénique", "unit" : "g", "iu": false  },
{ "value" : "Acide eicosapentaénoïque", "unit" : "g", "iu": false  },
{ "value" : "Acide docosahexaénoïque", "unit" : "g", "iu": false  },
{ "value" : "Acide linoléique", "unit" : "g", "iu": false  },
{ "value" : "Acide arachidonique", "unit" : "g", "iu": false  },
{ "value" : "Acide gamma-linolénique", "unit" : "g", "iu": false  },
{ "value" : "Acide dihomo-gamma-linolénique", "unit" : "g", "iu": false  },
{ "value" : "Acide oléique", "unit" : "g", "iu": false  },
{ "value" : "Acide élaïdique", "unit" : "g", "iu": false  },
{ "value" : "Acide gadoléique", "unit" : "g", "iu": false  },
{ "value" : "Acide de Mead", "unit" : "g", "iu": false  },
{ "value" : "Acide érucique", "unit" : "g", "iu": false  },
{ "value" : "Acide nervonique", "unit" : "g", "iu": false  },
{ "value" : "Acides gras trans", "unit" : "g", "iu": false  },
{ "value" : "Cholestérol", "unit" : "mg", "iu": false  },
{ "value" : "Sucres ajoutés", "unit" : "g", "iu": false  },
{ "value" : "Saccharose", "unit" : "g", "iu": false  },
{ "value" : "Glucose", "unit" : "g", "iu": false  },
{ "value" : "Fructose", "unit" : "g", "iu": false  },
{ "value" : "Lactose", "unit" : "g", "iu": false  },
{ "value" : "Maltose", "unit" : "g", "iu": false  },
{ "value" : "Maltodextrines", "unit" : "g", "iu": false  },
{ "value" : "Amidon", "unit" : "g", "iu": false  },
{ "value" : "Polyols", "unit" : "g", "iu": false  },
{ "value" : "Érythritol", "unit" : "g", "iu": false  },
{ "value" : "Fibres solubles", "unit" : "g", "iu": false  },
{ "value" : "Fibres insolubles", "unit" : "g", "iu": false  },
{ "value" : "Caséine", "unit" : "g", "iu": false  },
{ "value" : "Protéines sériques", "unit" : "g", "iu": false  },
{ "value" : "Nucléotides", "unit" : "g", "iu": false  },
{ "value" : "Sel ajouté", "unit" : "g", "iu": false  },
{ "value" : "Vitamine A (rétinol)", "unit" : "µg", "iu": true  },
{ "value" : "Bêta carotène", "unit" : "g", "iu": false  },
{ "value" : "Vitamine D", "unit" : "µg", "iu": true  },
{ "value" : "Vitamine E (tocophérol)", "unit" : "mg", "iu": true  },
{ "value" : "Vitamine K", "unit" : "µg", "iu": false  },
{ "value" : "Vitamine C (acide ascorbique)", "unit" : "mg", "iu": true  },
{ "value" : "Vitamine B1 (Thiamine)", "unit" : "mg", "iu": false  },
{ "value" : "Vitamine B2 (Riboflavine)", "unit" : "mg", "iu": false  },
{ "value" : "Vitamine B3/PP (Niacine)", "unit" : "mg", "iu": false  },
{ "value" : "Vitamine B6 (Pyridoxine)", "unit" : "mg", "iu": false  },
{ "value" : "Vitamine B9 (Acide folique)", "unit" : "µg", "iu": false  },
{ "value" : "Folates (folates totaux)", "unit" : "µg", "iu": false  },
{ "value" : "Vitamine B12 (cobalamine)", "unit" : "µg", "iu": false  },
{ "value" : "Biotine (Vitamine B8 ou B7 ou H)", "unit" : "µg", "iu": false  },
{ "value" : "Vitamine B5 (Acide pantothénique)", "unit" : "mg", "iu": false  },
{ "value" : "Silice", "unit" : "mg", "iu": false  },
{ "value" : "Bicarbonate", "unit" : "mg", "iu": false  },
{ "value" : "Potassium", "unit" : "mg", "iu": false  },
{ "value" : "Chlorure", "unit" : "mg", "iu": false  },
{ "value" : "Calcium", "unit" : "mg", "iu": false  },
{ "value" : "Phosphore", "unit" : "mg", "iu": false  },
{ "value" : "Fer", "unit" : "mg", "iu": false  },
{ "value" : "Magnésium", "unit" : "mg", "iu": false  },
{ "value" : "Zinc", "unit" : "mg", "iu": false  },
{ "value" : "Cuivre", "unit" : "mg", "iu": false  },
{ "value" : "Manganèse", "unit" : "mg", "iu": false  },
{ "value" : "Fluorure", "unit" : "mg", "iu": false  },
{ "value" : "Sélénium", "unit" : "µg", "iu": false  },
{ "value" : "Chrome", "unit" : "µg", "iu": false  },
{ "value" : "Molybdène", "unit" : "µg", "iu": false  },
{ "value" : "Iode", "unit" : "µg", "iu": false  },
{ "value" : "Caféine", "unit" : "mg", "iu": false  },
{ "value" : "Taurine", "unit" : "g", "iu": false  },
{ "value" : "PH", "unit" : "", "iu": false  },
{ "value" : "Fruits‚ légumes‚ noix et huiles de colza‚ noix et olive", "unit" : "%", "iu": false  },
{ "value" : "Fruits‚ légumes et noix - séchés", "unit" : "%", "iu": false  },
{ "value" : "Fruits‚ légumes‚ noix et huiles de colza‚ noix et olive (estimation manuelle avec la liste des ingrédients)", "unit" : "%", "iu": false  },
{ "value" : "Rapport collagène sur protéines de viande (maximum)", "unit" : "%", "iu": false  },
{ "value" : "Cacao (minimum)", "unit" : "%", "iu": false  },
{ "value" : "Chlorophyl", "unit" : "g", "iu": false  },
{ "value" : "Empreinte carbone", "unit" : "g", "iu": false  },
{ "value" : "Indice glycémique", "unit" : "", "iu": false  },
{ "value" : "Dureté de l'eau", "unit" : "mmol/l", "iu": false  },
{ "value" : "Choline", "unit" : "g", "iu": false  },
{ "value" : "Vitamine K1", "unit" : "g", "iu": false  },
{ "value" : "Bêta-glucanes", "unit" : "g", "iu": false  },
{ "value" : "Inositol", "unit" : "g", "iu": false  },
{ "value" : "Carnitine", "unit" : "g", "iu": false  },
{ "value" : "Sulfate", "unit" : "mg", "iu": false  },
{ "value" : "Nitrate", "unit" : "mg", "iu": false  },
{ "value" : "Acidité", "unit" : "% vol", "iu": false  }
];
</script>


<script>
$(document).foundation({
	equalizer : {
		equalize_on_stack: true
	},
	accordion: {
		callback : function (accordion) {
			$(document).foundation('equalizer', 'reflow');
		}
	}
});

</script>
<script type="application/ld+json">
{
	"@context" : "//schema.org",
	"@type" : "WebSite",
	"name" : "Open Food Facts",
	"url" : "//fr.openfoodfacts.localhost",
	"potentialAction": {
		"@type": "SearchAction",
		"target": "//fr.openfoodfacts.localhost/cgi/search.pl?search_terms=?{search_term_string}",
		"query-input": "required name=search_term_string"
	}
}
</script>
<script type="application/ld+json">
{
	"@context": "//schema.org/",
	"@type": "Organization",
	"url": "//fr.openfoodfacts.localhost",
	"logo": "//static.openfoodfacts.localhost/images/logos/off-logo-vertical-light.svg",
	"name": "Open Food Facts",
	"sameAs" : ["//www.facebook.com/OpenFoodFacts.fr", "//twitter.com/OpenFoodFactsFr"]
}
</script>





</body>
</html>

<!-- end templates/web/common/site_layout.tt.html --><|MERGE_RESOLUTION|>--- conflicted
+++ resolved
@@ -167,14 +167,8 @@
 									
 									<li class="divider"></li>			
 									<li class="has-form">
-<<<<<<< HEAD
 										<form method="post" action="/cgi/oidc_signout.pl">
-											<input type="submit" name=".submit" value="Sign out" class="button small">
-=======
-										<form method="post" action="/cgi/session.pl">
-											<input type="hidden" name="length" value="logout">
 											<input type="submit" name=".submit" value="Se déconnecter" class="button small">
->>>>>>> 2dffe277
 										</form>
 									</li>
 								</ul>
@@ -3393,16 +3387,11 @@
 <ul id="history_list">
   
   <li>
-<<<<<<< HEAD
-    <time datetime="--ignore--">--ignore--</time> - <a href="/editor/tests" lang="no_language">tests</a>
-    
-    
-    Data (Added: lang, product_name, quantity, brands, categories, labels, link, countries, nutrition_data_per, nutrition_data_prepared_per, serving_size, ingredients_text, generic_name_en, ingredients_text_en, origin_en, product_name_en, ingredients_text_fr, product_name_fr) -- Nutriments (Added: nutrition-score-fr)   - (app)  &nbsp;
-    <a href="/product/3300000000002/organic-apple-and-raspberry-pie-les-tartes-de-robert?rev=1" class="button tiny">View this revision</a>
-=======
-    <time datetime="--ignore--">--ignore--</time> - <a href="/editeur/tests" lang="no_language">tests</a> Données (Ajout : lang, product_name, quantity, brands, categories, labels, link, countries, nutrition_data_per, nutrition_data_prepared_per, serving_size, ingredients_text, generic_name_en, ingredients_text_en, origin_en, product_name_en, ingredients_text_fr, product_name_fr) -- Nutriments (Ajout : nutrition-score-fr)   - (app)  &nbsp;
+    <time datetime="--ignore--">--ignore--</time> - <a href="/editeur/tests" lang="no_language">tests</a>
+    
+    
+    Données (Ajout : lang, product_name, quantity, brands, categories, labels, link, countries, nutrition_data_per, nutrition_data_prepared_per, serving_size, ingredients_text, generic_name_en, ingredients_text_en, origin_en, product_name_en, ingredients_text_fr, product_name_fr) -- Nutriments (Ajout : nutrition-score-fr)   - (app)  &nbsp;
     <a href="/produit/3300000000002/tarte-aux-pommes-et-aux-framboise-bio-les-tartes-de-robert?rev=1" class="button tiny">View this revision</a>
->>>>>>> 2dffe277
     
   </li>
   
