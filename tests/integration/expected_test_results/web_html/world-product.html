<!-- start templates/web/common/site_layout.tt.html -->

<!doctype html>
<html class="no-js" lang="en" data-serverdomain="openfoodfacts.localhost" dir="ltr">
<head>
    <meta charset="utf-8">
    <title>Apple pie - Bob's pies - 100 g</title>
    <meta name="description" content="Ingredients, allergens, additives, nutrition facts, labels, origin of ingredients and information on product Apple pie - Bob's pies - 100 g">
    <meta name="viewport" content="width=device-width, initial-scale=1.0">
	<meta property="fb:app_id" content="219331381518041">
    <meta property="og:type" content="food">
    <meta property="og:title" content="">
    <meta property="og:url" content="//world.openfoodfacts.localhost/product/3300000000001/apple-pie-bob-s-pies">
    
    <meta property="og:image" content="//static.openfoodfacts.org/images/logos/off-logo-vertical-white-social-media-preview.png">
    <meta property="og:description" content="">
    <link rel="apple-touch-icon" sizes="180x180" href="/images/favicon/off/apple-touch-icon.png">
<link rel="icon" type="image/png" sizes="32x32" href="/images/favicon/off/favicon-32x32.png">
<link rel="icon" type="image/png" sizes="16x16" href="/images/favicon/off/favicon-16x16.png">
<link rel="manifest" href="/images/favicon/off/site.webmanifest">
<link rel="mask-icon" href="/images/favicon/off/safari-pinned-tab.svg" color="#5bbad5">
<link rel="shortcut icon" href="/images/favicon/off/favicon.ico">
<meta name="msapplication-TileColor" content="#00aba9">
<meta name="msapplication-config" content="/images/favicon/off/browserconfig.xml">
<meta name="theme-color" content="#ffffff">

	<meta name="apple-itunes-app" content="app-id=588797948">
    <link rel="canonical" href="//world.openfoodfacts.localhost/product/3300000000001/apple-pie-bob-s-pies">
    <link rel="stylesheet" href="//static.openfoodfacts.localhost/css/dist/app-ltr.css?v=--ignore--" data-base-layout="true">
    <link rel="stylesheet" href="//static.openfoodfacts.localhost/css/dist/jqueryui/themes/base/jquery-ui.css" data-base-layout="true">
    <link rel="stylesheet" href="//static.openfoodfacts.localhost/css/dist/select2.min.css">
    <link rel="search" href="//world.openfoodfacts.localhost/cgi/opensearch.pl" type="application/opensearchdescription+xml" title="Open Food Facts">
	<meta name="twitter:card" content="product">
<meta name="twitter:site" content="@OpenFoodFacts">
<meta name="twitter:creator" content="@OpenFoodFacts">
<meta name="twitter:title" content="Apple pie - Bob's pies - 100 g">
<meta name="twitter:description" content="Ingredients, allergens, additives, nutrition facts, labels, origin of ingredients and information on product Apple pie - Bob's pies - 100 g">
<meta name="twitter:label1" content="brand">
<meta name="twitter:data1" content="Bob's pies">
<meta name="twitter:label2" content="category">
<meta name="twitter:data2" content="Apple pies">



    <style media="all">
        
        .show-when-no-access-to-producers-platform {display:none}
.show-when-logged-in {display:none}

    </style>
    <!-- Matomo -->
<script>
  var _paq = window._paq = window._paq || [];
  /* tracker methods like "setCustomDimension" should be called before "trackPageView" */
  _paq.push(["setDocumentTitle", document.domain + "/" + document.title]);
  _paq.push(["setCookieDomain", "*.openfoodfacts.org"]);
  _paq.push(["setDomains", ["*.openfoodfacts.org"]]);
  _paq.push(["setDoNotTrack", true]);
  _paq.push(["disableCookies"]);
  _paq.push(['trackPageView']);
  _paq.push(['enableLinkTracking']);
  (function() {
    var u="//analytics.openfoodfacts.org/";
    _paq.push(['setTrackerUrl', u+'matomo.php']);
    _paq.push(['setSiteId', '5']);
    var d=document, g=d.createElement('script'), s=d.getElementsByTagName('script')[0];
    g.async=true; g.src=u+'matomo.js'; s.parentNode.insertBefore(g,s);
  })();
</script>
<noscript><p><img src="//analytics.openfoodfacts.org/matomo.php?idsite=5&amp;rec=1" style="border:0;" alt="" /></p></noscript>
<!-- End Matomo Code -->


</head>
<body about="/product/3300000000001/apple-pie-bob-s-pies" typeof="food:foodProduct" class="product_page">
	<div class="skip"><a href="#content" tabindex="0">Skip to Content</a></div>

	<div id="page">
		<div class="upper-nav contain-to-grid"  id="upNav">
			<nav class="top-bar " data-topbar role="navigation">
				
				<section class="top-bar-section">
					
					<!-- Left Nav Section -->
					<ul class="left">

						<li class="has-dropdown">
							<a id="menu_link">
								<span class="material-icons">
									menu
								</span>
							</a>
							<ul class="dropdown">				
								
									<li><a href="/discover">Discover</a></li>
									<li><a href="/contribute">Contribute</a></li>
									<li class="divider"></li>
									<li><label>Add products</label></li>
                <!-- For reference: get_the_app_link_off" = /open-food-facts-mobile-app" -->
									<li><a href="/open-food-facts-mobile-app?utm_source=off&utf_medium=web&utm_campaign=pro_platform_install_the_app_to_add_products_en">Install the app to add products</a></li>
									<li><a href="/cgi/product.pl?type=search_or_add&action=display">Add a product</a></li>
								

								<li class="divider"></li>
								<li><label>Search and analyze products</label></li>

								<li>
									<a href="/cgi/search.pl">Advanced search</a>
								</li>
								<li>
									<a href="/cgi/search.pl?graph=1">Graphs and maps</a>
								</li>
								
							</ul>
						</li>
						
						<li>
							<ul class="country_language_selection">
								<li class="has-form has-dropdown" id="select_country_li">
									<select id="select_country" style="width:100%" data-placeholder="Country">
										<option></option>
									</select>
								</li>
								<li class="has-dropdown">
									<a href="//world.openfoodfacts.localhost/">English</a>

									<ul class="dropdown">
										
									</ul>
								</li>
							</ul>
						</li>
					</ul>


					<!-- Right Nav Section -->
					
					<ul class="right">
						
							<li class="h-space-tiny has-form">
								<a href="/cgi/session.pl" class="round button secondary">
									<span class="material-icons material-symbols-button">account_circle</span>
									Sign in
								</a>
							</li>
						
					</ul>
				</section>
			</nav>
		</div>

		<div id="main_container" style="position:relative" class="block_latte">
			
		<div class="topbarsticky">
			<div class="contain-to-grid " id="offNav" >
				<nav class="top-bar" data-topbar role="navigation" >

					<ul class="title-area">
						<li class="name">
							<div style="position:relative;max-width:292px;">
								<a href="/">
								<img id="logo" src="//static.openfoodfacts.localhost/images/logos/off-logo-horizontal-light.svg" alt="Open Food Facts" style="margin:8px;height:48px;width:auto;">
								
							</a>
							</div>
						</li>
					</ul>

					
					
					<section class="top-bar-section">
					
						<ul class="left small-4" style="margin-right:2rem;">
							<li class="search-li">
							
								<form action="/cgi/search.pl">
								<div class="row"><div class="small-12">
								<div class="row collapse postfix-round">
									<div class="columns">
									<input type="text" placeholder="Search for a product" name="search_terms" value="" style="background-color:white">
									<input name="search_simple" value="1" type="hidden">
									<input name="action" value="process" type="hidden">
									</div>
									<div class="columns">
									<button type="submit" title="Search" class="button postfix" style="line-height:normal"><svg xmlns="//www.w3.org/2000/svg" viewBox="0 0 24 24" class="icon" aria-hidden="true" focusable="false"><path d="M15.5 14h-.79l-.28-.27C15.41 12.59 16 11.11 16 9.5 16 5.91 13.09 3 9.5 3S3 5.91 3 9.5 5.91 16 9.5 16c1.61 0 3.09-.59 4.23-1.57l.27.28v.79l5 4.99L20.49 19l-4.99-5zm-6 0C7.01 14 5 11.99 5 9.5S7.01 5 9.5 5 14 7.01 14 9.5 11.99 14 9.5 14z"/><path d="M0 0h24v24H0z" fill="none"/></svg></button>
									</div>
								</div>
								</div></div>
								</form>
							</li>
						</ul>
					<ul class="search_and_links">
						<li><a href="/discover" class="top-bar-links">Discover</a></li>
						<li><a href="/contribute" class="top-bar-links">Contribute</a></li>
						<li class="show-for-xlarge-up"><a href="//world.pro.openfoodfacts.org/" class="top-bar-links">Producers</a></li>
						<li class="flex-grid getapp"><a href="/open-food-facts-mobile-app?utm_source=off&utf_medium=web&utm_campaign=search_and_links_promo_en" class="buttonbar button" style="top:0;"><svg xmlns="//www.w3.org/2000/svg" viewBox="0 0 24 24" class="icon" aria-hidden="true" focusable="false"><path d="M16 1H8C6.34 1 5 2.34 5 4v16c0 1.66 1.34 3 3 3h8c1.66 0 3-1.34 3-3V4c0-1.66-1.34-3-3-3zm-2 20h-4v-1h4v1zm3.25-3H6.75V4h10.5v14z"/><path d="M0 0h24v24H0z" fill="none"/></svg> <span class="bt-text">Get the app</span></a></li>
				<!-- For reference: get_the_app_link_off" = /open-food-facts-mobile-app" -->
          </ul>
					</section>
					
				</nav>
			</div>
		</div>

	
	
		<nav class="tab-bar hide">
			<div class="left-small">
				<a href="#idOfLeftMenu" role="button" aria-controls="idOfLeftMenu" aria-expanded="false" class="left-off-canvas-toggle button postfix anonymous">
				<svg xmlns="//www.w3.org/2000/svg" viewBox="0 0 24 24" class="icon" aria-hidden="true" focusable="false"><path d="M3 5v14c0 1.1.89 2 2 2h14c1.1 0 2-.9 2-2V5c0-1.1-.9-2-2-2H5c-1.11 0-2 .9-2 2zm12 4c0 1.66-1.34 3-3 3s-3-1.34-3-3 1.34-3 3-3 3 1.34 3 3zm-9 8c0-2 4-3.1 6-3.1s6 1.1 6 3.1v1H6v-1z"/><path d="M0 0h24v24H0z" fill="none"/></svg>
				</a>
			</div>
			<div class="middle tab-bar-section">
				<form action="/cgi/search.pl">
					<div class="row collapse">
						<div class="small-8 columns">
							<input type="text" placeholder="Search for a product" name="search_terms">
							<input name="search_simple" value="1" type="hidden">
							<input name="action" value="process" type="hidden">
						</div>
						<div class="small-2 columns">
							<button type="submit" class="button postfix"><svg xmlns="//www.w3.org/2000/svg" viewBox="0 0 24 24" class="icon" aria-hidden="true" focusable="false"><path d="M15.5 14h-.79l-.28-.27C15.41 12.59 16 11.11 16 9.5 16 5.91 13.09 3 9.5 3S3 5.91 3 9.5 5.91 16 9.5 16c1.61 0 3.09-.59 4.23-1.57l.27.28v.79l5 4.99L20.49 19l-4.99-5zm-6 0C7.01 14 5 11.99 5 9.5S7.01 5 9.5 5 14 7.01 14 9.5 11.99 14 9.5 14z"/><path d="M0 0h24v24H0z" fill="none"/></svg></button>
						</div>
						<div class="small-2 columns">
							<a href="/cgi/search.pl" title="Advanced search"><svg xmlns="//www.w3.org/2000/svg" viewBox="0 0 24 24" class="icon" aria-hidden="true" focusable="false"><path d="M15.5 14h-.79l-.28-.27C15.41 12.59 16 11.11 16 9.5 16 5.91 13.09 3 9.5 3S3 5.91 3 9.5 5.91 16 9.5 16c1.61 0 3.09-.59 4.23-1.57l.27.28v.79l5 4.99L20.49 19l-4.99-5zm-6 0C7.01 14 5 11.99 5 9.5S7.01 5 9.5 5 14 7.01 14 9.5 11.99 14 9.5 14z"/><path d="M0 0h24v24H0z" fill="none"/></svg> <svg xmlns="//www.w3.org/2000/svg" viewBox="0 0 24 24" class="icon" aria-hidden="true" focusable="false"><path d="M19 13h-6v6h-2v-6H5v-2h6V5h2v6h6v2z"/><path d="M0 0h24v24H0z" fill="none"/></svg></a>
						</div>
					</div>
				</form>
			</div>
		</nav>

		<div id="content" class="off-canvas-wrap block_latte" data-offcanvas>
			<div class="inner-wrap">
			
				<a class="exit-off-canvas"></a>
				
				<!-- full width banner on mobile -->
				
				

				<div class="main block_light">
					<div id="main_column">
						
							
							
								
								<!-- start templates/web/common/includes/off_days_2024_banner.tt.html -->


								

<a href="//connect.openfoodfacts.org/event/open-food-facts-days-2024-22/register">
    <section id="off-days-2024-banner-top" class="off-days-banner off-days-banner__ENG">
    </section>
</a>

<script>
    const offDaysBannerID = document.getElementById('off-days-2024-banner-top');

    function getBannerCookie(bcname) {
        const name = bcname + '=';
        const decodedCookies = decodeURIComponent(document.cookie);
        const cookies = decodedCookies.split(';');
        for (const cookie of cookies) {
        let c = cookie;
        while (c.charAt(0) == ' ') { c = c.substring(1); }
        if (c.indexOf(name) == 0) { return c.substring(name.length, c.length); }
        }
        
        return '';
    }

    if (getBannerCookie('off_donation_banner_2023_a') !== '') {
        console.log('cookie found');
        offDaysBannerID.style.display = 'flex';
    } else {
        console.log('cookie not found');
        offDaysBannerID.style.display = 'none';
    }
</script>


								<!-- start templates/web/common/includes/donate_banner.tt.html -->



<!-- Donation banner @ footer -->


<!-- end templates/web/common/includes/donate_banner.tt.html -->

								

<section id="donation-banner-top" class="donation-banner">
  <span class="donation-banner__logo"></span>
  <span class="donation-banner__hand"></span>
  <div class="donation-banner__content">
    <p class="donation-banner__main-text">
        <span role="heading">Help us make food transparency the norm!</span>
    </p>
    <div class="donation-banner__aside">
      <div>
        <p class="donation-banner__secondary-text">As a non-profit organization, we depend on your donations to continue informing consumers around the world about what they eat.</p>
        <p class="donation-banner__tertiary-text">The food revolution starts with you!</p>
      </div>
      <a class="donation-banner__donate" href="//world.openfoodfacts.org/donate-to-open-food-facts?utm_source=off&utf_medium=web&utm_campaign=donate-2023-a&utm_term=en-text-button">Donate</a>
    </div>
  </div>
  <div class="donation-banner__image" role="img" aria-label="Photo of the project team"></div>
  <div class="donation-banner__close">
    <button id="hide-donate-banner" class="material-icons modest" onclick="DonationButton();" onkeypress="DonationButton();">close</button>
  </div>
</section>

<script>
  let d = new Date();
  let bannerID = document.getElementById('donation-banner-top');
  let getDomain = window.location.origin.split('.');

  function setBannerCookie(bcname, bcval, bcexdays) {
    d.setTime(d.getTime() + (bcexdays*60*60*24*1000));
    let expires = 'expires=' + d.toUTCString();
    // Apply cookie for every domain contains open...facts
    let domain = 'domain=.' + getDomain.slice(1).join('.');
    document.cookie = bcname + '=' + bcval + ';' + expires + ';' + domain + ';SameSite=None;Secure;path=/';
  }
  
  function getBannerCookie(bcname) {
    const name = bcname + '=';
    const decodedCookies = decodeURIComponent(document.cookie);
    const cookies = decodedCookies.split(';');
    for (const cookie of cookies) {
      let c = cookie;
      while (c.charAt(0) == ' ') { c = c.substring(1); }
      if (c.indexOf(name) == 0) { return c.substring(name.length, c.length); }
    }
    
    return '';
  }

  function DonationButton() {
    setBannerCookie('off_donation_banner_2023_a', 1, 180);
    bannerID.style.display = 'none';
  }

  if (getBannerCookie('off_donation_banner_2023_a') !== '') {
    bannerID.style.display = 'none';
  } else { 
    bannerID.style.display = 'flex';
  }
</script>


							
						
            			
						
							<!-- banner pages such as product, product edit form and landing pages have their own h1 title -->
							<!-- start templates/web/pages/product/product_page.tt.html -->
<script src="//static.openfoodfacts.localhost/js/dist/JsBarcode.all.min.js"></script>




    <!-- Anonymous users will only be able to vote see AnnotationVote in robotoff,
        the voter uniqueness is based on a hash of its ip address
    -->
	<robotoff-asker url='//backend:8881/' code='3300000000001' lang='en' style='display: none;' caption-yes='Yes' caption-no='No' caption-skip='Skip'></robotoff-asker>


<a href="#upNav" class="back-to-top scrollto button">
    <span class="material-icons size-20 ">
        arrow_upward
    </span>
</a>
<div itemscope itemtype="//schema.org/Product" class="main-product" id="main-product">
    <div class="block v-space-tiny product_banner_unranked" id="prodHead">
        <div class="row h-space-normal">
            <div class="large-12 flex-grid ">
                <h1 class="title-3" property="food:name" itemprop="name">Apple pie - Bob's pies - 100 g</h1>
                <div class="buttons_prod">
                    <!-- Edit product page -->
                    <div class="edit_button">
                        <a href="/cgi/product.pl?type=edit&code=3300000000001" class="button small white-button round" title="Edit the page">
                            <span class="material-icons size-20 ">
                            edit
                            </span>
                            <span class="show-for-large-up">Edit the page</span>
                        </a>
                    </div>

                    <!-- Share -->
                    <div class="share_button" style="display:none;">
                        <a href="//world.openfoodfacts.localhost/product/3300000000001/apple-pie-bob-s-pies" class="button small" title="Apple pie - Bob's pies - 100 g">
                            <span class="material-icons size-20 ">
                            share
                            </span>

                            <span class="show-for-large-up">Share</span>
                        </a>
                    </div>


                    

                    
                </div>
            </div> 
        </div>
    </div>
    <div class="block v-space-tiny prod-nav product_banner_unranked" id="prodNav">
        <div class="row h-space-normal">
            <div class="large-12">
               <nav id="navbar" class="navbar h-space-tiny">
                    <ul class="inline-list">
                        <li class="product-section-button"><a class="nav-link scrollto button small round white-button" href="#product"><span>Product</span></a></li>
                        
                            <li class="product-section-button"><a class="nav-link scrollto button small round white-button" href="#match"><span>Your criteria</span></a></li>
                        
                        
                            <li class="product-section-button"><a class="nav-link scrollto button small round white-button" href="#health"><span>Health</span></a></li>
                        
                        <li class="product-section-button"><a class="nav-link scrollto button small round white-button" href="#environment"><span>Environment</span></a></li>
                                                
                        
                        <li class="product-section-button"><a class="nav-link scrollto button small round white-button" href="#report_problem"><span>Report a problem</span></a></li>
                        
                        
                        <li class="product-section-button"><a class="nav-link scrollto button small round white-button" href="#contribution"><span>Contribution</span></a></li>
                    </ul>
                </nav><!-- .navbar -->
            </div> 
        </div>
    </div>
<div id="prodInfos">
    <!-- product_characteristics -->
    <section class="row" id="product">
        <div class="large-12 column">
            
            <div class="card" style="border-top:none">
                <div id="prodBanner" style="display:none"></div>
                <div class="card-section">
                       


                    <h2 class="title-1" property="food:name" itemprop="name">Apple pie - Bob's pies - 100 g</h1>

                    
                    
            <!-- Obsolete product -->
            

            <!-- GS1-Prefixes for restricted circulation numbers within a company - warn for possible conflicts -->
            

            
                <div data-alert class="alert-box info" id="warning_not_complete" style="display: block;">
                    This product page is not complete. You can help to complete it by editing it and adding more data from the photos we have, or by taking more photos using the app for <a href="//android.openfoodfacts.org">Android</a> or <a href="//ios.openfoodfacts.org">iPhone/iPad</a>. Thank you!
                    <a href="#" class="close">&times;</a></span>
                </div>
            

            <!-- owner -->
                                
                    
                    <!-- Display UPC code if the EAN starts with 0 -->
                        
                            <div id="barcode_div">
                                <!-- Display only text of the code if mobile -->
                                <div id="barcode_div_code">
                                    <p id="barcode_paragraph">Barcode: <br id="barcode_br"><span id="barcode" property="food:code" itemprop="gtin13" style="speak-as:digits;">3300000000001</span>(EAN / EAN-13)</p>
                                </div>
                                <!-- Display with SVG if not mobile -->
                                <div id="barcode_div_svg">
                                    <svg id="barcode_svg"
                                        jsbarcode-format="auto"
                                        jsbarcode-value="3300000000001"
                                        jsbarcode-displayValue="false"
                                        jsbarcode-height="40">
                                    </svg>
                                </div>
                            </div>
                            <script>if (screen && screen.width >= 600) JsBarcode("#barcode_svg").init()</script>
                            <div property="gr:hasEAN_UCC-13" content="3300000000001" datatype="xsd:string"></div>
                        
                        
                        <!-- start templates/web/common/includes/display_field.tt.html -->

<p id="field_generic_name">
    <span class="field">Common name: </span>
    <span class="field_value" id="field_generic_name_value"><span itemprop="description">default_name</span></span>
</p>

<!-- end templates/web/common/includes/display_field.tt.html -->
<!-- start templates/web/common/includes/display_field.tt.html -->

<p id="field_quantity">
    <span class="field">Quantity: </span>
    <span class="field_value" id="field_quantity_value">100 g</span>
</p>

<!-- end templates/web/common/includes/display_field.tt.html -->
<!-- start templates/web/common/includes/display_field.tt.html -->

<p id="field_brands">
    <span class="field">Brands: </span>
    <span class="field_value" id="field_brands_value"><a itemprop="brand" href="/brand/bob-s-pies">Bob's pies</a></span>
</p>

<!-- end templates/web/common/includes/display_field.tt.html -->
<!-- start templates/web/common/includes/display_field.tt.html -->

<p id="field_categories">
    <span class="field">Categories: </span>
    <span class="field_value" id="field_categories_value"><a href="/category/desserts" class="tag well_known">Desserts</a>, <a href="/category/pies" class="tag well_known">Pies</a>, <a href="/category/sweet-pies" class="tag well_known">Sweet pies</a>, <a href="/category/apple-pies" class="tag well_known">Apple pies</a></span>
</p>

<!-- end templates/web/common/includes/display_field.tt.html -->
<!-- start templates/web/common/includes/display_field.tt.html -->

<p id="field_labels">
    <span class="field">Labels, certifications, awards: </span>
    <span class="field_value" id="field_labels_value"><a href="/label/fair-trade" class="tag well_known">Fair trade</a></span>
</p>

<!-- end templates/web/common/includes/display_field.tt.html -->
<!-- start templates/web/common/includes/display_field.tt.html -->

<p id="field_origin">
    <span class="field">Origin of the product and/or its ingredients: </span>
    <span class="field_value" id="field_origin_value">Germany</span>
</p>

<!-- end templates/web/common/includes/display_field.tt.html -->
<!-- start templates/web/common/includes/display_field.tt.html -->

<p id="field_link">
    <span class="field">Link to the product page on the official site of the producer: </span>
    <span class="field_value" id="field_link_value"><a href="//world.openfoodfacts.org/">//world.openfoodfacts.org/</a></span>
</p>

<!-- end templates/web/common/includes/display_field.tt.html -->
<!-- start templates/web/common/includes/display_field.tt.html -->

<p id="field_countries">
    <span class="field">Countries where sold: </span>
    <span class="field_value" id="field_countries_value"><a href="/country/india" class="tag well_known">India</a>, <a href="/country/japan" class="tag well_known">Japan</a>, <a href="/country/united-states" class="tag well_known">United States</a></span>
</p>

<!-- end templates/web/common/includes/display_field.tt.html -->


                       

                    </div>
                </div>
            </div>
        </div>
    </section>


    <!-- product summary -->
    <section class="row" id="match">
        <div class="large-12 column">
            
            <div class="card">
                <div class="card-section">
                    <h2 id="match_title">Matching with your preferences</h2>

                    <div id="match_score_and_status"></div>
                            
                    <div id="product_summary" class="v-space-short text-left"></div>

                    <div id="preferences_selected" class="text-left"></div>
                        
                    <div id="preferences_selection_form" class="text-left v-space-whide h-space-wide" style="display:none"></div>                   
                </div>
            </div>

        </div>
    </section>



    <section class="row" id="health">
        <div class="large-12 column">
            <div class="card">
                <div class="card-section">
                        

	<!-- start templates/web/panels/panel.tt.html - panel_id: health_card -->

	
<div class="panel_card radius" id="panel_health_card"
    
        style="margin-top:0.5rem;margin-bottom:1.5rem;"
    
>
    
        
            <h2 class="panel_title_card text-medium">Health</h2>
        
    

	   	 <div
	   	    id="panel_health_card_content"
	   	    class="content panel_content_card active"
	   	  >
          
              
    <div class="panel_group">

        

                        

        
            <h3 id="panel_group_nutrition" class="panel_title_card text-medium">Nutrition</h3>
        

        
            

	<!-- start templates/web/panels/panel.tt.html - panel_id: nutriscore_2023 -->

	<ul data-accordion class="panel_accordion accordion" id="panel_nutriscore_2023"
    
        style="margin-top:0.5rem;margin-bottom:1.5rem;"
    
>
<li class="accordion-navigation">

    
        <a href="#panel_nutriscore_2023_content" class="panel_title grade_d"
            
        >
            
            <img src="//static.openfoodfacts.localhost/images/attributes/dist/nutriscore-d-new-en.svg"
                style="height:72px;float:left;margin-right:1rem;"
                alt="icon"
                
            >
            
            <h4 class="grade_d_title"
                
                
            >
                
                Nutri-Score D
            </h4>
            
                <span >Poor nutritional quality</span>
            
            <hr class="floatclear">
        </a>
    

	   	 <div
	   	    id="panel_nutriscore_2023_content"
	   	    class="content panel_content"
	   	  >
          
              <div style="margin-bottom:0.5rem">
       
        <div>
    


    
           <div class="panel_text panel_text_warning">⚠
             ️Warning: the nutrition facts are not specified. They have been estimated from the list of ingredients.
                    
           </div>

    
    </div>

    
    </div>
              <div style="margin-bottom:0.5rem">
       
        <div>
    


    
           <div class="panel_text panel_text_warning">⚠
             ️Warning: the amount of fruits, vegetables and nuts is not specified on the label, it was estimated from the list of ingredients: 22
                    
           </div>

    
    </div>

    
    </div>
              

	<!-- start templates/web/panels/panel.tt.html - panel_id: nutriscore_description -->

	<ul data-accordion class="panel_accordion accordion" id="panel_nutriscore_description"
    
        style="margin-top:0.5rem;margin-bottom:1.5rem;"
    
>
<li class="accordion-navigation">

    
        <a href="#panel_nutriscore_description_content" class="panel_title"
            
        >
            
            <img src="//static.openfoodfacts.localhost/images/icons/dist/info.svg"
                style="height:36px;float:left;margin-right:1rem;"
                alt="icon"
                
            >
            
            <h4 
                
                
            >
                
                What is the Nutri-Score?
            </h4>
            
            <hr class="floatclear">
        </a>
    

	   	 <div
	   	    id="panel_nutriscore_description_content"
	   	    class="content panel_content"
	   	  >
          
              <div style="margin-bottom:0.5rem">
       
        <div>
    


    
           <div class="panel_text">
             <p>The Nutri-Score is a logo on the overall nutritional quality of products.</p>
<p>
The score from A to E is calculated based on nutrients and foods to favor (proteins, fiber, fruits, vegetables and legumes ...) and nutrients to limit (calories, saturated fat, sugars, salt).
The score is calculated from the data of the nutrition facts table and the composition data (fruits, vegetables and legumes).
</p>

                
           </div>
    

    
    </div>

    
    </div>
              <div style="margin-bottom:0.5rem">
       
        <div>
    


    
           <div class="panel_text">
             
<p>&rarr; <a href="//world.openfoodfacts.localhost/nutriscore">Learn more about the Nutri-Score</a></p>

           </div>
    

    
    </div>

    
    </div>
	   	 </div>
	
</li>
</ul>

	<!-- end templates/web/panels/panel.tt.html - panel_id: nutriscore_description -->
              
    <div class="panel_group">

        

        
        <img src="//static.openfoodfacts.localhost/images/icons/dist/circle-minus.svg"
            style="height:36px;float:left;margin-right:1rem;"
            alt="icon"
            
                class="filter-red"
            
        >
                        

        
            <h3 class="panel_title_ evaluation_bad_title">Negative points: 17/55</h3>
        

        
            

	<!-- start templates/web/panels/panel.tt.html - panel_id: nutriscore_component_energy -->

	<ul data-accordion class="panel_accordion accordion" id="panel_nutriscore_component_energy"
    
        style="margin-top:0.2rem;margin-bottom:0.2rem;"
    
>
<li class="accordion-navigation">

    
        <a href="#panel_nutriscore_component_energy_content" class="panel_title"
            
                style="padding:0.1rem;padding-left:1rem;"
            
        >
            
            <img src="//static.openfoodfacts.localhost/images/attributes/dist/points-negative-3-10.svg"
                style="height:72px;float:left;margin-right:1rem;"
                alt="icon"
                
            >
            
            <h4 
                
                style="font-size:1.1rem;"
            >
                
                Calories
            </h4>
            
                <span style="font-size:0.9rem;">3/10 points (1249.03kJ)</span>
            
            <hr class="floatclear">
        </a>
    

	   	 <div
	   	    id="panel_nutriscore_component_energy_content"
	   	    class="content panel_content"
	   	  >
          
              <div style="margin-bottom:0.5rem">
       
        <div>
    


    
           <div class="panel_text">
             
<p>
    
    Energy intakes above energy requirements are associated with increased risks of weight gain, overweight, obesity, and consequently risk of diet-related chronic diseases.
</p>
                
           </div>
    

    
    </div>

    
    </div>
	   	 </div>
	
</li>
</ul>

	<!-- end templates/web/panels/panel.tt.html - panel_id: nutriscore_component_energy -->
        
            

	<!-- start templates/web/panels/panel.tt.html - panel_id: nutriscore_component_sugars -->

	<ul data-accordion class="panel_accordion accordion" id="panel_nutriscore_component_sugars"
    
        style="margin-top:0.2rem;margin-bottom:0.2rem;"
    
>
<li class="accordion-navigation">

    
        <a href="#panel_nutriscore_component_sugars_content" class="panel_title"
            
                style="padding:0.1rem;padding-left:1rem;"
            
        >
            
            <img src="//static.openfoodfacts.localhost/images/attributes/dist/points-negative-4-15.svg"
                style="height:72px;float:left;margin-right:1rem;"
                alt="icon"
                
            >
            
            <h4 
                
                style="font-size:1.1rem;"
            >
                
                Sugar
            </h4>
            
                <span style="font-size:0.9rem;">4/15 points (14.28g)</span>
            
            <hr class="floatclear">
        </a>
    

	   	 <div
	   	    id="panel_nutriscore_component_sugars_content"
	   	    class="content panel_content"
	   	  >
          
              <div style="margin-bottom:0.5rem">
       
        <div>
    


    
           <div class="panel_text">
             
<p>
    
    A high consumption of sugar can cause weight gain and tooth decay. It also augments the risk of type 2 diabetes and cardio-vascular diseases.
</p>
                
           </div>
    

    
    </div>

    
    </div>
	   	 </div>
	
</li>
</ul>

	<!-- end templates/web/panels/panel.tt.html - panel_id: nutriscore_component_sugars -->
        
            

	<!-- start templates/web/panels/panel.tt.html - panel_id: nutriscore_component_saturated_fat -->

	<ul data-accordion class="panel_accordion accordion" id="panel_nutriscore_component_saturated_fat"
    
        style="margin-top:0.2rem;margin-bottom:0.2rem;"
    
>
<li class="accordion-navigation">

    
        <a href="#panel_nutriscore_component_saturated_fat_content" class="panel_title"
            
                style="padding:0.1rem;padding-left:1rem;"
            
        >
            
            <img src="//static.openfoodfacts.localhost/images/attributes/dist/points-negative-3-10.svg"
                style="height:72px;float:left;margin-right:1rem;"
                alt="icon"
                
            >
            
            <h4 
                
                style="font-size:1.1rem;"
            >
                
                Saturated fat
            </h4>
            
                <span style="font-size:0.9rem;">3/10 points (3.65g)</span>
            
            <hr class="floatclear">
        </a>
    

	   	 <div
	   	    id="panel_nutriscore_component_saturated_fat_content"
	   	    class="content panel_content"
	   	  >
          
              <div style="margin-bottom:0.5rem">
       
        <div>
    


    
           <div class="panel_text">
             
<p>
    
    A high consumption of fat, especially saturated fats, can raise cholesterol, which increases the risk of heart diseases.
</p>
                
           </div>
    

    
    </div>

    
    </div>
	   	 </div>
	
</li>
</ul>

	<!-- end templates/web/panels/panel.tt.html - panel_id: nutriscore_component_saturated_fat -->
        
            

	<!-- start templates/web/panels/panel.tt.html - panel_id: nutriscore_component_salt -->

	<ul data-accordion class="panel_accordion accordion" id="panel_nutriscore_component_salt"
    
        style="margin-top:0.2rem;margin-bottom:0.2rem;"
    
>
<li class="accordion-navigation">

    
        <a href="#panel_nutriscore_component_salt_content" class="panel_title"
            
                style="padding:0.1rem;padding-left:1rem;"
            
        >
            
            <img src="//static.openfoodfacts.localhost/images/attributes/dist/points-negative-7-20.svg"
                style="height:72px;float:left;margin-right:1rem;"
                alt="icon"
                
            >
            
            <h4 
                
                style="font-size:1.1rem;"
            >
                
                Salt
            </h4>
            
                <span style="font-size:0.9rem;">7/20 points (1.41g)</span>
            
            <hr class="floatclear">
        </a>
    

	   	 <div
	   	    id="panel_nutriscore_component_salt_content"
	   	    class="content panel_content"
	   	  >
          
              <div style="margin-bottom:0.5rem">
       
        <div>
    


    
           <div class="panel_text">
             
<p>
    
    A high consumption of salt (or sodium) can cause raised blood pressure, which can increase the risk of heart disease and stroke.
</p>
                
           </div>
    

    
    </div>

    
    </div>
	   	 </div>
	
</li>
</ul>

	<!-- end templates/web/panels/panel.tt.html - panel_id: nutriscore_component_salt -->
        

                        
        
    </div>
              
    <div class="panel_group">

        

        
        <img src="//static.openfoodfacts.localhost/images/icons/dist/circle-plus.svg"
            style="height:36px;float:left;margin-right:1rem;"
            alt="icon"
            
                class="filter-green"
            
        >
                        

        
            <h3 class="panel_title_ evaluation_good_title">Positive points: 1/10</h3>
        

        
            

	<!-- start templates/web/panels/panel.tt.html - panel_id: nutriscore_component_fiber -->

	<ul data-accordion class="panel_accordion accordion" id="panel_nutriscore_component_fiber"
    
        style="margin-top:0.2rem;margin-bottom:0.2rem;"
    
>
<li class="accordion-navigation">

    
        <a href="#panel_nutriscore_component_fiber_content" class="panel_title"
            
                style="padding:0.1rem;padding-left:1rem;"
            
        >
            
            <img src="//static.openfoodfacts.localhost/images/attributes/dist/points-positive-1-5.svg"
                style="height:72px;float:left;margin-right:1rem;"
                alt="icon"
                
            >
            
            <h4 
                
                style="font-size:1.1rem;"
            >
                
                Fiber
            </h4>
            
                <span style="font-size:0.9rem;">1/5 points (4.07g)</span>
            
            <hr class="floatclear">
        </a>
    

	   	 <div
	   	    id="panel_nutriscore_component_fiber_content"
	   	    class="content panel_content"
	   	  >
          
              <div style="margin-bottom:0.5rem">
       
        <div>
    


    
           <div class="panel_text">
             
<p>
    Consuming foods rich in fiber (especially whole grain foods) reduces the risks of aerodigestive cancers, cardiovascular diseases, obesity and diabetes.
    
</p>
                
           </div>
    

    
    </div>

    
    </div>
	   	 </div>
	
</li>
</ul>

	<!-- end templates/web/panels/panel.tt.html - panel_id: nutriscore_component_fiber -->
        
            

	<!-- start templates/web/panels/panel.tt.html - panel_id: nutriscore_component_fruits_vegetables_legumes -->

	<ul data-accordion class="panel_accordion accordion" id="panel_nutriscore_component_fruits_vegetables_legumes"
    
        style="margin-top:0.2rem;margin-bottom:0.2rem;"
    
>
<li class="accordion-navigation">

    
        <a href="#panel_nutriscore_component_fruits_vegetables_legumes_content" class="panel_title"
            
                style="padding:0.1rem;padding-left:1rem;"
            
        >
            
            <img src="//static.openfoodfacts.localhost/images/attributes/dist/points-positive-0-5.svg"
                style="height:72px;float:left;margin-right:1rem;"
                alt="icon"
                
            >
            
            <h4 
                
                style="font-size:1.1rem;"
            >
                
                Fruits, vegetables and legumes
            </h4>
            
                <span style="font-size:0.9rem;">0/5 points (22.2%)</span>
            
            <hr class="floatclear">
        </a>
    

	   	 <div
	   	    id="panel_nutriscore_component_fruits_vegetables_legumes_content"
	   	    class="content panel_content"
	   	  >
          
              <div style="margin-bottom:0.5rem">
       
        <div>
    


    
           <div class="panel_text">
             
<p>
    Consuming foods rich in fruits, vegetables and legumes reduces the risks of aerodigestive cancers, cardiovascular diseases, obesity and diabetes.
    
</p>
                
           </div>
    

    
    </div>

    
    </div>
	   	 </div>
	
</li>
</ul>

	<!-- end templates/web/panels/panel.tt.html - panel_id: nutriscore_component_fruits_vegetables_legumes -->
        

                        
        
    </div>
              

	<!-- start templates/web/panels/panel.tt.html - panel_id: nutriscore_details -->

	<ul data-accordion class="panel_accordion accordion" id="panel_nutriscore_details"
    
        style="margin-top:0.5rem;margin-bottom:1.5rem;"
    
>
<li class="accordion-navigation">

    
        <a href="#panel_nutriscore_details_content" class="panel_title"
            
        >
            
            <img src="//static.openfoodfacts.localhost/images/icons/dist/info.svg"
                style="height:36px;float:left;margin-right:1rem;"
                alt="icon"
                
            >
            
            <h4 
                
                
            >
                
                Details of the calculation of the Nutri-Score
            </h4>
            
            <hr class="floatclear">
        </a>
    

	   	 <div
	   	    id="panel_nutriscore_details_content"
	   	    class="content panel_content"
	   	  >
          
              <div style="margin-bottom:0.5rem">
       
        <div>
    


    
           <div class="panel_text panel_text_warning">⚠
             ️Warning: the nutrition facts are not specified. They have been estimated from the list of ingredients.
                    
           </div>

    
    </div>

    
    </div>
              <div style="margin-bottom:0.5rem">
       
        <div>
    


    
           <div class="panel_text panel_text_warning">⚠
             ️Warning: the amount of fruits, vegetables and nuts is not specified on the label, it was estimated from the list of ingredients: 22
                    
           </div>

    
    </div>

    
    </div>
              <div style="margin-bottom:0.5rem">
       
        <div>
    


    
           <div class="panel_text">
             

    <p>This product is not considered a beverage for the calculation of the Nutri-Score.</p>





<p>Points for proteins are not counted because the negative points greater than or equal to 11.</p>

<p>
  <strong>Nutritional score: 16</strong>
  (17 - 1)
</p>
<p><strong>Nutri-Score: D</strong></p>                
                
           </div>
    

    
    </div>

    
    </div>
	   	 </div>
	
</li>
</ul>

	<!-- end templates/web/panels/panel.tt.html - panel_id: nutriscore_details -->
	   	 </div>
	
</li>
</ul>

	<!-- end templates/web/panels/panel.tt.html - panel_id: nutriscore_2023 -->
        

                        
        
    </div>
              
    <div class="panel_group">

        

                        

        
            <h3 class="panel_title_card"></h3>
        

        
            

	<!-- start templates/web/panels/panel.tt.html - panel_id: nutrition_facts_table -->

	<ul data-accordion class="panel_accordion accordion" id="panel_nutrition_facts_table"
    
        style="margin-top:0.5rem;margin-bottom:1.5rem;"
    
>
<li class="accordion-navigation">

    
        <a href="#panel_nutrition_facts_table_content" class="panel_title"
            
        >
            
            <img src="//static.openfoodfacts.localhost/images/icons/dist/scale-balance.svg"
                style="height:72px;float:left;margin-right:1rem;"
                alt="icon"
                
                        class="filter-grey"
                
            >
            
            <h4 
                class="evaluation_unknown_title"
                
            >
                
                Nutrition facts
            </h4>
            
            <hr class="floatclear">
        </a>
    

	   	 <div
	   	    id="panel_nutrition_facts_table_content"
	   	    class="content panel_content active expand-for-large"
	   	  >
          
              <div style="margin-bottom:0.5rem">
       
    <table aria-label="Nutrition facts">
        <thead>
            <tr>
                
                <th scope="col" style="max-width:15rem">
                    Nutrition facts
                </th>
                
                <th scope="col">
                    As sold<br>for 100 g / 100 ml
                </th>
                
                <th scope="col">
                    As sold<br>per serving (10 g)
                </th>
                
            </tr>
        </thead>
        <tbody>
            
            <tr>
                
                    <td style="max-width:15rem">
                      

     
         <span
         
             style="padding-left: 0rem;"
         
         >
            Fat
        </span>
    
                    </td>
                
                    <td >
                      

     
         <span
         
         >
            ?
        </span>
    
                    </td>
                
                    <td >
                      

     
         <span
         
         >
            ?
        </span>
    
                    </td>
                
            </tr>
            
            <tr>
                
                    <td style="max-width:15rem">
                      

     
         <span
         
             style="padding-left: 1rem;"
         
         >
            Saturated fat
        </span>
    
                    </td>
                
                    <td >
                      

     
         <span
         
         >
            ?
        </span>
    
                    </td>
                
                    <td >
                      

     
         <span
         
         >
            ?
        </span>
    
                    </td>
                
            </tr>
            
            <tr>
                
                    <td style="max-width:15rem">
                      

     
         <span
         
             style="padding-left: 0rem;"
         
         >
            Carbohydrates
        </span>
    
                    </td>
                
                    <td >
                      

     
         <span
         
         >
            ?
        </span>
    
                    </td>
                
                    <td >
                      

     
         <span
         
         >
            ?
        </span>
    
                    </td>
                
            </tr>
            
            <tr>
                
                    <td style="max-width:15rem">
                      

     
         <span
         
             style="padding-left: 1rem;"
         
         >
            Sugars
        </span>
    
                    </td>
                
                    <td >
                      

     
         <span
         
         >
            ?
        </span>
    
                    </td>
                
                    <td >
                      

     
         <span
         
         >
            ?
        </span>
    
                    </td>
                
            </tr>
            
            <tr>
                
                    <td style="max-width:15rem">
                      

     
         <span
         
             style="padding-left: 0rem;"
         
         >
            Fiber
        </span>
    
                    </td>
                
                    <td >
                      

     
         <span
         
         >
            ?
        </span>
    
                    </td>
                
                    <td >
                      

     
         <span
         
         >
            ?
        </span>
    
                    </td>
                
            </tr>
            
            <tr>
                
                    <td style="max-width:15rem">
                      

     
         <span
         
             style="padding-left: 0rem;"
         
         >
            Proteins
        </span>
    
                    </td>
                
                    <td >
                      

     
         <span
         
         >
            ?
        </span>
    
                    </td>
                
                    <td >
                      

     
         <span
         
         >
            ?
        </span>
    
                    </td>
                
            </tr>
            
            <tr>
                
                    <td style="max-width:15rem">
                      

     
         <span
         
             style="padding-left: 0rem;"
         
         >
            Salt
        </span>
    
                    </td>
                
                    <td >
                      

     
         <span
         
         >
            ?
        </span>
    
                    </td>
                
                    <td >
                      

     
         <span
         
         >
            ?
        </span>
    
                    </td>
                
            </tr>
            
            <tr>
                
                    <td style="max-width:15rem">
                      

     
         <span
         
             style="padding-left: 0rem;"
         
         >
            Fruits‚ vegetables‚ nuts and rapeseed‚ walnut and olive oils (estimate from ingredients list analysis)
        </span>
    
                    </td>
                
                    <td >
                      

     
         <span
         
         >
            22.222 %
        </span>
    
                    </td>
                
                    <td >
                      

     
         <span
         
         >
            22.222 %
        </span>
    
                    </td>
                
            </tr>
            
        </tbody>
    </table>
    </div>
	   	 </div>
	
</li>
</ul>

	<!-- end templates/web/panels/panel.tt.html - panel_id: nutrition_facts_table -->
        
            

	<!-- start templates/web/panels/panel.tt.html - panel_id: serving_size -->

	
<div class="panel_inline radius" id="panel_serving_size"
    
        style="margin-top:0.5rem;margin-bottom:1.5rem;"
    
>
    

	   	 <div
	   	    id="panel_serving_size_content"
	   	    class="content panel_content_inline active"
	   	  >
          
              <div style="margin-bottom:0.5rem">
       
        <div>
    


    
           <div class="panel_text">
             
                    <strong>Serving size:</strong>
                    10 g
                
           </div>
    

    
    </div>

    
    </div>
	   	 </div>
	
</div>


	<!-- end templates/web/panels/panel.tt.html - panel_id: serving_size -->
        

                        
        
    </div>
              
    <div class="panel_group">

        

                        

        
            <h3 id="panel_group_ingredients" class="panel_title_card text-medium">Ingredients</h3>
        

        
            

	<!-- start templates/web/panels/panel.tt.html - panel_id: ingredients -->

	<ul data-accordion class="panel_accordion accordion" id="panel_ingredients"
    
        style="margin-top:0.5rem;margin-bottom:1.5rem;"
    
>
<li class="accordion-navigation">

    
        <a href="#panel_ingredients_content" class="panel_title"
            
        >
            
            <img src="//static.openfoodfacts.localhost/images/icons/dist/ingredients.svg"
                style="height:72px;float:left;margin-right:1rem;"
                alt="icon"
                
                        class="filter-grey"
                
            >
            
            <h4 
                class="evaluation_unknown_title"
                
            >
                
                11 ingredients
            </h4>
            
            <hr class="floatclear">
        </a>
    

	   	 <div
	   	    id="panel_ingredients_content"
	   	    class="content panel_content active expand-for-large"
	   	  >
          
              <div style="margin-bottom:0.5rem">
       
        <div>
    


    
           <div class="panel_text">
             <span class="allergen">Wheat flour</span>, <span class="allergen">apples</span>, sugar, <span class="allergen">butter</span>, <span class="allergen">eggs</span>, salt, palm oil, acidifier: citric acid, raising agent: sodium bicarbonate
           </div>
    

    
    </div>

    
    </div>
              <div style="margin-bottom:0.5rem">
       
        <div>
    


    
           <div class="panel_text">
             <strong>Allergens:</strong> 
                    Apple, Eggs, Gluten, Milk
                
           </div>
    

    
    </div>

    
    </div>
              

	<!-- start templates/web/panels/panel.tt.html - panel_id: ingredients_list -->

	<ul data-accordion class="panel_accordion accordion" id="panel_ingredients_list"
    
        style="margin-top:0.5rem;margin-bottom:1.5rem;"
    
>
<li class="accordion-navigation">

    
        <a href="#panel_ingredients_list_content" class="panel_title"
            
        >
            
            <h4 
                
                
            >
                
                Ingredient information
            </h4>
            
            <hr class="floatclear">
        </a>
    

	   	 <div
	   	    id="panel_ingredients_list_content"
	   	    class="content panel_content active"
	   	  >
          
              

	<!-- start templates/web/panels/panel.tt.html - panel_id: ingredient_1 -->

	<ul data-accordion class="panel_accordion accordion" id="panel_ingredient_1"
    
        style="margin-top:0.2rem;margin-bottom:0.2rem;"
    
>
<li class="accordion-navigation">

    
        <a href="#panel_ingredient_1_content" class="panel_title"
            
                style="padding:0.1rem;padding-left:1rem;"
            
        >
            
            <h4 
                
                style="font-size:1.1rem;"
            >
                
<<<<<<< HEAD
                Wheat flour (56% estimate)
=======
                                        Wheat flour                    (56% estimate)                
>>>>>>> 98b62b44
            </h4>
            
            <hr class="floatclear">
        </a>
    

	   	 <div
	   	    id="panel_ingredient_1_content"
	   	    class="content panel_content"
	   	  >
          
	   	 </div>
	
</li>
</ul>

	<!-- end templates/web/panels/panel.tt.html - panel_id: ingredient_1 -->
              

	<!-- start templates/web/panels/panel.tt.html - panel_id: ingredient_2 -->

	<ul data-accordion class="panel_accordion accordion" id="panel_ingredient_2"
    
        style="margin-top:0.2rem;margin-bottom:0.2rem;"
    
>
<li class="accordion-navigation">

    
        <a href="#panel_ingredient_2_content" class="panel_title"
            
                style="padding:0.1rem;padding-left:1rem;"
            
        >
            
            <h4 
                
                style="font-size:1.1rem;"
            >
                
<<<<<<< HEAD
                Apple (22% estimate)
=======
                                        Apple                    (22% estimate)                
>>>>>>> 98b62b44
            </h4>
            
            <hr class="floatclear">
        </a>
    

	   	 <div
	   	    id="panel_ingredient_2_content"
	   	    class="content panel_content"
	   	  >
          
	   	 </div>
	
</li>
</ul>

	<!-- end templates/web/panels/panel.tt.html - panel_id: ingredient_2 -->
              

	<!-- start templates/web/panels/panel.tt.html - panel_id: ingredient_3 -->

	<ul data-accordion class="panel_accordion accordion" id="panel_ingredient_3"
    
        style="margin-top:0.2rem;margin-bottom:0.2rem;"
    
>
<li class="accordion-navigation">

    
        <a href="#panel_ingredient_3_content" class="panel_title"
            
                style="padding:0.1rem;padding-left:1rem;"
            
        >
            
            <h4 
                
                style="font-size:1.1rem;"
            >
                
<<<<<<< HEAD
                Sugar (11% estimate)
=======
                                        Sugar                    (11% estimate)                
>>>>>>> 98b62b44
            </h4>
            
            <hr class="floatclear">
        </a>
    

	   	 <div
	   	    id="panel_ingredient_3_content"
	   	    class="content panel_content"
	   	  >
          
	   	 </div>
	
</li>
</ul>

	<!-- end templates/web/panels/panel.tt.html - panel_id: ingredient_3 -->
              

	<!-- start templates/web/panels/panel.tt.html - panel_id: ingredient_4 -->

	<ul data-accordion class="panel_accordion accordion" id="panel_ingredient_4"
    
        style="margin-top:0.2rem;margin-bottom:0.2rem;"
    
>
<li class="accordion-navigation">

    
        <a href="#panel_ingredient_4_content" class="panel_title"
            
                style="padding:0.1rem;padding-left:1rem;"
            
        >
            
            <h4 
                
                style="font-size:1.1rem;"
            >
                
<<<<<<< HEAD
                Butter (6% estimate)
=======
                                        Butter                    (6% estimate)                
>>>>>>> 98b62b44
            </h4>
            
            <hr class="floatclear">
        </a>
    

	   	 <div
	   	    id="panel_ingredient_4_content"
	   	    class="content panel_content"
	   	  >
          
	   	 </div>
	
</li>
</ul>

	<!-- end templates/web/panels/panel.tt.html - panel_id: ingredient_4 -->
              

	<!-- start templates/web/panels/panel.tt.html - panel_id: ingredient_5 -->

	<ul data-accordion class="panel_accordion accordion" id="panel_ingredient_5"
    
        style="margin-top:0.2rem;margin-bottom:0.2rem;"
    
>
<li class="accordion-navigation">

    
        <a href="#panel_ingredient_5_content" class="panel_title"
            
                style="padding:0.1rem;padding-left:1rem;"
            
        >
            
            <h4 
                
                style="font-size:1.1rem;"
            >
                
<<<<<<< HEAD
                Egg (3% estimate)
=======
                                        Egg                    (3% estimate)                
>>>>>>> 98b62b44
            </h4>
            
            <hr class="floatclear">
        </a>
    

	   	 <div
	   	    id="panel_ingredient_5_content"
	   	    class="content panel_content"
	   	  >
          
	   	 </div>
	
</li>
</ul>

	<!-- end templates/web/panels/panel.tt.html - panel_id: ingredient_5 -->
              

	<!-- start templates/web/panels/panel.tt.html - panel_id: ingredient_6 -->

	<ul data-accordion class="panel_accordion accordion" id="panel_ingredient_6"
    
        style="margin-top:0.2rem;margin-bottom:0.2rem;"
    
>
<li class="accordion-navigation">

    
        <a href="#panel_ingredient_6_content" class="panel_title"
            
                style="padding:0.1rem;padding-left:1rem;"
            
        >
            
            <h4 
                
                style="font-size:1.1rem;"
            >
                
<<<<<<< HEAD
                Salt (1% estimate)
=======
                                        Salt                    (1% estimate)                
>>>>>>> 98b62b44
            </h4>
            
            <hr class="floatclear">
        </a>
    

	   	 <div
	   	    id="panel_ingredient_6_content"
	   	    class="content panel_content"
	   	  >
          
	   	 </div>
	
</li>
</ul>

	<!-- end templates/web/panels/panel.tt.html - panel_id: ingredient_6 -->
              

	<!-- start templates/web/panels/panel.tt.html - panel_id: ingredient_7 -->

	<ul data-accordion class="panel_accordion accordion" id="panel_ingredient_7"
    
        style="margin-top:0.2rem;margin-bottom:0.2rem;"
    
>
<li class="accordion-navigation">

    
        <a href="#panel_ingredient_7_content" class="panel_title"
            
                style="padding:0.1rem;padding-left:1rem;"
            
        >
            
            <h4 
                
                style="font-size:1.1rem;"
            >
                
<<<<<<< HEAD
                Palm oil (1% estimate)
=======
                                        Palm oil                    (1% estimate)                
>>>>>>> 98b62b44
            </h4>
            
            <hr class="floatclear">
        </a>
    

	   	 <div
	   	    id="panel_ingredient_7_content"
	   	    class="content panel_content"
	   	  >
          
	   	 </div>
	
</li>
</ul>

	<!-- end templates/web/panels/panel.tt.html - panel_id: ingredient_7 -->
              

	<!-- start templates/web/panels/panel.tt.html - panel_id: ingredient_8 -->

	<ul data-accordion class="panel_accordion accordion" id="panel_ingredient_8"
    
        style="margin-top:0.2rem;margin-bottom:0.2rem;"
    
>
<li class="accordion-navigation">

    
        <a href="#panel_ingredient_8_content" class="panel_title"
            
                style="padding:0.1rem;padding-left:1rem;"
            
        >
            
            <h4 
                
                style="font-size:1.1rem;"
            >
                
<<<<<<< HEAD
                Acid (0% estimate)
=======
                                        Acid                    (0% estimate)                
>>>>>>> 98b62b44
            </h4>
            
            <hr class="floatclear">
        </a>
    

	   	 <div
	   	    id="panel_ingredient_8_content"
	   	    class="content panel_content"
	   	  >
          
	   	 </div>
	
</li>
</ul>

	<!-- end templates/web/panels/panel.tt.html - panel_id: ingredient_8 -->
              

	<!-- start templates/web/panels/panel.tt.html - panel_id: ingredient_9 -->

	<ul data-accordion class="panel_accordion accordion" id="panel_ingredient_9"
    
        style="margin-top:0.2rem;margin-bottom:0.2rem;"
    
>
<li class="accordion-navigation">

    
        <a href="#panel_ingredient_9_content" class="panel_title"
            
                style="padding:0.1rem;padding-left:1rem;"
            
        >
            
            <h4 
                
                style="font-size:1.1rem;"
            >
                
<<<<<<< HEAD
                - E330 (0% estimate)
=======
                                -        E330                    (0% estimate)                
>>>>>>> 98b62b44
            </h4>
            
            <hr class="floatclear">
        </a>
    

	   	 <div
	   	    id="panel_ingredient_9_content"
	   	    class="content panel_content"
	   	  >
          
	   	 </div>
	
</li>
</ul>

	<!-- end templates/web/panels/panel.tt.html - panel_id: ingredient_9 -->
              

	<!-- start templates/web/panels/panel.tt.html - panel_id: ingredient_10 -->

	<ul data-accordion class="panel_accordion accordion" id="panel_ingredient_10"
    
        style="margin-top:0.2rem;margin-bottom:0.2rem;"
    
>
<li class="accordion-navigation">

    
        <a href="#panel_ingredient_10_content" class="panel_title"
            
                style="padding:0.1rem;padding-left:1rem;"
            
        >
            
            <h4 
                
                style="font-size:1.1rem;"
            >
                
<<<<<<< HEAD
                Raising agent (0% estimate)
=======
                                        Raising agent                    (0% estimate)                
>>>>>>> 98b62b44
            </h4>
            
            <hr class="floatclear">
        </a>
    

	   	 <div
	   	    id="panel_ingredient_10_content"
	   	    class="content panel_content"
	   	  >
          
	   	 </div>
	
</li>
</ul>

	<!-- end templates/web/panels/panel.tt.html - panel_id: ingredient_10 -->
              

	<!-- start templates/web/panels/panel.tt.html - panel_id: ingredient_11 -->

	<ul data-accordion class="panel_accordion accordion" id="panel_ingredient_11"
    
        style="margin-top:0.2rem;margin-bottom:0.2rem;"
    
>
<li class="accordion-navigation">

    
        <a href="#panel_ingredient_11_content" class="panel_title"
            
                style="padding:0.1rem;padding-left:1rem;"
            
        >
            
            <h4 
                
                style="font-size:1.1rem;"
            >
                
<<<<<<< HEAD
                - E500ii (0% estimate)
=======
                                -        E500ii                    (0% estimate)                
>>>>>>> 98b62b44
            </h4>
            
            <hr class="floatclear">
        </a>
    

	   	 <div
	   	    id="panel_ingredient_11_content"
	   	    class="content panel_content"
	   	  >
          
	   	 </div>
	
</li>
</ul>

	<!-- end templates/web/panels/panel.tt.html - panel_id: ingredient_11 -->
	   	 </div>
	
</li>
</ul>

	<!-- end templates/web/panels/panel.tt.html - panel_id: ingredients_list -->
	   	 </div>
	
</li>
</ul>

	<!-- end templates/web/panels/panel.tt.html - panel_id: ingredients -->
        

                        
        
    </div>
              
    <div class="panel_group">

        

                        

        
            <h3 class="panel_title_card">Food processing</h3>
        

        
            

	<!-- start templates/web/panels/panel.tt.html - panel_id: nova -->

	<ul data-accordion class="panel_accordion accordion" id="panel_nova"
    
        style="margin-top:0.5rem;margin-bottom:1.5rem;"
    
>
<li class="accordion-navigation">

    
        <a href="#panel_nova_content" class="panel_title"
            
        >
            
            <img src="//static.openfoodfacts.localhost/images/attributes/dist/nova-group-3.svg"
                style="height:72px;float:left;margin-right:1rem;"
                alt="icon"
                
            >
            
            <h4 
                
                
            >
                
                Processed foods
            </h4>
            
            <hr class="floatclear">
        </a>
    

	   	 <div
	   	    id="panel_nova_content"
	   	    class="content panel_content"
	   	  >
          
              <div style="margin-bottom:0.5rem">
       
        <div>
    


    
           <div class="panel_text">
             

    
        
            <p>Elements that indicate the product is in the 3 - Processed foods group:</p>
            <ul>
            
                <li>Ingredient: Butter</li>
            
                <li>Ingredient: Salt</li>
            
                <li>Ingredient: Sugar</li>
            
            </ul>
        
    


           </div>
    

    
    </div>

    
    </div>
              <div style="margin-bottom:0.5rem">
       
        <div>
    


    
           <div class="panel_text">
             
<p>Food products are classified into 4 groups according to their degree of processing:</p>
<ol>
<li>Unprocessed or minimally processed foods</li>
<li>Processed culinary ingredients</li>
<li>Processed foods</li>
<li>Ultra processed foods</li>
</ol>
<br>
<p>The determination of the group is based on the category of the product and on the ingredients it contains.</p>
<p>&rarr; <a href="//world.openfoodfacts.localhost/nova">Learn more about the NOVA classification</a></p>

           </div>
    

    
    </div>

    
    </div>
	   	 </div>
	
</li>
</ul>

	<!-- end templates/web/panels/panel.tt.html - panel_id: nova -->
        

                        
        
    </div>
              
    <div class="panel_group">

        

                        

        
            <h3 class="panel_title_card">Additives</h3>
        

        
            

	<!-- start templates/web/panels/panel.tt.html - panel_id: additives -->

	
<div class="panel_inline radius" id="panel_additives"
    
        style="margin-top:0.5rem;margin-bottom:1.5rem;"
    
>
    

	   	 <div
	   	    id="panel_additives_content"
	   	    class="content panel_content_inline active"
	   	  >
          
              

	<!-- start templates/web/panels/panel.tt.html - panel_id: additive_en:e330 -->

	<ul data-accordion class="panel_accordion accordion" id="panel_additive_en-e330"
    
        style="margin-top:0.2rem;margin-bottom:0.2rem;"
    
>
<li class="accordion-navigation">

    
        <a href="#panel_additive_en-e330_content" class="panel_title"
            
                style="padding:0.1rem;padding-left:1rem;"
            
        >
            
            <h4 
                
                style="font-size:1.1rem;"
            >
                
                E330 - Citric acid
            </h4>
            
            <hr class="floatclear">
        </a>
    

	   	 <div
	   	    id="panel_additive_en-e330_content"
	   	    class="content panel_content"
	   	  >
          
              <div style="margin-bottom:0.5rem">
       
        <div>
    


    
           <div class="panel_text">
             <p>Citric acid is a natural organic acid found in citrus fruits such as
lemons, oranges, and limes.</p>
<p>It is widely used in the food industry as a flavor enhancer, acidulant,
and preservative due to its tart and refreshing taste.</p>
<p>Citric acid is safe for consumption when used in moderation and is
considered a generally recognized as safe (GRAS) food additive by
regulatory agencies worldwide.</p>
           </div>
    

    
    </div>

    
    </div>
	   	 </div>
	
</li>
</ul>

	<!-- end templates/web/panels/panel.tt.html - panel_id: additive_en:e330 -->
              

	<!-- start templates/web/panels/panel.tt.html - panel_id: additive_en:e500 -->

	<ul data-accordion class="panel_accordion accordion" id="panel_additive_en-e500"
    
        style="margin-top:0.2rem;margin-bottom:0.2rem;"
    
>
<li class="accordion-navigation">

    
        <a href="#panel_additive_en-e500_content" class="panel_title"
            
                style="padding:0.1rem;padding-left:1rem;"
            
        >
            
            <h4 
                
                style="font-size:1.1rem;"
            >
                
                E500 - Sodium carbonates
            </h4>
            
            <hr class="floatclear">
        </a>
    

	   	 <div
	   	    id="panel_additive_en-e500_content"
	   	    class="content panel_content"
	   	  >
          
              <div style="margin-bottom:0.5rem">
       
        <div>
    


    
           <div class="panel_text">
             <p>Sodium carbonates (E500) are compounds commonly used in food preparation
as leavening agents, helping baked goods rise by releasing carbon dioxide
when they interact with acids.</p>
<p>Often found in baking soda, they regulate the pH of food, preventing it
from becoming too acidic or too alkaline. In the culinary world, sodium
carbonates can also enhance the texture and structure of foods, such as
noodles, by modifying the gluten network.</p>
<p>Generally recognized as safe, sodium carbonates are non-toxic when
consumed in typical amounts found in food.</p>
           </div>
    

    
    </div>

    
    </div>
	   	 </div>
	
</li>
</ul>

	<!-- end templates/web/panels/panel.tt.html - panel_id: additive_en:e500 -->
              

	<!-- start templates/web/panels/panel.tt.html - panel_id: additive_en:e500ii -->

	<ul data-accordion class="panel_accordion accordion" id="panel_additive_en-e500ii"
    
        style="margin-top:0.2rem;margin-bottom:0.2rem;"
    
>
<li class="accordion-navigation">

    
        <a href="#panel_additive_en-e500ii_content" class="panel_title"
            
                style="padding:0.1rem;padding-left:1rem;"
            
        >
            
            <h4 
                
                style="font-size:1.1rem;"
            >
                
                E500ii - Sodium hydrogen carbonate
            </h4>
            
            <hr class="floatclear">
        </a>
    

	   	 <div
	   	    id="panel_additive_en-e500ii_content"
	   	    class="content panel_content"
	   	  >
          
              <div style="margin-bottom:0.5rem">
       
        <div>
    


    
           <div class="panel_text">
             <p>Sodium hydrogen carbonate, also known as E500ii, is a food additive
commonly used as a leavening agent.</p>
<p>When added to recipes, it releases carbon dioxide gas upon exposure to
heat or acids, causing dough to rise and resulting in a light, fluffy
texture in baked goods.</p>
<p>It is generally recognized as safe (GRAS) by regulatory authorities when
used in appropriate quantities and poses no significant health risks when
consumed in typical food applications.</p>
           </div>
    

    
    </div>

    
    </div>
	   	 </div>
	
</li>
</ul>

	<!-- end templates/web/panels/panel.tt.html - panel_id: additive_en:e500ii -->
	   	 </div>
	
</div>


	<!-- end templates/web/panels/panel.tt.html - panel_id: additives -->
        

                        
        
    </div>
              
    <div class="panel_group">

        

                        

        
            <h3 class="panel_title_card">Ingredients analysis</h3>
        

        
            

	<!-- start templates/web/panels/panel.tt.html - panel_id: ingredients_analysis -->

	
<div class="panel_inline radius" id="panel_ingredients_analysis"
    
        style="margin-top:0.5rem;margin-bottom:1.5rem;"
    
>
    

	   	 <div
	   	    id="panel_ingredients_analysis_content"
	   	    class="content panel_content_inline active"
	   	  >
          
              

	<!-- start templates/web/panels/panel.tt.html - panel_id: ingredients_analysis_en:palm-oil -->

	<ul data-accordion class="panel_accordion accordion" id="panel_ingredients_analysis_en-palm-oil"
    
        style="margin-top:0.2rem;margin-bottom:0.2rem;"
    
>
<li class="accordion-navigation">

    
        <a href="#panel_ingredients_analysis_en-palm-oil_content" class="panel_title"
            
                style="padding:0.1rem;padding-left:1rem;"
            
        >
            
            <img src="//static.openfoodfacts.localhost/images/icons/dist/palm-oil.svg"
                style="height:36px;float:left;margin-right:1rem;"
                alt="icon"
                
                        class="filter-red"
                
            >
            
            <h4 
                class="evaluation_bad_title"
                style="font-size:1.1rem;"
            >
                
                Palm oil
            </h4>
            
            <hr class="floatclear">
        </a>
    

	   	 <div
	   	    id="panel_ingredients_analysis_en-palm-oil_content"
	   	    class="content panel_content"
	   	  >
          
              <div style="margin-bottom:0.5rem">
       
        <div>
    


    
           <div class="panel_text">
             
                
                    <strong>Ingredients that contain palm oil:</strong>
                    Palm oil
                
                    
           </div>
    

    
    </div>

    
    </div>
	   	 </div>
	
</li>
</ul>

	<!-- end templates/web/panels/panel.tt.html - panel_id: ingredients_analysis_en:palm-oil -->
              

	<!-- start templates/web/panels/panel.tt.html - panel_id: ingredients_analysis_en:non-vegan -->

	<ul data-accordion class="panel_accordion accordion" id="panel_ingredients_analysis_en-non-vegan"
    
        style="margin-top:0.2rem;margin-bottom:0.2rem;"
    
>
<li class="accordion-navigation">

    
        <a href="#panel_ingredients_analysis_en-non-vegan_content" class="panel_title"
            
                style="padding:0.1rem;padding-left:1rem;"
            
        >
            
            <img src="//static.openfoodfacts.localhost/images/icons/dist/leaf.svg"
                style="height:36px;float:left;margin-right:1rem;"
                alt="icon"
                
                        class="filter-red"
                
            >
            
            <h4 
                class="evaluation_bad_title"
                style="font-size:1.1rem;"
            >
                
                Non-vegan
            </h4>
            
            <hr class="floatclear">
        </a>
    

	   	 <div
	   	    id="panel_ingredients_analysis_en-non-vegan_content"
	   	    class="content panel_content"
	   	  >
          
              <div style="margin-bottom:0.5rem">
       
        <div>
    


    
           <div class="panel_text">
             
                
                    <strong>Non-vegan ingredients:</strong>
                    Butter, Egg
                
                    
           </div>
    

    
    </div>

    
    </div>
	   	 </div>
	
</li>
</ul>

	<!-- end templates/web/panels/panel.tt.html - panel_id: ingredients_analysis_en:non-vegan -->
              

	<!-- start templates/web/panels/panel.tt.html - panel_id: ingredients_analysis_en:vegetarian -->

	<ul data-accordion class="panel_accordion accordion" id="panel_ingredients_analysis_en-vegetarian"
    
        style="margin-top:0.2rem;margin-bottom:0.2rem;"
    
>
<li class="accordion-navigation">

    
        <a href="#panel_ingredients_analysis_en-vegetarian_content" class="panel_title"
            
                style="padding:0.1rem;padding-left:1rem;"
            
        >
            
            <img src="//static.openfoodfacts.localhost/images/icons/dist/vegetarian.svg"
                style="height:36px;float:left;margin-right:1rem;"
                alt="icon"
                
                        class="filter-green"
                
            >
            
            <h4 
                class="evaluation_good_title"
                style="font-size:1.1rem;"
            >
                
                Vegetarian
            </h4>
            
            <hr class="floatclear">
        </a>
    

	   	 <div
	   	    id="panel_ingredients_analysis_en-vegetarian_content"
	   	    class="content panel_content"
	   	  >
          
              <div style="margin-bottom:0.5rem">
       
        <div>
    


    
           <div class="panel_text">
             
                
                    No non-vegetarian ingredients detected
                    
                
                    
           </div>
    

    
    </div>

    
    </div>
	   	 </div>
	
</li>
</ul>

	<!-- end templates/web/panels/panel.tt.html - panel_id: ingredients_analysis_en:vegetarian -->
              <div style="margin-bottom:0.5rem">
       
        <div>
    


    
           <div class="panel_text">
             The analysis is based solely on the ingredients listed and does not take into account processing methods.
           </div>
    

    
    </div>

    
    </div>
	   	 </div>
	
</div>


	<!-- end templates/web/panels/panel.tt.html - panel_id: ingredients_analysis -->
        
            

	<!-- start templates/web/panels/panel.tt.html - panel_id: ingredients_analysis_details -->

	<ul data-accordion class="panel_accordion accordion" id="panel_ingredients_analysis_details"
    
        style="margin-top:0.2rem;margin-bottom:0.2rem;"
    
>
<li class="accordion-navigation">

    
        <a href="#panel_ingredients_analysis_details_content" class="panel_title"
            
                style="padding:0.1rem;padding-left:1rem;"
            
        >
            
            <img src="//static.openfoodfacts.localhost/images/icons/dist/off-magnifying-glass.svg"
                style="height:36px;float:left;margin-right:1rem;"
                alt="icon"
                
                        class="filter-grey"
                
            >
            
            <h4 
                class="evaluation_unknown_title"
                style="font-size:1.1rem;"
            >
                
                Details of the analysis of the ingredients
            </h4>
            
            <hr class="floatclear">
        </a>
    

	   	 <div
	   	    id="panel_ingredients_analysis_details_content"
	   	    class="content panel_content"
	   	  >
          
              <div style="margin-bottom:0.5rem">
       
        <div>
    


    
           <div class="panel_text">
             en: <span>Wheat flour</span>, <span>apples</span>, <span>sugar</span>, <span>butter</span>, <span>eggs</span>, <span>salt</span>, <span>palm oil</span>, <span>acidifier</span> (<span>citric acid</span>), <span>raising agent</span> (<span>sodium bicarbonate</span>)
           </div>
    

    
    </div>

    
    </div>
              <div style="margin-bottom:0.5rem">
       
        <div>
    


    
           <div class="panel_text">
             <ol id="ordered_ingredients_list">
<li><span>Wheat flour</span> -> en:wheat-flour - vegan:&nbsp;yes - vegetarian:&nbsp;yes - ciqual_proxy_food_code:&nbsp;9410 - percent_min:&nbsp;11.1111111111111 - percent_max:&nbsp;100</li>
<li><span>apples</span> -> en:apple - vegan:&nbsp;yes - vegetarian:&nbsp;yes - ciqual_food_code:&nbsp;13050 - percent_min:&nbsp;0 - percent_max:&nbsp;50</li>
<li><span>sugar</span> -> en:sugar - vegan:&nbsp;yes - vegetarian:&nbsp;yes - ciqual_proxy_food_code:&nbsp;31016 - percent_min:&nbsp;0 - percent_max:&nbsp;33.3333333333333</li>
<li><span>butter</span> -> en:butter - vegan:&nbsp;no - vegetarian:&nbsp;yes - ciqual_proxy_food_code:&nbsp;16400 - percent_min:&nbsp;0 - percent_max:&nbsp;25</li>
<li><span>eggs</span> -> en:egg - vegan:&nbsp;no - vegetarian:&nbsp;yes - ciqual_food_code:&nbsp;22000 - percent_min:&nbsp;0 - percent_max:&nbsp;20</li>
<li><span>salt</span> -> en:salt - vegan:&nbsp;yes - vegetarian:&nbsp;yes - ciqual_food_code:&nbsp;11058 - percent_min:&nbsp;0 - percent_max:&nbsp;16.6666666666667</li>
<li><span>palm oil</span> -> en:palm-oil - vegan:&nbsp;yes - vegetarian:&nbsp;yes - from_palm_oil:&nbsp;yes - ciqual_food_code:&nbsp;16129 - percent_min:&nbsp;0 - percent_max:&nbsp;14.2857142857143</li>
<li><span>acidifier</span> -> en:acid - percent_min:&nbsp;0 - percent_max:&nbsp;12.5<ol id="ordered_ingredients_list">
<li><span>citric acid</span> -> en:e330 - vegan:&nbsp;yes - vegetarian:&nbsp;yes - percent_min:&nbsp;0 - percent_max:&nbsp;12.5</li>
</ol>
</li>
<li><span>raising agent</span> -> en:raising-agent - percent_min:&nbsp;0 - percent_max:&nbsp;11.1111111111111<ol id="ordered_ingredients_list">
<li><span>sodium bicarbonate</span> -> en:e500ii - vegan:&nbsp;yes - vegetarian:&nbsp;yes - percent_min:&nbsp;0 - percent_max:&nbsp;11.1111111111111</li>
</ol>
</li>
</ol>

           </div>
    

    
    </div>

    
    </div>
              <div style="margin-bottom:0.5rem">
       
        <div>
    


    
           <div class="panel_text">
             
           </div>
    

    
    </div>

    
    </div>
	   	 </div>
	
</li>
</ul>

	<!-- end templates/web/panels/panel.tt.html - panel_id: ingredients_analysis_details -->
        

                        
        
    </div>
	   	 </div>
	
</div>


	<!-- end templates/web/panels/panel.tt.html - panel_id: health_card --> 
                </div>
            </div>
        </div>
    </section>


    <section class="row" id="environment">
        <div class="large-12 column">
            <div class="card">
                <div class="card-section">
                        

	<!-- start templates/web/panels/panel.tt.html - panel_id: environment_card -->

	
<div class="panel_card radius" id="panel_environment_card"
    
        style="margin-top:0.5rem;margin-bottom:1.5rem;"
    
>
    
        
            <h2 class="panel_title_card text-medium">Environment</h2>
        
    

	   	 <div
	   	    id="panel_environment_card_content"
	   	    class="content panel_content_card active"
	   	  >
          
              

	<!-- start templates/web/panels/panel.tt.html - panel_id: ecoscore -->

	<ul data-accordion class="panel_accordion accordion" id="panel_ecoscore"
    
        style="margin-top:0.5rem;margin-bottom:1.5rem;"
    
>
<li class="accordion-navigation">

    
        <a href="#panel_ecoscore_content" class="panel_title grade_b"
            
        >
            
            <img src="//static.openfoodfacts.localhost/images/attributes/dist/ecoscore-b.svg"
                style="height:72px;float:left;margin-right:1rem;"
                alt="icon"
                
            >
            
            <h4 class="grade_b_title"
                
                
            >
                
                Eco-Score B - Low environmental impact
            </h4>
            
            <hr class="floatclear">
        </a>
    

	   	 <div
	   	    id="panel_ecoscore_content"
	   	    class="content panel_content"
	   	  >
          
              <div style="margin-bottom:0.5rem">
       
        <div>
    


    
           <div class="panel_text panel_text_warning">⚠
             ️Select a country in order to include the full impact of transportation.
           </div>

    
    </div>

    
    </div>
              <div style="margin-bottom:0.5rem">
       
        <div>
    


    
           <div class="panel_text">
             The <a href="//world.openfoodfacts.localhost/ecoscore">Eco-Score</a> is an experimental score that summarizes the environmental impacts of food products.
           </div>
    

    
    </div>

    
    </div>
              <div style="margin-bottom:0.5rem">
       
        <div>
    


    
           <div class="panel_text panel_text_note">→
             
                    
                        The Eco-Score was initially developped for France and it is being extended to other European countries. The Eco-Score formula is subject to change as it is regularly improved to make it more precise and better suited to each country.
                                    
                
           </div>

    
    </div>

    
    </div>
              
    <div class="panel_group">

        

                        

        
            <h3 class="panel_title_">Life cycle analysis</h3>
        

        
            

	<!-- start templates/web/panels/panel.tt.html - panel_id: ecoscore_agribalyse -->

	<ul data-accordion class="panel_accordion accordion" id="panel_ecoscore_agribalyse"
    
        style="margin-top:0.5rem;margin-bottom:1.5rem;"
    
>
<li class="accordion-navigation">

    
        <a href="#panel_ecoscore_agribalyse_content" class="panel_title grade_a"
            
        >
            
            <img src="//static.openfoodfacts.localhost/images/icons/dist/lca.svg"
                style="height:36px;float:left;margin-right:1rem;"
                alt="icon"
                
                        class="filter-grey"
                
            >
            
            <h4 class="grade_a_title"
                
                
            >
                
                Average impact of products of the same category: A (Score: 90/100)
            </h4>
            
                <span >Category: Apple tart</span>
            
            <hr class="floatclear">
        </a>
    

	   	 <div
	   	    id="panel_ecoscore_agribalyse_content"
	   	    class="content panel_content"
	   	  >
          
              <div style="margin-bottom:0.5rem">
       
        <div>
    


    
           <div class="panel_text">
             
                    <p>Category: 
                    <a href="//agribalyse.ademe.fr/app/aliments/23490">Apple tart</a>
                    </p>
                    <ul>
                        <li>
                            PEF environmental score: 0.20
                            (the lower the score, the lower the impact)
                        </li>
                        <li>
                            including impact on climate change: 1.69
                            kg CO2 eq/kg of product
                        </li>
                    </ul>
                    
           </div>
    

    
    </div>

    
    </div>
              <div style="margin-bottom:0.5rem">
       
    <table aria-label="Details of the impacts by stages of the life cycle">
        <thead>
            <tr>
                
                <th scope="col">
                    Stage
                </th>
                
                <th scope="col">
                    Impact
                </th>
                
            </tr>
        </thead>
        <tbody>
            
            <tr id="agriculture">
                
                    <td >
                      
         <span class="icon"><img src="//static.openfoodfacts.localhost/images/icons/dist/agriculture.svg" alt="icon"></span>
     

     
         <span
         
         >
            Agriculture
        </span>
    
                    </td>
                
                    <td >
                      

     
         <div style="width:200px;float:left;margin-right:1rem;" class="show-for-large-up">
             <div class="agribalyse_impact_bar_full">
                 <div class="percent_bar "
                     style="width:128px;height:1.2rem;"></div>
                 </div>
             </div>
         </div>
         63.8 %
     
                    </td>
                
            </tr>
            
            <tr id="processing">
                
                    <td >
                      
         <span class="icon"><img src="//static.openfoodfacts.localhost/images/icons/dist/processing.svg" alt="icon"></span>
     

     
         <span
         
         >
            Processing
        </span>
    
                    </td>
                
                    <td >
                      

     
         <div style="width:200px;float:left;margin-right:1rem;" class="show-for-large-up">
             <div class="agribalyse_impact_bar_full">
                 <div class="percent_bar "
                     style="width:37px;height:1.2rem;"></div>
                 </div>
             </div>
         </div>
         18.5 %
     
                    </td>
                
            </tr>
            
            <tr id="packaging">
                
                    <td >
                      
         <span class="icon"><img src="//static.openfoodfacts.localhost/images/icons/dist/packaging.svg" alt="icon"></span>
     

     
         <span
         
         >
            Packaging
        </span>
    
                    </td>
                
                    <td >
                      

     
         <div style="width:200px;float:left;margin-right:1rem;" class="show-for-large-up">
             <div class="agribalyse_impact_bar_full">
                 <div class="percent_bar "
                     style="width:19px;height:1.2rem;"></div>
                 </div>
             </div>
         </div>
         9.6 %
     
                    </td>
                
            </tr>
            
            <tr id="transportation">
                
                    <td >
                      
         <span class="icon"><img src="//static.openfoodfacts.localhost/images/icons/dist/transportation.svg" alt="icon"></span>
     

     
         <span
         
         >
            Transportation
        </span>
    
                    </td>
                
                    <td >
                      

     
         <div style="width:200px;float:left;margin-right:1rem;" class="show-for-large-up">
             <div class="agribalyse_impact_bar_full">
                 <div class="percent_bar "
                     style="width:11px;height:1.2rem;"></div>
                 </div>
             </div>
         </div>
         5.6 %
     
                    </td>
                
            </tr>
            
            <tr id="distribution">
                
                    <td >
                      
         <span class="icon"><img src="//static.openfoodfacts.localhost/images/icons/dist/distribution.svg" alt="icon"></span>
     

     
         <span
         
         >
            Distribution
        </span>
    
                    </td>
                
                    <td >
                      

     
         <div style="width:200px;float:left;margin-right:1rem;" class="show-for-large-up">
             <div class="agribalyse_impact_bar_full">
                 <div class="percent_bar "
                     style="width:5px;height:1.2rem;"></div>
                 </div>
             </div>
         </div>
         2.4 %
     
                    </td>
                
            </tr>
            
            <tr id="consumption">
                
                    <td >
                      
         <span class="icon"><img src="//static.openfoodfacts.localhost/images/icons/dist/consumption.svg" alt="icon"></span>
     

     
         <span
         
         >
            Consumption
        </span>
    
                    </td>
                
                    <td >
                      

     
         <div style="width:200px;float:left;margin-right:1rem;" class="show-for-large-up">
             <div class="agribalyse_impact_bar_full">
                 <div class="percent_bar "
                     style="width:0px;height:1.2rem;"></div>
                 </div>
             </div>
         </div>
         0.0 %
     
                    </td>
                
            </tr>
            
        </tbody>
    </table>
    </div>
	   	 </div>
	
</li>
</ul>

	<!-- end templates/web/panels/panel.tt.html - panel_id: ecoscore_agribalyse -->
        

                        
        
    </div>
              
    <div class="panel_group">

        

                        

        
            <h3 class="panel_title_">Bonuses and maluses</h3>
        

        
            

	<!-- start templates/web/panels/panel.tt.html - panel_id: ecoscore_origins_of_ingredients -->

	<ul data-accordion class="panel_accordion accordion" id="panel_ecoscore_origins_of_ingredients"
    
        style="margin-top:0.5rem;margin-bottom:1.5rem;"
    
>
<li class="accordion-navigation">

    
        <a href="#panel_ecoscore_origins_of_ingredients_content" class="panel_title"
            
        >
            
            <img src="//static.openfoodfacts.localhost/images/icons/dist/public.svg"
                style="height:36px;float:left;margin-right:1rem;"
                alt="icon"
                
                        class="filter-grey"
                
            >
            
            <h4 
                class="evaluation_unknown_title"
                
            >
                
                Missing origins of ingredients information
            </h4>
            
                <span >Malus: -5</span>
            
            <hr class="floatclear">
        </a>
    

	   	 <div
	   	    id="panel_ecoscore_origins_of_ingredients_content"
	   	    class="content panel_content"
	   	  >
          
              <div style="margin-bottom:0.5rem">
       
        <div>
    


    
           <div class="panel_text panel_text_warning">⚠
             ️
                The origins of the ingredients of this product are not indicated.<br><br>
                If they are indicated on the packaging, you can modify the product sheet and add them.<br><br>
                If you are the manufacturer of this product, you can send us the information with our <a href="//world.pro.openfoodfacts.org">free platform for producers</a>.
                    
           </div>

    
    </div>

    
    </div>
	   	 </div>
	
</li>
</ul>

	<!-- end templates/web/panels/panel.tt.html - panel_id: ecoscore_origins_of_ingredients -->
        
            

	<!-- start templates/web/panels/panel.tt.html - panel_id: ecoscore_threatened_species -->

	<ul data-accordion class="panel_accordion accordion" id="panel_ecoscore_threatened_species"
    
        style="margin-top:0.5rem;margin-bottom:1.5rem;"
    
>
<li class="accordion-navigation">

    
        <a href="#panel_ecoscore_threatened_species_content" class="panel_title"
            
        >
            
            <img src="//static.openfoodfacts.localhost/images/icons/dist/monkey_unhappy.svg"
                style="height:36px;float:left;margin-right:1rem;"
                alt="icon"
                
                        class="filter-red"
                
            >
            
            <h4 
                class="evaluation_bad_title"
                
            >
                
                Ingredients that threatens species
            </h4>
            
                <span >Malus: -10</span>
            
            <hr class="floatclear">
        </a>
    

	   	 <div
	   	    id="panel_ecoscore_threatened_species_content"
	   	    class="content panel_content"
	   	  >
          
              <div style="margin-bottom:0.5rem">
       
        <div>
    


    
           <div class="panel_text">
             
                        <p><strong>Contains palm oil</strong></p> 
                        <p>Tropical forests in Asia, Africa and Latin America are destroyed to create and expand oil palm tree plantations. The deforestation contributes to climate change, and it endangers species such as the orangutan, the pigmy elephant and the Sumatran rhino.</p> 
                        
           </div>
    

    
    </div>

    
    </div>
	   	 </div>
	
</li>
</ul>

	<!-- end templates/web/panels/panel.tt.html - panel_id: ecoscore_threatened_species -->
        
            

	<!-- start templates/web/panels/panel.tt.html - panel_id: ecoscore_packaging -->

	<ul data-accordion class="panel_accordion accordion" id="panel_ecoscore_packaging"
    
        style="margin-top:0.5rem;margin-bottom:1.5rem;"
    
>
<li class="accordion-navigation">

    
        <a href="#panel_ecoscore_packaging_content" class="panel_title"
            
        >
            
            <img src="//static.openfoodfacts.localhost/images/icons/dist/packaging.svg"
                style="height:36px;float:left;margin-right:1rem;"
                alt="icon"
                
                        class="filter-grey"
                
            >
            
            <h4 
                class="evaluation_unknown_title"
                
            >
                
                Missing packaging information for this product
            </h4>
            
                <span >Malus: -15</span>
            
            <hr class="floatclear">
        </a>
    

	   	 <div
	   	    id="panel_ecoscore_packaging_content"
	   	    class="content panel_content"
	   	  >
          
              <div style="margin-bottom:0.5rem">
       
        <div>
    


    
           <div class="panel_text panel_text_warning">⚠
             ️
                    The information about the packaging of this product is not filled in.
                    
           </div>

    
    </div>

    
    </div>
              <div style="margin-bottom:0.5rem">
       
        <div>
    


    
           <div class="panel_text panel_text_warning">⚠
             ️
                For a more precise calculation of the Eco-Score, you can modify the product page and add them.
                <br><br>
                If you are the manufacturer of this product, you can send us the information with our <a href="//world.pro.openfoodfacts.org">free platform for producers</a>.
                    
           </div>

    
    </div>

    
    </div>
	   	 </div>
	
</li>
</ul>

	<!-- end templates/web/panels/panel.tt.html - panel_id: ecoscore_packaging -->
        

                        
        
    </div>
              
    <div class="panel_group">

        

                        

        
            <h3 class="panel_title_">Eco-Score for this product</h3>
        

        
            

	<!-- start templates/web/panels/panel.tt.html - panel_id: ecoscore_total -->

	<ul data-accordion class="panel_accordion accordion" id="panel_ecoscore_total"
    
        style="margin-top:0.5rem;margin-bottom:1.5rem;"
    
>
<li class="accordion-navigation">

    
        <a href="#panel_ecoscore_total_content" class="panel_title grade_b"
            
        >
            
            <img src="//static.openfoodfacts.localhost/images/attributes/dist/ecoscore-b.svg"
                style="height:72px;float:left;margin-right:1rem;"
                alt="icon"
                
            >
            
            <h4 class="grade_b_title"
                
                
            >
                
                Impact for this product: B (Score: 60/100)
            </h4>
            
                <span >Product: Apple pie - Bob's pies - 100 g</span>
            
            <hr class="floatclear">
        </a>
    

	   	 <div
	   	    id="panel_ecoscore_total_content"
	   	    class="content panel_content"
	   	  >
          
              <div style="margin-bottom:0.5rem">
       
        <div>
    


    
           <div class="panel_text">
             
                Life cycle analysis score: 90<br>
                Sum of bonuses and maluses:
                    
                        -30
                    <br><br>
                Final score: 60/100
                
                
           </div>
    

    
    </div>

    
    </div>
	   	 </div>
	
</li>
</ul>

	<!-- end templates/web/panels/panel.tt.html - panel_id: ecoscore_total -->
        

                        
        
    </div>
              <div style="margin-bottom:0.5rem">
       
        <div>
    


    
           <div class="panel_text">
             
<p>&rarr; <a href="//world.openfoodfacts.localhost/eco-score-the-environmental-impact-of-food-products">Learn more about the Eco-Score</a></p>

           </div>
    

    
    </div>

    
    </div>
	   	 </div>
	
</li>
</ul>

	<!-- end templates/web/panels/panel.tt.html - panel_id: ecoscore -->
              
    <div class="panel_group">

        

                        

        
            <h3 class="panel_title_card">Carbon footprint</h3>
        

        
            

	<!-- start templates/web/panels/panel.tt.html - panel_id: carbon_footprint -->

	<ul data-accordion class="panel_accordion accordion" id="panel_carbon_footprint"
    
        style="margin-top:0.5rem;margin-bottom:1.5rem;"
    
>
<li class="accordion-navigation">

    
        <a href="#panel_carbon_footprint_content" class="panel_title"
            
        >
            
            <img src="//static.openfoodfacts.localhost/images/icons/dist/car.svg"
                style="height:72px;float:left;margin-right:1rem;"
                alt="icon"
                
                        class="filter-green"
                
            >
            
            <h4 
                class="evaluation_good_title"
                
            >
                
                Equal to driving 0.9 km in a petrol car
            </h4>
            
                <span >169 g CO₂e per 100g of product</span>
            
            <hr class="floatclear">
        </a>
    

	   	 <div
	   	    id="panel_carbon_footprint_content"
	   	    class="content panel_content"
	   	  >
          
              <div style="margin-bottom:0.5rem">
       
        <div>
    


    
           <div class="panel_text">
             
                    <p>The carbon emission figure comes from ADEME's Agribalyse database, for the category: 
                    <a href="//agribalyse.ademe.fr/app/aliments/23490">Apple tart</a>
                    (Source: ADEME Agribalyse Database)
                    </p>
                    
           </div>
    

    
    </div>

    
    </div>
              <div style="margin-bottom:0.5rem">
       
    <table aria-label="Details of the impacts by stages of the life cycle">
        <thead>
            <tr>
                
                <th scope="col">
                    Stage
                </th>
                
                <th scope="col">
                    Impact
                </th>
                
            </tr>
        </thead>
        <tbody>
            
            <tr id="agriculture">
                
                    <td >
                      
         <span class="icon"><img src="//static.openfoodfacts.localhost/images/icons/dist/agriculture.svg" alt="icon"></span>
     

     
         <span
         
         >
            Agriculture
        </span>
    
                    </td>
                
                    <td >
                      

     
         <div style="width:200px;float:left;margin-right:1rem;" class="show-for-large-up">
             <div class="agribalyse_impact_bar_full">
                 <div class="percent_bar "
                     style="width:125px;height:1.2rem;"></div>
                 </div>
             </div>
         </div>
         62.4 %
     
                    </td>
                
            </tr>
            
            <tr id="processing">
                
                    <td >
                      
         <span class="icon"><img src="//static.openfoodfacts.localhost/images/icons/dist/processing.svg" alt="icon"></span>
     

     
         <span
         
         >
            Processing
        </span>
    
                    </td>
                
                    <td >
                      

     
         <div style="width:200px;float:left;margin-right:1rem;" class="show-for-large-up">
             <div class="agribalyse_impact_bar_full">
                 <div class="percent_bar "
                     style="width:23px;height:1.2rem;"></div>
                 </div>
             </div>
         </div>
         11.3 %
     
                    </td>
                
            </tr>
            
            <tr id="packaging">
                
                    <td >
                      
         <span class="icon"><img src="//static.openfoodfacts.localhost/images/icons/dist/packaging.svg" alt="icon"></span>
     

     
         <span
         
         >
            Packaging
        </span>
    
                    </td>
                
                    <td >
                      

     
         <div style="width:200px;float:left;margin-right:1rem;" class="show-for-large-up">
             <div class="agribalyse_impact_bar_full">
                 <div class="percent_bar "
                     style="width:34px;height:1.2rem;"></div>
                 </div>
             </div>
         </div>
         17.0 %
     
                    </td>
                
            </tr>
            
            <tr id="transportation">
                
                    <td >
                      
         <span class="icon"><img src="//static.openfoodfacts.localhost/images/icons/dist/transportation.svg" alt="icon"></span>
     

     
         <span
         
         >
            Transportation
        </span>
    
                    </td>
                
                    <td >
                      

     
         <div style="width:200px;float:left;margin-right:1rem;" class="show-for-large-up">
             <div class="agribalyse_impact_bar_full">
                 <div class="percent_bar "
                     style="width:16px;height:1.2rem;"></div>
                 </div>
             </div>
         </div>
         8.1 %
     
                    </td>
                
            </tr>
            
            <tr id="distribution">
                
                    <td >
                      
         <span class="icon"><img src="//static.openfoodfacts.localhost/images/icons/dist/distribution.svg" alt="icon"></span>
     

     
         <span
         
         >
            Distribution
        </span>
    
                    </td>
                
                    <td >
                      

     
         <div style="width:200px;float:left;margin-right:1rem;" class="show-for-large-up">
             <div class="agribalyse_impact_bar_full">
                 <div class="percent_bar "
                     style="width:2px;height:1.2rem;"></div>
                 </div>
             </div>
         </div>
         1.1 %
     
                    </td>
                
            </tr>
            
            <tr id="consumption">
                
                    <td >
                      
         <span class="icon"><img src="//static.openfoodfacts.localhost/images/icons/dist/consumption.svg" alt="icon"></span>
     

     
         <span
         
         >
            Consumption
        </span>
    
                    </td>
                
                    <td >
                      

     
         <div style="width:200px;float:left;margin-right:1rem;" class="show-for-large-up">
             <div class="agribalyse_impact_bar_full">
                 <div class="percent_bar "
                     style="width:0px;height:1.2rem;"></div>
                 </div>
             </div>
         </div>
         0.0 %
     
                    </td>
                
            </tr>
            
        </tbody>
    </table>
    </div>
	   	 </div>
	
</li>
</ul>

	<!-- end templates/web/panels/panel.tt.html - panel_id: carbon_footprint -->
        

                        
        
    </div>
              
    <div class="panel_group">

        

                        

        
            <h3 id="panel_group_packaging_recycling" class="panel_title_card">Packaging</h3>
        

        
            

	<!-- start templates/web/panels/panel.tt.html - panel_id: packaging_recycling -->

	<ul data-accordion class="panel_accordion accordion" id="panel_packaging_recycling"
    
        style="margin-top:0.5rem;margin-bottom:1.5rem;"
    
>
<li class="accordion-navigation">

    
        <a href="#panel_packaging_recycling_content" class="panel_title"
            
        >
            
            <img src="//static.openfoodfacts.localhost/images/icons/dist/packaging.svg"
                style="height:72px;float:left;margin-right:1rem;"
                alt="icon"
                
                        class="filter-grey"
                
            >
            
            <h4 
                class="evaluation_unknown_title"
                
            >
                
                Missing packaging information for this product
            </h4>
            
            <hr class="floatclear">
        </a>
    

	   	 <div
	   	    id="panel_packaging_recycling_content"
	   	    class="content panel_content"
	   	  >
          
              <div style="margin-bottom:0.5rem">
       
        <div>
    


    
           <div class="panel_text panel_text_warning">⚠
             ️
                    The information about the packaging of this product is not filled in.
                    
           </div>

    
    </div>

    
    </div>
              <div style="margin-bottom:0.5rem">
       <div>
    

    Take a photo of the recycling information

    
        <div>
            <a class="button small action-add_packaging_image"
                href="/cgi/product.pl?type=edit&code=3300000000001#packaging">
                Take a photo of the recycling information
            </a>
        </div>
    

    </div>
    </div>
	   	 </div>
	
</li>
</ul>

	<!-- end templates/web/panels/panel.tt.html - panel_id: packaging_recycling -->
        

                        
        
    </div>
              
    <div class="panel_group">

        

                        

        
            <h3 class="panel_title_card">Transportation</h3>
        

        
            

	<!-- start templates/web/panels/panel.tt.html - panel_id: origins_of_ingredients -->

	<ul data-accordion class="panel_accordion accordion" id="panel_origins_of_ingredients"
    
        style="margin-top:0.5rem;margin-bottom:1.5rem;"
    
>
<li class="accordion-navigation">

    
        <a href="#panel_origins_of_ingredients_content" class="panel_title"
            
        >
            
            <img src="//static.openfoodfacts.localhost/images/icons/dist/public.svg"
                style="height:72px;float:left;margin-right:1rem;"
                alt="icon"
                
                        class="filter-grey"
                
            >
            
            <h4 
                class="evaluation_unknown_title"
                
            >
                
                Origins of ingredients
            </h4>
            
                <span >Missing origins of ingredients information</span>
            
            <hr class="floatclear">
        </a>
    

	   	 <div
	   	    id="panel_origins_of_ingredients_content"
	   	    class="content panel_content"
	   	  >
          
              <div style="margin-bottom:0.5rem">
       
        <div>
    


    
           <div class="panel_text panel_text_warning">⚠
             ️
                The origins of the ingredients of this product are not indicated.<br><br>
                If they are indicated on the packaging, you can modify the product sheet and add them.<br><br>
                If you are the manufacturer of this product, you can send us the information with our <a href="//world.pro.openfoodfacts.org">free platform for producers</a>.
                    
           </div>

    
    </div>

    
    </div>
              <div style="margin-bottom:0.5rem">
       <div>
    

    Add the origins of ingredients for this product

    
        <div>
            <a class="button small action-add_origins"
                href="/cgi/product.pl?type=edit&code=3300000000001#origins">
                Add the origins of ingredients for this product
            </a>
        </div>
    

    </div>
    </div>
	   	 </div>
	
</li>
</ul>

	<!-- end templates/web/panels/panel.tt.html - panel_id: origins_of_ingredients -->
        

                        
        
    </div>
              
    <div class="panel_group">

        

                        

        
            <h3 class="panel_title_card">Threatened species</h3>
        

        
            

	<!-- start templates/web/panels/panel.tt.html - panel_id: palm_oil -->

	<ul data-accordion class="panel_accordion accordion" id="panel_palm_oil"
    
        style="margin-top:0.5rem;margin-bottom:1.5rem;"
    
>
<li class="accordion-navigation">

    
        <a href="#panel_palm_oil_content" class="panel_title"
            
        >
            
            <img src="//static.openfoodfacts.localhost/images/icons/dist/palm-oil.svg"
                style="height:72px;float:left;margin-right:1rem;"
                alt="icon"
                
                        class="filter-red"
                
            >
            
            <h4 
                class="evaluation_bad_title"
                
            >
                
                Contains palm oil
            </h4>
            
                <span >Drives deforestation and threatens species such as the orangutan</span>
            
            <hr class="floatclear">
        </a>
    

	   	 <div
	   	    id="panel_palm_oil_content"
	   	    class="content panel_content"
	   	  >
          
              <div style="margin-bottom:0.5rem">
       
        <div>
    


    
           <div class="panel_text">
             
                    <p>Tropical forests in Asia, Africa and Latin America are destroyed to create and expand oil palm tree plantations. The deforestation contributes to climate change, and it endangers species such as the orangutan, the pigmy elephant and the Sumatran rhino.</p> 
                    
           </div>
    

    
    </div>

    
    </div>
	   	 </div>
	
</li>
</ul>

	<!-- end templates/web/panels/panel.tt.html - panel_id: palm_oil -->
        

                        
        
    </div>
	   	 </div>
	
</div>


	<!-- end templates/web/panels/panel.tt.html - panel_id: environment_card --> 
                </div>
            </div>
        </div>
    </section>

<!-- other fields -->





<!-- Report problem card, if not on the platform for producers -->    

    <section class="row" id="report_problem">
        <div class="large-12 column">
            <div class="card">
                <div class="card-section">
                        

	<!-- start templates/web/panels/panel.tt.html - panel_id: report_problem_card -->

	
<div class="panel_card radius" id="panel_report_problem_card"
    
        style="margin-top:0.5rem;margin-bottom:1.5rem;"
    
>
    
        
            <h2 class="panel_title_card text-medium">Report a problem</h2>
        
    

	   	 <div
	   	    id="panel_report_problem_card_content"
	   	    class="content panel_content_card active"
	   	  >
          
              

	<!-- start templates/web/panels/panel.tt.html - panel_id: incomplete_or_incorrect_data -->

	<ul data-accordion class="panel_accordion accordion" id="panel_incomplete_or_incorrect_data"
    
        style="margin-top:0.5rem;margin-bottom:1.5rem;"
    
>
<li class="accordion-navigation">

    
        <a href="#panel_incomplete_or_incorrect_data_content" class="panel_title"
            
        >
            
            <img src="//static.openfoodfacts.localhost/images/logos/off-logo-icon-light.svg"
                style="height:72px;float:left;margin-right:1rem;"
                alt="icon"
                
            >
            
            <h4 
                class="evaluation_neutral_title"
                
            >
                
                Incomplete or incorrect information?
            </h4>
            
                <span >Category, labels, ingredients, allergens, nutritional information, photos etc.</span>
            
            <hr class="floatclear">
        </a>
    

	   	 <div
	   	    id="panel_incomplete_or_incorrect_data_content"
	   	    class="content panel_content active expand-for-large"
	   	  >
          
              <div style="margin-bottom:0.5rem">
       
        <div>
    


    
           <div class="panel_text">
             
                If the information does not match the information on the packaging, you can complete or correct it. Thank you!
                Open Food Facts is a collaborative database, and every contribution is useful for all.
                
           </div>
    

    
    </div>

    
    </div>
              <div style="margin-bottom:0.5rem">
       <div>
    

    

    
        <div>
            <a class="button small action-edit_product"
                href="/cgi/product.pl?type=edit&code=3300000000001">
                Complete or correct product information
            </a>
        </div>
    

    </div>
    </div>
	   	 </div>
	
</li>
</ul>

	<!-- end templates/web/panels/panel.tt.html - panel_id: incomplete_or_incorrect_data -->
	   	 </div>
	
</div>


	<!-- end templates/web/panels/panel.tt.html - panel_id: report_problem_card --> 
                </div>
            </div>
        </div>
    </section>


<!-- Platform for producers: data quality issues and improvements opportunities -->



<a id="contribution"></a>


<section class="row" >
    <div class="large-12 column">
        <div class="card">
            <div class="card-section">

                <h2 id="data_sources" class="text-medium">Data sources</h2>
<!-- photos and data sources -->


<!-- databases data sources -->

        
        


        <p class="details">
            Product added on <time datetime="--ignore--">--ignore--</time> by <a href="/editor/tests">tests</a><br>
            Last edit of product page on <time datetime="--ignore--">--ignore--</time> by <a href="/editor/tests">tests</a>.
            
            
        </p>
 
            <div class="alert-box info">
                If the data is incomplete or incorrect, you can complete or correct it by editing this page.
            </div>




</div>
</div>
</div>
</section>

<section class="row" >
    <div class="large-12 column">
        <div class="card">
            <div class="card-section">

    <section class="row" >
        <div class="large-12 column">

        </div>
    </section>


        <div class="edit_button center text-center" >
            <a href="/cgi/product.pl?type=edit&code=3300000000001" class="button small">
                <svg xmlns="//www.w3.org/2000/svg" viewBox="0 0 24 24" class="icon" aria-hidden="true" focusable="false"><path d="M3 17.25V21h3.75L17.81 9.94l-3.75-3.75L3 17.25zM20.71 7.04c.39-.39.39-1.02 0-1.41l-2.34-2.34c-.39-.39-1.02-.39-1.41 0l-1.83 1.83 3.75 3.75 1.83-1.83z"/><path d="M0 0h24v24H0z" fill="none"/></svg>
                Edit the page
            </a>
        </div>


    </div>
</div>
</div>
</section>

<!-- start templates/web/common/includes/folksonomy_script.tt.html -->

<!-- end templates/web/common/includes/folksonomy_script.tt.html -->


<!-- end templates/web/pages/product/product_page.tt.html -->
						
					</div>
				</div>
			</div>
		</div>
		</div>

		<footer>
			<div class="block_light bg-white" id="install_the_app_block">
				<div class="row">
					<div class="small-12 flex-grid v-space-short v-align-center direction-row h-space-tiny">
						<div class="cell small-100 medium-100 large-50 flex-grid v-align-center direction-row">
							<img class="cell small-50 v-align-center" src="/images/illustrations/app-icon-in-the-clouds.svg" alt="The Open Food Facts logo in the cloud" style="height:120px">
							<div class="cell small-50 v-align-center" id="footer_scan" style="display:block">
								<div id="footer_install_the_app">
									Install the app!
								</div>
								Scan your <span id="everyday">everyday</span> <span id="foods">foods</span>
							</div>
						</div>
						<div class="cell small-100 medium-100 large-50 flex-grid v-align-center direction-row">
              <!-- msgid "//apps.apple.com/app/open-beauty-facts/id1122926380" -->
							<a class="cell small-50 medium-25 large-25 h-space-short v-align-center" href="//apps.apple.com/app/open-food-facts/id588797948?utm_source=off&utf_medium=web&utm_campaign=install_the_app_ios_footer_en"><img src="/images/misc/appstore/black/appstore_US.svg" alt="Download on the App Store"  loading="lazy" class="full-width"></a>
							<!-- android_app_link - //play.google.com/store/apps/details?id=org.openbeautyfacts.scanner&hl=en -->
              <a class="cell small-50 medium-25 large-25 h-space-short v-align-center" href="//play.google.com/store/apps/details?id=org.openfoodfacts.scanner&utm_source=off&utf_medium=web&utm_campaign=install_the_app_android_footer_en"><img src="//static.openfoodfacts.org/images/misc/playstore/img/en_get.svg" alt="Get It On Google Play" loading="lazy" class="full-width"></a>
              <!-- android_apk_app_link - //world.openfoodfacts.org/images/apps/off.apk -->
							<a class="cell small-50 medium-25 large-25 h-space-short v-align-center" href="//world.openfoodfacts.org/files/off.apk?utm_source=off&utf_medium=web?utm_source=off&utf_medium=web&utm_campaign=install_the_app_apk_footer_en"><img src="//static.openfoodfacts.org/images/misc/android-apk.svg" alt="Android APK" loading="lazy" class="full-width"></a>
						</div>
					</div>
				</div>
			</div>

			
      			<!-- start templates/web/common/includes/donate_banner.tt.html -->



<!-- Donation banner @ footer -->


<!-- end templates/web/common/includes/donate_banner.tt.html -->

				

<section class="donation-banner-footer">
  <span class="donation-banner-footer__logo"></span>
  <span class="donation-banner-footer__hand"></span>
  <div class="donation-banner-footer__content">
    <p class="donation-banner-footer__main-text">
      <span>Help us make food transparency the norm!</span>
    </p>
    <div class="donation-banner-footer__aside">
      <div>
        <p class="donation-banner-footer__secondary-text">As a non-profit organization, we depend on your donations to continue informing consumers around the world about what they eat.</p>
        <p class="donation-banner-footer__tertiary-text">The food revolution starts with you!</p>
      </div>
      <a class="donation-banner-footer__donate" href="//world.openfoodfacts.org/donate-to-open-food-facts?utm_source=off&utf_medium=web&utm_campaign=donate-2023-a&utm_term=en-text-button">Donate</a>
    </div>
  </div>
  <div class="donation-banner-footer__image" role="img" aria-label="Photo of the project team"></div>
</section>


			
      		
			<div class="block_light block_cappucino" id="contribute_and_discover_links_block">
				<div class="row">
					<div class="small-12 large-6 columns v-space-normal block_off">
						<h3 class="title-5 text-medium">Join the community</h3>
						<p>Discover our <a href="/code-of-conduct">Code of conduct</a></p>
						<p>Join us on <a href="//slack.openfoodfacts.org">Slack</a></p>
						<p><a href="//forum.openfoodfacts.org/">Forum</a></p>
						<p id="footer_social_icons">Follow us: 
							<a href="//twitter.com/OpenFoodFacts"><img src="/images/icons/dist/twitter.svg" class="footer_social_icon" alt="Twitter"></a>
							<a href="//www.facebook.com/OpenFoodFacts?utm_source=off&utf_medium=web"><img src="/images/icons/dist/facebook.svg" class="footer_social_icon" alt="Facebook"></a>
							<a href="//www.instagram.com/open.food.facts/"><img src="/images/icons/dist/instagram.svg" class="footer_social_icon" alt="Instagram"></a>
							
						</p>
						<p><a href="//link.openfoodfacts.org/newsletter-en">Subscribe to our newsletter</a></p>
					</div>
					<div class="small-12 large-6 columns project v-space-normal">
						<h3 class="title-5 text-medium">Discover the project</h3>
						<ul class="inline-list tags_links v-space-tiny h-space-tiny" >
							<li><a class="button small white-button radius" href="/who-we-are">Who we are</a></li>
							<li><a class="button small white-button radius" href="//world.openfoodfacts.org/open-food-facts-vision-mission-values-and-programs">Vision, Mission, Values and Programs</a></li>
							<li><a class="button small white-button radius" href="//support.openfoodfacts.org/help/en-gb">Frequently asked questions</a></li>
							<li><a class="button small white-button radius" href="//blog.openfoodfacts.org/en/">Open Food Facts blog</a></li>
							<li><a class="button small white-button radius" href="/press">Press</a></li>
							<li><a class="button small white-button radius" href="//wiki.openfoodfacts.org">Open Food Facts wiki (en)</a></li>
							<li><a class="button small white-button radius" href="/cgi/top_translators.pl">Translators</a></li>
							<li><a class="button small white-button radius" href="/partners">Partners</a></li>
							<li><a class="button small white-button radius" href="//world.openbeautyfacts.org">Open Beauty Facts - Cosmetics</a></li>
							<li><a class="button small white-button radius" href="//world.pro.openfoodfacts.localhost/">Open Food Facts for Producers</a></li>
						</ul>
					</div>
				</div>
			</div>

			<div class="block_off block_dark block_ristreto" id="footer_block">

				<div id="footer_block_image_banner_outside">
					<div id="footer_block_image_banner_outside2">

						<div class="row">

							<div class="small-12 text-center v-space-short h-space-large">
								<a href="/" style="font-size:1rem;"><img id="logo" src="//static.openfoodfacts.localhost/images/logos/off-logo-horizontal-mono-white.svg" alt="Open Food Facts" style="margin:8px;height:48px;width:auto;"></a>

								<p>A collaborative, free and open database of food products from around the world.</p>
								
								<ul class="inline-list text-center text-small">
									<li><a href="/legal">Legal</a></li>
									<li><a href="/privacy">Privacy</a></li>
									<li><a href="/terms-of-use">Terms of use</a></li>
									<li><a href="/data">Data, API and SDKs</a></li>
									<li><a href="//world.openfoodfacts.org/donate-to-open-food-facts">Donate to Open Food Facts</a></li>
									<li><a href="//world.pro.openfoodfacts.org/">Producers</a></li>
									<li><a href="//link.openfoodfacts.org/newsletter-en">Subscribe to our newsletter</a></li>
								</ul>
							</div>

						</div>

					</div>
				</div>
			</div>
		</footer>

	</div>

<script src="//static.openfoodfacts.localhost/js/dist/modernizr.js" data-base-layout="true"></script>
<script src="//static.openfoodfacts.localhost/js/dist/jquery.js" data-base-layout="true"></script>
<script src="//static.openfoodfacts.localhost/js/dist/jquery-ui.js" data-base-layout="true"></script>
<script src="//static.openfoodfacts.localhost/js/dist/hc-sticky.js"></script>
<script src="//static.openfoodfacts.localhost/js/dist/display.js"></script>
<script src="//static.openfoodfacts.localhost/js/dist/stikelem.js"></script>
<script src="//static.openfoodfacts.localhost/js/dist/scrollNav.js"></script>
  

<script>
$(function() {
$('.f-dropdown').on('opened.fndtn.dropdown', function() {
   $(document).foundation('equalizer', 'reflow');
});
$('.f-dropdown').on('closed.fndtn.dropdown', function() {
   $(document).foundation('equalizer', 'reflow');
});
display_user_product_preferences("#preferences_selected", "#preferences_selection_form", function () { display_product_summary("#product_summary", product); });
display_product_summary("#product_summary", product);


});
</script>



<script src="//static.openfoodfacts.localhost/js/dist/foundation.js" data-base-layout="true"></script>
<script src="//static.openfoodfacts.localhost/js/dist/jquery.cookie.js"></script>
<script src="//static.openfoodfacts.localhost/js/dist/select2.min.js"></script>
<script src="//static.openfoodfacts.localhost/js/dist/webcomponentsjs/webcomponents-loader.js"></script>
<script src="//static.openfoodfacts.localhost/js/dist/display-product.js"></script>
<script src="//static.openfoodfacts.localhost/js/dist/product-history.js"></script>
<script type="text/javascript">
var page_type = "product";
var default_preferences = {"ecoscore":"important","nova":"important","nutriscore":"very_important"};
var preferences_text = "Classify products according to your preferences";
var product = {"attribute_groups":[{"attributes":[{"description":"","description_short":"Poor nutritional quality","grade":"d","icon_url":"//static.openfoodfacts.localhost/images/attributes/dist/nutriscore-d-new-en.svg","id":"nutriscore","match":27.3333333333333,"name":"Nutri-Score","panel_id":"nutriscore_2023","status":"known","title":"Nutri-Score D"},{"grade":"unknown","icon_url":"//static.openfoodfacts.localhost/images/attributes/dist/nutrient-level-salt-unknown.svg","id":"low_salt","missing":"Missing nutrition facts","name":"Salt","status":"unknown","title":"Salt in unknown quantity"},{"grade":"unknown","icon_url":"//static.openfoodfacts.localhost/images/attributes/dist/nutrient-level-fat-unknown.svg","id":"low_fat","missing":"Missing nutrition facts","name":"Fat","status":"unknown","title":"Fat in unknown quantity"},{"grade":"unknown","icon_url":"//static.openfoodfacts.localhost/images/attributes/dist/nutrient-level-sugars-unknown.svg","id":"low_sugars","missing":"Missing nutrition facts","name":"Sugars","status":"unknown","title":"Sugars in unknown quantity"},{"grade":"unknown","icon_url":"//static.openfoodfacts.localhost/images/attributes/dist/nutrient-level-saturated-fat-unknown.svg","id":"low_saturated_fat","missing":"Missing nutrition facts","name":"Saturated fat","status":"unknown","title":"Saturated fat in unknown quantity"}],"id":"nutritional_quality","name":"Nutritional quality"},{"attributes":[{"debug":"en:gluten in allergens","grade":"e","icon_url":"//static.openfoodfacts.localhost/images/attributes/dist/contains-gluten.svg","id":"allergens_no_gluten","match":0,"name":"Gluten","status":"known","title":"Contains: Gluten"},{"debug":"en:milk in allergens","grade":"e","icon_url":"//static.openfoodfacts.localhost/images/attributes/dist/contains-milk.svg","id":"allergens_no_milk","match":0,"name":"Milk","status":"known","title":"Contains: Milk"},{"debug":"en:eggs in allergens","grade":"e","icon_url":"//static.openfoodfacts.localhost/images/attributes/dist/contains-eggs.svg","id":"allergens_no_eggs","match":0,"name":"Eggs","status":"known","title":"Contains: Eggs"},{"debug":"11 ingredients (0 unknown)","grade":"a","icon_url":"//static.openfoodfacts.localhost/images/attributes/dist/no-nuts.svg","id":"allergens_no_nuts","match":100,"name":"Nuts","status":"known","title":"Does not contain: Nuts"},{"debug":"11 ingredients (0 unknown)","grade":"a","icon_url":"//static.openfoodfacts.localhost/images/attributes/dist/no-peanuts.svg","id":"allergens_no_peanuts","match":100,"name":"Peanuts","status":"known","title":"Does not contain: Peanuts"},{"debug":"11 ingredients (0 unknown)","grade":"a","icon_url":"//static.openfoodfacts.localhost/images/attributes/dist/no-sesame-seeds.svg","id":"allergens_no_sesame_seeds","match":100,"name":"Sesame seeds","status":"known","title":"Does not contain: Sesame seeds"},{"debug":"11 ingredients (0 unknown)","grade":"a","icon_url":"//static.openfoodfacts.localhost/images/attributes/dist/no-soybeans.svg","id":"allergens_no_soybeans","match":100,"name":"Soybeans","status":"known","title":"Does not contain: Soybeans"},{"debug":"11 ingredients (0 unknown)","grade":"a","icon_url":"//static.openfoodfacts.localhost/images/attributes/dist/no-celery.svg","id":"allergens_no_celery","match":100,"name":"Celery","status":"known","title":"Does not contain: Celery"},{"debug":"11 ingredients (0 unknown)","grade":"a","icon_url":"//static.openfoodfacts.localhost/images/attributes/dist/no-mustard.svg","id":"allergens_no_mustard","match":100,"name":"Mustard","status":"known","title":"Does not contain: Mustard"},{"debug":"11 ingredients (0 unknown)","grade":"a","icon_url":"//static.openfoodfacts.localhost/images/attributes/dist/no-lupin.svg","id":"allergens_no_lupin","match":100,"name":"Lupin","status":"known","title":"Does not contain: Lupin"},{"debug":"11 ingredients (0 unknown)","grade":"a","icon_url":"//static.openfoodfacts.localhost/images/attributes/dist/no-fish.svg","id":"allergens_no_fish","match":100,"name":"Fish","status":"known","title":"Does not contain: Fish"},{"debug":"11 ingredients (0 unknown)","grade":"a","icon_url":"//static.openfoodfacts.localhost/images/attributes/dist/no-crustaceans.svg","id":"allergens_no_crustaceans","match":100,"name":"Crustaceans","status":"known","title":"Does not contain: Crustaceans"},{"debug":"11 ingredients (0 unknown)","grade":"a","icon_url":"//static.openfoodfacts.localhost/images/attributes/dist/no-molluscs.svg","id":"allergens_no_molluscs","match":100,"name":"Molluscs","status":"known","title":"Does not contain: Molluscs"},{"debug":"11 ingredients (0 unknown)","grade":"a","icon_url":"//static.openfoodfacts.localhost/images/attributes/dist/no-sulphur-dioxide-and-sulphites.svg","id":"allergens_no_sulphur_dioxide_and_sulphites","match":100,"name":"Sulphur dioxide and sulphites","status":"known","title":"Does not contain: Sulphur dioxide and sulphites"}],"id":"allergens","name":"Allergens","warning":"There is always a possibility that data about allergens may be missing, incomplete, incorrect or that the product's composition has changed. If you are allergic, always check the information on the actual product packaging."},{"attributes":[{"grade":"e","icon_url":"//static.openfoodfacts.localhost/images/attributes/dist/non-vegan.svg","id":"vegan","match":0,"name":"Vegan","panel_id":"ingredients_analysis_en:non-vegan","status":"known","title":"Non-vegan"},{"grade":"a","icon_url":"//static.openfoodfacts.localhost/images/attributes/dist/vegetarian.svg","id":"vegetarian","match":100,"name":"Vegetarian","panel_id":"ingredients_analysis_en:vegetarian","status":"known","title":"Vegetarian"},{"grade":"e","icon_url":"//static.openfoodfacts.localhost/images/attributes/dist/contains-palm-oil.svg","id":"palm_oil_free","match":0,"name":"Palm oil free","panel_id":"ingredients_analysis_en:palm-oil","status":"known","title":"Palm oil"}],"id":"ingredients_analysis","name":"Ingredients"},{"attributes":[{"description":"","description_short":"Processed foods","grade":"b","icon_url":"//static.openfoodfacts.localhost/images/attributes/dist/nova-group-3.svg","id":"nova","match":75,"name":"NOVA group","panel_id":"nova","status":"known","title":"NOVA 3"},{"grade":"c","icon_url":"//static.openfoodfacts.localhost/images/attributes/dist/2-additives.svg","id":"additives","match":60,"name":"Additives","panel_id":"additives","status":"known","title":"2 additives"}],"id":"processing","name":"Food processing"},{"attributes":[{"description":"","description_short":"Low environmental impact","grade":"b","icon_url":"//static.openfoodfacts.localhost/images/attributes/dist/ecoscore-b.svg","id":"ecoscore","match":61,"name":"Eco-Score","panel_id":"ecoscore","status":"known","title":"Eco-Score B"},{"description":"","description_short":"Almost no risk of deforestation","grade":"a","icon_url":"//static.openfoodfacts.localhost/images/attributes/dist/forest-footprint-a.svg","id":"forest_footprint","match":99.9118518518518,"name":"Forest footprint","status":"known","title":"Very small forest footprint"}],"id":"environment","name":"Environment"},{"attributes":[{"description":"Organic farming aims to protect the environment and to conserve biodiversity by prohibiting or limiting the use of synthetic fertilizers, pesticides and food additives.","description_short":"Organic products promote ecological sustainability and biodiversity.","grade":"e","icon_url":"//static.openfoodfacts.localhost/images/attributes/dist/not-organic.svg","id":"labels_organic","match":0,"name":"Organic farming","status":"known","title":"Not an organic product"},{"description":"When you buy fair trade products, producers in developing countries are paid an higher and fairer price, which helps them improve and sustain higher social and often environmental standards.","description_short":"Helps producers in developing countries.","grade":"a","icon_url":"//static.openfoodfacts.localhost/images/attributes/dist/fair-trade.svg","id":"labels_fair_trade","match":100,"name":"Fair trade","status":"known","title":"Fair trade product"}],"id":"labels","name":"Labels"}]};
</script>

<script src="//static.openfoodfacts.localhost/js/product-preferences.js"></script>
<script src="//static.openfoodfacts.localhost/js/product-search.js"></script>

<script>
$(document).foundation({
	equalizer : {
		equalize_on_stack: true
	},
	accordion: {
		callback : function (accordion) {
			$(document).foundation('equalizer', 'reflow');
		}
	}
});

</script>
<script type="application/ld+json">
{
	"@context" : "//schema.org",
	"@type" : "WebSite",
	"name" : "Open Food Facts",
	"url" : "//world.openfoodfacts.localhost",
	"potentialAction": {
		"@type": "SearchAction",
		"target": "//world.openfoodfacts.localhost/cgi/search.pl?search_terms=?{search_term_string}",
		"query-input": "required name=search_term_string"
	}
}
</script>
<script type="application/ld+json">
{
	"@context": "//schema.org/",
	"@type": "Organization",
	"url": "//world.openfoodfacts.localhost",
	"logo": "//static.openfoodfacts.localhost/images/logos/off-logo-vertical-light.svg",
	"name": "Open Food Facts",
	"sameAs" : ["//www.facebook.com/OpenFoodFacts?utm_source=off&utf_medium=web", "//twitter.com/OpenFoodFacts"]
}
</script>





</body>
</html>

<!-- end templates/web/common/site_layout.tt.html --><|MERGE_RESOLUTION|>--- conflicted
+++ resolved
@@ -1983,10 +1983,10 @@
         style="margin-top:0.2rem;margin-bottom:0.2rem;"
     
 >
-<li class="accordion-navigation">
-
-    
-        <a href="#panel_ingredient_1_content" class="panel_title"
+<li class="accordion-navigation accordion-navigation-inactive">
+
+    
+        <div href="#panel_ingredient_1_content" class="panel_title"
             
                 style="padding:0.1rem;padding-left:1rem;"
             
@@ -1997,15 +1997,11 @@
                 style="font-size:1.1rem;"
             >
                 
-<<<<<<< HEAD
-                Wheat flour (56% estimate)
-=======
-                                        Wheat flour                    (56% estimate)                
->>>>>>> 98b62b44
+                Wheat flour: 55.6% (estimate)
             </h4>
             
             <hr class="floatclear">
-        </a>
+        </div>
     
 
 	   	 <div
@@ -2028,10 +2024,10 @@
         style="margin-top:0.2rem;margin-bottom:0.2rem;"
     
 >
-<li class="accordion-navigation">
-
-    
-        <a href="#panel_ingredient_2_content" class="panel_title"
+<li class="accordion-navigation accordion-navigation-inactive">
+
+    
+        <div href="#panel_ingredient_2_content" class="panel_title"
             
                 style="padding:0.1rem;padding-left:1rem;"
             
@@ -2042,15 +2038,11 @@
                 style="font-size:1.1rem;"
             >
                 
-<<<<<<< HEAD
-                Apple (22% estimate)
-=======
-                                        Apple                    (22% estimate)                
->>>>>>> 98b62b44
+                Apple: 22.2% (estimate)
             </h4>
             
             <hr class="floatclear">
-        </a>
+        </div>
     
 
 	   	 <div
@@ -2073,10 +2065,10 @@
         style="margin-top:0.2rem;margin-bottom:0.2rem;"
     
 >
-<li class="accordion-navigation">
-
-    
-        <a href="#panel_ingredient_3_content" class="panel_title"
+<li class="accordion-navigation accordion-navigation-inactive">
+
+    
+        <div href="#panel_ingredient_3_content" class="panel_title"
             
                 style="padding:0.1rem;padding-left:1rem;"
             
@@ -2087,15 +2079,11 @@
                 style="font-size:1.1rem;"
             >
                 
-<<<<<<< HEAD
-                Sugar (11% estimate)
-=======
-                                        Sugar                    (11% estimate)                
->>>>>>> 98b62b44
+                Sugar: 11.1% (estimate)
             </h4>
             
             <hr class="floatclear">
-        </a>
+        </div>
     
 
 	   	 <div
@@ -2118,10 +2106,10 @@
         style="margin-top:0.2rem;margin-bottom:0.2rem;"
     
 >
-<li class="accordion-navigation">
-
-    
-        <a href="#panel_ingredient_4_content" class="panel_title"
+<li class="accordion-navigation accordion-navigation-inactive">
+
+    
+        <div href="#panel_ingredient_4_content" class="panel_title"
             
                 style="padding:0.1rem;padding-left:1rem;"
             
@@ -2132,15 +2120,11 @@
                 style="font-size:1.1rem;"
             >
                 
-<<<<<<< HEAD
-                Butter (6% estimate)
-=======
-                                        Butter                    (6% estimate)                
->>>>>>> 98b62b44
+                Butter: 5.6% (estimate)
             </h4>
             
             <hr class="floatclear">
-        </a>
+        </div>
     
 
 	   	 <div
@@ -2163,10 +2147,10 @@
         style="margin-top:0.2rem;margin-bottom:0.2rem;"
     
 >
-<li class="accordion-navigation">
-
-    
-        <a href="#panel_ingredient_5_content" class="panel_title"
+<li class="accordion-navigation accordion-navigation-inactive">
+
+    
+        <div href="#panel_ingredient_5_content" class="panel_title"
             
                 style="padding:0.1rem;padding-left:1rem;"
             
@@ -2177,15 +2161,11 @@
                 style="font-size:1.1rem;"
             >
                 
-<<<<<<< HEAD
-                Egg (3% estimate)
-=======
-                                        Egg                    (3% estimate)                
->>>>>>> 98b62b44
+                Egg: 2.8% (estimate)
             </h4>
             
             <hr class="floatclear">
-        </a>
+        </div>
     
 
 	   	 <div
@@ -2208,10 +2188,10 @@
         style="margin-top:0.2rem;margin-bottom:0.2rem;"
     
 >
-<li class="accordion-navigation">
-
-    
-        <a href="#panel_ingredient_6_content" class="panel_title"
+<li class="accordion-navigation accordion-navigation-inactive">
+
+    
+        <div href="#panel_ingredient_6_content" class="panel_title"
             
                 style="padding:0.1rem;padding-left:1rem;"
             
@@ -2222,15 +2202,11 @@
                 style="font-size:1.1rem;"
             >
                 
-<<<<<<< HEAD
-                Salt (1% estimate)
-=======
-                                        Salt                    (1% estimate)                
->>>>>>> 98b62b44
+                Salt: < 2% (estimate)
             </h4>
             
             <hr class="floatclear">
-        </a>
+        </div>
     
 
 	   	 <div
@@ -2253,10 +2229,10 @@
         style="margin-top:0.2rem;margin-bottom:0.2rem;"
     
 >
-<li class="accordion-navigation">
-
-    
-        <a href="#panel_ingredient_7_content" class="panel_title"
+<li class="accordion-navigation accordion-navigation-inactive">
+
+    
+        <div href="#panel_ingredient_7_content" class="panel_title"
             
                 style="padding:0.1rem;padding-left:1rem;"
             
@@ -2267,15 +2243,11 @@
                 style="font-size:1.1rem;"
             >
                 
-<<<<<<< HEAD
-                Palm oil (1% estimate)
-=======
-                                        Palm oil                    (1% estimate)                
->>>>>>> 98b62b44
+                Palm oil: < 2% (estimate)
             </h4>
             
             <hr class="floatclear">
-        </a>
+        </div>
     
 
 	   	 <div
@@ -2298,10 +2270,10 @@
         style="margin-top:0.2rem;margin-bottom:0.2rem;"
     
 >
-<li class="accordion-navigation">
-
-    
-        <a href="#panel_ingredient_8_content" class="panel_title"
+<li class="accordion-navigation accordion-navigation-inactive">
+
+    
+        <div href="#panel_ingredient_8_content" class="panel_title"
             
                 style="padding:0.1rem;padding-left:1rem;"
             
@@ -2312,15 +2284,11 @@
                 style="font-size:1.1rem;"
             >
                 
-<<<<<<< HEAD
-                Acid (0% estimate)
-=======
-                                        Acid                    (0% estimate)                
->>>>>>> 98b62b44
+                Acid: < 2% (estimate)
             </h4>
             
             <hr class="floatclear">
-        </a>
+        </div>
     
 
 	   	 <div
@@ -2343,10 +2311,10 @@
         style="margin-top:0.2rem;margin-bottom:0.2rem;"
     
 >
-<li class="accordion-navigation">
-
-    
-        <a href="#panel_ingredient_9_content" class="panel_title"
+<li class="accordion-navigation accordion-navigation-inactive">
+
+    
+        <div href="#panel_ingredient_9_content" class="panel_title"
             
                 style="padding:0.1rem;padding-left:1rem;"
             
@@ -2357,15 +2325,11 @@
                 style="font-size:1.1rem;"
             >
                 
-<<<<<<< HEAD
-                - E330 (0% estimate)
-=======
-                                -        E330                    (0% estimate)                
->>>>>>> 98b62b44
+                — E330: < 2% (estimate)
             </h4>
             
             <hr class="floatclear">
-        </a>
+        </div>
     
 
 	   	 <div
@@ -2388,10 +2352,10 @@
         style="margin-top:0.2rem;margin-bottom:0.2rem;"
     
 >
-<li class="accordion-navigation">
-
-    
-        <a href="#panel_ingredient_10_content" class="panel_title"
+<li class="accordion-navigation accordion-navigation-inactive">
+
+    
+        <div href="#panel_ingredient_10_content" class="panel_title"
             
                 style="padding:0.1rem;padding-left:1rem;"
             
@@ -2402,15 +2366,11 @@
                 style="font-size:1.1rem;"
             >
                 
-<<<<<<< HEAD
-                Raising agent (0% estimate)
-=======
-                                        Raising agent                    (0% estimate)                
->>>>>>> 98b62b44
+                Raising agent: < 2% (estimate)
             </h4>
             
             <hr class="floatclear">
-        </a>
+        </div>
     
 
 	   	 <div
@@ -2433,10 +2393,10 @@
         style="margin-top:0.2rem;margin-bottom:0.2rem;"
     
 >
-<li class="accordion-navigation">
-
-    
-        <a href="#panel_ingredient_11_content" class="panel_title"
+<li class="accordion-navigation accordion-navigation-inactive">
+
+    
+        <div href="#panel_ingredient_11_content" class="panel_title"
             
                 style="padding:0.1rem;padding-left:1rem;"
             
@@ -2447,15 +2407,11 @@
                 style="font-size:1.1rem;"
             >
                 
-<<<<<<< HEAD
-                - E500ii (0% estimate)
-=======
-                                -        E500ii                    (0% estimate)                
->>>>>>> 98b62b44
+                — E500ii: < 2% (estimate)
             </h4>
             
             <hr class="floatclear">
-        </a>
+        </div>
     
 
 	   	 <div
