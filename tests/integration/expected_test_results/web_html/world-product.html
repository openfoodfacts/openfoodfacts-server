--- conflicted
+++ resolved
@@ -12,11 +12,7 @@
     <meta property="og:title" content="">
     <meta property="og:url" content="//world.openfoodfacts.localhost/product/3300000000001/apple-pie-bob-s-pies">
     
-<<<<<<< HEAD
-    <meta property="og:image" content="https://static.openfoodfacts.org/images/logos/off-logo-vertical-white-social-media-preview.png">
-=======
-    <meta property="og:image" content="//static.openfoodfacts.org/images/logos/logo-vertical-white-social-media-preview.png">
->>>>>>> 2e7ef0fd
+    <meta property="og:image" content="//static.openfoodfacts.org/images/logos/off-logo-vertical-white-social-media-preview.png">
     <meta property="og:description" content="">
     <link rel="apple-touch-icon" sizes="180x180" href="/images/favicon/apple-touch-icon.png">
 <link rel="icon" type="image/png" sizes="32x32" href="/images/favicon/favicon-32x32.png">
@@ -162,11 +158,7 @@
 						<li class="name">
 							<div style="position:relative;max-width:292px;">
 								<a href="/">
-<<<<<<< HEAD
-								<img id="logo" src="http://static.openfoodfacts.localhost/images/logos/off-logo-horizontal-light.svg" alt="Open Food Facts" style="margin:8px;height:48px;width:auto;">
-=======
-								<img id="logo" src="//static.openfoodfacts.localhost/images/logos/off-logo-horizontal-light.svg" alt="Open Food Facts logo" style="margin:8px;height:48px;width:auto;">
->>>>>>> 2e7ef0fd
+								<img id="logo" src="//static.openfoodfacts.localhost/images/logos/off-logo-horizontal-light.svg" alt="Open Food Facts" style="margin:8px;height:48px;width:auto;">
 								
 							</a>
 							</div>
@@ -582,11 +574,7 @@
             
         >
             
-<<<<<<< HEAD
-            <img src="http://static.openfoodfacts.localhost/images/attributes/dist/nutriscore-d.svg"
-=======
-            <img src="//static.openfoodfacts.localhost/images/icons/dist/ingredients.svg"
->>>>>>> 2e7ef0fd
+            <img src="//static.openfoodfacts.localhost/images/attributes/dist/nutriscore-d.svg"
                 style="height:72px;float:left;margin-right:1rem;"
                 alt="icon"
                 
@@ -679,35 +667,12 @@
         rounded value: 4.07)
       </li>
     
-<<<<<<< HEAD
       <li>
         <strong>Fruits, vegetables, nuts, and colza/walnut/olive oils:
 0&nbsp;</strong>/&nbsp;5
 (value: 22.2222222222222, 
         rounded value: 22.2)
       </li>
-=======
-        <a href="#panel_nova_content" class="panel_title"
-            
-        >
-            
-            <img src="//static.openfoodfacts.localhost/images/attributes/dist/nova-group-3.svg"
-                style="height:72px;float:left;margin-right:1rem;"
-                alt="icon"
-                
-            >
-            
-            <h4 
-                
-                
-            >
-                
-                Processed foods
-            </h4>
-            
-            <hr class="floatclear">
-        </a>
->>>>>>> 2e7ef0fd
     
   </ul>
 
@@ -777,20 +742,7 @@
     
            <div class="panel_text">
              
-<<<<<<< HEAD
-<p>&rarr; <a href="http://world.openfoodfacts.localhost/nutriscore">Learn more about the Nutri-Score</a></p>
-=======
-<p>Food products are classified into 4 groups according to their degree of processing:</p>
-<ol>
-<li>Unprocessed or minimally processed foods</li>
-<li>Processed culinary ingredients</li>
-<li>Processed foods</li>
-<li>Ultra processed foods</li>
-</ol>
-<br>
-<p>The determination of the group is based on the category of the product and on the ingredients it contains.</p>
-<p>&rarr; <a href="//world.openfoodfacts.localhost/nova">Learn more about the NOVA classification</a></p>
->>>>>>> 2e7ef0fd
+<p>&rarr; <a href="//world.openfoodfacts.localhost/nutriscore">Learn more about the Nutri-Score</a></p>
 
            </div>
     
@@ -839,7 +791,7 @@
             
         >
             
-            <img src="http://static.openfoodfacts.localhost/images/icons/dist/scale-balance.svg"
+            <img src="//static.openfoodfacts.localhost/images/icons/dist/scale-balance.svg"
                 style="height:72px;float:left;margin-right:1rem;"
                 alt="icon"
                 
@@ -866,25 +818,9 @@
           
               <div style="margin-bottom:0.5rem">
        
-<<<<<<< HEAD
     <table aria-label="Nutrition facts">
         <thead>
             <tr>
-=======
-        <div>
-    
-
-
-    
-           <div class="panel_text">
-             <strong>Citric acid:</strong> Citric acid is a weak organic acid that has the chemical formula C6H8O7. It occurs naturally in citrus fruits. In biochemistry, it is an intermediate in the citric acid cycle, which occurs in the metabolism of all aerobic organisms. More than a million tons of citric acid are manufactured every year. It is used  widely as an acidifier, as a flavoring and chelating agent.A citrate is a derivative of citric acid; that is, the salts, esters, and the polyatomic anion found in solution. An example of the former, a salt is trisodium citrate; an ester is triethyl citrate. When part of a salt, the formula of the citrate ion is written as C6H5O3−7 or C3H5O-COO-3−3.
-           </div>
-    
-
-    
-        <em>Source:
-            <a href="//en.wikipedia.org/wiki/Citric acid">Wikipedia
->>>>>>> 2e7ef0fd
                 
                 <th scope="col" style="max-width:15rem">
                     Nutrition facts
@@ -1012,12 +948,7 @@
             ?
         </span>
     
-<<<<<<< HEAD
-                    </td>
-=======
-        <em>Source:
-            <a href="//en.wikipedia.org/wiki/Sodium carbonate">Wikipedia
->>>>>>> 2e7ef0fd
+                    </td>
                 
                     <td >
                       
@@ -1215,12 +1146,7 @@
             Fruits‚ vegetables‚ nuts and rapeseed‚ walnut and olive oils (estimate from ingredients list analysis)
         </span>
     
-<<<<<<< HEAD
-                    </td>
-=======
-        <em>Source:
-            <a href="//en.wikipedia.org/wiki/Sodium carbonate">Wikipedia
->>>>>>> 2e7ef0fd
+                    </td>
                 
                     <td >
                       
@@ -1275,52 +1201,6 @@
 	   	    class="content panel_content_inline active"
 	   	  >
           
-<<<<<<< HEAD
-=======
-              
-
-	<!-- start templates/web/panels/panel.tt.html - panel_id: ingredients_analysis_en:palm-oil -->
-
-	<ul data-accordion class="panel_accordion accordion" id="panel_ingredients_analysis_en-palm-oil"
-    
-        style="margin-top:0.2rem;margin-bottom:0.2rem;"
-    
->
-<li class="accordion-navigation">
-
-    
-        <a href="#panel_ingredients_analysis_en-palm-oil_content" class="panel_title"
-            
-                style="padding:0.1rem;padding-left:1rem;"
-            
-        >
-            
-            <img src="//static.openfoodfacts.localhost/images/icons/dist/palm-oil.svg"
-                style="height:36px;float:left;margin-right:1rem;"
-                alt="icon"
-                
-                        class="filter-red"
-                
-            >
-            
-            <h4 
-                class="evaluation_bad_title"
-                style="font-size:1.1rem;"
-            >
-                
-                Palm oil
-            </h4>
-            
-            <hr class="floatclear">
-        </a>
-    
-
-	   	 <div
-	   	    id="panel_ingredients_analysis_en-palm-oil_content"
-	   	    class="content panel_content"
-	   	  >
-          
->>>>>>> 2e7ef0fd
               <div style="margin-bottom:0.5rem">
        
         <div>
@@ -1380,13 +1260,8 @@
             
         >
             
-<<<<<<< HEAD
-            <img src="http://static.openfoodfacts.localhost/images/icons/dist/ingredients.svg"
+            <img src="//static.openfoodfacts.localhost/images/icons/dist/ingredients.svg"
                 style="height:72px;float:left;margin-right:1rem;"
-=======
-            <img src="//static.openfoodfacts.localhost/images/icons/dist/leaf.svg"
-                style="height:36px;float:left;margin-right:1rem;"
->>>>>>> 2e7ef0fd
                 alt="icon"
                 
                         class="filter-grey"
@@ -1485,13 +1360,8 @@
             
         >
             
-<<<<<<< HEAD
-            <img src="http://static.openfoodfacts.localhost/images/attributes/dist/nova-group-3.svg"
+            <img src="//static.openfoodfacts.localhost/images/attributes/dist/nova-group-3.svg"
                 style="height:72px;float:left;margin-right:1rem;"
-=======
-            <img src="//static.openfoodfacts.localhost/images/icons/dist/vegetarian.svg"
-                style="height:36px;float:left;margin-right:1rem;"
->>>>>>> 2e7ef0fd
                 alt="icon"
                 
             >
@@ -1565,7 +1435,7 @@
 </ol>
 <br>
 <p>The determination of the group is based on the category of the product and on the ingredients it contains.</p>
-<p>&rarr; <a href="http://world.openfoodfacts.localhost/nova">Learn more about the NOVA classification</a></p>
+<p>&rarr; <a href="//world.openfoodfacts.localhost/nova">Learn more about the NOVA classification</a></p>
 
            </div>
     
@@ -1633,17 +1503,6 @@
             
         >
             
-<<<<<<< HEAD
-=======
-            <img src="//static.openfoodfacts.localhost/images/icons/dist/off-magnifying-glass.svg"
-                style="height:36px;float:left;margin-right:1rem;"
-                alt="icon"
-                
-                        class="filter-grey"
-                
-            >
-            
->>>>>>> 2e7ef0fd
             <h4 
                 
                 style="font-size:1.1rem;"
@@ -1675,7 +1534,7 @@
 
     
         <em>Source:
-            <a href="https://en.wikipedia.org/wiki/Citric acid">Wikipedia
+            <a href="//en.wikipedia.org/wiki/Citric acid">Wikipedia
                 
             </a>
         </em>
@@ -1739,7 +1598,7 @@
 
     
         <em>Source:
-            <a href="https://en.wikipedia.org/wiki/Sodium carbonate">Wikipedia
+            <a href="//en.wikipedia.org/wiki/Sodium carbonate">Wikipedia
                 
             </a>
         </em>
@@ -1770,15 +1629,7 @@
             
                 style="padding:0.1rem;padding-left:1rem;"
             
-<<<<<<< HEAD
         >
-=======
-            <img src="//static.openfoodfacts.localhost/images/attributes/dist/nutriscore-d.svg"
-                style="height:72px;float:left;margin-right:1rem;"
-                alt="icon"
-                
-            >
->>>>>>> 2e7ef0fd
             
             <h4 
                 
@@ -1811,7 +1662,7 @@
 
     
         <em>Source:
-            <a href="https://en.wikipedia.org/wiki/Sodium carbonate">Wikipedia
+            <a href="//en.wikipedia.org/wiki/Sodium carbonate">Wikipedia
                 
             </a>
         </em>
@@ -1884,7 +1735,7 @@
             
         >
             
-            <img src="http://static.openfoodfacts.localhost/images/icons/dist/palm-oil.svg"
+            <img src="//static.openfoodfacts.localhost/images/icons/dist/palm-oil.svg"
                 style="height:36px;float:left;margin-right:1rem;"
                 alt="icon"
                 
@@ -1918,16 +1769,11 @@
     
            <div class="panel_text">
              
-<<<<<<< HEAD
                 
                     <strong>Ingredients that contain palm oil:</strong>
                     Palm oil
                 
                     
-=======
-<p>&rarr; <a href="//world.openfoodfacts.localhost/nutriscore">Learn more about the Nutri-Score</a></p>
-
->>>>>>> 2e7ef0fd
            </div>
     
 
@@ -1960,13 +1806,8 @@
             
         >
             
-<<<<<<< HEAD
-            <img src="http://static.openfoodfacts.localhost/images/icons/dist/leaf.svg"
+            <img src="//static.openfoodfacts.localhost/images/icons/dist/leaf.svg"
                 style="height:36px;float:left;margin-right:1rem;"
-=======
-            <img src="//static.openfoodfacts.localhost/images/icons/dist/scale-balance.svg"
-                style="height:72px;float:left;margin-right:1rem;"
->>>>>>> 2e7ef0fd
                 alt="icon"
                 
                         class="filter-red"
@@ -2036,7 +1877,7 @@
             
         >
             
-            <img src="http://static.openfoodfacts.localhost/images/icons/dist/vegetarian.svg"
+            <img src="//static.openfoodfacts.localhost/images/icons/dist/vegetarian.svg"
                 style="height:36px;float:left;margin-right:1rem;"
                 alt="icon"
                 
@@ -2131,7 +1972,7 @@
             
         >
             
-            <img src="http://static.openfoodfacts.localhost/images/icons/dist/off-magnifying-glass.svg"
+            <img src="//static.openfoodfacts.localhost/images/icons/dist/off-magnifying-glass.svg"
                 style="height:36px;float:left;margin-right:1rem;"
                 alt="icon"
                 
@@ -3855,16 +3696,9 @@
 							</div>
 						</div>
 						<div class="cell small-100 medium-100 large-50 flex-grid v-align-center direction-row">
-<<<<<<< HEAD
-							<a class="cell small-50 medium-25 large-25 h-space-short v-align-center" href="https://apps.apple.com/app/open-food-facts/id588797948?utm_source=off&utf_medium=web&utm_campaign=install_the_app_ios_footer_en"><img src="/images/misc/appstore/black/appstore_US.svg" alt="Download on the App Store"  loading="lazy" class="full-width"></a>
-							<a class="cell small-50 medium-25 large-25 h-space-short v-align-center" href="https://world.openfoodfacts.org/files/off.apk?utm_source=off&utf_medium=web&utm_campaign=install_the_app_android_footer_en"><img src="https://static.openfoodfacts.org/images/misc/playstore/img/en_get.svg" alt="Get It On Google Play" loading="lazy" class="full-width"></a>
-							<a class="cell small-50 medium-25 large-25 h-space-short v-align-center" href="https://world.openfoodfacts.org/files/off.apk?utm_source=off&utf_medium=web&utm_campaign=install_the_app_apk_footer_en"><img src="https://static.openfoodfacts.org/images/misc/android-apk.svg" alt="Android APK" loading="lazy" class="full-width"></a>
-=======
 							<a class="cell small-50 medium-25 large-25 h-space-short v-align-center" href="//apps.apple.com/app/open-food-facts/id588797948?utm_source=off&utf_medium=web&utm_campaign=install_the_app_ios_footer_en"><img src="/images/misc/appstore/black/appstore_US.svg" alt="Download on the App Store"  loading="lazy" class="full-width"></a>
-							<a class="cell small-50 medium-25 large-25 h-space-short v-align-center" href="//play.google.com/store/apps/details?id=org.openfoodfacts.scanner&hl=en?utm_source=off&utf_medium=web&utm_campaign=install_the_app_android_footer_en"><img src="//static.openfoodfacts.org/images/misc/playstore/img/en_get.svg" alt="Get It On Google Play" loading="lazy" class="full-width"></a>
-							<a class="cell small-50 medium-25 large-25 h-space-short v-align-center" href="//apps.microsoft.com/store/detail/open-food-facts-scan-to-get-nutriscore-ecoscore-and-more/XP8LT18SRPKLRG?utm_source=off&utf_medium=web&utm_campaign=install_the_app_windows_footer_en"><img src="/images/misc/microsoft/English.svg" alt="Get it from Microsoft"  loading="lazy" class="full-width"></a>
+							<a class="cell small-50 medium-25 large-25 h-space-short v-align-center" href="//world.openfoodfacts.org/files/off.apk?utm_source=off&utf_medium=web&utm_campaign=install_the_app_android_footer_en"><img src="//static.openfoodfacts.org/images/misc/playstore/img/en_get.svg" alt="Get It On Google Play" loading="lazy" class="full-width"></a>
 							<a class="cell small-50 medium-25 large-25 h-space-short v-align-center" href="//world.openfoodfacts.org/files/off.apk?utm_source=off&utf_medium=web&utm_campaign=install_the_app_apk_footer_en"><img src="//static.openfoodfacts.org/images/misc/android-apk.svg" alt="Android APK" loading="lazy" class="full-width"></a>
->>>>>>> 2e7ef0fd
 						</div>
 					</div>
 				</div>
@@ -3944,12 +3778,7 @@
 						<div class="row">
 
 							<div class="small-12 text-center v-space-short h-space-large">
-<<<<<<< HEAD
-								<a href="/" style="font-size:1rem;"><img id="logo" src="http://static.openfoodfacts.localhost/images/logos/off-logo-horizontal-mono-white.svg" alt="Open Food Facts" style="margin:8px;height:48px;width:auto;"></a>
-=======
-
-								<a href="/" style="font-size:1rem;"><img id="logo" src="//static.openfoodfacts.localhost/images/logos/off-logo-horizontal-mono-white.svg" alt="Open Food Facts logo" style="margin:8px;height:48px;width:auto;"></a>
->>>>>>> 2e7ef0fd
+								<a href="/" style="font-size:1rem;"><img id="logo" src="//static.openfoodfacts.localhost/images/logos/off-logo-horizontal-mono-white.svg" alt="Open Food Facts" style="margin:8px;height:48px;width:auto;"></a>
 
 								<p>A collaborative, free and open database of food products from around the world.</p>
 								
