<!-- start templates/web/common/site_layout.tt.html -->

<!doctype html>
<html class="no-js" lang="fr" data-serverdomain="openfoodfacts.localhost" dir="ltr">
<head>
    <meta charset="utf-8">
    <title>Apple pie - Bob's pies - 100 g</title>
    <meta name="description" content="Ingrédients, allergènes, additifs, composition nutritionnelle, labels, origine des ingrédients et informations du produit Apple pie - Bob's pies - 100 g">
    <meta name="viewport" content="width=device-width, initial-scale=1.0">
	<meta property="fb:app_id" content="219331381518041">
    <meta property="og:type" content="food">
    <meta property="og:title" content="">
    <meta property="og:url" content="//fr.openfoodfacts.localhost/produit/3300000000001/apple-pie-bob-s-pies">
    
    <meta property="og:image" content="//static.openfoodfacts.org/images/logos/off-logo-vertical-white-social-media-preview.png">
    <meta property="og:description" content="">
    <link rel="apple-touch-icon" sizes="180x180" href="/images/favicon/off/apple-touch-icon.png">
<link rel="icon" type="image/png" sizes="32x32" href="/images/favicon/off/favicon-32x32.png">
<link rel="icon" type="image/png" sizes="16x16" href="/images/favicon/off/favicon-16x16.png">
<link rel="manifest" href="/images/favicon/off/site.webmanifest">
<link rel="mask-icon" href="/images/favicon/off/safari-pinned-tab.svg" color="#5bbad5">
<link rel="shortcut icon" href="/images/favicon/off/favicon.ico">
<meta name="msapplication-TileColor" content="#00aba9">
<meta name="msapplication-config" content="/images/favicon/off/browserconfig.xml">
<meta name="theme-color" content="#ffffff">

	<meta name="apple-itunes-app" content="app-id=588797948">
    <link rel="canonical" href="//fr.openfoodfacts.localhost/produit/3300000000001/apple-pie-bob-s-pies">
    <link rel="stylesheet" href="//static.openfoodfacts.localhost/css/dist/app-ltr.css?v=--ignore--" data-base-layout="true">
    <link rel="stylesheet" href="//static.openfoodfacts.localhost/css/dist/jqueryui/themes/base/jquery-ui.css" data-base-layout="true">
    <link rel="stylesheet" href="//static.openfoodfacts.localhost/css/dist/select2.min.css">
    <link rel="search" href="//fr.openfoodfacts.localhost/cgi/opensearch.pl" type="application/opensearchdescription+xml" title="Open Food Facts">
	<meta name="twitter:card" content="product">
<meta name="twitter:site" content="@OpenFoodFactsFr">
<meta name="twitter:creator" content="@OpenFoodFactsFr">
<meta name="twitter:title" content="Apple pie - Bob's pies - 100 g">
<meta name="twitter:description" content="Ingrédients, allergènes, additifs, composition nutritionnelle, labels, origine des ingrédients et informations du produit Apple pie - Bob's pies - 100 g">
<meta name="twitter:label1" content="marque">
<meta name="twitter:data1" content="Bob's pies">
<meta name="twitter:label2" content="catégorie">
<meta name="twitter:data2" content="Tartes aux pommes">



    <style media="all">
        
        .show-when-no-access-to-producers-platform {display:none}
.show-when-logged-in {display:none}

    </style>
    <!-- Matomo -->
<script>
  var _paq = window._paq = window._paq || [];
  /* tracker methods like "setCustomDimension" should be called before "trackPageView" */
  _paq.push(["setDocumentTitle", document.domain + "/" + document.title]);
  _paq.push(["setCookieDomain", "*.openfoodfacts.org"]);
  _paq.push(["setDomains", ["*.openfoodfacts.org"]]);
  _paq.push(["setDoNotTrack", true]);
  _paq.push(["disableCookies"]);
  _paq.push(['trackPageView']);
  _paq.push(['enableLinkTracking']);
  (function() {
    var u="//analytics.openfoodfacts.org/";
    _paq.push(['setTrackerUrl', u+'matomo.php']);
    _paq.push(['setSiteId', '5']);
    var d=document, g=d.createElement('script'), s=d.getElementsByTagName('script')[0];
    g.async=true; g.src=u+'matomo.js'; s.parentNode.insertBefore(g,s);
  })();
</script>
<noscript><p><img src="//analytics.openfoodfacts.org/matomo.php?idsite=5&amp;rec=1" style="border:0;" alt="" /></p></noscript>
<!-- End Matomo Code -->


</head>
<body about="/produit/3300000000001/apple-pie-bob-s-pies" typeof="food:foodProduct" class="product_page">
	<div class="skip"><a href="#content" tabindex="0">Aller au contenu</a></div>

	<div id="page">
		<div class="upper-nav contain-to-grid"  id="upNav">
			<nav class="top-bar " data-topbar role="navigation">
				
				<section class="top-bar-section">
					
					<!-- Left Nav Section -->
					<ul class="left">

						<li class="has-dropdown">
							<a id="menu_link">
								<span class="material-icons">
									menu
								</span>
							</a>
							<ul class="dropdown">				
								
									<li><a href="/decouvrir">Découvrir</a></li>
									<li><a href="/contribuer">Contribuer</a></li>
									<li class="divider"></li>
									<li><label>Ajouter des produits</label></li>
                <!-- For reference: get_the_app_link_off" = /open-food-facts-mobile-app" -->
									<li><a href="/application-mobile-open-food-facts?utm_source=off&utf_medium=web&utm_campaign=pro_platform_install_the_app_to_add_products_fr">Installez l'application pour ajouter des produits</a></li>
									<li><a href="/cgi/product.pl?type=search_or_add&action=display">Ajouter un produit</a></li>
								

								<li class="divider"></li>
								<li><label>Rechercher et analyser des produits</label></li>

								<li>
									<a href="/cgi/search.pl">Recherche avancée</a>
								</li>
								<li>
									<a href="/cgi/search.pl?graph=1">Graphiques et cartes</a>
								</li>
								
							</ul>
						</li>
						
						<li>
							<ul class="country_language_selection">
								<li class="has-form has-dropdown" id="select_country_li">
									<select id="select_country" style="width:100%" data-placeholder="Pays">
										<option></option>
									</select>
								</li>
								<li class="has-dropdown">
									<a href="//fr.openfoodfacts.localhost/">Français</a>

									<ul class="dropdown">
										<li><a href="//fr-en.openfoodfacts.localhost/">English</a></li>
									</ul>
								</li>
							</ul>
						</li>
					</ul>


					<!-- Right Nav Section -->
					
					<ul class="right">
						
							<li class="h-space-tiny has-form">
								<a href="/cgi/session.pl" class="round button secondary">
									<span class="material-icons material-symbols-button">account_circle</span>
									Se connecter
								</a>
							</li>
						
					</ul>
				</section>
			</nav>
		</div>

		<div id="main_container" style="position:relative" class="block_latte">
			
		<div class="topbarsticky">
			<div class="contain-to-grid " id="offNav" >
				<nav class="top-bar" data-topbar role="navigation" >

					<ul class="title-area">
						<li class="name">
							<div style="position:relative;max-width:292px;">
								<a href="/">
								<img id="logo" src="//static.openfoodfacts.localhost/images/logos/off-logo-horizontal-light.svg" alt="Open Food Facts" style="margin:8px;height:48px;width:auto;">
								
							</a>
							</div>
						</li>
					</ul>

					
					
					<section class="top-bar-section">
					
						<ul class="left small-4" style="margin-right:2rem;">
							<li class="search-li">
							
								<form action="/cgi/search.pl">
								<div class="row"><div class="small-12">
								<div class="row collapse postfix-round">
									<div class="columns">
									<input type="text" placeholder="Chercher un produit" name="search_terms" value="" style="background-color:white">
									<input name="search_simple" value="1" type="hidden">
									<input name="action" value="process" type="hidden">
									</div>
									<div class="columns">
									<button type="submit" title="Rechercher" class="button postfix" style="line-height:normal"><svg xmlns="//www.w3.org/2000/svg" viewBox="0 0 24 24" class="icon" aria-hidden="true" focusable="false"><path d="M15.5 14h-.79l-.28-.27C15.41 12.59 16 11.11 16 9.5 16 5.91 13.09 3 9.5 3S3 5.91 3 9.5 5.91 16 9.5 16c1.61 0 3.09-.59 4.23-1.57l.27.28v.79l5 4.99L20.49 19l-4.99-5zm-6 0C7.01 14 5 11.99 5 9.5S7.01 5 9.5 5 14 7.01 14 9.5 11.99 14 9.5 14z"/><path d="M0 0h24v24H0z" fill="none"/></svg></button>
									</div>
								</div>
								</div></div>
								</form>
							</li>
						</ul>
					<ul class="search_and_links">
						<li><a href="/decouvrir" class="top-bar-links">Découvrir</a></li>
						<li><a href="/contribuer" class="top-bar-links">Contribuer</a></li>
						<li class="show-for-xlarge-up"><a href="//fr.pro.openfoodfacts.org/" class="top-bar-links">Producteurs</a></li>
						<li class="flex-grid getapp"><a href="/application-mobile-open-food-facts?utm_source=off&utf_medium=web&utm_campaign=search_and_links_promo_fr" class="buttonbar button" style="top:0;"><svg xmlns="//www.w3.org/2000/svg" viewBox="0 0 24 24" class="icon" aria-hidden="true" focusable="false"><path d="M16 1H8C6.34 1 5 2.34 5 4v16c0 1.66 1.34 3 3 3h8c1.66 0 3-1.34 3-3V4c0-1.66-1.34-3-3-3zm-2 20h-4v-1h4v1zm3.25-3H6.75V4h10.5v14z"/><path d="M0 0h24v24H0z" fill="none"/></svg> <span class="bt-text">Installer l'app</span></a></li>
				<!-- For reference: get_the_app_link_off" = /open-food-facts-mobile-app" -->
          </ul>
					</section>
					
				</nav>
			</div>
		</div>

	
	
		<nav class="tab-bar hide">
			<div class="left-small">
				<a href="#idOfLeftMenu" role="button" aria-controls="idOfLeftMenu" aria-expanded="false" class="left-off-canvas-toggle button postfix anonymous">
				<svg xmlns="//www.w3.org/2000/svg" viewBox="0 0 24 24" class="icon" aria-hidden="true" focusable="false"><path d="M3 5v14c0 1.1.89 2 2 2h14c1.1 0 2-.9 2-2V5c0-1.1-.9-2-2-2H5c-1.11 0-2 .9-2 2zm12 4c0 1.66-1.34 3-3 3s-3-1.34-3-3 1.34-3 3-3 3 1.34 3 3zm-9 8c0-2 4-3.1 6-3.1s6 1.1 6 3.1v1H6v-1z"/><path d="M0 0h24v24H0z" fill="none"/></svg>
				</a>
			</div>
			<div class="middle tab-bar-section">
				<form action="/cgi/search.pl">
					<div class="row collapse">
						<div class="small-8 columns">
							<input type="text" placeholder="Chercher un produit" name="search_terms">
							<input name="search_simple" value="1" type="hidden">
							<input name="action" value="process" type="hidden">
						</div>
						<div class="small-2 columns">
							<button type="submit" class="button postfix"><svg xmlns="//www.w3.org/2000/svg" viewBox="0 0 24 24" class="icon" aria-hidden="true" focusable="false"><path d="M15.5 14h-.79l-.28-.27C15.41 12.59 16 11.11 16 9.5 16 5.91 13.09 3 9.5 3S3 5.91 3 9.5 5.91 16 9.5 16c1.61 0 3.09-.59 4.23-1.57l.27.28v.79l5 4.99L20.49 19l-4.99-5zm-6 0C7.01 14 5 11.99 5 9.5S7.01 5 9.5 5 14 7.01 14 9.5 11.99 14 9.5 14z"/><path d="M0 0h24v24H0z" fill="none"/></svg></button>
						</div>
						<div class="small-2 columns">
							<a href="/cgi/search.pl" title="Recherche avancée"><svg xmlns="//www.w3.org/2000/svg" viewBox="0 0 24 24" class="icon" aria-hidden="true" focusable="false"><path d="M15.5 14h-.79l-.28-.27C15.41 12.59 16 11.11 16 9.5 16 5.91 13.09 3 9.5 3S3 5.91 3 9.5 5.91 16 9.5 16c1.61 0 3.09-.59 4.23-1.57l.27.28v.79l5 4.99L20.49 19l-4.99-5zm-6 0C7.01 14 5 11.99 5 9.5S7.01 5 9.5 5 14 7.01 14 9.5 11.99 14 9.5 14z"/><path d="M0 0h24v24H0z" fill="none"/></svg> <svg xmlns="//www.w3.org/2000/svg" viewBox="0 0 24 24" class="icon" aria-hidden="true" focusable="false"><path d="M19 13h-6v6h-2v-6H5v-2h6V5h2v6h6v2z"/><path d="M0 0h24v24H0z" fill="none"/></svg></a>
						</div>
					</div>
				</form>
			</div>
		</nav>

		<div id="content" class="off-canvas-wrap block_latte" data-offcanvas>
			<div class="inner-wrap">
			
				<a class="exit-off-canvas"></a>
				
				<!-- full width banner on mobile -->
				
				

				<div class="main block_light">
					<div id="main_column">
						
							
							
								
								<!-- start templates/web/common/includes/off_days_2024_banner.tt.html -->


								

<a href="//connect.openfoodfacts.org/fr/event/open-food-facts-days-2024-22/register">
    <section id="off-days-2024-banner-top" class="off-days-banner off-days-banner__FR">
    </section>
</a>

<script>
    const offDaysBannerID = document.getElementById('off-days-2024-banner-top');

    function getBannerCookie(bcname) {
        const name = bcname + '=';
        const decodedCookies = decodeURIComponent(document.cookie);
        const cookies = decodedCookies.split(';');
        for (const cookie of cookies) {
        let c = cookie;
        while (c.charAt(0) == ' ') { c = c.substring(1); }
        if (c.indexOf(name) == 0) { return c.substring(name.length, c.length); }
        }
        
        return '';
    }

    if (getBannerCookie('off_donation_banner_2023_a') !== '') {
        console.log('cookie found');
        offDaysBannerID.style.display = 'flex';
    } else {
        console.log('cookie not found');
        offDaysBannerID.style.display = 'none';
    }
</script>


								<!-- start templates/web/common/includes/donate_banner.tt.html -->



<!-- Donation banner @ footer -->


<!-- end templates/web/common/includes/donate_banner.tt.html -->

								

<section id="donation-banner-top" class="donation-banner">
  <span class="donation-banner__logo"></span>
  <span class="donation-banner__hand"></span>
  <div class="donation-banner__content">
    <p class="donation-banner__main-text">
        <span role="heading">Aidez-nous à faire de la transparence alimentaire la norme !</span>
    </p>
    <div class="donation-banner__aside">
      <div>
        <p class="donation-banner__secondary-text">En tant qu'organisation à but non lucratif, nous dépendons de vos dons pour continuer à informer les consommateurs du monde entier sur ce qu'ils mangent.</p>
        <p class="donation-banner__tertiary-text">La révolution alimentaire commence avec vous !</p>
      </div>
      <a class="donation-banner__donate" href="//fr.openfoodfacts.org/faire-un-don-a-open-food-facts?utm_source=off&utf_medium=web&utm_campaign=donate-2023-a&utm_term=en-text-button">Faire un don</a>
    </div>
  </div>
  <div class="donation-banner__image" role="img" aria-label="Photo of the project team"></div>
  <div class="donation-banner__close">
    <button id="hide-donate-banner" class="material-icons modest" onclick="DonationButton();" onkeypress="DonationButton();">close</button>
  </div>
</section>

<script>
  let d = new Date();
  let bannerID = document.getElementById('donation-banner-top');
  let getDomain = window.location.origin.split('.');

  function setBannerCookie(bcname, bcval, bcexdays) {
    d.setTime(d.getTime() + (bcexdays*60*60*24*1000));
    let expires = 'expires=' + d.toUTCString();
    // Apply cookie for every domain contains open...facts
    let domain = 'domain=.' + getDomain.slice(1).join('.');
    document.cookie = bcname + '=' + bcval + ';' + expires + ';' + domain + ';SameSite=None;Secure;path=/';
  }
  
  function getBannerCookie(bcname) {
    const name = bcname + '=';
    const decodedCookies = decodeURIComponent(document.cookie);
    const cookies = decodedCookies.split(';');
    for (const cookie of cookies) {
      let c = cookie;
      while (c.charAt(0) == ' ') { c = c.substring(1); }
      if (c.indexOf(name) == 0) { return c.substring(name.length, c.length); }
    }
    
    return '';
  }

  function DonationButton() {
    setBannerCookie('off_donation_banner_2023_a', 1, 180);
    bannerID.style.display = 'none';
  }

  if (getBannerCookie('off_donation_banner_2023_a') !== '') {
    bannerID.style.display = 'none';
  } else { 
    bannerID.style.display = 'flex';
  }
</script>


							
						
            			
						
							<!-- banner pages such as product, product edit form and landing pages have their own h1 title -->
							<!-- start templates/web/pages/product/product_page.tt.html -->
<script src="//static.openfoodfacts.localhost/js/dist/JsBarcode.all.min.js"></script>




    <!-- Anonymous users will only be able to vote see AnnotationVote in robotoff,
        the voter uniqueness is based on a hash of its ip address
    -->
	<robotoff-asker url='//backend:8881/' code='3300000000001' lang='fr' style='display: none;' caption-yes='Oui' caption-no='Non' caption-skip='Ignorer'></robotoff-asker>


<a href="#upNav" class="back-to-top scrollto button">
    <span class="material-icons size-20 ">
        arrow_upward
    </span>
</a>
<div itemscope itemtype="//schema.org/Product" class="main-product" id="main-product">
    <div class="block v-space-tiny product_banner_unranked" id="prodHead">
        <div class="row h-space-normal">
            <div class="large-12 flex-grid ">
                <h1 class="title-3" property="food:name" itemprop="name">Apple pie - Bob's pies - 100 g</h1>
                <div class="buttons_prod">
                    <!-- Edit product page -->
                    <div class="edit_button">
                        <a href="/cgi/product.pl?type=edit&code=3300000000001" class="button small white-button round" title="Modifier la fiche">
                            <span class="material-icons size-20 ">
                            edit
                            </span>
                            <span class="show-for-large-up">Modifier la fiche</span>
                        </a>
                    </div>

                    <!-- Share -->
                    <div class="share_button" style="display:none;">
                        <a href="/produit/3300000000001/apple-pie-bob-s-pies" class="button small" title="Apple pie - Bob's pies - 100 g">
                            <span class="material-icons size-20 ">
                            share
                            </span>

                            <span class="show-for-large-up">Partager</span>
                        </a>
                    </div>


                    

                    
                </div>
            </div> 
        </div>
    </div>
    <div class="block v-space-tiny prod-nav product_banner_unranked" id="prodNav">
        <div class="row h-space-normal">
            <div class="large-12">
               <nav id="navbar" class="navbar h-space-tiny">
                    <ul class="inline-list">
                        <li class="product-section-button"><a class="nav-link scrollto button small round white-button" href="#product"><span>Produit</span></a></li>
                        
                            <li class="product-section-button"><a class="nav-link scrollto button small round white-button" href="#match"><span>Vos critères</span></a></li>
                        
                        
                            <li class="product-section-button"><a class="nav-link scrollto button small round white-button" href="#health"><span>Santé</span></a></li>
                        
                        <li class="product-section-button"><a class="nav-link scrollto button small round white-button" href="#environment"><span>Environnement</span></a></li>
                                                
                        
                        <li class="product-section-button"><a class="nav-link scrollto button small round white-button" href="#report_problem"><span>Signaler un problème</span></a></li>
                        
                        
                        <li class="product-section-button"><a class="nav-link scrollto button small round white-button" href="#contribution"><span>Contribution</span></a></li>
                    </ul>
                </nav><!-- .navbar -->
            </div> 
        </div>
    </div>
<div id="prodInfos">
    <!-- product_characteristics -->
    <section class="row" id="product">
        <div class="large-12 column">
            
            <div class="card" style="border-top:none">
                <div id="prodBanner" style="display:none"></div>
                <div class="card-section">
                       


                    <h2 class="title-1" property="food:name" itemprop="name">Apple pie - Bob's pies - 100 g</h1>

                    
                    
            <!-- Obsolete product -->
            

            <!-- GS1-Prefixes for restricted circulation numbers within a company - warn for possible conflicts -->
            

            
                <div data-alert class="alert-box info" id="warning_not_complete" style="display: block;">
                    La page de ce produit n'est pas complète. Vous pouvez aider à la compléter en l'éditant et en ajoutant plus de données à partir des photos que nous avons, ou en prenant plus de photos à l'aide de l'application pour <a href="//android.openfoodfacts.org">Android</a> ou <a href="//ios.openfoodfacts.org">iPhone / iPad</a>. Merci!
                    <a href="#" class="close">&times;</a></span>
                </div>
            

            <!-- owner -->
                                
                    
                    <!-- Display UPC code if the EAN starts with 0 -->
                        
                            <div id="barcode_div">
                                <!-- Display only text of the code if mobile -->
                                <div id="barcode_div_code">
                                    <p id="barcode_paragraph">Code-barres: <br id="barcode_br"><span id="barcode" property="food:code" itemprop="gtin13" style="speak-as:digits;">3300000000001</span>(EAN / EAN-13)</p>
                                </div>
                                <!-- Display with SVG if not mobile -->
                                <div id="barcode_div_svg">
                                    <svg id="barcode_svg"
                                        jsbarcode-format="auto"
                                        jsbarcode-value="3300000000001"
                                        jsbarcode-displayValue="false"
                                        jsbarcode-height="40">
                                    </svg>
                                </div>
                            </div>
                            <script>if (screen && screen.width >= 600) JsBarcode("#barcode_svg").init()</script>
                            <div property="gr:hasEAN_UCC-13" content="3300000000001" datatype="xsd:string"></div>
                        
                        
                        <!-- start templates/web/common/includes/display_field.tt.html -->

<p id="field_generic_name">
    <span class="field">Dénomination générique : </span>
    <span class="field_value" id="field_generic_name_value"><span itemprop="description">default_name</span></span>
</p>

<!-- end templates/web/common/includes/display_field.tt.html -->
<!-- start templates/web/common/includes/display_field.tt.html -->

<p id="field_quantity">
    <span class="field">Quantité : </span>
    <span class="field_value" id="field_quantity_value">100 g</span>
</p>

<!-- end templates/web/common/includes/display_field.tt.html -->
<!-- start templates/web/common/includes/display_field.tt.html -->

<p id="field_brands">
    <span class="field">Marques : </span>
    <span class="field_value" id="field_brands_value"><a itemprop="brand" href="/marque/bob-s-pies">Bob's pies</a></span>
</p>

<!-- end templates/web/common/includes/display_field.tt.html -->
<!-- start templates/web/common/includes/display_field.tt.html -->

<p id="field_categories">
    <span class="field">Catégories : </span>
    <span class="field_value" id="field_categories_value"><a href="/categorie/desserts" class="tag well_known">Desserts</a>, <a href="/categorie/tartes" class="tag well_known">Tartes</a>, <a href="/categorie/tartes-sucrees" class="tag well_known">Tartes sucrées</a>, <a href="/categorie/tartes-aux-pommes" class="tag well_known">Tartes aux pommes</a></span>
</p>

<!-- end templates/web/common/includes/display_field.tt.html -->
<!-- start templates/web/common/includes/display_field.tt.html -->

<p id="field_labels">
    <span class="field">Labels, certifications, récompenses : </span>
    <span class="field_value" id="field_labels_value"><a href="/label/commerce-equitable" class="tag well_known">Commerce équitable</a><br /><img src="/images/lang/fr/labels/commerce-equitable.96x90.png" width="96" height="90"/ style="display:inline" alt="Commerce équitable">
</span>
</p>

<!-- end templates/web/common/includes/display_field.tt.html -->
<!-- start templates/web/common/includes/display_field.tt.html -->

<p id="field_origin">
    <span class="field">Origine du produit et/ou de ses ingrédients : </span>
    <span class="field_value" id="field_origin_value">Germany</span>
</p>

<!-- end templates/web/common/includes/display_field.tt.html -->
<!-- start templates/web/common/includes/display_field.tt.html -->

<p id="field_link">
    <span class="field">Lien vers la page du produit sur le site officiel du fabricant : </span>
    <span class="field_value" id="field_link_value"><a href="//world.openfoodfacts.org/">//world.openfoodfacts.org/</a></span>
</p>

<!-- end templates/web/common/includes/display_field.tt.html -->
<!-- start templates/web/common/includes/display_field.tt.html -->

<p id="field_countries">
    <span class="field">Pays de vente : </span>
    <span class="field_value" id="field_countries_value"><a href="/pays/inde" class="tag well_known">Inde</a>, <a href="/pays/japon" class="tag well_known">Japon</a>, <a href="/pays/etats-unis" class="tag well_known">États-Unis</a></span>
</p>

<!-- end templates/web/common/includes/display_field.tt.html -->


                       

                    </div>
                </div>
            </div>
        </div>
    </section>


    <!-- product summary -->
    <section class="row" id="match">
        <div class="large-12 column">
            
            <div class="card">
                <div class="card-section">
                    <h2 id="match_title">Correspondance avec vos préférences</h2>

                    <div id="match_score_and_status"></div>
                            
                    <div id="product_summary" class="v-space-short text-left"></div>

                    <div id="preferences_selected" class="text-left"></div>
                        
                    <div id="preferences_selection_form" class="text-left v-space-whide h-space-wide" style="display:none"></div>                   
                </div>
            </div>

        </div>
    </section>



    <section class="row" id="health">
        <div class="large-12 column">
            <div class="card">
                <div class="card-section">
                        

	<!-- start templates/web/panels/panel.tt.html - panel_id: health_card -->

	
<div class="panel_card radius" id="panel_health_card"
    
        style="margin-top:0.5rem;margin-bottom:1.5rem;"
    
>
    
        
            <h2 class="panel_title_card text-medium">Santé</h2>
        
    

	   	 <div
	   	    id="panel_health_card_content"
	   	    class="content panel_content_card active"
	   	  >
          
              
    <div class="panel_group">

        

                        

        
            <h3 id="panel_group_nutrition" class="panel_title_card text-medium">Nutrition</h3>
        

        
            

	<!-- start templates/web/panels/panel.tt.html - panel_id: nutriscore -->

	<ul data-accordion class="panel_accordion accordion" id="panel_nutriscore"
    
        style="margin-top:0.5rem;margin-bottom:1.5rem;"
    
>
<li class="accordion-navigation">

    
        <a href="#panel_nutriscore_content" class="panel_title grade_d"
            
        >
            
            <img src="//static.openfoodfacts.localhost/images/attributes/dist/nutriscore-d.svg"
                style="height:72px;float:left;margin-right:1rem;"
                alt="icon"
                
            >
            
            <h4 class="grade_d_title"
                
                
            >
                
                Mauvaise qualité nutritionnelle
            </h4>
            
            <hr class="floatclear">
        </a>
    

	   	 <div
	   	    id="panel_nutriscore_content"
	   	    class="content panel_content"
	   	  >
          
              <div style="margin-bottom:0.5rem">
       
        <div>
    


    
           <div class="panel_text panel_text_warning">⚠
             ️Attention : les valeurs nutritionnelles ne sont pas précisées. Elles ont été estimées à partir de la liste des ingrédients.
                    
           </div>

    
    </div>

    
    </div>
              <div style="margin-bottom:0.5rem">
       
        <div>
    


    
           <div class="panel_text panel_text_warning">⚠
             ️Avertissement : Le taux de fruits, légumes et noix n'est pas indiqué sur l'étiquette, il a été estimé en fonction de la liste des ingrédients : 22
                    
           </div>

    
    </div>

    
    </div>
              <div style="margin-bottom:0.5rem">
       
        <div>
    


    
           <div class="panel_text">
             <!-- start templates/web/pages/product/includes/nutriscore_details.tt.html -->

<p>Ce produit n'est pas considéré comme une boisson pour le calcul du Nutri-Score.</p>





  <p> 
    <strong>Points positifs : 4</strong> 
  </p>

  <ul>
    
      <li>
        <strong>Protéines :
3&nbsp;</strong>/&nbsp;5
(valeur : 5.79055555555556, 
        valeur arrondie : 5.79)
      </li>
    
      <li>
        <strong>Fibre :
4&nbsp;</strong>/&nbsp;5
(valeur : 4.06666666666667, 
        valeur arrondie : 4.07)
      </li>
    
      <li>
        <strong>Fruits, légumes, noix et huiles de colza / noix / olive :
0&nbsp;</strong>/&nbsp;5
(valeur : 22.2222222222222, 
        valeur arrondie : 22.2)
      </li>
    
  </ul>



  <p> 
    <strong>Points négatifs : 15</strong> 
  </p>

  <ul>
    
      <li>
        <strong>Énergie :
3&nbsp;</strong>/&nbsp;10
(valeur : 1249.02777777778, 
        valeur arrondie : 1249)
      </li>
    
      <li>
        <strong>Sucres :
3&nbsp;</strong>/&nbsp;10
(valeur : 14.2758333333333, 
        valeur arrondie : 14.28)
      </li>
    
      <li>
        <strong>Acides gras saturés :
3&nbsp;</strong>/&nbsp;10
(valeur : 3.64813888888889, 
        valeur arrondie : 3.6)
      </li>
    
      <li>
        <strong>Sodium :
6&nbsp;</strong>/&nbsp;10
(valeur : 549.518888888888, 
        valeur arrondie : 549.5)
      </li>
    
  </ul>



<p>Les points pour les protéines ne sont pas comptés car les points négatifs sont supérieurs ou égaux à 11.</p>

<p>
  <strong>Score nutritionnel : 11</strong>
  (15 - 4)
</p>
<p><strong>Nutri-Score : D</strong></p>

<!-- end templates/web/pages/product/includes/nutriscore_details.tt.html -->
           </div>
    

    
    </div>

    
    </div>
              <div style="margin-bottom:0.5rem">
       
        <div>
    


    
           <div class="panel_text">
             
<p>&rarr; <a href="//fr.openfoodfacts.localhost/nutriscore">En savoir plus sur le Nutri-Score</a></p>

           </div>
    

    
    </div>

    
    </div>
	   	 </div>
	
</li>
</ul>

	<!-- end templates/web/panels/panel.tt.html - panel_id: nutriscore -->
        

                        
        
    </div>
              
    <div class="panel_group">

        

                        

        
            <h3 class="panel_title_card"></h3>
        

        
            

	<!-- start templates/web/panels/panel.tt.html - panel_id: nutrition_facts_table -->

	<ul data-accordion class="panel_accordion accordion" id="panel_nutrition_facts_table"
    
        style="margin-top:0.5rem;margin-bottom:1.5rem;"
    
>
<li class="accordion-navigation">

    
        <a href="#panel_nutrition_facts_table_content" class="panel_title"
            
        >
            
            <img src="//static.openfoodfacts.localhost/images/icons/dist/scale-balance.svg"
                style="height:72px;float:left;margin-right:1rem;"
                alt="icon"
                
                        class="filter-grey"
                
            >
            
            <h4 
                class="evaluation_unknown_title"
                
            >
                
                Tableau nutritionnel
            </h4>
            
            <hr class="floatclear">
        </a>
    

	   	 <div
	   	    id="panel_nutrition_facts_table_content"
	   	    class="content panel_content active expand-for-large"
	   	  >
          
              <div style="margin-bottom:0.5rem">
       
    <table aria-label="Tableau nutritionnel">
        <thead>
            <tr>
                
                <th scope="col" style="max-width:15rem">
                    Tableau nutritionnel
                </th>
                
                <th scope="col">
                    Tel que vendu<br>pour 100 g / 100 ml
                </th>
                
                <th scope="col">
                    Tel que vendu<br>par portion (10 g)
                </th>
                
            </tr>
        </thead>
        <tbody>
            
            <tr>
                
                    <td style="max-width:15rem">
                      

     
         <span
         
             style="padding-left: 0rem;"
         
         >
            Matières grasses
        </span>
    
                    </td>
                
                    <td >
                      

     
         <span
         
         >
            ?
        </span>
    
                    </td>
                
                    <td >
                      

     
         <span
         
         >
            ?
        </span>
    
                    </td>
                
            </tr>
            
            <tr>
                
                    <td style="max-width:15rem">
                      

     
         <span
         
             style="padding-left: 1rem;"
         
         >
            Acides gras saturés
        </span>
    
                    </td>
                
                    <td >
                      

     
         <span
         
         >
            ?
        </span>
    
                    </td>
                
                    <td >
                      

     
         <span
         
         >
            ?
        </span>
    
                    </td>
                
            </tr>
            
            <tr>
                
                    <td style="max-width:15rem">
                      

     
         <span
         
             style="padding-left: 0rem;"
         
         >
            Glucides
        </span>
    
                    </td>
                
                    <td >
                      

     
         <span
         
         >
            ?
        </span>
    
                    </td>
                
                    <td >
                      

     
         <span
         
         >
            ?
        </span>
    
                    </td>
                
            </tr>
            
            <tr>
                
                    <td style="max-width:15rem">
                      

     
         <span
         
             style="padding-left: 1rem;"
         
         >
            Sucres
        </span>
    
                    </td>
                
                    <td >
                      

     
         <span
         
         >
            ?
        </span>
    
                    </td>
                
                    <td >
                      

     
         <span
         
         >
            ?
        </span>
    
                    </td>
                
            </tr>
            
            <tr>
                
                    <td style="max-width:15rem">
                      

     
         <span
         
             style="padding-left: 0rem;"
         
         >
            Fibres alimentaires
        </span>
    
                    </td>
                
                    <td >
                      

     
         <span
         
         >
            ?
        </span>
    
                    </td>
                
                    <td >
                      

     
         <span
         
         >
            ?
        </span>
    
                    </td>
                
            </tr>
            
            <tr>
                
                    <td style="max-width:15rem">
                      

     
         <span
         
             style="padding-left: 0rem;"
         
         >
            Protéines
        </span>
    
                    </td>
                
                    <td >
                      

     
         <span
         
         >
            ?
        </span>
    
                    </td>
                
                    <td >
                      

     
         <span
         
         >
            ?
        </span>
    
                    </td>
                
            </tr>
            
            <tr>
                
                    <td style="max-width:15rem">
                      

     
         <span
         
             style="padding-left: 0rem;"
         
         >
            Sel
        </span>
    
                    </td>
                
                    <td >
                      

     
         <span
         
         >
            ?
        </span>
    
                    </td>
                
                    <td >
                      

     
         <span
         
         >
            ?
        </span>
    
                    </td>
                
            </tr>
            
            <tr>
                
                    <td style="max-width:15rem">
                      

     
         <span
         
             style="padding-left: 0rem;"
         
         >
            Fruits‚ légumes‚ noix et huiles de colza‚ noix et olive (estimation par analyse de la liste des ingrédients)
        </span>
    
                    </td>
                
                    <td >
                      

     
         <span
         
         >
            22,222 %
        </span>
    
                    </td>
                
                    <td >
                      

     
         <span
         
         >
            22,222 %
        </span>
    
                    </td>
                
            </tr>
            
        </tbody>
    </table>
    </div>
	   	 </div>
	
</li>
</ul>

	<!-- end templates/web/panels/panel.tt.html - panel_id: nutrition_facts_table -->
        
            

	<!-- start templates/web/panels/panel.tt.html - panel_id: serving_size -->

	
<div class="panel_inline radius" id="panel_serving_size"
    
        style="margin-top:0.5rem;margin-bottom:1.5rem;"
    
>
    

	   	 <div
	   	    id="panel_serving_size_content"
	   	    class="content panel_content_inline active"
	   	  >
          
              <div style="margin-bottom:0.5rem">
       
        <div>
    


    
           <div class="panel_text">
             
                    <strong>Taille d'une portion :</strong>
                    10 g
                
           </div>
    

    
    </div>

    
    </div>
	   	 </div>
	
</div>


	<!-- end templates/web/panels/panel.tt.html - panel_id: serving_size -->
        

                        
        
    </div>
              
    <div class="panel_group">

        

                        

        
            <h3 id="panel_group_ingredients" class="panel_title_card text-medium">Ingrédients</h3>
        

        
            

	<!-- start templates/web/panels/panel.tt.html - panel_id: ingredients -->

	<ul data-accordion class="panel_accordion accordion" id="panel_ingredients"
    
        style="margin-top:0.5rem;margin-bottom:1.5rem;"
    
>
<li class="accordion-navigation">

    
        <a href="#panel_ingredients_content" class="panel_title"
            
        >
            
            <img src="//static.openfoodfacts.localhost/images/icons/dist/ingredients.svg"
                style="height:72px;float:left;margin-right:1rem;"
                alt="icon"
                
                        class="filter-grey"
                
            >
            
            <h4 
                class="evaluation_unknown_title"
                
            >
                
                11 ingrédients
            </h4>
            
            <hr class="floatclear">
        </a>
    

	   	 <div
	   	    id="panel_ingredients_content"
	   	    class="content panel_content active expand-for-large"
	   	  >
          
              <div style="margin-bottom:0.5rem">
       
        <div>
    


    
           <div class="panel_text">
             Farine de <span class="allergen">blé</span>, pommes, sucre, <span class="allergen">beurre</span>, <span class="allergen">oeufs</span>, sel, huile de palme, acidifiant: acide citrique, agent levant: bicarbonate de sodium
           </div>
    

    
    </div>

    
    </div>
              <div style="margin-bottom:0.5rem">
       
        <div>
    


    
           <div class="panel_text">
             <strong>Allergènes :</strong> 
                    en:Apple, Œufs, Gluten, Lait
                
           </div>
    

    
    </div>

    
    </div>
              

	<!-- start templates/web/panels/panel.tt.html - panel_id: ingredients_list -->

	<ul data-accordion class="panel_accordion accordion" id="panel_ingredients_list"
    
        style="margin-top:0.5rem;margin-bottom:1.5rem;"
    
>
<li class="accordion-navigation">

    
        <a href="#panel_ingredients_list_content" class="panel_title"
            
        >
            
            <h4 
                
                
            >
                
                Information sur les ingrédients
            </h4>
            
            <hr class="floatclear">
        </a>
    

	   	 <div
	   	    id="panel_ingredients_list_content"
	   	    class="content panel_content active"
	   	  >
          
              

	<!-- start templates/web/panels/panel.tt.html - panel_id: ingredient_1 -->

	<ul data-accordion class="panel_accordion accordion" id="panel_ingredient_1"
    
        style="margin-top:0.2rem;margin-bottom:0.2rem;"
    
>
<li class="accordion-navigation">

    
        <a href="#panel_ingredient_1_content" class="panel_title"
            
                style="padding:0.1rem;padding-left:1rem;"
            
        >
            
            <h4 
                
                style="font-size:1.1rem;"
            >
                
<<<<<<< HEAD
                Farine de blé (56% estimation)
=======
                                        Farine de blé                    (56% estimation)                
>>>>>>> 98b62b44
            </h4>
            
            <hr class="floatclear">
        </a>
    

	   	 <div
	   	    id="panel_ingredient_1_content"
	   	    class="content panel_content"
	   	  >
          
	   	 </div>
	
</li>
</ul>

	<!-- end templates/web/panels/panel.tt.html - panel_id: ingredient_1 -->
              

	<!-- start templates/web/panels/panel.tt.html - panel_id: ingredient_2 -->

	<ul data-accordion class="panel_accordion accordion" id="panel_ingredient_2"
    
        style="margin-top:0.2rem;margin-bottom:0.2rem;"
    
>
<li class="accordion-navigation">

    
        <a href="#panel_ingredient_2_content" class="panel_title"
            
                style="padding:0.1rem;padding-left:1rem;"
            
        >
            
            <h4 
                
                style="font-size:1.1rem;"
            >
                
<<<<<<< HEAD
                Pomme (22% estimation)
=======
                                        Pomme                    (22% estimation)                
>>>>>>> 98b62b44
            </h4>
            
            <hr class="floatclear">
        </a>
    

	   	 <div
	   	    id="panel_ingredient_2_content"
	   	    class="content panel_content"
	   	  >
          
	   	 </div>
	
</li>
</ul>

	<!-- end templates/web/panels/panel.tt.html - panel_id: ingredient_2 -->
              

	<!-- start templates/web/panels/panel.tt.html - panel_id: ingredient_3 -->

	<ul data-accordion class="panel_accordion accordion" id="panel_ingredient_3"
    
        style="margin-top:0.2rem;margin-bottom:0.2rem;"
    
>
<li class="accordion-navigation">

    
        <a href="#panel_ingredient_3_content" class="panel_title"
            
                style="padding:0.1rem;padding-left:1rem;"
            
        >
            
            <h4 
                
                style="font-size:1.1rem;"
            >
                
<<<<<<< HEAD
                Sucre (11% estimation)
=======
                                        Sucre                    (11% estimation)                
>>>>>>> 98b62b44
            </h4>
            
            <hr class="floatclear">
        </a>
    

	   	 <div
	   	    id="panel_ingredient_3_content"
	   	    class="content panel_content"
	   	  >
          
	   	 </div>
	
</li>
</ul>

	<!-- end templates/web/panels/panel.tt.html - panel_id: ingredient_3 -->
              

	<!-- start templates/web/panels/panel.tt.html - panel_id: ingredient_4 -->

	<ul data-accordion class="panel_accordion accordion" id="panel_ingredient_4"
    
        style="margin-top:0.2rem;margin-bottom:0.2rem;"
    
>
<li class="accordion-navigation">

    
        <a href="#panel_ingredient_4_content" class="panel_title"
            
                style="padding:0.1rem;padding-left:1rem;"
            
        >
            
            <h4 
                
                style="font-size:1.1rem;"
            >
                
<<<<<<< HEAD
                Beurre (6% estimation)
=======
                                        Beurre                    (6% estimation)                
>>>>>>> 98b62b44
            </h4>
            
            <hr class="floatclear">
        </a>
    

	   	 <div
	   	    id="panel_ingredient_4_content"
	   	    class="content panel_content"
	   	  >
          
	   	 </div>
	
</li>
</ul>

	<!-- end templates/web/panels/panel.tt.html - panel_id: ingredient_4 -->
              

	<!-- start templates/web/panels/panel.tt.html - panel_id: ingredient_5 -->

	<ul data-accordion class="panel_accordion accordion" id="panel_ingredient_5"
    
        style="margin-top:0.2rem;margin-bottom:0.2rem;"
    
>
<li class="accordion-navigation">

    
        <a href="#panel_ingredient_5_content" class="panel_title"
            
                style="padding:0.1rem;padding-left:1rem;"
            
        >
            
            <h4 
                
                style="font-size:1.1rem;"
            >
                
<<<<<<< HEAD
                Œuf (3% estimation)
=======
                                        Œuf                    (3% estimation)                
>>>>>>> 98b62b44
            </h4>
            
            <hr class="floatclear">
        </a>
    

	   	 <div
	   	    id="panel_ingredient_5_content"
	   	    class="content panel_content"
	   	  >
          
	   	 </div>
	
</li>
</ul>

	<!-- end templates/web/panels/panel.tt.html - panel_id: ingredient_5 -->
              

	<!-- start templates/web/panels/panel.tt.html - panel_id: ingredient_6 -->

	<ul data-accordion class="panel_accordion accordion" id="panel_ingredient_6"
    
        style="margin-top:0.2rem;margin-bottom:0.2rem;"
    
>
<li class="accordion-navigation">

    
        <a href="#panel_ingredient_6_content" class="panel_title"
            
                style="padding:0.1rem;padding-left:1rem;"
            
        >
            
            <h4 
                
                style="font-size:1.1rem;"
            >
                
<<<<<<< HEAD
                Sel (1% estimation)
=======
                                        Sel                    (1% estimation)                
>>>>>>> 98b62b44
            </h4>
            
            <hr class="floatclear">
        </a>
    

	   	 <div
	   	    id="panel_ingredient_6_content"
	   	    class="content panel_content"
	   	  >
          
	   	 </div>
	
</li>
</ul>

	<!-- end templates/web/panels/panel.tt.html - panel_id: ingredient_6 -->
              

	<!-- start templates/web/panels/panel.tt.html - panel_id: ingredient_7 -->

	<ul data-accordion class="panel_accordion accordion" id="panel_ingredient_7"
    
        style="margin-top:0.2rem;margin-bottom:0.2rem;"
    
>
<li class="accordion-navigation">

    
        <a href="#panel_ingredient_7_content" class="panel_title"
            
                style="padding:0.1rem;padding-left:1rem;"
            
        >
            
            <h4 
                
                style="font-size:1.1rem;"
            >
                
<<<<<<< HEAD
                Huile de palme (1% estimation)
=======
                                        Huile de palme                    (1% estimation)                
>>>>>>> 98b62b44
            </h4>
            
            <hr class="floatclear">
        </a>
    

	   	 <div
	   	    id="panel_ingredient_7_content"
	   	    class="content panel_content"
	   	  >
          
	   	 </div>
	
</li>
</ul>

	<!-- end templates/web/panels/panel.tt.html - panel_id: ingredient_7 -->
              

	<!-- start templates/web/panels/panel.tt.html - panel_id: ingredient_8 -->

	<ul data-accordion class="panel_accordion accordion" id="panel_ingredient_8"
    
        style="margin-top:0.2rem;margin-bottom:0.2rem;"
    
>
<li class="accordion-navigation">

    
        <a href="#panel_ingredient_8_content" class="panel_title"
            
                style="padding:0.1rem;padding-left:1rem;"
            
        >
            
            <h4 
                
                style="font-size:1.1rem;"
            >
                
<<<<<<< HEAD
                Acidifiant (0% estimation)
=======
                                        Acidifiant                    (0% estimation)                
>>>>>>> 98b62b44
            </h4>
            
            <hr class="floatclear">
        </a>
    

	   	 <div
	   	    id="panel_ingredient_8_content"
	   	    class="content panel_content"
	   	  >
          
	   	 </div>
	
</li>
</ul>

	<!-- end templates/web/panels/panel.tt.html - panel_id: ingredient_8 -->
              

	<!-- start templates/web/panels/panel.tt.html - panel_id: ingredient_9 -->

	<ul data-accordion class="panel_accordion accordion" id="panel_ingredient_9"
    
        style="margin-top:0.2rem;margin-bottom:0.2rem;"
    
>
<li class="accordion-navigation">

    
        <a href="#panel_ingredient_9_content" class="panel_title"
            
                style="padding:0.1rem;padding-left:1rem;"
            
        >
            
            <h4 
                
                style="font-size:1.1rem;"
            >
                
<<<<<<< HEAD
                - E330 (0% estimation)
=======
                                -        E330                    (0% estimation)                
>>>>>>> 98b62b44
            </h4>
            
            <hr class="floatclear">
        </a>
    

	   	 <div
	   	    id="panel_ingredient_9_content"
	   	    class="content panel_content"
	   	  >
          
	   	 </div>
	
</li>
</ul>

	<!-- end templates/web/panels/panel.tt.html - panel_id: ingredient_9 -->
              

	<!-- start templates/web/panels/panel.tt.html - panel_id: ingredient_10 -->

	<ul data-accordion class="panel_accordion accordion" id="panel_ingredient_10"
    
        style="margin-top:0.2rem;margin-bottom:0.2rem;"
    
>
<li class="accordion-navigation">

    
        <a href="#panel_ingredient_10_content" class="panel_title"
            
                style="padding:0.1rem;padding-left:1rem;"
            
        >
            
            <h4 
                
                style="font-size:1.1rem;"
            >
                
<<<<<<< HEAD
                Agent levant (0% estimation)
=======
                                        Agent levant                    (0% estimation)                
>>>>>>> 98b62b44
            </h4>
            
            <hr class="floatclear">
        </a>
    

	   	 <div
	   	    id="panel_ingredient_10_content"
	   	    class="content panel_content"
	   	  >
          
	   	 </div>
	
</li>
</ul>

	<!-- end templates/web/panels/panel.tt.html - panel_id: ingredient_10 -->
              

	<!-- start templates/web/panels/panel.tt.html - panel_id: ingredient_11 -->

	<ul data-accordion class="panel_accordion accordion" id="panel_ingredient_11"
    
        style="margin-top:0.2rem;margin-bottom:0.2rem;"
    
>
<li class="accordion-navigation">

    
        <a href="#panel_ingredient_11_content" class="panel_title"
            
                style="padding:0.1rem;padding-left:1rem;"
            
        >
            
            <h4 
                
                style="font-size:1.1rem;"
            >
                
<<<<<<< HEAD
                - E500ii (0% estimation)
=======
                                -        E500ii                    (0% estimation)                
>>>>>>> 98b62b44
            </h4>
            
            <hr class="floatclear">
        </a>
    

	   	 <div
	   	    id="panel_ingredient_11_content"
	   	    class="content panel_content"
	   	  >
          
	   	 </div>
	
</li>
</ul>

	<!-- end templates/web/panels/panel.tt.html - panel_id: ingredient_11 -->
	   	 </div>
	
</li>
</ul>

	<!-- end templates/web/panels/panel.tt.html - panel_id: ingredients_list -->
	   	 </div>
	
</li>
</ul>

	<!-- end templates/web/panels/panel.tt.html - panel_id: ingredients -->
        

                        
        
    </div>
              
    <div class="panel_group">

        

                        

        
            <h3 class="panel_title_card">Transformation des aliments</h3>
        

        
            

	<!-- start templates/web/panels/panel.tt.html - panel_id: nova -->

	<ul data-accordion class="panel_accordion accordion" id="panel_nova"
    
        style="margin-top:0.5rem;margin-bottom:1.5rem;"
    
>
<li class="accordion-navigation">

    
        <a href="#panel_nova_content" class="panel_title"
            
        >
            
            <img src="//static.openfoodfacts.localhost/images/attributes/dist/nova-group-3.svg"
                style="height:72px;float:left;margin-right:1rem;"
                alt="icon"
                
            >
            
            <h4 
                
                
            >
                
                Aliments transformés
            </h4>
            
            <hr class="floatclear">
        </a>
    

	   	 <div
	   	    id="panel_nova_content"
	   	    class="content panel_content"
	   	  >
          
              <div style="margin-bottom:0.5rem">
       
        <div>
    


    
           <div class="panel_text">
             

    
        
            <p>Éléments qui indiquent que le produit est dans le groupe 3 - Aliments transformés :</p>
            <ul>
            
                <li>Ingrédient : Beurre</li>
            
                <li>Ingrédient : Sel</li>
            
                <li>Ingrédient : Sucre</li>
            
            </ul>
        
    


           </div>
    

    
    </div>

    
    </div>
              <div style="margin-bottom:0.5rem">
       
        <div>
    


    
           <div class="panel_text">
             
<p>Les produits alimentaires sont classés en 4 groupes selon leur degré de transformation :</p>
<ol>
<li>Aliments non transformés ou minimalement transformés</li>
<li>Ingrédients culinaires transformés</li>
<li>Aliments transformés</li>
<li>Aliments ultra-transformés</li>
</ol>
<br>
<p>La détermination du groupe est basée sur la catégorie du produit et sur les ingrédients qu'il contient.</p>
<p>&rarr; <a href="//fr.openfoodfacts.localhost/nova">En savoir plus sur la classification NOVA</a></p>

           </div>
    

    
    </div>

    
    </div>
	   	 </div>
	
</li>
</ul>

	<!-- end templates/web/panels/panel.tt.html - panel_id: nova -->
        

                        
        
    </div>
              
    <div class="panel_group">

        

                        

        
            <h3 class="panel_title_card">Additifs</h3>
        

        
            

	<!-- start templates/web/panels/panel.tt.html - panel_id: additives -->

	
<div class="panel_inline radius" id="panel_additives"
    
        style="margin-top:0.5rem;margin-bottom:1.5rem;"
    
>
    

	   	 <div
	   	    id="panel_additives_content"
	   	    class="content panel_content_inline active"
	   	  >
          
              

	<!-- start templates/web/panels/panel.tt.html - panel_id: additive_en:e330 -->

	<ul data-accordion class="panel_accordion accordion" id="panel_additive_en-e330"
    
        style="margin-top:0.2rem;margin-bottom:0.2rem;"
    
>
<li class="accordion-navigation">

    
        <a href="#panel_additive_en-e330_content" class="panel_title"
            
                style="padding:0.1rem;padding-left:1rem;"
            
        >
            
            <h4 
                
                style="font-size:1.1rem;"
            >
                
                E330 - Acide citrique
            </h4>
            
            <hr class="floatclear">
        </a>
    

	   	 <div
	   	    id="panel_additive_en-e330_content"
	   	    class="content panel_content"
	   	  >
          
              <div style="margin-bottom:0.5rem">
       
        <div>
    


    
           <div class="panel_text">
             <p>L'acide citrique est un acide organique naturel présent dans les
agrumes tels que les citrons et les oranges.</p>
<p>Il est largement utilisé dans l'industrie alimentaire en tant
qu'exhausteur de goût, acidifiant et conservateur en raison de son
goût acidulé et rafraîchissant.</p>
<p>L'acide citrique est considéré comme un additif alimentaire sûr par
les organismes de réglementation du monde entier.</p>
           </div>
    

    
    </div>

    
    </div>
	   	 </div>
	
</li>
</ul>

	<!-- end templates/web/panels/panel.tt.html - panel_id: additive_en:e330 -->
              

	<!-- start templates/web/panels/panel.tt.html - panel_id: additive_en:e500 -->

	<ul data-accordion class="panel_accordion accordion" id="panel_additive_en-e500"
    
        style="margin-top:0.2rem;margin-bottom:0.2rem;"
    
>
<li class="accordion-navigation">

    
        <a href="#panel_additive_en-e500_content" class="panel_title"
            
                style="padding:0.1rem;padding-left:1rem;"
            
        >
            
            <h4 
                
                style="font-size:1.1rem;"
            >
                
                E500 - Carbonates de sodium
            </h4>
            
            <hr class="floatclear">
        </a>
    

	   	 <div
	   	    id="panel_additive_en-e500_content"
	   	    class="content panel_content"
	   	  >
          
              <div style="margin-bottom:0.5rem">
       
        <div>
    


    
           <div class="panel_text">
             <strong>Carbonate de sodium :</strong> Le carbonate de sodium est un corps composé chimique minéral ayant pour formule Na2CO3 et correspondant à l'espèce  minérale naturelle dénommée la natrite. Il s'agit d'un sel de sodium de l'acide carbonique, il représente un des grands produits polyvalents de la chimie moderne. Dans le langage courant, ce solide ionique, le plus souvent sous forme poudreuse, et ses solutions aqueuses sont dénommés respectivement cristaux de soude et soude, du nom commun de cet ancien alcali minéral, utilisé précocement dans l'industrie verrière antique. Par contre, il ne faut pas confondre le carbonate de sodium avec la soude caustique ou encore avec le bicarbonate de sodium, autrefois nommé communément bicarbonate de soude.
           </div>
    

    
        <em>Source :
            <a href="//fr.wikipedia.org/wiki/Carbonate de sodium">Wikipedia
                
            </a>
        </em>
    
    </div>

    
    </div>
	   	 </div>
	
</li>
</ul>

	<!-- end templates/web/panels/panel.tt.html - panel_id: additive_en:e500 -->
              

	<!-- start templates/web/panels/panel.tt.html - panel_id: additive_en:e500ii -->

	<ul data-accordion class="panel_accordion accordion" id="panel_additive_en-e500ii"
    
        style="margin-top:0.2rem;margin-bottom:0.2rem;"
    
>
<li class="accordion-navigation">

    
        <a href="#panel_additive_en-e500ii_content" class="panel_title"
            
                style="padding:0.1rem;padding-left:1rem;"
            
        >
            
            <h4 
                
                style="font-size:1.1rem;"
            >
                
                E500ii - Carbonate acide de sodium
            </h4>
            
            <hr class="floatclear">
        </a>
    

	   	 <div
	   	    id="panel_additive_en-e500ii_content"
	   	    class="content panel_content"
	   	  >
          
              <div style="margin-bottom:0.5rem">
       
        <div>
    


    
           <div class="panel_text">
             <strong>Carbonate de sodium :</strong> Le carbonate de sodium est un corps composé chimique minéral ayant pour formule Na2CO3 et correspondant à l'espèce  minérale naturelle dénommée la natrite. Il s'agit d'un sel de sodium de l'acide carbonique, il représente un des grands produits polyvalents de la chimie moderne. Dans le langage courant, ce solide ionique, le plus souvent sous forme poudreuse, et ses solutions aqueuses sont dénommés respectivement cristaux de soude et soude, du nom commun de cet ancien alcali minéral, utilisé précocement dans l'industrie verrière antique. Par contre, il ne faut pas confondre le carbonate de sodium avec la soude caustique ou encore avec le bicarbonate de sodium, autrefois nommé communément bicarbonate de soude.
           </div>
    

    
        <em>Source :
            <a href="//fr.wikipedia.org/wiki/Carbonate de sodium">Wikipedia
                
            </a>
        </em>
    
    </div>

    
    </div>
	   	 </div>
	
</li>
</ul>

	<!-- end templates/web/panels/panel.tt.html - panel_id: additive_en:e500ii -->
	   	 </div>
	
</div>


	<!-- end templates/web/panels/panel.tt.html - panel_id: additives -->
        

                        
        
    </div>
              
    <div class="panel_group">

        

                        

        
            <h3 class="panel_title_card">Analyse des ingrédients</h3>
        

        
            

	<!-- start templates/web/panels/panel.tt.html - panel_id: ingredients_analysis -->

	
<div class="panel_inline radius" id="panel_ingredients_analysis"
    
        style="margin-top:0.5rem;margin-bottom:1.5rem;"
    
>
    

	   	 <div
	   	    id="panel_ingredients_analysis_content"
	   	    class="content panel_content_inline active"
	   	  >
          
              

	<!-- start templates/web/panels/panel.tt.html - panel_id: ingredients_analysis_en:palm-oil -->

	<ul data-accordion class="panel_accordion accordion" id="panel_ingredients_analysis_en-palm-oil"
    
        style="margin-top:0.2rem;margin-bottom:0.2rem;"
    
>
<li class="accordion-navigation">

    
        <a href="#panel_ingredients_analysis_en-palm-oil_content" class="panel_title"
            
                style="padding:0.1rem;padding-left:1rem;"
            
        >
            
            <img src="//static.openfoodfacts.localhost/images/icons/dist/palm-oil.svg"
                style="height:36px;float:left;margin-right:1rem;"
                alt="icon"
                
                        class="filter-red"
                
            >
            
            <h4 
                class="evaluation_bad_title"
                style="font-size:1.1rem;"
            >
                
                Huile de palme
            </h4>
            
            <hr class="floatclear">
        </a>
    

	   	 <div
	   	    id="panel_ingredients_analysis_en-palm-oil_content"
	   	    class="content panel_content"
	   	  >
          
              <div style="margin-bottom:0.5rem">
       
        <div>
    


    
           <div class="panel_text">
             
                
                    <strong>Ingrédients contenant de l'huile de palme :</strong>
                    Huile de palme
                
                    
           </div>
    

    
    </div>

    
    </div>
	   	 </div>
	
</li>
</ul>

	<!-- end templates/web/panels/panel.tt.html - panel_id: ingredients_analysis_en:palm-oil -->
              

	<!-- start templates/web/panels/panel.tt.html - panel_id: ingredients_analysis_en:non-vegan -->

	<ul data-accordion class="panel_accordion accordion" id="panel_ingredients_analysis_en-non-vegan"
    
        style="margin-top:0.2rem;margin-bottom:0.2rem;"
    
>
<li class="accordion-navigation">

    
        <a href="#panel_ingredients_analysis_en-non-vegan_content" class="panel_title"
            
                style="padding:0.1rem;padding-left:1rem;"
            
        >
            
            <img src="//static.openfoodfacts.localhost/images/icons/dist/leaf.svg"
                style="height:36px;float:left;margin-right:1rem;"
                alt="icon"
                
                        class="filter-red"
                
            >
            
            <h4 
                class="evaluation_bad_title"
                style="font-size:1.1rem;"
            >
                
                Non végétalien
            </h4>
            
            <hr class="floatclear">
        </a>
    

	   	 <div
	   	    id="panel_ingredients_analysis_en-non-vegan_content"
	   	    class="content panel_content"
	   	  >
          
              <div style="margin-bottom:0.5rem">
       
        <div>
    


    
           <div class="panel_text">
             
                
                    <strong>Ingrédients non végétaliens :</strong>
                    Beurre, Œuf
                
                    
           </div>
    

    
    </div>

    
    </div>
	   	 </div>
	
</li>
</ul>

	<!-- end templates/web/panels/panel.tt.html - panel_id: ingredients_analysis_en:non-vegan -->
              

	<!-- start templates/web/panels/panel.tt.html - panel_id: ingredients_analysis_en:vegetarian -->

	<ul data-accordion class="panel_accordion accordion" id="panel_ingredients_analysis_en-vegetarian"
    
        style="margin-top:0.2rem;margin-bottom:0.2rem;"
    
>
<li class="accordion-navigation">

    
        <a href="#panel_ingredients_analysis_en-vegetarian_content" class="panel_title"
            
                style="padding:0.1rem;padding-left:1rem;"
            
        >
            
            <img src="//static.openfoodfacts.localhost/images/icons/dist/vegetarian.svg"
                style="height:36px;float:left;margin-right:1rem;"
                alt="icon"
                
                        class="filter-green"
                
            >
            
            <h4 
                class="evaluation_good_title"
                style="font-size:1.1rem;"
            >
                
                Végétarien
            </h4>
            
            <hr class="floatclear">
        </a>
    

	   	 <div
	   	    id="panel_ingredients_analysis_en-vegetarian_content"
	   	    class="content panel_content"
	   	  >
          
              <div style="margin-bottom:0.5rem">
       
        <div>
    


    
           <div class="panel_text">
             
                
                    Aucun ingrédient non végétarien détecté
                    
                
                    
           </div>
    

    
    </div>

    
    </div>
	   	 </div>
	
</li>
</ul>

	<!-- end templates/web/panels/panel.tt.html - panel_id: ingredients_analysis_en:vegetarian -->
              <div style="margin-bottom:0.5rem">
       
        <div>
    


    
           <div class="panel_text">
             L'analyse est basée uniquement sur les ingrédients listés et ne prend pas en compte les méthodes de fabrication.
           </div>
    

    
    </div>

    
    </div>
	   	 </div>
	
</div>


	<!-- end templates/web/panels/panel.tt.html - panel_id: ingredients_analysis -->
        
            

	<!-- start templates/web/panels/panel.tt.html - panel_id: ingredients_analysis_details -->

	<ul data-accordion class="panel_accordion accordion" id="panel_ingredients_analysis_details"
    
        style="margin-top:0.2rem;margin-bottom:0.2rem;"
    
>
<li class="accordion-navigation">

    
        <a href="#panel_ingredients_analysis_details_content" class="panel_title"
            
                style="padding:0.1rem;padding-left:1rem;"
            
        >
            
            <img src="//static.openfoodfacts.localhost/images/icons/dist/off-magnifying-glass.svg"
                style="height:36px;float:left;margin-right:1rem;"
                alt="icon"
                
                        class="filter-grey"
                
            >
            
            <h4 
                class="evaluation_unknown_title"
                style="font-size:1.1rem;"
            >
                
                Détail de l'analyse des ingrédients
            </h4>
            
            <hr class="floatclear">
        </a>
    

	   	 <div
	   	    id="panel_ingredients_analysis_details_content"
	   	    class="content panel_content"
	   	  >
          
              <div style="margin-bottom:0.5rem">
       
        <div>
    


    
           <div class="panel_text">
             en: <span>Wheat flour</span>, <span>apples</span>, <span>sugar</span>, <span>butter</span>, <span>eggs</span>, <span>salt</span>, <span>palm oil</span>, <span>acidifier</span> (<span>citric acid</span>), <span>raising agent</span> (<span>sodium bicarbonate</span>)
           </div>
    

    
    </div>

    
    </div>
              <div style="margin-bottom:0.5rem">
       
        <div>
    


    
           <div class="panel_text">
             <ol id="ordered_ingredients_list">
<li><span>Wheat flour</span> -> en:wheat-flour - vegan:&nbsp;yes - vegetarian:&nbsp;yes - ciqual_proxy_food_code:&nbsp;9410 - percent_min:&nbsp;11.1111111111111 - percent_max:&nbsp;100</li>
<li><span>apples</span> -> en:apple - vegan:&nbsp;yes - vegetarian:&nbsp;yes - ciqual_food_code:&nbsp;13050 - percent_min:&nbsp;0 - percent_max:&nbsp;50</li>
<li><span>sugar</span> -> en:sugar - vegan:&nbsp;yes - vegetarian:&nbsp;yes - ciqual_proxy_food_code:&nbsp;31016 - percent_min:&nbsp;0 - percent_max:&nbsp;33.3333333333333</li>
<li><span>butter</span> -> en:butter - vegan:&nbsp;no - vegetarian:&nbsp;yes - ciqual_proxy_food_code:&nbsp;16400 - percent_min:&nbsp;0 - percent_max:&nbsp;25</li>
<li><span>eggs</span> -> en:egg - vegan:&nbsp;no - vegetarian:&nbsp;yes - ciqual_food_code:&nbsp;22000 - percent_min:&nbsp;0 - percent_max:&nbsp;20</li>
<li><span>salt</span> -> en:salt - vegan:&nbsp;yes - vegetarian:&nbsp;yes - ciqual_food_code:&nbsp;11058 - percent_min:&nbsp;0 - percent_max:&nbsp;16.6666666666667</li>
<li><span>palm oil</span> -> en:palm-oil - vegan:&nbsp;yes - vegetarian:&nbsp;yes - from_palm_oil:&nbsp;yes - ciqual_food_code:&nbsp;16129 - percent_min:&nbsp;0 - percent_max:&nbsp;14.2857142857143</li>
<li><span>acidifier</span> -> en:acid - percent_min:&nbsp;0 - percent_max:&nbsp;12.5<ol id="ordered_ingredients_list">
<li><span>citric acid</span> -> en:e330 - vegan:&nbsp;yes - vegetarian:&nbsp;yes - percent_min:&nbsp;0 - percent_max:&nbsp;12.5</li>
</ol>
</li>
<li><span>raising agent</span> -> en:raising-agent - percent_min:&nbsp;0 - percent_max:&nbsp;11.1111111111111<ol id="ordered_ingredients_list">
<li><span>sodium bicarbonate</span> -> en:e500ii - vegan:&nbsp;yes - vegetarian:&nbsp;yes - percent_min:&nbsp;0 - percent_max:&nbsp;11.1111111111111</li>
</ol>
</li>
</ol>

           </div>
    

    
    </div>

    
    </div>
              <div style="margin-bottom:0.5rem">
       
        <div>
    


    
           <div class="panel_text">
             
           </div>
    

    
    </div>

    
    </div>
	   	 </div>
	
</li>
</ul>

	<!-- end templates/web/panels/panel.tt.html - panel_id: ingredients_analysis_details -->
        

                        
        
    </div>
	   	 </div>
	
</div>


	<!-- end templates/web/panels/panel.tt.html - panel_id: health_card --> 
                </div>
            </div>
        </div>
    </section>


    <section class="row" id="environment">
        <div class="large-12 column">
            <div class="card">
                <div class="card-section">
                        

	<!-- start templates/web/panels/panel.tt.html - panel_id: environment_card -->

	
<div class="panel_card radius" id="panel_environment_card"
    
        style="margin-top:0.5rem;margin-bottom:1.5rem;"
    
>
    
        
            <h2 class="panel_title_card text-medium">Environnement</h2>
        
    

	   	 <div
	   	    id="panel_environment_card_content"
	   	    class="content panel_content_card active"
	   	  >
          
              

	<!-- start templates/web/panels/panel.tt.html - panel_id: ecoscore -->

	<ul data-accordion class="panel_accordion accordion" id="panel_ecoscore"
    
        style="margin-top:0.5rem;margin-bottom:1.5rem;"
    
>
<li class="accordion-navigation">

    
        <a href="#panel_ecoscore_content" class="panel_title grade_b"
            
        >
            
            <img src="//static.openfoodfacts.localhost/images/attributes/dist/ecoscore-b.svg"
                style="height:72px;float:left;margin-right:1rem;"
                alt="icon"
                
            >
            
            <h4 class="grade_b_title"
                
                
            >
                
                Eco-Score B - Faible impact environnemental
            </h4>
            
            <hr class="floatclear">
        </a>
    

	   	 <div
	   	    id="panel_ecoscore_content"
	   	    class="content panel_content"
	   	  >
          
              <div style="margin-bottom:0.5rem">
       
        <div>
    


    
           <div class="panel_text">
             L'<a href="//fr.openfoodfacts.localhost/ecoscore">Eco-Score</a> est un score expérimental qui synthétise les impacts environnementaux des produits alimentaires.
           </div>
    

    
    </div>

    
    </div>
              <div style="margin-bottom:0.5rem">
       
        <div>
    


    
           <div class="panel_text panel_text_note">→
             
                    
                        La formule de l'Eco-Score est susceptible d'évoluer car elle est régulièrement améliorée pour la rendre plus précise.
                                    
                
           </div>

    
    </div>

    
    </div>
              
    <div class="panel_group">

        

                        

        
            <h3 class="panel_title_">Analyse du cycle de vie</h3>
        

        
            

	<!-- start templates/web/panels/panel.tt.html - panel_id: ecoscore_agribalyse -->

	<ul data-accordion class="panel_accordion accordion" id="panel_ecoscore_agribalyse"
    
        style="margin-top:0.5rem;margin-bottom:1.5rem;"
    
>
<li class="accordion-navigation">

    
        <a href="#panel_ecoscore_agribalyse_content" class="panel_title grade_a"
            
        >
            
            <img src="//static.openfoodfacts.localhost/images/icons/dist/lca.svg"
                style="height:36px;float:left;margin-right:1rem;"
                alt="icon"
                
                        class="filter-grey"
                
            >
            
            <h4 class="grade_a_title"
                
                
            >
                
                Impact moyen des produits de la même catégorie : A (Score: 90/100)
            </h4>
            
                <span >Catégorie : Tarte ou tartelette aux pommes</span>
            
            <hr class="floatclear">
        </a>
    

	   	 <div
	   	    id="panel_ecoscore_agribalyse_content"
	   	    class="content panel_content"
	   	  >
          
              <div style="margin-bottom:0.5rem">
       
        <div>
    


    
           <div class="panel_text">
             
                    <p>Catégorie : 
                    <a href="//agribalyse.ademe.fr/app/aliments/23490">Tarte ou tartelette aux pommes</a>
                    </p>
                    <ul>
                        <li>
                            Score environnemental PEF : 0.20
                            (plus le score est bas, plus l'impact est faible)
                        </li>
                        <li>
                            dont impact sur le changement climatique : 1.69
                            kg CO2 eq/kg de produit
                        </li>
                    </ul>
                    
           </div>
    

    
    </div>

    
    </div>
              <div style="margin-bottom:0.5rem">
       
    <table aria-label="Détail des impacts par étapes du cycle de vie">
        <thead>
            <tr>
                
                <th scope="col">
                    Etape
                </th>
                
                <th scope="col">
                    Impact
                </th>
                
            </tr>
        </thead>
        <tbody>
            
            <tr id="agriculture">
                
                    <td >
                      
         <span class="icon"><img src="//static.openfoodfacts.localhost/images/icons/dist/agriculture.svg" alt="icon"></span>
     

     
         <span
         
         >
            Agriculture
        </span>
    
                    </td>
                
                    <td >
                      

     
         <div style="width:200px;float:left;margin-right:1rem;" class="show-for-large-up">
             <div class="agribalyse_impact_bar_full">
                 <div class="percent_bar "
                     style="width:128px;height:1.2rem;"></div>
                 </div>
             </div>
         </div>
         63.8 %
     
                    </td>
                
            </tr>
            
            <tr id="processing">
                
                    <td >
                      
         <span class="icon"><img src="//static.openfoodfacts.localhost/images/icons/dist/processing.svg" alt="icon"></span>
     

     
         <span
         
         >
            Transformation
        </span>
    
                    </td>
                
                    <td >
                      

     
         <div style="width:200px;float:left;margin-right:1rem;" class="show-for-large-up">
             <div class="agribalyse_impact_bar_full">
                 <div class="percent_bar "
                     style="width:37px;height:1.2rem;"></div>
                 </div>
             </div>
         </div>
         18.5 %
     
                    </td>
                
            </tr>
            
            <tr id="packaging">
                
                    <td >
                      
         <span class="icon"><img src="//static.openfoodfacts.localhost/images/icons/dist/packaging.svg" alt="icon"></span>
     

     
         <span
         
         >
            Emballage
        </span>
    
                    </td>
                
                    <td >
                      

     
         <div style="width:200px;float:left;margin-right:1rem;" class="show-for-large-up">
             <div class="agribalyse_impact_bar_full">
                 <div class="percent_bar "
                     style="width:19px;height:1.2rem;"></div>
                 </div>
             </div>
         </div>
         9.6 %
     
                    </td>
                
            </tr>
            
            <tr id="transportation">
                
                    <td >
                      
         <span class="icon"><img src="//static.openfoodfacts.localhost/images/icons/dist/transportation.svg" alt="icon"></span>
     

     
         <span
         
         >
            Transport
        </span>
    
                    </td>
                
                    <td >
                      

     
         <div style="width:200px;float:left;margin-right:1rem;" class="show-for-large-up">
             <div class="agribalyse_impact_bar_full">
                 <div class="percent_bar "
                     style="width:11px;height:1.2rem;"></div>
                 </div>
             </div>
         </div>
         5.6 %
     
                    </td>
                
            </tr>
            
            <tr id="distribution">
                
                    <td >
                      
         <span class="icon"><img src="//static.openfoodfacts.localhost/images/icons/dist/distribution.svg" alt="icon"></span>
     

     
         <span
         
         >
            Distribution
        </span>
    
                    </td>
                
                    <td >
                      

     
         <div style="width:200px;float:left;margin-right:1rem;" class="show-for-large-up">
             <div class="agribalyse_impact_bar_full">
                 <div class="percent_bar "
                     style="width:5px;height:1.2rem;"></div>
                 </div>
             </div>
         </div>
         2.4 %
     
                    </td>
                
            </tr>
            
            <tr id="consumption">
                
                    <td >
                      
         <span class="icon"><img src="//static.openfoodfacts.localhost/images/icons/dist/consumption.svg" alt="icon"></span>
     

     
         <span
         
         >
            Consommation
        </span>
    
                    </td>
                
                    <td >
                      

     
         <div style="width:200px;float:left;margin-right:1rem;" class="show-for-large-up">
             <div class="agribalyse_impact_bar_full">
                 <div class="percent_bar "
                     style="width:0px;height:1.2rem;"></div>
                 </div>
             </div>
         </div>
         0.0 %
     
                    </td>
                
            </tr>
            
        </tbody>
    </table>
    </div>
	   	 </div>
	
</li>
</ul>

	<!-- end templates/web/panels/panel.tt.html - panel_id: ecoscore_agribalyse -->
        

                        
        
    </div>
              
    <div class="panel_group">

        

                        

        
            <h3 class="panel_title_">Bonus et malus</h3>
        

        
            

	<!-- start templates/web/panels/panel.tt.html - panel_id: ecoscore_origins_of_ingredients -->

	<ul data-accordion class="panel_accordion accordion" id="panel_ecoscore_origins_of_ingredients"
    
        style="margin-top:0.5rem;margin-bottom:1.5rem;"
    
>
<li class="accordion-navigation">

    
        <a href="#panel_ecoscore_origins_of_ingredients_content" class="panel_title"
            
        >
            
            <img src="//static.openfoodfacts.localhost/images/icons/dist/public.svg"
                style="height:36px;float:left;margin-right:1rem;"
                alt="icon"
                
                        class="filter-grey"
                
            >
            
            <h4 
                class="evaluation_unknown_title"
                
            >
                
                Informations manquantes sur les origines des ingrédients
            </h4>
            
                <span >Malus : -5</span>
            
            <hr class="floatclear">
        </a>
    

	   	 <div
	   	    id="panel_ecoscore_origins_of_ingredients_content"
	   	    class="content panel_content"
	   	  >
          
              <div style="margin-bottom:0.5rem">
       
        <div>
    


    
           <div class="panel_text panel_text_warning">⚠
             ️
                Les origines des ingrédients de ce produit ne sont pas indiquées.<br><br>
                Si elles sont indiquées sur l'emballage, vous pouvez modifier la fiche produit et les ajouter.<br><br>
                Si vous êtes le fabricant de ce produit, vous pouvez nous transmettre les informations avec notre <a href="//fr.pro.openfoodfacts.org">plateforme gratuite pour les producteurs</a>.
                    
           </div>

    
    </div>

    
    </div>
	   	 </div>
	
</li>
</ul>

	<!-- end templates/web/panels/panel.tt.html - panel_id: ecoscore_origins_of_ingredients -->
        
            

	<!-- start templates/web/panels/panel.tt.html - panel_id: ecoscore_threatened_species -->

	<ul data-accordion class="panel_accordion accordion" id="panel_ecoscore_threatened_species"
    
        style="margin-top:0.5rem;margin-bottom:1.5rem;"
    
>
<li class="accordion-navigation">

    
        <a href="#panel_ecoscore_threatened_species_content" class="panel_title"
            
        >
            
            <img src="//static.openfoodfacts.localhost/images/icons/dist/monkey_unhappy.svg"
                style="height:36px;float:left;margin-right:1rem;"
                alt="icon"
                
                        class="filter-red"
                
            >
            
            <h4 
                class="evaluation_bad_title"
                
            >
                
                Ingrédients qui menacent des espèces
            </h4>
            
                <span >Malus : -10</span>
            
            <hr class="floatclear">
        </a>
    

	   	 <div
	   	    id="panel_ecoscore_threatened_species_content"
	   	    class="content panel_content"
	   	  >
          
              <div style="margin-bottom:0.5rem">
       
        <div>
    


    
           <div class="panel_text">
             
                        <p><strong>Contient de l'huile de palme</strong></p> 
                        <p>Les forêts tropicales d'Asie, d'Afrique et d'Amérique latine sont détruites pour créer et étendre les plantations de palmiers à huile. La déforestation contribue au changement climatique et met en danger des espèces telles que l'orang-outan, l'éléphant pygmée et le rhinocéros de Sumatra.</p> 
                        
           </div>
    

    
    </div>

    
    </div>
	   	 </div>
	
</li>
</ul>

	<!-- end templates/web/panels/panel.tt.html - panel_id: ecoscore_threatened_species -->
        
            

	<!-- start templates/web/panels/panel.tt.html - panel_id: ecoscore_packaging -->

	<ul data-accordion class="panel_accordion accordion" id="panel_ecoscore_packaging"
    
        style="margin-top:0.5rem;margin-bottom:1.5rem;"
    
>
<li class="accordion-navigation">

    
        <a href="#panel_ecoscore_packaging_content" class="panel_title"
            
        >
            
            <img src="//static.openfoodfacts.localhost/images/icons/dist/packaging.svg"
                style="height:36px;float:left;margin-right:1rem;"
                alt="icon"
                
                        class="filter-grey"
                
            >
            
            <h4 
                class="evaluation_unknown_title"
                
            >
                
                Informations d'emballage manquantes pour ce produit
            </h4>
            
                <span >Malus : -15</span>
            
            <hr class="floatclear">
        </a>
    

	   	 <div
	   	    id="panel_ecoscore_packaging_content"
	   	    class="content panel_content"
	   	  >
          
              <div style="margin-bottom:0.5rem">
       
        <div>
    


    
           <div class="panel_text panel_text_warning">⚠
             ️
                    Les informations sur l'emballage de ce produit ne sont pas indiquées.
                    
           </div>

    
    </div>

    
    </div>
              <div style="margin-bottom:0.5rem">
       
        <div>
    


    
           <div class="panel_text panel_text_warning">⚠
             ️
                Pour un calcul plus précis de l'Eco-Score, vous pouvez modifier la fiche produit et les ajouter.
                <br><br>
                Si vous êtes le fabricant de ce produit, vous pouvez nous transmettre les informations avec notre <a href="//fr.pro.openfoodfacts.org">plateforme gratuite pour les producteurs</a>.
                    
           </div>

    
    </div>

    
    </div>
	   	 </div>
	
</li>
</ul>

	<!-- end templates/web/panels/panel.tt.html - panel_id: ecoscore_packaging -->
        

                        
        
    </div>
              
    <div class="panel_group">

        

                        

        
            <h3 class="panel_title_">Eco-Score pour ce produit</h3>
        

        
            

	<!-- start templates/web/panels/panel.tt.html - panel_id: ecoscore_total -->

	<ul data-accordion class="panel_accordion accordion" id="panel_ecoscore_total"
    
        style="margin-top:0.5rem;margin-bottom:1.5rem;"
    
>
<li class="accordion-navigation">

    
        <a href="#panel_ecoscore_total_content" class="panel_title grade_b"
            
        >
            
            <img src="//static.openfoodfacts.localhost/images/attributes/dist/ecoscore-b.svg"
                style="height:72px;float:left;margin-right:1rem;"
                alt="icon"
                
            >
            
            <h4 class="grade_b_title"
                
                
            >
                
                Impact pour ce produit: B (Score: 60/100)
            </h4>
            
                <span >Produit : Apple pie - Bob's pies - 100 g</span>
            
            <hr class="floatclear">
        </a>
    

	   	 <div
	   	    id="panel_ecoscore_total_content"
	   	    class="content panel_content"
	   	  >
          
              <div style="margin-bottom:0.5rem">
       
        <div>
    


    
           <div class="panel_text">
             
                Score d'analyse du cycle de vie : 90<br>
                Somme des bonus et malus :
                    
                        -30
                    <br><br>
                Score final : 60/100
                
                
           </div>
    

    
    </div>

    
    </div>
	   	 </div>
	
</li>
</ul>

	<!-- end templates/web/panels/panel.tt.html - panel_id: ecoscore_total -->
        

                        
        
    </div>
              <div style="margin-bottom:0.5rem">
       
        <div>
    


    
           <div class="panel_text">
             
<p>&rarr; <a href="//fr.openfoodfacts.localhost/eco-score-l-impact-environnemental-des-produits-alimentaires">En savoir plus sur l'Eco-Score</a></p>

           </div>
    

    
    </div>

    
    </div>
	   	 </div>
	
</li>
</ul>

	<!-- end templates/web/panels/panel.tt.html - panel_id: ecoscore -->
              
    <div class="panel_group">

        

                        

        
            <h3 class="panel_title_card">Empreinte carbone</h3>
        

        
            

	<!-- start templates/web/panels/panel.tt.html - panel_id: carbon_footprint -->

	<ul data-accordion class="panel_accordion accordion" id="panel_carbon_footprint"
    
        style="margin-top:0.5rem;margin-bottom:1.5rem;"
    
>
<li class="accordion-navigation">

    
        <a href="#panel_carbon_footprint_content" class="panel_title"
            
        >
            
            <img src="//static.openfoodfacts.localhost/images/icons/dist/car.svg"
                style="height:72px;float:left;margin-right:1rem;"
                alt="icon"
                
                        class="filter-green"
                
            >
            
            <h4 
                class="evaluation_good_title"
                
            >
                
                Équivaut à parcourir 0.9 km dans une voiture à essence
            </h4>
            
                <span >169 g CO₂e pour 100g de produit</span>
            
            <hr class="floatclear">
        </a>
    

	   	 <div
	   	    id="panel_carbon_footprint_content"
	   	    class="content panel_content"
	   	  >
          
              <div style="margin-bottom:0.5rem">
       
        <div>
    


    
           <div class="panel_text">
             
                    <p>Le chiffre d'émission carbone est issu de la base de données Agribalyse de l'ADEME, pour la catégorie : 
                    <a href="//agribalyse.ademe.fr/app/aliments/23490">Tarte ou tartelette aux pommes</a>
                    (Source : Base de données ADEME Agribalyse)
                    </p>
                    
           </div>
    

    
    </div>

    
    </div>
              <div style="margin-bottom:0.5rem">
       
    <table aria-label="Détail des impacts par étapes du cycle de vie">
        <thead>
            <tr>
                
                <th scope="col">
                    Etape
                </th>
                
                <th scope="col">
                    Impact
                </th>
                
            </tr>
        </thead>
        <tbody>
            
            <tr id="agriculture">
                
                    <td >
                      
         <span class="icon"><img src="//static.openfoodfacts.localhost/images/icons/dist/agriculture.svg" alt="icon"></span>
     

     
         <span
         
         >
            Agriculture
        </span>
    
                    </td>
                
                    <td >
                      

     
         <div style="width:200px;float:left;margin-right:1rem;" class="show-for-large-up">
             <div class="agribalyse_impact_bar_full">
                 <div class="percent_bar "
                     style="width:125px;height:1.2rem;"></div>
                 </div>
             </div>
         </div>
         62.4 %
     
                    </td>
                
            </tr>
            
            <tr id="processing">
                
                    <td >
                      
         <span class="icon"><img src="//static.openfoodfacts.localhost/images/icons/dist/processing.svg" alt="icon"></span>
     

     
         <span
         
         >
            Transformation
        </span>
    
                    </td>
                
                    <td >
                      

     
         <div style="width:200px;float:left;margin-right:1rem;" class="show-for-large-up">
             <div class="agribalyse_impact_bar_full">
                 <div class="percent_bar "
                     style="width:23px;height:1.2rem;"></div>
                 </div>
             </div>
         </div>
         11.3 %
     
                    </td>
                
            </tr>
            
            <tr id="packaging">
                
                    <td >
                      
         <span class="icon"><img src="//static.openfoodfacts.localhost/images/icons/dist/packaging.svg" alt="icon"></span>
     

     
         <span
         
         >
            Emballage
        </span>
    
                    </td>
                
                    <td >
                      

     
         <div style="width:200px;float:left;margin-right:1rem;" class="show-for-large-up">
             <div class="agribalyse_impact_bar_full">
                 <div class="percent_bar "
                     style="width:34px;height:1.2rem;"></div>
                 </div>
             </div>
         </div>
         17.0 %
     
                    </td>
                
            </tr>
            
            <tr id="transportation">
                
                    <td >
                      
         <span class="icon"><img src="//static.openfoodfacts.localhost/images/icons/dist/transportation.svg" alt="icon"></span>
     

     
         <span
         
         >
            Transport
        </span>
    
                    </td>
                
                    <td >
                      

     
         <div style="width:200px;float:left;margin-right:1rem;" class="show-for-large-up">
             <div class="agribalyse_impact_bar_full">
                 <div class="percent_bar "
                     style="width:16px;height:1.2rem;"></div>
                 </div>
             </div>
         </div>
         8.1 %
     
                    </td>
                
            </tr>
            
            <tr id="distribution">
                
                    <td >
                      
         <span class="icon"><img src="//static.openfoodfacts.localhost/images/icons/dist/distribution.svg" alt="icon"></span>
     

     
         <span
         
         >
            Distribution
        </span>
    
                    </td>
                
                    <td >
                      

     
         <div style="width:200px;float:left;margin-right:1rem;" class="show-for-large-up">
             <div class="agribalyse_impact_bar_full">
                 <div class="percent_bar "
                     style="width:2px;height:1.2rem;"></div>
                 </div>
             </div>
         </div>
         1.1 %
     
                    </td>
                
            </tr>
            
            <tr id="consumption">
                
                    <td >
                      
         <span class="icon"><img src="//static.openfoodfacts.localhost/images/icons/dist/consumption.svg" alt="icon"></span>
     

     
         <span
         
         >
            Consommation
        </span>
    
                    </td>
                
                    <td >
                      

     
         <div style="width:200px;float:left;margin-right:1rem;" class="show-for-large-up">
             <div class="agribalyse_impact_bar_full">
                 <div class="percent_bar "
                     style="width:0px;height:1.2rem;"></div>
                 </div>
             </div>
         </div>
         0.0 %
     
                    </td>
                
            </tr>
            
        </tbody>
    </table>
    </div>
	   	 </div>
	
</li>
</ul>

	<!-- end templates/web/panels/panel.tt.html - panel_id: carbon_footprint -->
        

                        
        
    </div>
              
    <div class="panel_group">

        

                        

        
            <h3 id="panel_group_packaging_recycling" class="panel_title_card">Emballage</h3>
        

        
            

	<!-- start templates/web/panels/panel.tt.html - panel_id: packaging_recycling -->

	<ul data-accordion class="panel_accordion accordion" id="panel_packaging_recycling"
    
        style="margin-top:0.5rem;margin-bottom:1.5rem;"
    
>
<li class="accordion-navigation">

    
        <a href="#panel_packaging_recycling_content" class="panel_title"
            
        >
            
            <img src="//static.openfoodfacts.localhost/images/icons/dist/packaging.svg"
                style="height:72px;float:left;margin-right:1rem;"
                alt="icon"
                
                        class="filter-grey"
                
            >
            
            <h4 
                class="evaluation_unknown_title"
                
            >
                
                Informations d'emballage manquantes pour ce produit
            </h4>
            
            <hr class="floatclear">
        </a>
    

	   	 <div
	   	    id="panel_packaging_recycling_content"
	   	    class="content panel_content"
	   	  >
          
              <div style="margin-bottom:0.5rem">
       
        <div>
    


    
           <div class="panel_text panel_text_warning">⚠
             ️
                    Les informations sur l'emballage de ce produit ne sont pas indiquées.
                    
           </div>

    
    </div>

    
    </div>
              <div style="margin-bottom:0.5rem">
       <div>
    

    Prendre une photo des informations de recyclage

    
        <div>
            <a class="button small action-add_packaging_image"
                href="/cgi/product.pl?type=edit&code=3300000000001#packaging">
                Prendre une photo des informations de recyclage
            </a>
        </div>
    

    </div>
    </div>
	   	 </div>
	
</li>
</ul>

	<!-- end templates/web/panels/panel.tt.html - panel_id: packaging_recycling -->
        

                        
        
    </div>
              
    <div class="panel_group">

        

                        

        
            <h3 class="panel_title_card">Transport</h3>
        

        
            

	<!-- start templates/web/panels/panel.tt.html - panel_id: origins_of_ingredients -->

	<ul data-accordion class="panel_accordion accordion" id="panel_origins_of_ingredients"
    
        style="margin-top:0.5rem;margin-bottom:1.5rem;"
    
>
<li class="accordion-navigation">

    
        <a href="#panel_origins_of_ingredients_content" class="panel_title"
            
        >
            
            <img src="//static.openfoodfacts.localhost/images/icons/dist/public.svg"
                style="height:72px;float:left;margin-right:1rem;"
                alt="icon"
                
                        class="filter-grey"
                
            >
            
            <h4 
                class="evaluation_unknown_title"
                
            >
                
                Origines des ingrédients
            </h4>
            
                <span >Informations manquantes sur les origines des ingrédients</span>
            
            <hr class="floatclear">
        </a>
    

	   	 <div
	   	    id="panel_origins_of_ingredients_content"
	   	    class="content panel_content"
	   	  >
          
              <div style="margin-bottom:0.5rem">
       
        <div>
    


    
           <div class="panel_text panel_text_warning">⚠
             ️
                Les origines des ingrédients de ce produit ne sont pas indiquées.<br><br>
                Si elles sont indiquées sur l'emballage, vous pouvez modifier la fiche produit et les ajouter.<br><br>
                Si vous êtes le fabricant de ce produit, vous pouvez nous transmettre les informations avec notre <a href="//fr.pro.openfoodfacts.org">plateforme gratuite pour les producteurs</a>.
                    
           </div>

    
    </div>

    
    </div>
              <div style="margin-bottom:0.5rem">
       <div>
    

    Ajouter les origines des ingrédients pour ce produit

    
        <div>
            <a class="button small action-add_origins"
                href="/cgi/product.pl?type=edit&code=3300000000001#origins">
                Ajouter les origines des ingrédients pour ce produit
            </a>
        </div>
    

    </div>
    </div>
	   	 </div>
	
</li>
</ul>

	<!-- end templates/web/panels/panel.tt.html - panel_id: origins_of_ingredients -->
        

                        
        
    </div>
              
    <div class="panel_group">

        

                        

        
            <h3 class="panel_title_card">Espèces menacées</h3>
        

        
            

	<!-- start templates/web/panels/panel.tt.html - panel_id: palm_oil -->

	<ul data-accordion class="panel_accordion accordion" id="panel_palm_oil"
    
        style="margin-top:0.5rem;margin-bottom:1.5rem;"
    
>
<li class="accordion-navigation">

    
        <a href="#panel_palm_oil_content" class="panel_title"
            
        >
            
            <img src="//static.openfoodfacts.localhost/images/icons/dist/palm-oil.svg"
                style="height:72px;float:left;margin-right:1rem;"
                alt="icon"
                
                        class="filter-red"
                
            >
            
            <h4 
                class="evaluation_bad_title"
                
            >
                
                Contient de l'huile de palme
            </h4>
            
                <span >Stimule la déforestation et menace des espèces telles que l'orang-outan</span>
            
            <hr class="floatclear">
        </a>
    

	   	 <div
	   	    id="panel_palm_oil_content"
	   	    class="content panel_content"
	   	  >
          
              <div style="margin-bottom:0.5rem">
       
        <div>
    


    
           <div class="panel_text">
             
                    <p>Les forêts tropicales d'Asie, d'Afrique et d'Amérique latine sont détruites pour créer et étendre les plantations de palmiers à huile. La déforestation contribue au changement climatique et met en danger des espèces telles que l'orang-outan, l'éléphant pygmée et le rhinocéros de Sumatra.</p> 
                    
           </div>
    

    
    </div>

    
    </div>
	   	 </div>
	
</li>
</ul>

	<!-- end templates/web/panels/panel.tt.html - panel_id: palm_oil -->
        

                        
        
    </div>
	   	 </div>
	
</div>


	<!-- end templates/web/panels/panel.tt.html - panel_id: environment_card --> 
                </div>
            </div>
        </div>
    </section>

<!-- other fields -->





<!-- Report problem card, if not on the platform for producers -->    

    <section class="row" id="report_problem">
        <div class="large-12 column">
            <div class="card">
                <div class="card-section">
                        

	<!-- start templates/web/panels/panel.tt.html - panel_id: report_problem_card -->

	
<div class="panel_card radius" id="panel_report_problem_card"
    
        style="margin-top:0.5rem;margin-bottom:1.5rem;"
    
>
    
        
            <h2 class="panel_title_card text-medium">Signaler un problème</h2>
        
    

	   	 <div
	   	    id="panel_report_problem_card_content"
	   	    class="content panel_content_card active"
	   	  >
          
              

	<!-- start templates/web/panels/panel.tt.html - panel_id: incomplete_or_incorrect_data -->

	<ul data-accordion class="panel_accordion accordion" id="panel_incomplete_or_incorrect_data"
    
        style="margin-top:0.5rem;margin-bottom:1.5rem;"
    
>
<li class="accordion-navigation">

    
        <a href="#panel_incomplete_or_incorrect_data_content" class="panel_title"
            
        >
            
            <img src="//static.openfoodfacts.localhost/images/logos/off-logo-icon-light.svg"
                style="height:72px;float:left;margin-right:1rem;"
                alt="icon"
                
            >
            
            <h4 
                class="evaluation_neutral_title"
                
            >
                
                Informations incomplètes ou incorrectes ?
            </h4>
            
                <span >Catégorie, étiquettes, ingrédients, allergènes, informations nutritionnelles, photos etc.</span>
            
            <hr class="floatclear">
        </a>
    

	   	 <div
	   	    id="panel_incomplete_or_incorrect_data_content"
	   	    class="content panel_content active expand-for-large"
	   	  >
          
              <div style="margin-bottom:0.5rem">
       
        <div>
    


    
           <div class="panel_text">
             
                Si les informations ne correspondent pas à celles figurant sur l'emballage, vous pouvez les compléter ou les corriger. Merci!
                Open Food Facts est une base de données collaborative, et chaque contribution est utile pour tous.
                
           </div>
    

    
    </div>

    
    </div>
              <div style="margin-bottom:0.5rem">
       <div>
    

    

    
        <div>
            <a class="button small action-edit_product"
                href="/cgi/product.pl?type=edit&code=3300000000001">
                Compléter ou corriger les informations du produit
            </a>
        </div>
    

    </div>
    </div>
	   	 </div>
	
</li>
</ul>

	<!-- end templates/web/panels/panel.tt.html - panel_id: incomplete_or_incorrect_data -->
              

	<!-- start templates/web/panels/panel.tt.html - panel_id: fr_report_product_signalconso -->

	<ul data-accordion class="panel_accordion accordion" id="panel_fr_report_product_signalconso"
    
        style="margin-top:0.5rem;margin-bottom:1.5rem;"
    
>
<li class="accordion-navigation">

    
        <a href="#panel_fr_report_product_signalconso_content" class="panel_title"
            
        >
            
            <img src="//static.openfoodfacts.localhost/images/panels/report_problem/signalconso.png"
                style="height:72px;float:left;margin-right:1rem;"
                alt="icon"
                
            >
            
            <h4 
                class="evaluation_neutral_title"
                
            >
                
                Faire un signalement sur SignalConso
            </h4>
            
                <span >Etiquetage non conforme, vente d'un produit périmé, présence d'un corps étranger, etc.</span>
            
            <hr class="floatclear">
        </a>
    

	   	 <div
	   	    id="panel_fr_report_product_signalconso_content"
	   	    class="content panel_content active expand-for-large"
	   	  >
          
              <div style="margin-bottom:0.5rem">
       
        <div>
    


    
           <div class="panel_text">
             
Vous avez rencontré un problème avec ce produit : <b>étiquetage non conforme, produit périmé encore en vente,
présence d'un corps étranger, etc.</b> ?<br>
Faites un signalement à l'entreprise et à la répression des fraudes sur <a href="//signal.conso.gouv.fr/fr/alimentaire-codebarres/faire-un-signalement?gtin=3300000000001&utm_source=openfoodfacts&utm_campaign=product_page_panel">SignalConso</a>,
un outil de la Direction générale de la concurrence, de la consommation et de la répression des fraudes (DGCCRF).
                
           </div>
    

    
    </div>

    
    </div>
              <div style="margin-bottom:0.5rem">
       
    <a href="//signal.conso.gouv.fr/fr/alimentaire-codebarres/faire-un-signalement?gtin=3300000000001&utm_source=openfoodfacts&utm_campaign=product_page_panel">
        <img src="//static.openfoodfacts.localhost/images/panels/report_problem/signalconso-button.png" alt="Je fais un signalement sur SignalConso">
    </a>

    
    </div>
	   	 </div>
	
</li>
</ul>

	<!-- end templates/web/panels/panel.tt.html - panel_id: fr_report_product_signalconso -->
	   	 </div>
	
</div>


	<!-- end templates/web/panels/panel.tt.html - panel_id: report_problem_card --> 
                </div>
            </div>
        </div>
    </section>


<!-- Platform for producers: data quality issues and improvements opportunities -->



<a id="contribution"></a>


<section class="row" >
    <div class="large-12 column">
        <div class="card">
            <div class="card-section">

                <h2 id="data_sources" class="text-medium">Sources de données</h2>
<!-- photos and data sources -->


<!-- databases data sources -->

        
        


        <p class="details">
            Produit ajouté le <time datetime="--ignore--">--ignore--</time> par <a href="/editeur/tests">tests</a><br>
            Dernière modification de la page produit le <time datetime="--ignore--">--ignore--</time> par <a href="/editeur/tests">tests</a>.
            
            
        </p>
 
            <div class="alert-box info">
                Si les informations sont incomplètes ou incorrectes, vous pouvez les complèter ou les corriger en modifiant cette fiche.
            </div>




</div>
</div>
</div>
</section>

<section class="row" >
    <div class="large-12 column">
        <div class="card">
            <div class="card-section">

    <section class="row" >
        <div class="large-12 column">

        </div>
    </section>


        <div class="edit_button center text-center" >
            <a href="/cgi/product.pl?type=edit&code=3300000000001" class="button small">
                <svg xmlns="//www.w3.org/2000/svg" viewBox="0 0 24 24" class="icon" aria-hidden="true" focusable="false"><path d="M3 17.25V21h3.75L17.81 9.94l-3.75-3.75L3 17.25zM20.71 7.04c.39-.39.39-1.02 0-1.41l-2.34-2.34c-.39-.39-1.02-.39-1.41 0l-1.83 1.83 3.75 3.75 1.83-1.83z"/><path d="M0 0h24v24H0z" fill="none"/></svg>
                Modifier la fiche
            </a>
        </div>


    </div>
</div>
</div>
</section>

<!-- start templates/web/common/includes/folksonomy_script.tt.html -->

<!-- end templates/web/common/includes/folksonomy_script.tt.html -->


<!-- end templates/web/pages/product/product_page.tt.html -->
						
					</div>
				</div>
			</div>
		</div>
		</div>

		<footer>
			<div class="block_light bg-white" id="install_the_app_block">
				<div class="row">
					<div class="small-12 flex-grid v-space-short v-align-center direction-row h-space-tiny">
						<div class="cell small-100 medium-100 large-50 flex-grid v-align-center direction-row">
							<img class="cell small-50 v-align-center" src="/images/illustrations/app-icon-in-the-clouds.svg" alt="The Open Food Facts logo in the cloud" style="height:120px">
							<div class="cell small-50 v-align-center" id="footer_scan" style="display:block">
								<div id="footer_install_the_app">
									Installer l'app!
								</div>
								Scannez les <span id="foods">aliments</span> de votre <span id="everyday">quotidien</span>
							</div>
						</div>
						<div class="cell small-100 medium-100 large-50 flex-grid v-align-center direction-row">
              <!-- msgid "//apps.apple.com/app/open-beauty-facts/id1122926380" -->
							<a class="cell small-50 medium-25 large-25 h-space-short v-align-center" href="//apps.apple.com/app/open-food-facts/id588797948?utm_source=off&utf_medium=web&utm_campaign=install_the_app_ios_footer_fr"><img src="/images/misc/appstore/black/appstore_FR.svg" alt="Disponible sur l'App Store"  loading="lazy" class="full-width"></a>
							<!-- android_app_link - //play.google.com/store/apps/details?id=org.openbeautyfacts.scanner&hl=en -->
              <a class="cell small-50 medium-25 large-25 h-space-short v-align-center" href="//play.google.com/store/apps/details?id=org.openfoodfacts.scanner&utm_source=off&utf_medium=web&utm_campaign=install_the_app_android_footer_fr"><img src="//static.openfoodfacts.org/images/misc/playstore/img/fr_get.svg" alt="Disponible sur Google Play" loading="lazy" class="full-width"></a>
              <!-- android_apk_app_link - //world.openfoodfacts.org/images/apps/off.apk -->
							<a class="cell small-50 medium-25 large-25 h-space-short v-align-center" href="//world.openfoodfacts.org/files/off.apk?utm_source=off&utf_medium=web?utm_source=off&utf_medium=web&utm_campaign=install_the_app_apk_footer_fr"><img src="//static.openfoodfacts.org/images/misc/android-apk.svg" alt="APK Android" loading="lazy" class="full-width"></a>
						</div>
					</div>
				</div>
			</div>

			
      			<!-- start templates/web/common/includes/donate_banner.tt.html -->



<!-- Donation banner @ footer -->


<!-- end templates/web/common/includes/donate_banner.tt.html -->

				

<section class="donation-banner-footer">
  <span class="donation-banner-footer__logo"></span>
  <span class="donation-banner-footer__hand"></span>
  <div class="donation-banner-footer__content">
    <p class="donation-banner-footer__main-text">
      <span>Aidez-nous à faire de la transparence alimentaire la norme !</span>
    </p>
    <div class="donation-banner-footer__aside">
      <div>
        <p class="donation-banner-footer__secondary-text">En tant qu'organisation à but non lucratif, nous dépendons de vos dons pour continuer à informer les consommateurs du monde entier sur ce qu'ils mangent.</p>
        <p class="donation-banner-footer__tertiary-text">La révolution alimentaire commence avec vous !</p>
      </div>
      <a class="donation-banner-footer__donate" href="//fr.openfoodfacts.org/faire-un-don-a-open-food-facts?utm_source=off&utf_medium=web&utm_campaign=donate-2023-a&utm_term=en-text-button">Faire un don</a>
    </div>
  </div>
  <div class="donation-banner-footer__image" role="img" aria-label="Photo of the project team"></div>
</section>


			
      		
			<div class="block_light block_cappucino" id="contribute_and_discover_links_block">
				<div class="row">
					<div class="small-12 large-6 columns v-space-normal block_off">
						<h3 class="title-5 text-medium">Rejoignez la communauté</h3>
						<p>Découvrez notre <a href="/code-de-conduite">Code de conduite</a></p>
						<p>Rejoignez-nous sur <a href="//slack.openfoodfacts.org">Slack</a></p>
						<p><a href="//forum.openfoodfacts.org/">Forum</a></p>
						<p id="footer_social_icons">Suivez-nous : 
							<a href="//twitter.com/OpenFoodFactsFr"><img src="/images/icons/dist/twitter.svg" class="footer_social_icon" alt="Twitter"></a>
							<a href="//www.facebook.com/OpenFoodFacts.fr"><img src="/images/icons/dist/facebook.svg" class="footer_social_icon" alt="Facebook"></a>
							<a href="//www.instagram.com/open.food.facts/"><img src="/images/icons/dist/instagram.svg" class="footer_social_icon" alt="Instagram"></a>
							
						</p>
						<p><a href="//link.openfoodfacts.org/newsletter-fr">S'abonner à notre newsletter</a></p>
					</div>
					<div class="small-12 large-6 columns project v-space-normal">
						<h3 class="title-5 text-medium">Découvrez le projet</h3>
						<ul class="inline-list tags_links v-space-tiny h-space-tiny" >
							<li><a class="button small white-button radius" href="/qui-sommes-nous">Qui sommes-nous ?</a></li>
							<li><a class="button small white-button radius" href="//world.openfoodfacts.org/open-food-facts-vision-mission-values-and-programs">Vision, mission, valeurs et programmes</a></li>
							<li><a class="button small white-button radius" href="//support.openfoodfacts.org/help/fr-fr">Questions fréquentes</a></li>
							<li><a class="button small white-button radius" href="//blog.openfoodfacts.org/fr/">Le blog d'Open Food Facts</a></li>
							<li><a class="button small white-button radius" href="/presse">Presse</a></li>
							<li><a class="button small white-button radius" href="//fr.wiki.openfoodfacts.org">Open Food Facts wiki (fr)</a></li>
							<li><a class="button small white-button radius" href="/cgi/top_translators.pl">Traducteurs</a></li>
							<li><a class="button small white-button radius" href="/partenaires">Partenaires</a></li>
							<li><a class="button small white-button radius" href="//world-fr.openbeautyfacts.org">Open Beauty Facts - Cosmétiques</a></li>
							<li><a class="button small white-button radius" href="//fr.pro.openfoodfacts.localhost/">Open Food Facts pour les producteurs</a></li>
						</ul>
					</div>
				</div>
			</div>

			<div class="block_off block_dark block_ristreto" id="footer_block">

				<div id="footer_block_image_banner_outside">
					<div id="footer_block_image_banner_outside2">

						<div class="row">

							<div class="small-12 text-center v-space-short h-space-large">
								<a href="/" style="font-size:1rem;"><img id="logo" src="//static.openfoodfacts.localhost/images/logos/off-logo-horizontal-mono-white.svg" alt="Open Food Facts" style="margin:8px;height:48px;width:auto;"></a>

								<p>Une base de données collaborative, libre et ouverte des produits alimentaires du monde entier.</p>
								
								<ul class="inline-list text-center text-small">
									<li><a href="/mentions-legales">Mentions légales</a></li>
									<li><a href="/privacy">Confidentialité</a></li>
									<li><a href="/conditions-d-utilisation">Conditions d'utilisation</a></li>
									<li><a href="/data">Données, API et SDK</a></li>
									<li><a href="//fr.openfoodfacts.org/faire-un-don-a-open-food-facts">Faire un don à l'association Open Food Facts</a></li>
									<li><a href="//fr.pro.openfoodfacts.org/">Producteurs</a></li>
									<li><a href="//link.openfoodfacts.org/newsletter-fr">S'abonner à notre newsletter</a></li>
								</ul>
							</div>

						</div>

					</div>
				</div>
			</div>
		</footer>

	</div>

<script src="//static.openfoodfacts.localhost/js/dist/modernizr.js" data-base-layout="true"></script>
<script src="//static.openfoodfacts.localhost/js/dist/jquery.js" data-base-layout="true"></script>
<script src="//static.openfoodfacts.localhost/js/dist/jquery-ui.js" data-base-layout="true"></script>
<script src="//static.openfoodfacts.localhost/js/dist/hc-sticky.js"></script>
<script src="//static.openfoodfacts.localhost/js/dist/display.js"></script>
<script src="//static.openfoodfacts.localhost/js/dist/stikelem.js"></script>
<script src="//static.openfoodfacts.localhost/js/dist/scrollNav.js"></script>
  

<script>
$(function() {
$('.f-dropdown').on('opened.fndtn.dropdown', function() {
   $(document).foundation('equalizer', 'reflow');
});
$('.f-dropdown').on('closed.fndtn.dropdown', function() {
   $(document).foundation('equalizer', 'reflow');
});
display_user_product_preferences("#preferences_selected", "#preferences_selection_form", function () { display_product_summary("#product_summary", product); });
display_product_summary("#product_summary", product);


});
</script>



<script src="//static.openfoodfacts.localhost/js/dist/foundation.js" data-base-layout="true"></script>
<script src="//static.openfoodfacts.localhost/js/dist/jquery.cookie.js"></script>
<script src="//static.openfoodfacts.localhost/js/dist/select2.min.js"></script>
<script src="//static.openfoodfacts.localhost/js/dist/webcomponentsjs/webcomponents-loader.js"></script>
<script src="//static.openfoodfacts.localhost/js/dist/display-product.js"></script>
<script src="//static.openfoodfacts.localhost/js/dist/product-history.js"></script>
<script type="text/javascript">
var page_type = "product";
var default_preferences = {"ecoscore":"important","nova":"important","nutriscore":"very_important"};
var preferences_text = "Classer les produits suivant vos préférences";
var product = {"attribute_groups":[{"attributes":[{"description":"","description_short":"Mauvaise qualité nutritionnelle","grade":"d","icon_url":"//static.openfoodfacts.localhost/images/attributes/dist/nutriscore-d.svg","id":"nutriscore","match":37.8888888888889,"name":"Nutri-Score","panel_id":"nutriscore","status":"known","title":"Nutri-Score D"},{"grade":"unknown","icon_url":"//static.openfoodfacts.localhost/images/attributes/dist/nutrient-level-salt-unknown.svg","id":"low_salt","missing":"Données nutritionnelles manquantes","name":"Sel","status":"unknown","title":"Sel en quantité inconnue"},{"grade":"unknown","icon_url":"//static.openfoodfacts.localhost/images/attributes/dist/nutrient-level-fat-unknown.svg","id":"low_fat","missing":"Données nutritionnelles manquantes","name":"Matières grasses","status":"unknown","title":"Matières grasses en quantité inconnue"},{"grade":"unknown","icon_url":"//static.openfoodfacts.localhost/images/attributes/dist/nutrient-level-sugars-unknown.svg","id":"low_sugars","missing":"Données nutritionnelles manquantes","name":"Sucres","status":"unknown","title":"Sucres en quantité inconnue"},{"grade":"unknown","icon_url":"//static.openfoodfacts.localhost/images/attributes/dist/nutrient-level-saturated-fat-unknown.svg","id":"low_saturated_fat","missing":"Données nutritionnelles manquantes","name":"Acides gras saturés","status":"unknown","title":"Acides gras saturés en quantité inconnue"}],"id":"nutritional_quality","name":"Qualité nutritionnelle"},{"attributes":[{"debug":"en:gluten in allergens","grade":"e","icon_url":"//static.openfoodfacts.localhost/images/attributes/dist/contains-gluten.svg","id":"allergens_no_gluten","match":0,"name":"Gluten","status":"known","title":"Contient : Gluten"},{"debug":"en:milk in allergens","grade":"e","icon_url":"//static.openfoodfacts.localhost/images/attributes/dist/contains-milk.svg","id":"allergens_no_milk","match":0,"name":"Lait","status":"known","title":"Contient : Lait"},{"debug":"en:eggs in allergens","grade":"e","icon_url":"//static.openfoodfacts.localhost/images/attributes/dist/contains-eggs.svg","id":"allergens_no_eggs","match":0,"name":"Œufs","status":"known","title":"Contient : Œufs"},{"debug":"11 ingredients (0 unknown)","grade":"a","icon_url":"//static.openfoodfacts.localhost/images/attributes/dist/no-nuts.svg","id":"allergens_no_nuts","match":100,"name":"Fruits à coque","status":"known","title":"Ne contient pas : Fruits à coque"},{"debug":"11 ingredients (0 unknown)","grade":"a","icon_url":"//static.openfoodfacts.localhost/images/attributes/dist/no-peanuts.svg","id":"allergens_no_peanuts","match":100,"name":"Arachides","status":"known","title":"Ne contient pas : Arachides"},{"debug":"11 ingredients (0 unknown)","grade":"a","icon_url":"//static.openfoodfacts.localhost/images/attributes/dist/no-sesame-seeds.svg","id":"allergens_no_sesame_seeds","match":100,"name":"Graines de sésame","status":"known","title":"Ne contient pas : Graines de sésame"},{"debug":"11 ingredients (0 unknown)","grade":"a","icon_url":"//static.openfoodfacts.localhost/images/attributes/dist/no-soybeans.svg","id":"allergens_no_soybeans","match":100,"name":"Soja","status":"known","title":"Ne contient pas : Soja"},{"debug":"11 ingredients (0 unknown)","grade":"a","icon_url":"//static.openfoodfacts.localhost/images/attributes/dist/no-celery.svg","id":"allergens_no_celery","match":100,"name":"Céleri","status":"known","title":"Ne contient pas : Céleri"},{"debug":"11 ingredients (0 unknown)","grade":"a","icon_url":"//static.openfoodfacts.localhost/images/attributes/dist/no-mustard.svg","id":"allergens_no_mustard","match":100,"name":"Moutarde","status":"known","title":"Ne contient pas : Moutarde"},{"debug":"11 ingredients (0 unknown)","grade":"a","icon_url":"//static.openfoodfacts.localhost/images/attributes/dist/no-lupin.svg","id":"allergens_no_lupin","match":100,"name":"Lupin","status":"known","title":"Ne contient pas : Lupin"},{"debug":"11 ingredients (0 unknown)","grade":"a","icon_url":"//static.openfoodfacts.localhost/images/attributes/dist/no-fish.svg","id":"allergens_no_fish","match":100,"name":"Poisson","status":"known","title":"Ne contient pas : Poisson"},{"debug":"11 ingredients (0 unknown)","grade":"a","icon_url":"//static.openfoodfacts.localhost/images/attributes/dist/no-crustaceans.svg","id":"allergens_no_crustaceans","match":100,"name":"Crustacés","status":"known","title":"Ne contient pas : Crustacés"},{"debug":"11 ingredients (0 unknown)","grade":"a","icon_url":"//static.openfoodfacts.localhost/images/attributes/dist/no-molluscs.svg","id":"allergens_no_molluscs","match":100,"name":"Mollusques","status":"known","title":"Ne contient pas : Mollusques"},{"debug":"11 ingredients (0 unknown)","grade":"a","icon_url":"//static.openfoodfacts.localhost/images/attributes/dist/no-sulphur-dioxide-and-sulphites.svg","id":"allergens_no_sulphur_dioxide_and_sulphites","match":100,"name":"Anhydride sulfureux et sulfites","status":"known","title":"Ne contient pas : Anhydride sulfureux et sulfites"}],"id":"allergens","name":"Allergènes","warning":"Il est toujours possible que les données sur les allergènes soient manquantes, incomplètes, incorrectes ou que la composition du produit ait changé. Si vous êtes allergique, vérifiez toujours les informations sur l'emballage réel du produit."},{"attributes":[{"grade":"e","icon_url":"//static.openfoodfacts.localhost/images/attributes/dist/non-vegan.svg","id":"vegan","match":0,"name":"Végétalien","panel_id":"ingredients_analysis_en:non-vegan","status":"known","title":"Non végétalien"},{"grade":"a","icon_url":"//static.openfoodfacts.localhost/images/attributes/dist/vegetarian.svg","id":"vegetarian","match":100,"name":"Végétarien","panel_id":"ingredients_analysis_en:vegetarian","status":"known","title":"Végétarien"},{"grade":"e","icon_url":"//static.openfoodfacts.localhost/images/attributes/dist/contains-palm-oil.svg","id":"palm_oil_free","match":0,"name":"Sans huile de palme","panel_id":"ingredients_analysis_en:palm-oil","status":"known","title":"Huile de palme"}],"id":"ingredients_analysis","name":"Ingrédients"},{"attributes":[{"description":"","description_short":"Aliments transformés","grade":"b","icon_url":"//static.openfoodfacts.localhost/images/attributes/dist/nova-group-3.svg","id":"nova","match":75,"name":"Groupe NOVA","panel_id":"nova","status":"known","title":"NOVA 3"},{"grade":"c","icon_url":"//static.openfoodfacts.localhost/images/attributes/dist/2-additives.svg","id":"additives","match":60,"name":"Additifs","panel_id":"additives","status":"known","title":"2 additifs"}],"id":"processing","name":"Transformation des aliments"},{"attributes":[{"description":"","description_short":"Faible impact environnemental","grade":"b","icon_url":"//static.openfoodfacts.localhost/images/attributes/dist/ecoscore-b.svg","id":"ecoscore","match":61,"name":"Eco-Score","panel_id":"ecoscore","status":"known","title":"Eco-Score B"},{"description":"","description_short":"Pas de risque de déforestation","grade":"a","icon_url":"//static.openfoodfacts.localhost/images/attributes/dist/forest-footprint-a.svg","id":"forest_footprint","match":99.9118518518518,"name":"Empreinte forêt","status":"known","title":"Très petite empreinte forêt"}],"id":"environment","name":"Environnement"},{"attributes":[{"description":"L'agriculture biologique vise à protéger l'environnement et à conserver la biodiversité en prohibant ou limitant l'utilisation d'engrais synthétiques, de pesticides et d'additifs alimentaires.","description_short":"Les produits bios encouragent la durabilité écologique et la biodiversité.","grade":"e","icon_url":"//static.openfoodfacts.localhost/images/attributes/dist/not-organic.svg","id":"labels_organic","match":0,"name":"Agriculture biologique","status":"known","title":"Pas un produit bio"},{"description":"Quand vous achetez des produits du commerce équitable, les producteurs dans les pays en développement sont payés un prix plus haut et plus équitable, ce qui les aide à atteindre des plus hauts standards sociaux et environnementaux et à les conserver.","description_short":"Aide les producteurs des pays en développement.","grade":"a","icon_url":"//static.openfoodfacts.localhost/images/attributes/dist/fair-trade.svg","id":"labels_fair_trade","match":100,"name":"Commerce équitable","status":"known","title":"Produit du commerce équitable"}],"id":"labels","name":"Labels"}]};
</script>

<script src="//static.openfoodfacts.localhost/js/product-preferences.js"></script>
<script src="//static.openfoodfacts.localhost/js/product-search.js"></script>

<script>
$(document).foundation({
	equalizer : {
		equalize_on_stack: true
	},
	accordion: {
		callback : function (accordion) {
			$(document).foundation('equalizer', 'reflow');
		}
	}
});

</script>
<script type="application/ld+json">
{
	"@context" : "//schema.org",
	"@type" : "WebSite",
	"name" : "Open Food Facts",
	"url" : "//fr.openfoodfacts.localhost",
	"potentialAction": {
		"@type": "SearchAction",
		"target": "//fr.openfoodfacts.localhost/cgi/search.pl?search_terms=?{search_term_string}",
		"query-input": "required name=search_term_string"
	}
}
</script>
<script type="application/ld+json">
{
	"@context": "//schema.org/",
	"@type": "Organization",
	"url": "//fr.openfoodfacts.localhost",
	"logo": "//static.openfoodfacts.localhost/images/logos/off-logo-vertical-light.svg",
	"name": "Open Food Facts",
	"sameAs" : ["//www.facebook.com/OpenFoodFacts.fr", "//twitter.com/OpenFoodFactsFr"]
}
</script>





</body>
</html>

<!-- end templates/web/common/site_layout.tt.html --><|MERGE_RESOLUTION|>--- conflicted
+++ resolved
@@ -1425,10 +1425,10 @@
         style="margin-top:0.2rem;margin-bottom:0.2rem;"
     
 >
-<li class="accordion-navigation">
-
-    
-        <a href="#panel_ingredient_1_content" class="panel_title"
+<li class="accordion-navigation accordion-navigation-inactive">
+
+    
+        <div href="#panel_ingredient_1_content" class="panel_title"
             
                 style="padding:0.1rem;padding-left:1rem;"
             
@@ -1439,15 +1439,11 @@
                 style="font-size:1.1rem;"
             >
                 
-<<<<<<< HEAD
-                Farine de blé (56% estimation)
-=======
-                                        Farine de blé                    (56% estimation)                
->>>>>>> 98b62b44
+                Farine de blé : 55.6% (estimation)
             </h4>
             
             <hr class="floatclear">
-        </a>
+        </div>
     
 
 	   	 <div
@@ -1470,10 +1466,10 @@
         style="margin-top:0.2rem;margin-bottom:0.2rem;"
     
 >
-<li class="accordion-navigation">
-
-    
-        <a href="#panel_ingredient_2_content" class="panel_title"
+<li class="accordion-navigation accordion-navigation-inactive">
+
+    
+        <div href="#panel_ingredient_2_content" class="panel_title"
             
                 style="padding:0.1rem;padding-left:1rem;"
             
@@ -1484,15 +1480,11 @@
                 style="font-size:1.1rem;"
             >
                 
-<<<<<<< HEAD
-                Pomme (22% estimation)
-=======
-                                        Pomme                    (22% estimation)                
->>>>>>> 98b62b44
+                Pomme : 22.2% (estimation)
             </h4>
             
             <hr class="floatclear">
-        </a>
+        </div>
     
 
 	   	 <div
@@ -1515,10 +1507,10 @@
         style="margin-top:0.2rem;margin-bottom:0.2rem;"
     
 >
-<li class="accordion-navigation">
-
-    
-        <a href="#panel_ingredient_3_content" class="panel_title"
+<li class="accordion-navigation accordion-navigation-inactive">
+
+    
+        <div href="#panel_ingredient_3_content" class="panel_title"
             
                 style="padding:0.1rem;padding-left:1rem;"
             
@@ -1529,15 +1521,11 @@
                 style="font-size:1.1rem;"
             >
                 
-<<<<<<< HEAD
-                Sucre (11% estimation)
-=======
-                                        Sucre                    (11% estimation)                
->>>>>>> 98b62b44
+                Sucre : 11.1% (estimation)
             </h4>
             
             <hr class="floatclear">
-        </a>
+        </div>
     
 
 	   	 <div
@@ -1560,10 +1548,10 @@
         style="margin-top:0.2rem;margin-bottom:0.2rem;"
     
 >
-<li class="accordion-navigation">
-
-    
-        <a href="#panel_ingredient_4_content" class="panel_title"
+<li class="accordion-navigation accordion-navigation-inactive">
+
+    
+        <div href="#panel_ingredient_4_content" class="panel_title"
             
                 style="padding:0.1rem;padding-left:1rem;"
             
@@ -1574,15 +1562,11 @@
                 style="font-size:1.1rem;"
             >
                 
-<<<<<<< HEAD
-                Beurre (6% estimation)
-=======
-                                        Beurre                    (6% estimation)                
->>>>>>> 98b62b44
+                Beurre : 5.6% (estimation)
             </h4>
             
             <hr class="floatclear">
-        </a>
+        </div>
     
 
 	   	 <div
@@ -1605,10 +1589,10 @@
         style="margin-top:0.2rem;margin-bottom:0.2rem;"
     
 >
-<li class="accordion-navigation">
-
-    
-        <a href="#panel_ingredient_5_content" class="panel_title"
+<li class="accordion-navigation accordion-navigation-inactive">
+
+    
+        <div href="#panel_ingredient_5_content" class="panel_title"
             
                 style="padding:0.1rem;padding-left:1rem;"
             
@@ -1619,15 +1603,11 @@
                 style="font-size:1.1rem;"
             >
                 
-<<<<<<< HEAD
-                Œuf (3% estimation)
-=======
-                                        Œuf                    (3% estimation)                
->>>>>>> 98b62b44
+                Œuf : 2.8% (estimation)
             </h4>
             
             <hr class="floatclear">
-        </a>
+        </div>
     
 
 	   	 <div
@@ -1650,10 +1630,10 @@
         style="margin-top:0.2rem;margin-bottom:0.2rem;"
     
 >
-<li class="accordion-navigation">
-
-    
-        <a href="#panel_ingredient_6_content" class="panel_title"
+<li class="accordion-navigation accordion-navigation-inactive">
+
+    
+        <div href="#panel_ingredient_6_content" class="panel_title"
             
                 style="padding:0.1rem;padding-left:1rem;"
             
@@ -1664,15 +1644,11 @@
                 style="font-size:1.1rem;"
             >
                 
-<<<<<<< HEAD
-                Sel (1% estimation)
-=======
-                                        Sel                    (1% estimation)                
->>>>>>> 98b62b44
+                Sel : < 2% (estimation)
             </h4>
             
             <hr class="floatclear">
-        </a>
+        </div>
     
 
 	   	 <div
@@ -1695,10 +1671,10 @@
         style="margin-top:0.2rem;margin-bottom:0.2rem;"
     
 >
-<li class="accordion-navigation">
-
-    
-        <a href="#panel_ingredient_7_content" class="panel_title"
+<li class="accordion-navigation accordion-navigation-inactive">
+
+    
+        <div href="#panel_ingredient_7_content" class="panel_title"
             
                 style="padding:0.1rem;padding-left:1rem;"
             
@@ -1709,15 +1685,11 @@
                 style="font-size:1.1rem;"
             >
                 
-<<<<<<< HEAD
-                Huile de palme (1% estimation)
-=======
-                                        Huile de palme                    (1% estimation)                
->>>>>>> 98b62b44
+                Huile de palme : < 2% (estimation)
             </h4>
             
             <hr class="floatclear">
-        </a>
+        </div>
     
 
 	   	 <div
@@ -1740,10 +1712,10 @@
         style="margin-top:0.2rem;margin-bottom:0.2rem;"
     
 >
-<li class="accordion-navigation">
-
-    
-        <a href="#panel_ingredient_8_content" class="panel_title"
+<li class="accordion-navigation accordion-navigation-inactive">
+
+    
+        <div href="#panel_ingredient_8_content" class="panel_title"
             
                 style="padding:0.1rem;padding-left:1rem;"
             
@@ -1754,15 +1726,11 @@
                 style="font-size:1.1rem;"
             >
                 
-<<<<<<< HEAD
-                Acidifiant (0% estimation)
-=======
-                                        Acidifiant                    (0% estimation)                
->>>>>>> 98b62b44
+                Acidifiant : < 2% (estimation)
             </h4>
             
             <hr class="floatclear">
-        </a>
+        </div>
     
 
 	   	 <div
@@ -1785,10 +1753,10 @@
         style="margin-top:0.2rem;margin-bottom:0.2rem;"
     
 >
-<li class="accordion-navigation">
-
-    
-        <a href="#panel_ingredient_9_content" class="panel_title"
+<li class="accordion-navigation accordion-navigation-inactive">
+
+    
+        <div href="#panel_ingredient_9_content" class="panel_title"
             
                 style="padding:0.1rem;padding-left:1rem;"
             
@@ -1799,15 +1767,11 @@
                 style="font-size:1.1rem;"
             >
                 
-<<<<<<< HEAD
-                - E330 (0% estimation)
-=======
-                                -        E330                    (0% estimation)                
->>>>>>> 98b62b44
+                — E330 : < 2% (estimation)
             </h4>
             
             <hr class="floatclear">
-        </a>
+        </div>
     
 
 	   	 <div
@@ -1830,10 +1794,10 @@
         style="margin-top:0.2rem;margin-bottom:0.2rem;"
     
 >
-<li class="accordion-navigation">
-
-    
-        <a href="#panel_ingredient_10_content" class="panel_title"
+<li class="accordion-navigation accordion-navigation-inactive">
+
+    
+        <div href="#panel_ingredient_10_content" class="panel_title"
             
                 style="padding:0.1rem;padding-left:1rem;"
             
@@ -1844,15 +1808,11 @@
                 style="font-size:1.1rem;"
             >
                 
-<<<<<<< HEAD
-                Agent levant (0% estimation)
-=======
-                                        Agent levant                    (0% estimation)                
->>>>>>> 98b62b44
+                Agent levant : < 2% (estimation)
             </h4>
             
             <hr class="floatclear">
-        </a>
+        </div>
     
 
 	   	 <div
@@ -1875,10 +1835,10 @@
         style="margin-top:0.2rem;margin-bottom:0.2rem;"
     
 >
-<li class="accordion-navigation">
-
-    
-        <a href="#panel_ingredient_11_content" class="panel_title"
+<li class="accordion-navigation accordion-navigation-inactive">
+
+    
+        <div href="#panel_ingredient_11_content" class="panel_title"
             
                 style="padding:0.1rem;padding-left:1rem;"
             
@@ -1889,15 +1849,11 @@
                 style="font-size:1.1rem;"
             >
                 
-<<<<<<< HEAD
-                - E500ii (0% estimation)
-=======
-                                -        E500ii                    (0% estimation)                
->>>>>>> 98b62b44
+                — E500ii : < 2% (estimation)
             </h4>
             
             <hr class="floatclear">
-        </a>
+        </div>
     
 
 	   	 <div
@@ -2124,16 +2080,16 @@
 
     
            <div class="panel_text">
-             <p>L'acide citrique est un acide organique naturel présent dans les
-agrumes tels que les citrons et les oranges.</p>
-<p>Il est largement utilisé dans l'industrie alimentaire en tant
-qu'exhausteur de goût, acidifiant et conservateur en raison de son
-goût acidulé et rafraîchissant.</p>
-<p>L'acide citrique est considéré comme un additif alimentaire sûr par
-les organismes de réglementation du monde entier.</p>
+             <strong>Acide citrique :</strong> L'acide citrique est un acide tricarboxylique α-hydroxylé présent en abondance dans le citron, d'où son nom. Il s'agit d'un acide faible qui joue un rôle important en biochimie comme métabolite du cycle de Krebs, une voie métabolique majeure chez tous les organismes aérobies. Plus d'un million de tonnes d'acide citrique sont produites industriellement chaque année. Il est largement utilisé comme exhausteur de goût, comme régulateur alimentaire de pH et comme chélateur.
            </div>
     
 
+    
+        <em>Source :
+            <a href="//fr.wikipedia.org/wiki/Acide citrique">Wikipedia
+                
+            </a>
+        </em>
     
     </div>
 
