--- conflicted
+++ resolved
@@ -12,11 +12,7 @@
     <meta property="og:title" content="">
     <meta property="og:url" content="//fr.openfoodfacts.localhost/produit/3300000000001/apple-pie-bob-s-pies">
     
-<<<<<<< HEAD
-    <meta property="og:image" content="https://static.openfoodfacts.org/images/logos/off-logo-vertical-white-social-media-preview.png">
-=======
-    <meta property="og:image" content="//static.openfoodfacts.org/images/logos/logo-vertical-white-social-media-preview.png">
->>>>>>> 2e7ef0fd
+    <meta property="og:image" content="//static.openfoodfacts.org/images/logos/off-logo-vertical-white-social-media-preview.png">
     <meta property="og:description" content="">
     <link rel="apple-touch-icon" sizes="180x180" href="/images/favicon/apple-touch-icon.png">
 <link rel="icon" type="image/png" sizes="32x32" href="/images/favicon/favicon-32x32.png">
@@ -162,11 +158,7 @@
 						<li class="name">
 							<div style="position:relative;max-width:292px;">
 								<a href="/">
-<<<<<<< HEAD
-								<img id="logo" src="http://static.openfoodfacts.localhost/images/logos/off-logo-horizontal-light.svg" alt="Open Food Facts" style="margin:8px;height:48px;width:auto;">
-=======
-								<img id="logo" src="//static.openfoodfacts.localhost/images/logos/off-logo-horizontal-light.svg" alt="Logo Open Food Facts" style="margin:8px;height:48px;width:auto;">
->>>>>>> 2e7ef0fd
+								<img id="logo" src="//static.openfoodfacts.localhost/images/logos/off-logo-horizontal-light.svg" alt="Open Food Facts" style="margin:8px;height:48px;width:auto;">
 								
 							</a>
 							</div>
@@ -583,11 +575,7 @@
             
         >
             
-<<<<<<< HEAD
-            <img src="http://static.openfoodfacts.localhost/images/attributes/dist/nutriscore-d.svg"
-=======
-            <img src="//static.openfoodfacts.localhost/images/icons/dist/ingredients.svg"
->>>>>>> 2e7ef0fd
+            <img src="//static.openfoodfacts.localhost/images/attributes/dist/nutriscore-d.svg"
                 style="height:72px;float:left;margin-right:1rem;"
                 alt="icon"
                 
@@ -680,35 +668,12 @@
         valeur arrondie : 4.07)
       </li>
     
-<<<<<<< HEAD
       <li>
         <strong>Fruits, légumes, noix et huiles de colza / noix / olive :
 0&nbsp;</strong>/&nbsp;5
 (valeur : 22.2222222222222, 
         valeur arrondie : 22.2)
       </li>
-=======
-        <a href="#panel_nova_content" class="panel_title"
-            
-        >
-            
-            <img src="//static.openfoodfacts.localhost/images/attributes/dist/nova-group-3.svg"
-                style="height:72px;float:left;margin-right:1rem;"
-                alt="icon"
-                
-            >
-            
-            <h4 
-                
-                
-            >
-                
-                Aliments transformés
-            </h4>
-            
-            <hr class="floatclear">
-        </a>
->>>>>>> 2e7ef0fd
     
   </ul>
 
@@ -778,20 +743,7 @@
     
            <div class="panel_text">
              
-<<<<<<< HEAD
-<p>&rarr; <a href="http://fr.openfoodfacts.localhost/nutriscore">En savoir plus sur le Nutri-Score</a></p>
-=======
-<p>Les produits alimentaires sont classés en 4 groupes selon leur degré de transformation :</p>
-<ol>
-<li>Aliments non transformés ou minimalement transformés</li>
-<li>Ingrédients culinaires transformés</li>
-<li>Aliments transformés</li>
-<li>Aliments ultra-transformés</li>
-</ol>
-<br>
-<p>La détermination du groupe est basée sur la catégorie du produit et sur les ingrédients qu'il contient.</p>
-<p>&rarr; <a href="//fr.openfoodfacts.localhost/nova">En savoir plus sur la classification NOVA</a></p>
->>>>>>> 2e7ef0fd
+<p>&rarr; <a href="//fr.openfoodfacts.localhost/nutriscore">En savoir plus sur le Nutri-Score</a></p>
 
            </div>
     
@@ -840,7 +792,7 @@
             
         >
             
-            <img src="http://static.openfoodfacts.localhost/images/icons/dist/scale-balance.svg"
+            <img src="//static.openfoodfacts.localhost/images/icons/dist/scale-balance.svg"
                 style="height:72px;float:left;margin-right:1rem;"
                 alt="icon"
                 
@@ -867,25 +819,9 @@
           
               <div style="margin-bottom:0.5rem">
        
-<<<<<<< HEAD
     <table aria-label="Tableau nutritionnel">
         <thead>
             <tr>
-=======
-        <div>
-    
-
-
-    
-           <div class="panel_text">
-             <strong>Acide citrique :</strong> L'acide citrique est un acide tricarboxylique α-hydroxylé présent en abondance dans le citron, d'où son nom. Il s'agit d'un acide faible qui joue un rôle important en biochimie comme métabolite du cycle de Krebs, une voie métabolique majeure chez tous les organismes aérobies. Plus d'un million de tonnes d'acide citrique sont produites industriellement chaque année. Il est largement utilisé comme exhausteur de goût, comme régulateur alimentaire de pH et comme chélateur.
-           </div>
-    
-
-    
-        <em>Source :
-            <a href="//fr.wikipedia.org/wiki/Acide citrique">Wikipedia
->>>>>>> 2e7ef0fd
                 
                 <th scope="col" style="max-width:15rem">
                     Tableau nutritionnel
@@ -1013,12 +949,7 @@
             ?
         </span>
     
-<<<<<<< HEAD
-                    </td>
-=======
-        <em>Source :
-            <a href="//fr.wikipedia.org/wiki/Carbonate de sodium">Wikipedia
->>>>>>> 2e7ef0fd
+                    </td>
                 
                     <td >
                       
@@ -1216,12 +1147,7 @@
             Fruits‚ légumes‚ noix et huiles de colza‚ noix et olive (estimation par analyse de la liste des ingrédients)
         </span>
     
-<<<<<<< HEAD
-                    </td>
-=======
-        <em>Source :
-            <a href="//fr.wikipedia.org/wiki/Carbonate de sodium">Wikipedia
->>>>>>> 2e7ef0fd
+                    </td>
                 
                     <td >
                       
@@ -1276,52 +1202,6 @@
 	   	    class="content panel_content_inline active"
 	   	  >
           
-<<<<<<< HEAD
-=======
-              
-
-	<!-- start templates/web/panels/panel.tt.html - panel_id: ingredients_analysis_en:palm-oil -->
-
-	<ul data-accordion class="panel_accordion accordion" id="panel_ingredients_analysis_en-palm-oil"
-    
-        style="margin-top:0.2rem;margin-bottom:0.2rem;"
-    
->
-<li class="accordion-navigation">
-
-    
-        <a href="#panel_ingredients_analysis_en-palm-oil_content" class="panel_title"
-            
-                style="padding:0.1rem;padding-left:1rem;"
-            
-        >
-            
-            <img src="//static.openfoodfacts.localhost/images/icons/dist/palm-oil.svg"
-                style="height:36px;float:left;margin-right:1rem;"
-                alt="icon"
-                
-                        class="filter-red"
-                
-            >
-            
-            <h4 
-                class="evaluation_bad_title"
-                style="font-size:1.1rem;"
-            >
-                
-                Huile de palme
-            </h4>
-            
-            <hr class="floatclear">
-        </a>
-    
-
-	   	 <div
-	   	    id="panel_ingredients_analysis_en-palm-oil_content"
-	   	    class="content panel_content"
-	   	  >
-          
->>>>>>> 2e7ef0fd
               <div style="margin-bottom:0.5rem">
        
         <div>
@@ -1381,13 +1261,8 @@
             
         >
             
-<<<<<<< HEAD
-            <img src="http://static.openfoodfacts.localhost/images/icons/dist/ingredients.svg"
+            <img src="//static.openfoodfacts.localhost/images/icons/dist/ingredients.svg"
                 style="height:72px;float:left;margin-right:1rem;"
-=======
-            <img src="//static.openfoodfacts.localhost/images/icons/dist/leaf.svg"
-                style="height:36px;float:left;margin-right:1rem;"
->>>>>>> 2e7ef0fd
                 alt="icon"
                 
                         class="filter-grey"
@@ -1486,13 +1361,8 @@
             
         >
             
-<<<<<<< HEAD
-            <img src="http://static.openfoodfacts.localhost/images/attributes/dist/nova-group-3.svg"
+            <img src="//static.openfoodfacts.localhost/images/attributes/dist/nova-group-3.svg"
                 style="height:72px;float:left;margin-right:1rem;"
-=======
-            <img src="//static.openfoodfacts.localhost/images/icons/dist/vegetarian.svg"
-                style="height:36px;float:left;margin-right:1rem;"
->>>>>>> 2e7ef0fd
                 alt="icon"
                 
             >
@@ -1566,7 +1436,7 @@
 </ol>
 <br>
 <p>La détermination du groupe est basée sur la catégorie du produit et sur les ingrédients qu'il contient.</p>
-<p>&rarr; <a href="http://fr.openfoodfacts.localhost/nova">En savoir plus sur la classification NOVA</a></p>
+<p>&rarr; <a href="//fr.openfoodfacts.localhost/nova">En savoir plus sur la classification NOVA</a></p>
 
            </div>
     
@@ -1634,17 +1504,6 @@
             
         >
             
-<<<<<<< HEAD
-=======
-            <img src="//static.openfoodfacts.localhost/images/icons/dist/off-magnifying-glass.svg"
-                style="height:36px;float:left;margin-right:1rem;"
-                alt="icon"
-                
-                        class="filter-grey"
-                
-            >
-            
->>>>>>> 2e7ef0fd
             <h4 
                 
                 style="font-size:1.1rem;"
@@ -1676,7 +1535,7 @@
 
     
         <em>Source :
-            <a href="https://fr.wikipedia.org/wiki/Acide citrique">Wikipedia
+            <a href="//fr.wikipedia.org/wiki/Acide citrique">Wikipedia
                 
             </a>
         </em>
@@ -1740,7 +1599,7 @@
 
     
         <em>Source :
-            <a href="https://fr.wikipedia.org/wiki/Carbonate de sodium">Wikipedia
+            <a href="//fr.wikipedia.org/wiki/Carbonate de sodium">Wikipedia
                 
             </a>
         </em>
@@ -1771,15 +1630,7 @@
             
                 style="padding:0.1rem;padding-left:1rem;"
             
-<<<<<<< HEAD
         >
-=======
-            <img src="//static.openfoodfacts.localhost/images/attributes/dist/nutriscore-d.svg"
-                style="height:72px;float:left;margin-right:1rem;"
-                alt="icon"
-                
-            >
->>>>>>> 2e7ef0fd
             
             <h4 
                 
@@ -1812,7 +1663,7 @@
 
     
         <em>Source :
-            <a href="https://fr.wikipedia.org/wiki/Carbonate de sodium">Wikipedia
+            <a href="//fr.wikipedia.org/wiki/Carbonate de sodium">Wikipedia
                 
             </a>
         </em>
@@ -1885,7 +1736,7 @@
             
         >
             
-            <img src="http://static.openfoodfacts.localhost/images/icons/dist/palm-oil.svg"
+            <img src="//static.openfoodfacts.localhost/images/icons/dist/palm-oil.svg"
                 style="height:36px;float:left;margin-right:1rem;"
                 alt="icon"
                 
@@ -1919,16 +1770,11 @@
     
            <div class="panel_text">
              
-<<<<<<< HEAD
                 
                     <strong>Ingrédients contenant de l'huile de palme :</strong>
                     Huile de palme
                 
                     
-=======
-<p>&rarr; <a href="//fr.openfoodfacts.localhost/nutriscore">En savoir plus sur le Nutri-Score</a></p>
-
->>>>>>> 2e7ef0fd
            </div>
     
 
@@ -1961,13 +1807,8 @@
             
         >
             
-<<<<<<< HEAD
-            <img src="http://static.openfoodfacts.localhost/images/icons/dist/leaf.svg"
+            <img src="//static.openfoodfacts.localhost/images/icons/dist/leaf.svg"
                 style="height:36px;float:left;margin-right:1rem;"
-=======
-            <img src="//static.openfoodfacts.localhost/images/icons/dist/scale-balance.svg"
-                style="height:72px;float:left;margin-right:1rem;"
->>>>>>> 2e7ef0fd
                 alt="icon"
                 
                         class="filter-red"
@@ -2037,7 +1878,7 @@
             
         >
             
-            <img src="http://static.openfoodfacts.localhost/images/icons/dist/vegetarian.svg"
+            <img src="//static.openfoodfacts.localhost/images/icons/dist/vegetarian.svg"
                 style="height:36px;float:left;margin-right:1rem;"
                 alt="icon"
                 
@@ -2132,7 +1973,7 @@
             
         >
             
-            <img src="http://static.openfoodfacts.localhost/images/icons/dist/off-magnifying-glass.svg"
+            <img src="//static.openfoodfacts.localhost/images/icons/dist/off-magnifying-glass.svg"
                 style="height:36px;float:left;margin-right:1rem;"
                 alt="icon"
                 
@@ -3917,16 +3758,9 @@
 							</div>
 						</div>
 						<div class="cell small-100 medium-100 large-50 flex-grid v-align-center direction-row">
-<<<<<<< HEAD
-							<a class="cell small-50 medium-25 large-25 h-space-short v-align-center" href="https://apps.apple.com/app/open-food-facts/id588797948?utm_source=off&utf_medium=web&utm_campaign=install_the_app_ios_footer_fr"><img src="/images/misc/appstore/black/appstore_FR.svg" alt="Disponible sur l'App Store"  loading="lazy" class="full-width"></a>
-							<a class="cell small-50 medium-25 large-25 h-space-short v-align-center" href="https://world.openfoodfacts.org/files/off.apk?utm_source=off&utf_medium=web&utm_campaign=install_the_app_android_footer_fr"><img src="https://static.openfoodfacts.org/images/misc/playstore/img/fr_get.svg" alt="Disponible sur Google Play" loading="lazy" class="full-width"></a>
-							<a class="cell small-50 medium-25 large-25 h-space-short v-align-center" href="https://world.openfoodfacts.org/files/off.apk?utm_source=off&utf_medium=web&utm_campaign=install_the_app_apk_footer_fr"><img src="https://static.openfoodfacts.org/images/misc/android-apk.svg" alt="APK Android" loading="lazy" class="full-width"></a>
-=======
 							<a class="cell small-50 medium-25 large-25 h-space-short v-align-center" href="//apps.apple.com/app/open-food-facts/id588797948?utm_source=off&utf_medium=web&utm_campaign=install_the_app_ios_footer_fr"><img src="/images/misc/appstore/black/appstore_FR.svg" alt="Disponible sur l'App Store"  loading="lazy" class="full-width"></a>
-							<a class="cell small-50 medium-25 large-25 h-space-short v-align-center" href="//play.google.com/store/apps/details?id=org.openfoodfacts.scanner&hl=fr?utm_source=off&utf_medium=web&utm_campaign=install_the_app_android_footer_fr"><img src="//static.openfoodfacts.org/images/misc/playstore/img/fr_get.svg" alt="Disponible sur Google Play" loading="lazy" class="full-width"></a>
-							<a class="cell small-50 medium-25 large-25 h-space-short v-align-center" href="//apps.microsoft.com/store/detail/open-food-facts-scan-to-get-nutriscore-ecoscore-and-more/XP8LT18SRPKLRG?utm_source=off&utf_medium=web&utm_campaign=install_the_app_windows_footer_fr"><img src="/images/misc/microsoft/French.svg" alt="Disponible sur Windows Phone"  loading="lazy" class="full-width"></a>
-							<a class="cell small-50 medium-25 large-25 h-space-short v-align-center" href="//world-fr.openfoodfacts.org/files/off.apk?utm_source=off&utf_medium=web&utm_campaign=install_the_app_apk_footer_fr"><img src="//static.openfoodfacts.org/images/misc/android-apk.svg" alt="APK Android" loading="lazy" class="full-width"></a>
->>>>>>> 2e7ef0fd
+							<a class="cell small-50 medium-25 large-25 h-space-short v-align-center" href="//world.openfoodfacts.org/files/off.apk?utm_source=off&utf_medium=web&utm_campaign=install_the_app_android_footer_fr"><img src="//static.openfoodfacts.org/images/misc/playstore/img/fr_get.svg" alt="Disponible sur Google Play" loading="lazy" class="full-width"></a>
+							<a class="cell small-50 medium-25 large-25 h-space-short v-align-center" href="//world.openfoodfacts.org/files/off.apk?utm_source=off&utf_medium=web&utm_campaign=install_the_app_apk_footer_fr"><img src="//static.openfoodfacts.org/images/misc/android-apk.svg" alt="APK Android" loading="lazy" class="full-width"></a>
 						</div>
 					</div>
 				</div>
@@ -4006,15 +3840,9 @@
 						<div class="row">
 
 							<div class="small-12 text-center v-space-short h-space-large">
-								<a href="/" style="font-size:1rem;"><img id="logo" src="http://static.openfoodfacts.localhost/images/logos/off-logo-horizontal-mono-white.svg" alt="Open Food Facts" style="margin:8px;height:48px;width:auto;"></a>
-
-<<<<<<< HEAD
+								<a href="/" style="font-size:1rem;"><img id="logo" src="//static.openfoodfacts.localhost/images/logos/off-logo-horizontal-mono-white.svg" alt="Open Food Facts" style="margin:8px;height:48px;width:auto;"></a>
+
 								<p>A collaborative, free and open database of food products from around the world.</p>
-=======
-								<a href="/" style="font-size:1rem;"><img id="logo" src="//static.openfoodfacts.localhost/images/logos/off-logo-horizontal-mono-white.svg" alt="Logo Open Food Facts" style="margin:8px;height:48px;width:auto;"></a>
-
-								<p>Une base de données collaborative, libre et ouverte des produits alimentaires du monde entier.</p>
->>>>>>> 2e7ef0fd
 								
 								<ul class="inline-list text-center text-small">
 									<li><a href="/mentions-legales">Mentions légales</a></li>
