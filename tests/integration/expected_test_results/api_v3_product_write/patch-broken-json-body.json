{
   "errors" : [
      {
         "field" : {
<<<<<<< HEAD
            "error" : "'null' expected, at character offset 0 (before \"not json\") at /opt/product-opener/lib/ProductOpener/API.pm line 228.\n",
=======
            "error" : "'null' expected, at character offset 0 (before \"not json\") at /opt/product-opener/lib/ProductOpener/API.pm line 225.\n",
>>>>>>> 1fbb77a6
            "id" : "body",
            "value" : "not json"
         },
         "impact" : {
            "id" : "failure",
            "lc_name" : "Failure",
            "name" : "Failure"
         },
         "message" : {
            "id" : "invalid_json_in_request_body",
            "lc_name" : "Invalid JSON in request body",
            "name" : "Invalid JSON in request body"
         }
      }
   ],
   "status" : "failure",
   "warnings" : []
}<|MERGE_RESOLUTION|>--- conflicted
+++ resolved
@@ -2,11 +2,7 @@
    "errors" : [
       {
          "field" : {
-<<<<<<< HEAD
-            "error" : "'null' expected, at character offset 0 (before \"not json\") at /opt/product-opener/lib/ProductOpener/API.pm line 228.\n",
-=======
-            "error" : "'null' expected, at character offset 0 (before \"not json\") at /opt/product-opener/lib/ProductOpener/API.pm line 225.\n",
->>>>>>> 1fbb77a6
+            "error" : "'null' expected, at character offset 0 (before \"not json\") at /opt/product-opener/lib/ProductOpener/API.pm line 229.\n",
             "id" : "body",
             "value" : "not json"
          },
