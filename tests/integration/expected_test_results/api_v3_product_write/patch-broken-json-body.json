{
   "errors" : [
      {
         "field" : {
<<<<<<< HEAD
            "error" : "'null' expected, at character offset 0 (before \"not json\") at /opt/product-opener/lib/ProductOpener/API.pm line 230.\n",
=======
            "error" : "'null' expected, at character offset 0 (before \"not json\") at /opt/product-opener/lib/ProductOpener/API.pm line 234.\n",
>>>>>>> b35c4364
            "id" : "body",
            "value" : "not json"
         },
         "impact" : {
            "id" : "failure",
            "lc_name" : "Failure",
            "name" : "Failure"
         },
         "message" : {
            "id" : "invalid_json_in_request_body",
            "lc_name" : "Invalid JSON in request body",
            "name" : "Invalid JSON in request body"
         }
      }
   ],
   "status" : "failure",
   "warnings" : []
}<|MERGE_RESOLUTION|>--- conflicted
+++ resolved
@@ -2,11 +2,7 @@
    "errors" : [
       {
          "field" : {
-<<<<<<< HEAD
-            "error" : "'null' expected, at character offset 0 (before \"not json\") at /opt/product-opener/lib/ProductOpener/API.pm line 230.\n",
-=======
-            "error" : "'null' expected, at character offset 0 (before \"not json\") at /opt/product-opener/lib/ProductOpener/API.pm line 234.\n",
->>>>>>> b35c4364
+            "error" : "'null' expected, at character offset 0 (before \"not json\") at /opt/product-opener/lib/ProductOpener/API.pm line 235.\n",
             "id" : "body",
             "value" : "not json"
          },
