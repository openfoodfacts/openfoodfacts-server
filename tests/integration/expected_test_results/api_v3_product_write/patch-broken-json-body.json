--- conflicted
+++ resolved
@@ -2,11 +2,7 @@
    "errors" : [
       {
          "field" : {
-<<<<<<< HEAD
-            "error" : "'null' expected, at character offset 0 (before \"not json\") at /opt/product-opener/lib/ProductOpener/API.pm line 239.\n",
-=======
             "error" : "'null' expected, at character offset 0 (before \"not json\") at /opt/product-opener/lib/ProductOpener/API.pm line --ignore--.\n",
->>>>>>> e3a903bd
             "id" : "body",
             "value" : "not json"
          },
