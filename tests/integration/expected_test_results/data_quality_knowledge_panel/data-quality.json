{
   "code" : "200000000002",
   "product" : {
      "knowledge_panels" : {
         "contribution_card" : {
            "elements" : [
               {
                  "element_type" : "panel",
                  "panel_element" : {
                     "panel_id" : "data_quality_errors"
                  }
               },
               {
                  "element_type" : "panel",
                  "panel_element" : {
                     "panel_id" : "data_quality_warnings"
                  }
               },
               {
                  "element_type" : "panel",
                  "panel_element" : {
                     "panel_id" : "data_quality_info"
                  }
               }
            ],
            "expanded" : true,
            "title_element" : {
               "title" : "Contribution"
            },
            "topics" : [
               "contribution"
            ],
            "type" : "card"
         },
         "data_quality_errors" : {
            "elements" : [
               {
                  "element_type" : "text",
                  "text_element" : {
                     "html" : "<ul> <li id=\"data-error-en:energy-value-in-kcal-does-not-match-value-in-kj\"> Energy value in kcal does not match value in kJ <br><span class=\"description\">The energy value in kJ must be about 4.2 times greater than the value in kcal</span> </li> <li id=\"data-error-en:nutrition-value-over-105-salt\"> Nutrition value over 105 - Salt <br><span class=\"description\">Salt value is over 105g per 100g, which is impossible.</span> </li> <li id=\"data-error-en:nutrition-value-total-over-105\"> Nutrition value total over 105 <br><span class=\"description\">The sum of nutrient values for 100 g or 100 ml is greater than 100 g. It is very likely that there is at least one value or unit error.</span> </li> </ul>"
                  }
               },
               {
                  "action_element" : {
                     "actions" : [
                        "add_nutrition_facts"
                     ],
                     "html" : ""
                  },
                  "element_type" : "action"
               }
            ],
            "evaluation" : "bad",
            "expand_for" : "large",
            "level" : "info",
            "title_element" : {
               "icon_color_from_evaluation" : true,
               "icon_url" : "http://static.openfoodfacts.localhost/images/icons/dist/data-error.svg",
               "subtitle" : "Help us improve quality of our data by contributing fixes",
               "title" : "Detected Errors"
            },
            "topics" : [
               "contribution"
            ]
         },
         "data_quality_info" : {
            "elements" : [
               {
                  "element_type" : "text",
                  "text_element" : {
                     "html" : "<ul> <li id=\"data-error-en:no-packaging-data\"> No packaging data <br><span class=\"description\">No packaging data - Packaging is one of the components of the Eco-Score, and thus it's important to have packaging data.</span> </li> </ul>"
                  }
               },
               {
                  "action_element" : {
                     "actions" : [
                        "add_packaging_components"
                     ],
                     "html" : ""
                  },
                  "element_type" : "action"
               },
               {
                  "element_type" : "text",
                  "text_element" : {
                     "html" : "<ul> <li id=\"data-error-en:ecoscore-extended-data-not-computed\"> EcoScore - Extended data - Not computed </li> <li id=\"data-error-en:food-groups-1-unknown\"> Food groups 1 unknown </li> <li id=\"data-error-en:food-groups-2-unknown\"> Food groups 2 unknown </li> <li id=\"data-error-en:food-groups-3-unknown\"> Food groups 3 unknown </li> <li id=\"data-error-en:ingredients-percent-analysis-ok\"> Ingredients percent analysis OK </li> </ul>"
                  }
               }
            ],
            "evaluation" : "good",
            "expand_for" : "large",
            "level" : "info",
            "title_element" : {
               "icon_color_from_evaluation" : true,
               "icon_url" : "http://static.openfoodfacts.localhost/images/icons/dist/data-info.svg",
               "subtitle" : "Some infos about data quality on this product",
               "title" : "Data Quality infos"
            },
            "topics" : [
               "contribution"
            ]
         },
         "data_quality_warnings" : {
            "elements" : [
               {
                  "element_type" : "text",
                  "text_element" : {
                     "html" : "<ul> <li id=\"data-error-en:ingredients-50-percent-unknown\"> Ingredients - 50 percent unknown <br><span class=\"description\">There are 50 percent of ingredients that are unknown, which either means that the ingredient list is not stored in the right language -eg a French list stored as an English one-, or that the Open Food Facts ingredient taxonomy and parser are not yet working well in your language.</span> </li> </ul>"
                  }
               },
               {
                  "action_element" : {
                     "actions" : [
                        "add_ingredients_text"
                     ],
                     "html" : ""
                  },
                  "element_type" : "action"
               },
               {
                  "element_type" : "text",
                  "text_element" : {
                     "html" : "<ul> <li id=\"data-error-en:ecoscore-origins-of-ingredients-origins-are-100-percent-unknown\"> EcoScore origins of ingredients origins are 100 percent unknown <br><span class=\"description\">Origins of ingredients are one of the Eco-Score components. They are currently extracted from the ingredient list and the Origins field.</span> </li> </ul>"
                  }
               },
               {
                  "action_element" : {
                     "actions" : [
                        "add_origins"
                     ],
                     "html" : ""
                  },
                  "element_type" : "action"
               },
               {
                  "element_type" : "text",
                  "text_element" : {
                     "html" : "<ul> <li id=\"data-error-en:ecoscore-packaging-packaging-data-missing\"> EcoScore - packaging - Packaging data missing <br><span class=\"description\">No packaging data - Packaging is one of the components of the Eco-Score, and thus it's important to have packaging data.</span> </li> </ul>"
                  }
               },
               {
                  "action_element" : {
                     "actions" : [
                        "add_packaging_components"
                     ],
                     "html" : ""
                  },
                  "element_type" : "action"
               },
               {
                  "element_type" : "text",
                  "text_element" : {
                     "html" : "<ul> <li id=\"data-error-en:ecoscore-production-system-no-label\"> EcoScore - production system - no label </li> </ul>"
                  }
               }
            ],
            "evaluation" : "average",
            "expanded" : false,
            "level" : "info",
            "title_element" : {
               "icon_color_from_evaluation" : true,
               "icon_url" : "http://static.openfoodfacts.localhost/images/icons/dist/data-warning.svg",
               "subtitle" : "We have detected some potential issues or potential improvements, could you check if some apply ?",
               "title" : "Potential issues"
            },
            "topics" : [
               "contribution"
            ]
         },
         "ecoscore" : {
            "elements" : [
               {
                  "element_type" : "text",
                  "text_element" : {
                     "html" : "We could not compute the Eco-Score of this product as it is missing some data, could you help complete it?",
                     "type" : "summary"
                  }
               },
               {
                  "action_element" : {
                     "actions" : [
                        "add_categories"
                     ],
                     "html" : "Could you add a precise product category so that we can compute the Eco-Score?"
                  },
                  "element_type" : "action"
               }
            ],
            "level" : "info",
            "title_element" : {
               "grade" : "unknown",
               "icon_url" : "http://static.openfoodfacts.localhost/images/attributes/dist/ecoscore-unknown.svg",
               "title" : "Eco-Score not computed - Unknown environmental impact",
               "type" : "grade"
            },
            "topics" : [
               "environment"
            ]
         },
         "environment_card" : {
            "elements" : [
               {
                  "element_type" : "panel",
                  "panel_element" : {
                     "panel_id" : "ecoscore"
                  }
               },
               {
                  "element_type" : "panel_group",
                  "panel_group_element" : {
                     "panel_group_id" : "packaging_recycling",
                     "panel_ids" : [
                        "packaging_recycling"
                     ],
                     "title" : "Packaging"
                  }
               },
               {
                  "element_type" : "panel_group",
                  "panel_group_element" : {
                     "panel_ids" : [
                        "origins_of_ingredients"
                     ],
                     "title" : "Transportation"
                  }
               }
            ],
            "expanded" : true,
            "title_element" : {
               "title" : "Environment"
            },
            "topics" : [
               "environment"
            ],
            "type" : "card"
         },
         "health_card" : {
            "elements" : [
               {
                  "element_type" : "panel_group",
                  "panel_group_element" : {
                     "panel_group_id" : "nutrition",
                     "panel_ids" : [
                        "nutriscore_2023",
                        "nutrient_levels"
                     ],
                     "title" : "Nutrition",
                     "type" : "subcard"
                  }
               },
               {
                  "element_type" : "panel_group",
                  "panel_group_element" : {
                     "panel_ids" : [
                        "nutrition_facts_table",
                        "serving_size"
                     ],
                     "title" : ""
                  }
               },
               {
                  "element_type" : "panel_group",
                  "panel_group_element" : {
                     "panel_group_id" : "ingredients",
                     "panel_ids" : [
                        "ingredients"
                     ],
                     "title" : "Ingredients",
                     "type" : "subcard"
                  }
               },
               {
                  "element_type" : "panel_group",
                  "panel_group_element" : {
                     "panel_ids" : [
                        "nova"
                     ],
                     "title" : "Food processing"
                  }
               },
               {
                  "element_type" : "panel_group",
                  "panel_group_element" : {
                     "panel_ids" : [
                        "ingredients_analysis",
                        "ingredients_analysis_details"
                     ],
                     "title" : "Ingredients analysis"
                  }
               }
            ],
            "expanded" : true,
            "title_element" : {
               "title" : "Health"
            },
            "topics" : [
               "health"
            ],
            "type" : "card"
         },
         "incomplete_or_incorrect_data" : {
            "elements" : [
               {
                  "element_type" : "text",
                  "text_element" : {
                     "html" : "\n                If the information does not match the information on the packaging, you can complete or correct it. Thank you!\n                Open Food Facts is a collaborative database, and every contribution is useful for all.\n                "
                  }
               },
               {
                  "action_element" : {
                     "actions" : [
                        "edit_product"
                     ],
                     "html" : ""
                  },
                  "element_type" : "action"
               }
            ],
            "evaluation" : "neutral",
            "expand_for" : "large",
            "level" : "info",
            "title_element" : {
               "icon_url" : "http://static.openfoodfacts.localhost/images/logos/off-logo-icon-light.svg",
               "subtitle" : "Category, labels, ingredients, allergens, nutritional information, photos etc.",
               "title" : "Incomplete or incorrect information?"
            },
            "topics" : [
               "problem"
            ]
         },
         "ingredients" : {
            "elements" : [
               {
                  "element_type" : "text",
                  "text_element" : {
                     "edit_field_id" : "ingredients_text_en",
                     "edit_field_type" : "ingredients_text",
                     "edit_field_value" : "water, test_ingredient",
                     "html" : "water, test_ingredient",
                     "language" : "English",
                     "lc" : "en"
                  }
               }
            ],
            "evaluation" : "unknown",
            "expand_for" : "large",
            "expanded" : false,
            "level" : "info",
            "title_element" : {
               "icon_color_from_evaluation" : true,
               "icon_url" : "http://static.openfoodfacts.localhost/images/icons/dist/ingredients.svg",
               "title" : "2 ingredients"
            },
            "topics" : [
               "health"
            ]
         },
         "ingredients_analysis" : {
            "elements" : [
               {
                  "element_type" : "panel",
                  "panel_element" : {
                     "panel_id" : "ingredients_analysis_en:palm-oil-content-unknown"
                  }
               },
               {
                  "element_type" : "panel",
                  "panel_element" : {
                     "panel_id" : "ingredients_analysis_en:vegan-status-unknown"
                  }
               },
               {
                  "element_type" : "panel",
                  "panel_element" : {
                     "panel_id" : "ingredients_analysis_en:vegetarian-status-unknown"
                  }
               },
               {
                  "element_type" : "text",
                  "text_element" : {
                     "html" : "The analysis is based solely on the ingredients listed and does not take into account processing methods."
                  }
               }
            ],
            "expanded" : true,
            "level" : "info",
            "topics" : [
               "health"
            ],
            "type" : "inline"
         },
         "ingredients_analysis_details" : {
            "elements" : [
               {
                  "element_type" : "panel",
                  "panel_element" : {
                     "panel_id" : "ingredients_analysis_help"
                  }
               },
               {
                  "element_type" : "text",
                  "text_element" : {
                     "html" : "en: <span>water</span>, <span class=\"text_info unknown_ingredient\">test_ingredient</span>"
                  }
               },
               {
                  "element_type" : "text",
                  "text_element" : {
                     "html" : "<ol id=\"ordered_ingredients_list\">\n<li><span>water</span> -> en:water - vegan:&nbsp;yes - vegetarian:&nbsp;yes - ciqual_food_code:&nbsp;18066 - percent_min:&nbsp;50 - percent_max:&nbsp;100</li>\n<li><span class=\"text_info unknown_ingredient\">test_ingredient</span> -> en:test-ingredient - percent_min:&nbsp;0 - percent_max:&nbsp;50</li>\n</ol>\n"
                  }
               },
               {
                  "element_type" : "text",
                  "text_element" : {
                     "html" : ""
                  }
               }
            ],
            "evaluation" : "average",
            "level" : "info",
            "size" : "small",
            "title_element" : {
               "icon_color_from_evaluation" : true,
               "icon_size" : "small",
               "icon_url" : "http://static.openfoodfacts.localhost/images/icons/dist/off-magnifying-glass.svg",
               "subtitle" : "We need your help!",
               "title" : "Details of the analysis of the ingredients"
            },
            "topics" : [
               "health"
            ]
         },
         "ingredients_analysis_en:palm-oil-content-unknown" : {
            "elements" : [
               {
                  "element_type" : "text",
                  "text_element" : {
                     "html" : "\n                \n                    <strong>Unrecognized ingredients:</strong>\n                    Test-ingredient\n                \n                    ",
                     "type" : "summary"
                  }
               },
               {
                  "element_type" : "panel",
                  "panel_element" : {
                     "panel_id" : "ingredients_analysis_help"
                  }
               }
            ],
            "evaluation" : "unknown",
            "level" : "info",
            "size" : "small",
            "title_element" : {
               "icon_color_from_evaluation" : true,
               "icon_size" : "small",
               "icon_url" : "http://static.openfoodfacts.localhost/images/icons/dist/palm-oil.svg",
               "title" : "Palm oil content unknown"
            },
            "topics" : [
               "health"
            ]
         },
         "ingredients_analysis_en:vegan-status-unknown" : {
            "elements" : [
               {
                  "element_type" : "text",
                  "text_element" : {
                     "html" : "\n                \n                    <strong>Unrecognized ingredients:</strong>\n                    Test-ingredient\n                \n                    ",
                     "type" : "summary"
                  }
               },
               {
                  "element_type" : "panel",
                  "panel_element" : {
                     "panel_id" : "ingredients_analysis_help"
                  }
               }
            ],
            "evaluation" : "unknown",
            "level" : "info",
            "size" : "small",
            "title_element" : {
               "icon_color_from_evaluation" : true,
               "icon_size" : "small",
               "icon_url" : "http://static.openfoodfacts.localhost/images/icons/dist/leaf.svg",
               "title" : "Vegan status unknown"
            },
            "topics" : [
               "health"
            ]
         },
         "ingredients_analysis_en:vegetarian-status-unknown" : {
            "elements" : [
               {
                  "element_type" : "text",
                  "text_element" : {
                     "html" : "\n                \n                    <strong>Unrecognized ingredients:</strong>\n                    Test-ingredient\n                \n                    ",
                     "type" : "summary"
                  }
               },
               {
                  "element_type" : "panel",
                  "panel_element" : {
                     "panel_id" : "ingredients_analysis_help"
                  }
               }
            ],
            "evaluation" : "unknown",
            "level" : "info",
            "size" : "small",
            "title_element" : {
               "icon_color_from_evaluation" : true,
               "icon_size" : "small",
               "icon_url" : "http://static.openfoodfacts.localhost/images/icons/dist/vegetarian.svg",
               "title" : "Vegetarian status unknown"
            },
            "topics" : [
               "health"
            ]
         },
         "ingredients_analysis_help" : {
            "elements" : [
               {
                  "element_type" : "text",
                  "text_element" : {
                     "html" : "<p class=\"text_info\">Some ingredients could not be recognized.</p>"
                  }
               },
               {
                  "element_type" : "text",
                  "text_element" : {
                     "html" : "\n                <h3>We need your help!</h3>\n                <p>You can help us recognize more ingredients and better analyze the list of ingredients for this product and others:</p>\n                <ul>\n                    <li>Edit this product page to correct spelling mistakes in the ingredients list, and/or to remove ingredients in other languages and sentences that are not related to the ingredients.</li>\n                    <li>Add new entries, synonyms or translations to our multilingual lists of ingredients, ingredient processing methods, and labels.</li>\n                </ul>\n                <p>If you would like to help, join the #ingredients channel on <a href=\"https://slack.openfoodfacts.org\">our Slack discussion space</a> and/or learn about <a href=\"https://wiki.openfoodfacts.org/Ingredients_Extraction_and_Analysis\">ingredients analysis on our wiki</a>. Thank you!</p>                \n                ",
                     "type" : "callout_info"
                  }
               }
            ],
            "expanded" : true,
            "level" : "info",
            "topics" : [
               "health"
            ],
            "type" : "inline"
         },
         "nova" : {
            "elements" : [
               {
                  "element_type" : "text",
                  "text_element" : {
                     "html" : "\n\n    \n    \n\n"
                  }
               },
               {
                  "element_type" : "text",
                  "text_element" : {
                     "html" : "\n<p>Food products are classified into 4 groups according to their degree of processing:</p>\n<ol>\n<li>Unprocessed or minimally processed foods</li>\n<li>Processed culinary ingredients</li>\n<li>Processed foods</li>\n<li>Ultra processed foods</li>\n</ol>\n<br>\n<p>The determination of the group is based on the category of the product and on the ingredients it contains.</p>\n<p>&rarr; <a href=\"http://world.openfoodfacts.localhost/nova\">Learn more about the NOVA classification</a></p>\n"
                  }
               }
            ],
            "level" : "info",
            "title_element" : {
               "icon_url" : "http://static.openfoodfacts.localhost/images/attributes/dist/nova-group-1.svg",
               "title" : "Unprocessed or minimally processed foods"
            },
            "topics" : [
               "health"
            ]
         },
         "nutrient_level_salt" : {
            "elements" : [
               {
                  "element_type" : "text",
                  "text_element" : {
                     "html" : "\n<b>What you need to know</b>\n<ul>\n<li>A high consumption of salt (or sodium) can cause raised blood pressure, which can increase the risk of heart disease and stroke.</li>\n<li>Many people who have high blood pressure do not know it, as there are often no symptoms.</li>\n<li>Most people consume too much salt (on average 9 to 12 grams per day), around twice the recommended maximum level of intake.</li>\n</ul>\n<br>\n<b>Recommendation</b>:\n<b>Limit the consumption of salt and salted food</b>\n<ul>\n<li>Reduce the quantity of salt used when cooking, and don't salt again at the table.</li>\n<li>Limit the consumption of salty snacks and choose products with lower salt content.</li>\n</ul>\n",
                     "type" : "summary"
                  }
               },
               {
                  "element_type" : "text",
                  "text_element" : {
                     "html" : "\n",
                     "source_language" : "en",
                     "source_text" : "World Health Organization (WHO) - Fact sheet - Salt reduction",
                     "source_url" : "https://www.who.int/news-room/fact-sheets/detail/salt-reduction",
                     "type" : "summary"
                  }
               },
               {
                  "element_type" : "text",
                  "text_element" : {
                     "html" : "\n",
                     "source_language" : "en",
                     "source_text" : "National Health Service UK (NHS) - Salt: the facts",
                     "source_url" : "https://www.nhs.uk/live-well/eat-well/food-types/salt-nutrition/",
                     "type" : "summary"
                  }
               }
            ],
            "evaluation" : "bad",
            "level" : "info",
            "size" : "small",
            "title_element" : {
               "icon_size" : "small",
               "icon_url" : "http://static.openfoodfacts.localhost/images/misc/high.svg",
               "name" : "Salt",
               "title" : "Salt in high quantity (120%)",
               "type" : "percentage",
               "value" : 120
            },
            "topics" : [
               "health"
            ]
         },
         "nutrient_levels" : {
            "elements" : [
               {
                  "element_type" : "panel_group",
                  "panel_group_element" : {
                     "panel_group_id" : "nutrient_levels_group",
                     "panel_ids" : [
                        "nutrient_level_salt"
                     ]
                  }
               }
            ],
            "evaluation" : "unknown",
            "expand_for" : "large",
            "expanded" : false,
            "level" : "info",
            "title_element" : {
               "icon_color_from_evaluation" : true,
               "icon_url" : "http://static.openfoodfacts.localhost/images/icons/dist/nutrition.svg",
               "title" : "Nutrient levels"
            },
            "topics" : [
               "health"
            ]
         },
         "nutriscore_2023" : {
            "elements" : [
               {
                  "element_type" : "text",
                  "text_element" : {
                     "html" : "The nutrition facts of the product must be specified in order to compute the Nutri-Score.<p>Missing nutrition facts: <b>Fat, Proteins, Saturated fat, Sugars</b></p>\n                    ",
                     "type" : "warning"
                  }
               },
               {
                  "action_element" : {
                     "actions" : [
                        "add_nutrition_facts"
                     ],
                     "html" : "Could you add the information needed to compute the Nutri-Score?"
                  },
                  "element_type" : "action"
               },
               {
                  "element_type" : "panel",
                  "panel_element" : {
                     "panel_id" : "nutriscore_description"
                  }
               }
            ],
            "level" : "info",
            "title_element" : {
               "grade" : "unknown",
               "icon_url" : "http://static.openfoodfacts.localhost/images/attributes/dist/nutriscore-unknown-new-en.svg",
               "subtitle" : "Missing nutrition facts",
               "title" : "Nutri-Score UNKNOWN",
               "type" : "grade"
            },
            "topics" : [
               "health"
            ]
         },
         "nutriscore_description" : {
            "elements" : [
               {
                  "element_type" : "text",
                  "text_element" : {
                     "html" : "<p>The Nutri-Score is a logo on the overall nutritional quality of products.</p>\n<p>\nThe score from A to E is calculated based on nutrients and foods to favor (proteins, fiber, fruits, vegetables and legumes ...) and nutrients to limit (calories, saturated fat, sugars, salt).\nThe score is calculated from the data of the nutrition facts table and the composition data (fruits, vegetables and legumes).\n</p>\n\n                ",
                     "type" : "info"
                  }
               },
               {
                  "element_type" : "text",
                  "text_element" : {
                     "html" : "\n<p>&rarr; <a href=\"http://world.openfoodfacts.localhost/nutriscore\">Learn more about the Nutri-Score</a></p>\n"
                  }
               }
            ],
            "level" : "info",
            "title_element" : {
<<<<<<< HEAD
               "grade" : "unknown",
               "icon_url" : "http://static.openfoodfacts.localhost/images/attributes/dist/nutriscore-unknown.svg",
               "name" : "Nutri-Score",
               "subtitle" : "Missing nutrition facts",
               "title" : "Missing data to compute the Nutri-Score",
               "type" : "grade"
=======
               "icon_size" : "small",
               "icon_url" : "http://static.openfoodfacts.localhost/images/icons/dist/info.svg",
               "title" : "What is the Nutri-Score?",
               "type" : "info"
>>>>>>> ab6ebb77
            },
            "topics" : [
               "health"
            ]
         },
         "nutrition_facts_table" : {
            "elements" : [
               {
                  "element_type" : "table",
                  "table_element" : {
                     "columns" : [
                        {
                           "style" : "max-width:15rem",
                           "text" : "Nutrition facts",
                           "type" : "text"
                        },
                        {
                           "column_group_id" : "product",
                           "shown_by_default" : true,
                           "text" : "As sold<br>for 100 g / 100 ml",
                           "text_for_small_screens" : "100g",
                           "type" : "text"
                        },
                        {
                           "column_group_id" : "product",
                           "shown_by_default" : false,
                           "text" : "As sold<br>per serving (10 g)",
                           "text_for_small_screens" : "per serving",
                           "type" : "text"
                        }
                     ],
                     "id" : "nutrition_facts_table",
                     "rows" : [
                        {
                           "values" : [
                              {
                                 "level" : 0,
                                 "style" : "max-width:15rem",
                                 "text" : "Energy"
                              },
                              {
                                 "text" : "1,302 kj<br>(1302 kcal)"
                              },
                              {
                                 "text" : "130 kj<br>(130 kcal)"
                              }
                           ]
                        },
                        {
                           "values" : [
                              {
                                 "level" : 0,
                                 "style" : "max-width:15rem",
                                 "text" : "Fat"
                              },
                              {
                                 "text" : "?"
                              },
                              {
                                 "text" : "?"
                              }
                           ]
                        },
                        {
                           "values" : [
                              {
                                 "level" : 1,
                                 "style" : "max-width:15rem",
                                 "text" : "Saturated fat"
                              },
                              {
                                 "text" : "?"
                              },
                              {
                                 "text" : "?"
                              }
                           ]
                        },
                        {
                           "values" : [
                              {
                                 "level" : 0,
                                 "style" : "max-width:15rem",
                                 "text" : "Carbohydrates"
                              },
                              {
                                 "text" : "?"
                              },
                              {
                                 "text" : "?"
                              }
                           ]
                        },
                        {
                           "values" : [
                              {
                                 "level" : 1,
                                 "style" : "max-width:15rem",
                                 "text" : "Sugars"
                              },
                              {
                                 "text" : "?"
                              },
                              {
                                 "text" : "?"
                              }
                           ]
                        },
                        {
                           "values" : [
                              {
                                 "level" : 0,
                                 "style" : "max-width:15rem",
                                 "text" : "Fiber"
                              },
                              {
                                 "text" : "?"
                              },
                              {
                                 "text" : "?"
                              }
                           ]
                        },
                        {
                           "values" : [
                              {
                                 "level" : 0,
                                 "style" : "max-width:15rem",
                                 "text" : "Proteins"
                              },
                              {
                                 "text" : "?"
                              },
                              {
                                 "text" : "?"
                              }
                           ]
                        },
                        {
                           "values" : [
                              {
                                 "level" : 0,
                                 "style" : "max-width:15rem",
                                 "text" : "Salt"
                              },
                              {
                                 "text" : "120 g"
                              },
                              {
                                 "text" : "12 g"
                              }
                           ]
                        },
                        {
                           "values" : [
                              {
                                 "level" : 0,
                                 "style" : "max-width:15rem",
                                 "text" : "Fruits‚ vegetables‚ nuts and rapeseed‚ walnut and olive oils (estimate from ingredients list analysis)"
                              },
                              {
                                 "text" : "0 %"
                              },
                              {
                                 "text" : "0 %"
                              }
                           ]
                        }
                     ],
                     "title" : "Nutrition facts"
                  }
               }
            ],
            "evaluation" : "unknown",
            "expand_for" : "large",
            "expanded" : false,
            "level" : "info",
            "title_element" : {
               "icon_color_from_evaluation" : true,
               "icon_url" : "http://static.openfoodfacts.localhost/images/icons/dist/scale-balance.svg",
               "title" : "Nutrition facts"
            },
            "topics" : [
               "health"
            ]
         },
         "origins_of_ingredients" : {
            "elements" : [
               {
                  "element_type" : "text",
                  "text_element" : {
                     "html" : "\n                The origins of the ingredients of this product are not indicated.<br><br>\n                If they are indicated on the packaging, you can modify the product sheet and add them.<br><br>\n                If you are the manufacturer of this product, you can send us the information with our <a href=\"https://world.pro.openfoodfacts.org\">free platform for producers</a>.\n                    ",
                     "type" : "warning"
                  }
               },
               {
                  "action_element" : {
                     "actions" : [
                        "add_origins"
                     ],
                     "html" : "Add the origins of ingredients for this product"
                  },
                  "element_type" : "action"
               }
            ],
            "evaluation" : "unknown",
            "expanded" : false,
            "level" : "info",
            "title_element" : {
               "icon_color_from_evaluation" : true,
               "icon_url" : "http://static.openfoodfacts.localhost/images/icons/dist/public.svg",
               "subtitle" : "Missing origins of ingredients information",
               "title" : "Origins of ingredients"
            },
            "topics" : [
               "environment"
            ]
         },
         "packaging_components" : {
            "elements" : [],
            "expanded" : true,
            "level" : "info",
            "title_element" : {
               "title" : "Packaging parts"
            },
            "topics" : [
               "environment"
            ]
         },
         "packaging_materials" : {
            "elements" : [
               {
                  "element_type" : "table",
                  "table_element" : {
                     "columns" : [
                        {
                           "text" : "Material",
                           "type" : "text"
                        },
                        {
                           "text" : "%",
                           "type" : "text"
                        },
                        {
                           "text" : "Packaging weight",
                           "type" : "text"
                        },
                        {
                           "text" : "Packaging weight per 100 g of product",
                           "type" : "text"
                        }
                     ],
                     "id" : "packaging_materials",
                     "rows" : [],
                     "title" : "Packaging materials"
                  }
               }
            ],
            "expanded" : true,
            "level" : "info",
            "title_element" : {
               "title" : "Packaging materials"
            },
            "topics" : [
               "environment"
            ]
         },
         "packaging_recycling" : {
            "elements" : [
               {
                  "element_type" : "text",
                  "text_element" : {
                     "html" : "\n                    The information about the packaging of this product is not filled in.\n                    ",
                     "type" : "warning"
                  }
               },
               {
                  "action_element" : {
                     "actions" : [
                        "add_packaging_image"
                     ],
                     "html" : "Take a photo of the recycling information"
                  },
                  "element_type" : "action"
               }
            ],
            "evaluation" : "unknown",
            "level" : "info",
            "title_element" : {
               "evaluation" : "neutral",
               "icon_color_from_evaluation" : true,
               "icon_url" : "http://static.openfoodfacts.localhost/images/icons/dist/packaging.svg",
               "title" : "Missing packaging information for this product"
            },
            "topics" : [
               "environment"
            ]
         },
         "report_problem_card" : {
            "elements" : [
               {
                  "element_type" : "panel",
                  "panel_element" : {
                     "panel_id" : "incomplete_or_incorrect_data"
                  }
               }
            ],
            "expanded" : true,
            "title_element" : {
               "title" : "Report a problem"
            },
            "topics" : [
               "problems"
            ],
            "type" : "card"
         },
         "root" : {
            "elements" : [
               {
                  "element_type" : "panel",
                  "panel_element" : {
                     "panel_id" : "health_card"
                  }
               },
               {
                  "element_type" : "panel",
                  "panel_element" : {
                     "panel_id" : "environment_card"
                  }
               },
               {
                  "element_type" : "panel",
                  "panel_element" : {
                     "panel_id" : "report_problem_card"
                  }
               },
               {
                  "element_type" : "panel",
                  "panel_element" : {
                     "panel_id" : "contribution_card"
                  }
               }
            ],
            "expanded" : true,
            "type" : "root"
         },
         "serving_size" : {
            "elements" : [
               {
                  "element_type" : "text",
                  "text_element" : {
                     "html" : "\n                    <strong>Serving size:</strong>\n                    10 g\n                "
                  }
               }
            ],
            "expanded" : true,
            "level" : "info",
            "topics" : [
               "health"
            ],
            "type" : "inline"
         }
      }
   },
   "status" : 1,
   "status_verbose" : "product found"
}<|MERGE_RESOLUTION|>--- conflicted
+++ resolved
@@ -595,6 +595,7 @@
                }
             ],
             "evaluation" : "bad",
+            "half_width_on_mobile" : true,
             "level" : "info",
             "size" : "small",
             "title_element" : {
@@ -689,19 +690,10 @@
             ],
             "level" : "info",
             "title_element" : {
-<<<<<<< HEAD
-               "grade" : "unknown",
-               "icon_url" : "http://static.openfoodfacts.localhost/images/attributes/dist/nutriscore-unknown.svg",
-               "name" : "Nutri-Score",
-               "subtitle" : "Missing nutrition facts",
-               "title" : "Missing data to compute the Nutri-Score",
-               "type" : "grade"
-=======
                "icon_size" : "small",
                "icon_url" : "http://static.openfoodfacts.localhost/images/icons/dist/info.svg",
                "title" : "What is the Nutri-Score?",
                "type" : "info"
->>>>>>> ab6ebb77
             },
             "topics" : [
                "health"
