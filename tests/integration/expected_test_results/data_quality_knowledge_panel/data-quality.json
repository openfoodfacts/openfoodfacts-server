--- conflicted
+++ resolved
@@ -330,15 +330,10 @@
          },
          "ingredient_1" : {
             "elements" : [],
-            "expanded" : false,
             "level" : "info",
             "size" : "small",
             "title_element" : {
-<<<<<<< HEAD
-               "title" : "Water (75% estimate)"
-=======
-               "title" : "                        Water                    (75% estimate)                "
->>>>>>> 98b62b44
+               "title" : "Water: 75.0% (estimate)"
             },
             "topics" : [
                "health"
@@ -346,15 +341,10 @@
          },
          "ingredient_2" : {
             "elements" : [],
-            "expanded" : false,
             "level" : "info",
             "size" : "small",
             "title_element" : {
-<<<<<<< HEAD
-               "title" : "Test-ingredient (25% estimate)"
-=======
-               "title" : "                        Test-ingredient                    (25% estimate)                "
->>>>>>> 98b62b44
+               "title" : "Test-ingredient: 25.0% (estimate)"
             },
             "topics" : [
                "health"
