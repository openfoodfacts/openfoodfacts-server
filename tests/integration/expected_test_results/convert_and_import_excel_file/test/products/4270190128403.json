--- conflicted
+++ resolved
@@ -85,23 +85,17 @@
       "en:food-groups-1-unknown",
       "en:food-groups-2-unknown",
       "en:food-groups-3-unknown",
-<<<<<<< HEAD
       "en:ingredients-unknown-score-above-0",
       "en:ingredients-100-percent-unknown",
-=======
       "en:nutri-score-grade-from-producer-does-not-match-calculated-grade",
->>>>>>> 878d48c4
       "en:ecoscore-origins-of-ingredients-origins-are-100-percent-unknown",
       "en:ecoscore-packaging-packaging-data-missing",
       "en:ecoscore-production-system-no-label"
    ],
    "data_quality_warnings_tags" : [
-<<<<<<< HEAD
       "en:ingredients-unknown-score-above-0",
       "en:ingredients-100-percent-unknown",
-=======
       "en:nutri-score-grade-from-producer-does-not-match-calculated-grade",
->>>>>>> 878d48c4
       "en:ecoscore-origins-of-ingredients-origins-are-100-percent-unknown",
       "en:ecoscore-packaging-packaging-data-missing",
       "en:ecoscore-production-system-no-label"
@@ -469,7 +463,7 @@
       "en:nutriscore-missing-nutrition-data-proteins",
       "en:nutrition-no-fiber",
       "en:nutriscore-not-computed",
-      "en:nutrition-no-fruits-vegetables-nuts",
+      "en:nutrition-fruits-vegetables-nuts-estimate-from-ingredients",
       "en:nutrition-no-fiber-or-fruits-vegetables-nuts",
       "en:packagings-number-of-components-0",
       "en:packagings-not-complete",
@@ -563,12 +557,10 @@
    ],
    "nutrition_score_beverage" : 0,
    "nutrition_score_debug" : "missing fat_100g - missing saturated-fat_100g - missing sugars_100g - missing sodium_100g - missing proteins_100g",
+   "nutrition_score_warning_fruits_vegetables_nuts_estimate_from_ingredients" : 1,
+   "nutrition_score_warning_fruits_vegetables_nuts_estimate_from_ingredients_value" : 0,
    "nutrition_score_warning_no_fiber" : 1,
-<<<<<<< HEAD
    "other_nutritional_substances_tags" : [],
-=======
-   "nutrition_score_warning_no_fruits_vegetables_nuts" : 1,
->>>>>>> 878d48c4
    "owner" : "org-test-org",
    "owner_fields" : "--ignore--",
    "owners_tags" : "org-test-org",
