{
   "_id" : "3270190128403",
   "_keywords" : [
      "ab",
      "agriculture",
      "and",
      "based",
      "beverage",
      "bio",
      "biologique",
      "carrefour",
      "cereal",
      "eu",
      "food",
      "fr-bio-01",
      "france",
      "fruit",
      "green",
      "legume",
      "lentil",
      "lentille",
      "organic",
      "plant-based",
      "potatoe",
      "product",
      "pulse",
      "seed",
      "their",
      "vegetable",
      "verte"
   ],
   "abbreviated_product_name" : "Lentilles bio",
   "abbreviated_product_name_fr" : "Lentilles bio",
   "abbreviated_product_name_fr_imported" : "Lentilles bio",
   "added_countries_tags" : [],
   "additives_n" : 0,
   "additives_original_tags" : [],
   "additives_tags" : [],
   "allergens" : "",
   "allergens_from_ingredients" : "",
   "allergens_from_user" : "(fr) ",
   "allergens_hierarchy" : [],
   "allergens_tags" : [],
   "amino_acids_tags" : [],
   "brand_owner" : "Carrefour",
   "brand_owner_imported" : "Carrefour",
   "brands" : "Carrefour Bio, Carrefour",
   "brands_hierarchy" : [
      "xx:carrefour-bio",
      "xx:Carrefour"
   ],
   "brands_imported" : "Carrefour Bio, Carrefour",
   "brands_lc" : "xx",
   "brands_tags" : [
      "xx:carrefour-bio",
      "xx:carrefour"
   ],
   "categories" : "Plant-based foods and beverages, Plant-based foods, Legumes and their products, Cereals and potatoes, Fruits and vegetables based foods, Legumes, Seeds, Legume seeds, Vegetables based foods, Pulses, Lentils, Green lentils",
   "categories_hierarchy" : [
      "en:plant-based-foods-and-beverages",
      "en:plant-based-foods",
      "en:fruits-and-vegetables-based-foods",
      "en:legumes-and-their-products",
      "en:vegetable-based-foods-and-beverages",
      "en:cereals-and-potatoes",
      "en:legumes",
      "en:seeds",
      "en:vegetables-based-foods",
      "en:legume-seeds",
      "en:vegetables",
      "en:pulses",
      "en:lentils",
      "en:green-lentils"
   ],
   "categories_imported" : "Plant-based foods and beverages, Plant-based foods, Legumes and their products, Cereals and potatoes, Fruits and vegetables based foods, Legumes, Seeds, Legume seeds, Vegetables based foods, Pulses, Lentils, Green lentils",
   "categories_lc" : "fr",
   "categories_properties" : {
      "agribalyse_proxy_food_code:en" : "20585"
   },
   "categories_properties_tags" : [
      "all-products",
      "categories-known",
      "agribalyse-food-code-unknown",
      "agribalyse-proxy-food-code-20585",
      "agribalyse-proxy-food-code-known",
      "ciqual-food-code-unknown",
      "agribalyse-known",
      "agribalyse-20585"
   ],
   "categories_tags" : [
      "en:plant-based-foods-and-beverages",
      "en:plant-based-foods",
      "en:fruits-and-vegetables-based-foods",
      "en:legumes-and-their-products",
      "en:vegetable-based-foods-and-beverages",
      "en:cereals-and-potatoes",
      "en:legumes",
      "en:seeds",
      "en:vegetables-based-foods",
      "en:legume-seeds",
      "en:vegetables",
      "en:pulses",
      "en:lentils",
      "en:green-lentils"
   ],
   "checkers_tags" : [],
   "cities_tags" : [
      "chaspuzac-haute-loire-france"
   ],
   "code" : "3270190128403",
   "codes_tags" : [
      "code-13",
      "3270190128xxx",
      "327019012xxxx",
      "32701901xxxxx",
      "3270190xxxxxx",
      "327019xxxxxxx",
      "32701xxxxxxxx",
      "3270xxxxxxxxx",
      "327xxxxxxxxxx",
      "32xxxxxxxxxxx",
      "3xxxxxxxxxxxx"
   ],
   "complete" : 0,
   "completeness" : 0.7625,
   "correctors_tags" : [],
   "countries" : "France",
   "countries_hierarchy" : [
      "en:france"
   ],
   "countries_imported" : "France",
   "countries_lc" : "fr",
   "countries_tags" : [
      "en:france"
   ],
   "created_t" : "--ignore--",
   "creator" : "test-user",
   "data_quality_bugs_tags" : [],
   "data_quality_completeness_tags" : [
      "en:photo-and-data-to-be-checked-by-an-experienced-contributor",
      "en:ingredients-fr-photo-to-be-selected",
      "en:ingredients-fr-completed",
      "en:ingredients-completed-at-least-for-one-language",
      "en:nutrition-photo-to-be-selected",
      "en:categories-completed",
      "en:nutriments-to-be-completed",
      "en:packaging-photo-to-be-selected",
      "en:packagings-completed",
      "en:front-photo-to-be-selected",
      "en:product-name-completed",
      "en:quantity-to-be-completed",
      "en:brands-completed",
      "en:expiration-date-to-be-completed"
   ],
   "data_quality_dimensions" : {
      "accuracy" : {
         "overall" : "0.00"
      },
      "completeness" : {
         "general_information" : "0.40",
         "ingredients" : "0.50",
<<<<<<< HEAD
         "nutrition" : "0.33",
         "overall" : "0.46",
         "packaging" : "0.67"
=======
         "nutrition" : "0.67",
         "overall" : "0.50",
         "packaging" : "0.50"
>>>>>>> b4a92fd7
      }
   },
   "data_quality_errors_tags" : [],
   "data_quality_info_tags" : [
      "en:packaging-data-incomplete",
      "en:ingredients-percent-analysis-ok",
      "en:all-but-one-ingredient-with-specified-percent",
      "en:food-groups-1-known",
      "en:food-groups-2-known",
      "en:food-groups-3-unknown"
   ],
   "data_quality_tags" : [
      "en:photo-and-data-to-be-checked-by-an-experienced-contributor",
      "en:ingredients-fr-photo-to-be-selected",
      "en:ingredients-fr-completed",
      "en:ingredients-completed-at-least-for-one-language",
      "en:nutrition-photo-to-be-selected",
      "en:categories-completed",
      "en:nutriments-to-be-completed",
      "en:packaging-photo-to-be-selected",
      "en:packagings-completed",
      "en:front-photo-to-be-selected",
      "en:product-name-completed",
      "en:quantity-to-be-completed",
      "en:brands-completed",
      "en:expiration-date-to-be-completed",
      "en:packaging-data-incomplete",
      "en:ingredients-percent-analysis-ok",
      "en:all-but-one-ingredient-with-specified-percent",
      "en:food-groups-1-known",
      "en:food-groups-2-known",
      "en:food-groups-3-unknown"
   ],
   "data_quality_warnings_tags" : [],
   "data_sources" : "Producers, Producer - carrefour",
   "data_sources_imported" : "Producers, Producer - carrefour",
   "data_sources_tags" : [
      "producers",
      "producer-carrefour"
   ],
   "ecoscore_tags" : [
      "a-plus"
   ],
   "editors_tags" : [
      "test-user"
   ],
   "emb_codes" : "EMB 43062A",
   "emb_codes_imported" : "EMB 43062A",
   "emb_codes_orig" : "EMB 43062A",
   "emb_codes_tags" : [
      "emb-43062a"
   ],
   "entry_dates_tags" : "--ignore--",
   "environmental_score_data" : {
      "adjustments" : {
         "origins_of_ingredients" : {
            "aggregated_origins" : [
               {
                  "origin" : "en:france",
                  "percent" : 100
               }
            ],
            "epi_score" : 0,
            "epi_value" : 0,
            "origins_from_categories" : [
               "en:unknown"
            ],
            "origins_from_origins_field" : [
               "en:france"
            ],
            "transportation_scores" : {
               "ad" : 57,
               "al" : 0,
               "at" : 38,
               "ax" : 67,
               "ba" : 14,
               "be" : 85,
               "bg" : 21,
               "ch" : 69,
               "cy" : 40,
               "cz" : 48,
               "de" : 61,
               "dk" : 39,
               "dz" : 45,
               "ee" : 71,
               "eg" : 35,
               "es" : 37,
               "fi" : 69,
               "fo" : 62,
               "fr" : 100,
               "gg" : 78,
               "gi" : 4,
               "gr" : 49,
               "hr" : 30,
               "hu" : 26,
               "ie" : 47,
               "il" : 34,
               "im" : 50,
               "is" : 53,
               "it" : 47,
               "je" : 76,
               "lb" : 39,
               "li" : 64,
               "lt" : 63,
               "lu" : 82,
               "lv" : 71,
               "ly" : 56,
               "ma" : 60,
               "mc" : 52,
               "md" : 29,
               "me" : 37,
               "mk" : 29,
               "mt" : 57,
               "nl" : 77,
               "no" : 20,
               "pl" : 25,
               "ps" : 42,
               "pt" : 13,
               "ro" : 31,
               "rs" : 7,
               "se" : 15,
               "si" : 38,
               "sj" : 53,
               "sk" : 24,
               "sm" : 40,
               "sy" : 26,
               "tn" : 9,
               "tr" : 7,
               "ua" : 40,
               "uk" : 68,
               "us" : 0,
               "va" : 29,
               "world" : 0,
               "xk" : 28
            },
            "transportation_values" : {
               "ad" : 9,
               "al" : 0,
               "at" : 6,
               "ax" : 10,
               "ba" : 2,
               "be" : 13,
               "bg" : 3,
               "ch" : 10,
               "cy" : 6,
               "cz" : 7,
               "de" : 9,
               "dk" : 6,
               "dz" : 7,
               "ee" : 11,
               "eg" : 5,
               "es" : 6,
               "fi" : 10,
               "fo" : 9,
               "fr" : 15,
               "gg" : 12,
               "gi" : 1,
               "gr" : 7,
               "hr" : 5,
               "hu" : 4,
               "ie" : 7,
               "il" : 5,
               "im" : 8,
               "is" : 8,
               "it" : 7,
               "je" : 11,
               "lb" : 6,
               "li" : 10,
               "lt" : 9,
               "lu" : 12,
               "lv" : 11,
               "ly" : 8,
               "ma" : 9,
               "mc" : 8,
               "md" : 4,
               "me" : 6,
               "mk" : 4,
               "mt" : 9,
               "nl" : 12,
               "no" : 3,
               "pl" : 4,
               "ps" : 6,
               "pt" : 2,
               "ro" : 5,
               "rs" : 1,
               "se" : 2,
               "si" : 6,
               "sj" : 8,
               "sk" : 4,
               "sm" : 6,
               "sy" : 4,
               "tn" : 1,
               "tr" : 1,
               "ua" : 6,
               "uk" : 10,
               "us" : 0,
               "va" : 4,
               "world" : 0,
               "xk" : 4
            },
            "values" : {
               "ad" : 9,
               "al" : 0,
               "at" : 6,
               "ax" : 10,
               "ba" : 2,
               "be" : 13,
               "bg" : 3,
               "ch" : 10,
               "cy" : 6,
               "cz" : 7,
               "de" : 9,
               "dk" : 6,
               "dz" : 7,
               "ee" : 11,
               "eg" : 5,
               "es" : 6,
               "fi" : 10,
               "fo" : 9,
               "fr" : 15,
               "gg" : 12,
               "gi" : 1,
               "gr" : 7,
               "hr" : 5,
               "hu" : 4,
               "ie" : 7,
               "il" : 5,
               "im" : 8,
               "is" : 8,
               "it" : 7,
               "je" : 11,
               "lb" : 6,
               "li" : 10,
               "lt" : 9,
               "lu" : 12,
               "lv" : 11,
               "ly" : 8,
               "ma" : 9,
               "mc" : 8,
               "md" : 4,
               "me" : 6,
               "mk" : 4,
               "mt" : 9,
               "nl" : 12,
               "no" : 3,
               "pl" : 4,
               "ps" : 6,
               "pt" : 2,
               "ro" : 5,
               "rs" : 1,
               "se" : 2,
               "si" : 6,
               "sj" : 8,
               "sk" : 4,
               "sm" : 6,
               "sy" : 4,
               "tn" : 1,
               "tr" : 1,
               "ua" : 6,
               "uk" : 10,
               "us" : 0,
               "va" : 4,
               "world" : 0,
               "xk" : 4
            }
         },
         "packaging" : {
            "non_recyclable_and_non_biodegradable_materials" : 0,
            "packagings" : [
               {
                  "environmental_score_material_score" : 92,
                  "environmental_score_shape_ratio" : 1,
                  "material" : "en:cardboard",
                  "recycling" : "en:recycle",
                  "shape" : "en:box"
               }
            ],
            "score" : 92,
            "value" : -1
         },
         "production_system" : {
            "labels" : [
               "fr:ab-agriculture-biologique",
               "en:eu-organic"
            ],
            "value" : 15
         },
         "threatened_species" : {}
      },
      "agribalyse" : {
         "agribalyse_proxy_food_code" : "20585",
         "co2_agriculture" : 0.39139233,
         "co2_consumption" : 0,
         "co2_distribution" : 0.064800225,
         "co2_packaging" : 0.26506589,
         "co2_processing" : 0,
         "co2_total" : 0.907974675,
         "co2_transportation" : 0.18671623,
         "code" : "20585",
         "dqr" : "3.37",
         "ef_agriculture" : 0.071351959,
         "ef_consumption" : 0,
         "ef_distribution" : 0.018621758,
         "ef_packaging" : 0.021858877,
         "ef_processing" : 0,
         "ef_total" : 0.129197325,
         "ef_transportation" : 0.017364731,
         "is_beverage" : 0,
         "name_en" : "Lentil, green, dried",
         "name_fr" : "Lentille verte, sèche",
         "score" : 95,
         "version" : "3.1.1"
      },
      "grade" : "a-plus",
      "grades" : {
         "ad" : "a-plus",
         "al" : "a-plus",
         "at" : "a-plus",
         "ax" : "a-plus",
         "ba" : "a-plus",
         "be" : "a-plus",
         "bg" : "a-plus",
         "ch" : "a-plus",
         "cy" : "a-plus",
         "cz" : "a-plus",
         "de" : "a-plus",
         "dk" : "a-plus",
         "dz" : "a-plus",
         "ee" : "a-plus",
         "eg" : "a-plus",
         "es" : "a-plus",
         "fi" : "a-plus",
         "fo" : "a-plus",
         "fr" : "a-plus",
         "gg" : "a-plus",
         "gi" : "a-plus",
         "gr" : "a-plus",
         "hr" : "a-plus",
         "hu" : "a-plus",
         "ie" : "a-plus",
         "il" : "a-plus",
         "im" : "a-plus",
         "is" : "a-plus",
         "it" : "a-plus",
         "je" : "a-plus",
         "lb" : "a-plus",
         "li" : "a-plus",
         "lt" : "a-plus",
         "lu" : "a-plus",
         "lv" : "a-plus",
         "ly" : "a-plus",
         "ma" : "a-plus",
         "mc" : "a-plus",
         "md" : "a-plus",
         "me" : "a-plus",
         "mk" : "a-plus",
         "mt" : "a-plus",
         "nl" : "a-plus",
         "no" : "a-plus",
         "pl" : "a-plus",
         "ps" : "a-plus",
         "pt" : "a-plus",
         "ro" : "a-plus",
         "rs" : "a-plus",
         "se" : "a-plus",
         "si" : "a-plus",
         "sj" : "a-plus",
         "sk" : "a-plus",
         "sm" : "a-plus",
         "sy" : "a-plus",
         "tn" : "a-plus",
         "tr" : "a-plus",
         "ua" : "a-plus",
         "uk" : "a-plus",
         "us" : "a-plus",
         "va" : "a-plus",
         "world" : "a-plus",
         "xk" : "a-plus"
      },
      "score" : 120,
      "scores" : {
         "ad" : 118,
         "al" : 109,
         "at" : 115,
         "ax" : 119,
         "ba" : 111,
         "be" : 120,
         "bg" : 112,
         "ch" : 119,
         "cy" : 115,
         "cz" : 116,
         "de" : 118,
         "dk" : 115,
         "dz" : 116,
         "ee" : 120,
         "eg" : 114,
         "es" : 115,
         "fi" : 119,
         "fo" : 118,
         "fr" : 120,
         "gg" : 120,
         "gi" : 110,
         "gr" : 116,
         "hr" : 114,
         "hu" : 113,
         "ie" : 116,
         "il" : 114,
         "im" : 117,
         "is" : 117,
         "it" : 116,
         "je" : 120,
         "lb" : 115,
         "li" : 119,
         "lt" : 118,
         "lu" : 120,
         "lv" : 120,
         "ly" : 117,
         "ma" : 118,
         "mc" : 117,
         "md" : 113,
         "me" : 115,
         "mk" : 113,
         "mt" : 118,
         "nl" : 120,
         "no" : 112,
         "pl" : 113,
         "ps" : 115,
         "pt" : 111,
         "ro" : 114,
         "rs" : 110,
         "se" : 111,
         "si" : 115,
         "sj" : 117,
         "sk" : 113,
         "sm" : 115,
         "sy" : 113,
         "tn" : 110,
         "tr" : 110,
         "ua" : 115,
         "uk" : 119,
         "us" : 109,
         "va" : 113,
         "world" : 109,
         "xk" : 113
      },
      "status" : "known"
   },
   "environmental_score_grade" : "a-plus",
   "environmental_score_score" : 120,
   "environmental_score_tags" : [
      "a-plus"
   ],
   "food_groups" : "en:vegetables",
   "food_groups_tags" : [
      "en:fruits-and-vegetables",
      "en:vegetables"
   ],
   "generic_name" : "Lentilles",
   "generic_name_fr" : "Lentilles",
   "generic_name_fr_imported" : "Lentilles",
   "id" : "3270190128403",
   "images" : {
      "selected" : {
         "front" : {
            "fr" : {
               "generation" : {},
               "imgid" : 1,
               "rev" : 3,
               "sizes" : {
                  "100" : {
                     "h" : 92,
                     "w" : 100
                  },
                  "200" : {
                     "h" : 183,
                     "w" : 200
                  },
                  "400" : {
                     "h" : 183,
                     "w" : 200
                  },
                  "full" : {
                     "h" : 183,
                     "w" : 200
                  }
               }
            }
         },
         "ingredients" : {}
      },
      "uploaded" : {
         "1" : {
            "sizes" : {
               "100" : {
                  "h" : 92,
                  "w" : 100
               },
               "400" : {
                  "h" : 183,
                  "w" : 200
               },
               "full" : {
                  "h" : 183,
                  "w" : 200
               }
            },
            "uploaded_t" : "--ignore--",
            "uploader" : "test-user"
         }
      }
   },
   "informers_tags" : [
      "test-user"
   ],
   "ingredients" : [
      {
         "ciqual_food_code" : "20505",
         "ecobalyse_code" : "lentils-uncooked-eu",
         "id" : "en:green-lentils",
         "is_in_taxonomy" : 1,
         "labels" : "en:organic",
         "percent_estimate" : 100,
         "percent_max" : 100,
         "percent_min" : 100,
         "text" : "Lentilles vertes",
         "vegan" : "yes",
         "vegetarian" : "yes"
      }
   ],
   "ingredients_analysis" : {},
   "ingredients_analysis_tags" : [
      "en:palm-oil-free",
      "en:vegan",
      "en:vegetarian"
   ],
   "ingredients_lc" : "fr",
   "ingredients_n" : 1,
   "ingredients_n_tags" : [
      "1",
      "1-10"
   ],
   "ingredients_non_nutritive_sweeteners_n" : 0,
   "ingredients_original_tags" : [
      "en:green-lentils"
   ],
   "ingredients_percent_analysis" : 1,
   "ingredients_sweeteners_n" : 0,
   "ingredients_tags" : [
      "en:green-lentils",
      "en:vegetable",
      "en:legume",
      "en:pulse",
      "en:lentils"
   ],
   "ingredients_text" : "Lentilles vertes issues de l'agriculture biologique.",
   "ingredients_text_fr" : "Lentilles vertes issues de l'agriculture biologique.",
   "ingredients_text_fr_imported" : "Lentilles vertes issues de l'agriculture biologique.",
   "ingredients_text_with_allergens" : "Lentilles vertes issues de l'agriculture biologique.",
   "ingredients_text_with_allergens_fr" : "Lentilles vertes issues de l'agriculture biologique.",
   "ingredients_with_specified_percent_n" : 0,
   "ingredients_with_specified_percent_sum" : 0,
   "ingredients_with_unspecified_percent_n" : 1,
   "ingredients_with_unspecified_percent_sum" : 100,
   "ingredients_without_ciqual_codes" : [],
   "ingredients_without_ciqual_codes_n" : 0,
   "ingredients_without_ecobalyse_ids" : [],
   "ingredients_without_ecobalyse_ids_n" : 0,
   "interface_version_created" : "import_csv_file - version 2019/09/17",
   "known_ingredients_n" : 1,
   "labels" : "Organic, EU Organic, FR-BIO-01, AB Agriculture Biologique, Agriculture France",
   "labels_hierarchy" : [
      "en:organic",
      "en:eu-organic",
      "en:eu-agriculture",
      "en:fr-bio-01",
      "en:french-agriculture",
      "fr:ab-agriculture-biologique"
   ],
   "labels_imported" : "Organic, EU Organic, FR-BIO-01, AB Agriculture Biologique, Agriculture France, en:organic",
   "labels_lc" : "fr",
   "labels_tags" : [
      "en:organic",
      "en:eu-organic",
      "en:eu-agriculture",
      "en:fr-bio-01",
      "en:french-agriculture",
      "fr:ab-agriculture-biologique"
   ],
   "lang" : "fr",
   "lang_imported" : "fr",
   "languages" : {
      "en:french" : 6
   },
   "languages_codes" : {
      "fr" : 6
   },
   "languages_hierarchy" : [
      "en:french"
   ],
   "languages_tags" : [
      "en:french",
      "en:1"
   ],
   "last_edit_dates_tags" : "--ignore--",
   "last_editor" : "test-user",
   "last_image_dates_tags" : "--ignore--",
   "last_image_t" : "--ignore--",
   "last_modified_by" : "test-user",
   "last_modified_t" : "--ignore--",
   "last_updated_t" : "--ignore--",
   "lc" : "fr",
   "lc_imported" : "fr",
   "link" : "https://www.carrefour.fr/p/lentilles-bio-vertes-carrefour-bio-3270190128403",
   "link_imported" : "https://www.carrefour.fr/p/lentilles-bio-vertes-carrefour-bio-3270190128403",
   "main_countries_tags" : [],
   "manufacturing_places" : "Chaspuzac, Haute-Loire, Auvergne, France",
   "manufacturing_places_imported" : "Chaspuzac,Haute-Loire,Auvergne,France",
   "manufacturing_places_tags" : [
      "chaspuzac",
      "haute-loire",
      "auvergne",
      "france"
   ],
   "max_imgid" : 1,
   "minerals_tags" : [],
   "misc_tags" : [
      "en:environmental-score-changed",
      "en:environmental-score-computed",
      "en:environmental-score-grade-changed",
      "en:environmental-score-score-above-100",
      "en:ingredients-contain-rare-crops",
      "en:nutriscore-missing-nutrition-data",
      "en:nutriscore-missing-nutrition-data-fat",
      "en:nutriscore-missing-nutrition-data-proteins",
      "en:nutriscore-missing-nutrition-data-saturated-fat",
      "en:nutriscore-missing-nutrition-data-sodium",
      "en:nutriscore-missing-nutrition-data-sugars",
      "en:nutriscore-not-computed",
      "en:nutrition-fruits-vegetables-legumes-estimate-from-ingredients",
      "en:nutrition-fruits-vegetables-nuts-estimate-from-ingredients",
      "en:nutrition-no-fiber",
      "en:nutrition-no-fiber-or-fruits-vegetables-nuts",
      "en:nutrition-not-enough-data-to-compute-nutrition-score",
      "en:packagings-not-complete",
      "en:packagings-not-empty",
      "en:packagings-not-empty-but-not-complete",
      "en:packagings-number-of-components-1",
      "en:main-countries-new-product"
   ],
   "nova_group" : 1,
   "nova_group_debug" : "",
   "nova_groups" : "1",
   "nova_groups_markers" : {},
   "nova_groups_tags" : [
      "en:1-unprocessed-or-minimally-processed-foods"
   ],
   "nucleotides_tags" : [],
   "nutrient_levels" : {},
   "nutrient_levels_tags" : [],
   "nutriments" : {
      "fruits-vegetables-legumes-estimate-from-ingredients_100g" : 100,
      "fruits-vegetables-legumes-estimate-from-ingredients_serving" : 100,
      "fruits-vegetables-nuts-estimate-from-ingredients_100g" : 100,
      "fruits-vegetables-nuts-estimate-from-ingredients_serving" : 100,
      "nova-group" : 1,
      "nova-group_100g" : 1,
      "nova-group_serving" : 1
   },
   "nutriments_estimated" : {
      "alcohol_100g" : 0,
      "beta-carotene_100g" : 5e-06,
      "calcium_100g" : 0.0262,
      "carbohydrates_100g" : 12.2,
      "cholesterol_100g" : 0,
      "copper_100g" : 0.00024,
      "energy-kcal_100g" : 104,
      "energy-kj_100g" : 436,
      "energy_100g" : 436,
      "fat_100g" : 0.38,
      "fiber_100g" : 7.9,
      "fructose_100g" : 0.1,
      "galactose_100g" : 0,
      "glucose_100g" : 0.1,
      "iodine_100g" : 3e-06,
      "iron_100g" : 0.00144,
      "lactose_100g" : 0.1,
      "magnesium_100g" : 0.0356,
      "maltose_100g" : 0.1,
      "manganese_100g" : 0.00043,
      "pantothenic-acid_100g" : 0.00064,
      "phosphorus_100g" : 0.18,
      "phylloquinone_100g" : 1.7e-06,
      "polyols_100g" : 0.22,
      "potassium_100g" : 0.222,
      "proteins_100g" : 9.02,
      "salt_100g" : 0.005,
      "saturated-fat_100g" : 0.053,
      "selenium_100g" : 5e-06,
      "sodium_100g" : 0.002,
      "starch_100g" : 10.2,
      "sucrose_100g" : 0.39,
      "sugars_100g" : 1.8,
      "vitamin-a_100g" : 0,
      "vitamin-b12_100g" : 0,
      "vitamin-b1_100g" : 0.00017,
      "vitamin-b2_100g" : 7.3e-05,
      "vitamin-b6_100g" : 0.00018,
      "vitamin-b9_100g" : 0.000181,
      "vitamin-c_100g" : 0.0015,
      "vitamin-d_100g" : 0,
      "vitamin-e_100g" : 0.00011,
      "vitamin-pp_100g" : 0.00106,
      "water_100g" : 69.6,
      "zinc_100g" : 0.00098
   },
   "nutriscore" : {
      "2021" : {
         "category_available" : 1,
         "data" : {
            "energy" : null,
            "fiber" : 0,
            "fruits_vegetables_nuts_colza_walnut_olive_oils" : 100,
            "is_beverage" : 0,
            "is_cheese" : 0,
            "is_fat" : 0,
            "is_water" : 0,
            "proteins" : null,
            "saturated_fat" : null,
            "sodium" : null,
            "sugars" : null
         },
         "grade" : "unknown",
         "nutrients_available" : 0,
         "nutriscore_applicable" : 1,
         "nutriscore_computed" : 0
      },
      "2023" : {
         "category_available" : 1,
         "data" : {
            "energy" : null,
            "fat" : null,
            "fiber" : null,
            "fruits_vegetables_legumes" : 100,
            "is_beverage" : 0,
            "is_cheese" : 0,
            "is_fat_oil_nuts_seeds" : 1,
            "is_red_meat_product" : 0,
            "is_water" : 0,
            "proteins" : null,
            "salt" : null,
            "saturated_fat" : null,
            "saturated_fat_ratio" : 0,
            "sugars" : null
         },
         "grade" : "unknown",
         "nutrients_available" : 0,
         "nutriscore_applicable" : 1,
         "nutriscore_computed" : 0
      }
   },
   "nutriscore_2021_tags" : [
      "unknown"
   ],
   "nutriscore_2023_tags" : [
      "unknown"
   ],
   "nutriscore_grade" : "unknown",
   "nutriscore_tags" : [
      "unknown"
   ],
   "nutriscore_version" : "2023",
   "nutrition" : {
      "aggregated_set" : {
         "nutrients" : {
            "energy" : {
               "source" : "packaging",
               "source_index" : 0,
               "source_per" : "100g",
               "unit" : "kJ",
               "value" : 1409
            },
            "energy-kcal" : {
               "source" : "packaging",
               "source_index" : 0,
               "source_per" : "100g",
               "unit" : "kcal",
               "value" : 333
            },
            "energy-kj" : {
               "source" : "packaging",
               "source_index" : 0,
               "source_per" : "100g",
               "unit" : "kJ",
               "value" : 1409
            }
         },
         "per" : "100g",
         "preparation" : "as_sold"
      },
      "input_sets" : [
         {
            "nutrients" : {
               "energy-kcal" : {
                  "unit" : "kcal",
                  "value" : 333,
                  "value_string" : "333"
               },
               "energy-kj" : {
                  "unit" : "kJ",
                  "value" : 1409,
                  "value_string" : "1409"
               }
            },
            "per" : "100g",
            "per_quantity" : 100,
            "per_unit" : "g",
            "preparation" : "as_sold",
            "source" : "packaging"
         }
      ]
   },
   "nutrition_data" : "on",
   "nutrition_data_per" : "100g",
   "nutrition_data_prepared_per" : "100g",
   "nutrition_grade_fr" : "unknown",
   "nutrition_grades" : "unknown",
   "nutrition_grades_tags" : [
      "unknown"
   ],
   "nutrition_score_beverage" : 0,
   "nutrition_score_debug" : "missing fat_100g - missing saturated-fat_100g - missing sugars_100g - missing sodium_100g - missing proteins_100g",
   "nutrition_score_warning_fruits_vegetables_legumes_estimate_from_ingredients" : 1,
   "nutrition_score_warning_fruits_vegetables_legumes_estimate_from_ingredients_value" : 100,
   "nutrition_score_warning_fruits_vegetables_nuts_estimate_from_ingredients" : 1,
   "nutrition_score_warning_fruits_vegetables_nuts_estimate_from_ingredients_value" : 100,
   "nutrition_score_warning_no_fiber" : 1,
   "origins" : "France",
   "origins_hierarchy" : [
      "en:france"
   ],
   "origins_imported" : "France",
   "origins_lc" : "fr",
   "origins_tags" : [
      "en:france"
   ],
   "other_nutritional_substances_tags" : [],
   "owner" : "org-test-org",
   "owner_fields" : "--ignore--",
   "owners_tags" : "org-test-org",
   "packaging" : "carton",
   "packaging_hierarchy" : [
      "en:paper-or-cardboard",
      "en:cardboard"
   ],
   "packaging_imported" : "carton",
   "packaging_lc" : "fr",
   "packaging_materials_tags" : [
      "en:cardboard"
   ],
   "packaging_recycling_tags" : [
      "en:recycle"
   ],
   "packaging_shapes_tags" : [
      "en:box"
   ],
   "packaging_tags" : [
      "en:paper-or-cardboard",
      "en:cardboard"
   ],
   "packaging_text" : "boite carton à recycler",
   "packaging_text_fr" : "boite carton à recycler",
   "packaging_text_fr_imported" : "boite carton à recycler",
   "packagings" : [
      {
         "food_contact" : 1,
         "material" : "en:cardboard",
         "recycling" : "en:recycle",
         "shape" : "en:box"
      }
   ],
   "packagings_materials" : {
      "all" : {},
      "en:paper-or-cardboard" : {}
   },
   "packagings_n" : 1,
   "periods_after_opening" : "48 mois",
   "periods_after_opening_hierarchy" : [
      "en:48-months"
   ],
   "periods_after_opening_imported" : "48 mois",
   "periods_after_opening_lc" : "fr",
   "periods_after_opening_tags" : [
      "en:48-months"
   ],
   "photographers_tags" : [
      "test-user"
   ],
   "pnns_groups_1" : "Fruits and vegetables",
   "pnns_groups_1_tags" : [
      "fruits-and-vegetables",
      "known"
   ],
   "pnns_groups_2" : "Vegetables",
   "pnns_groups_2_tags" : [
      "vegetables",
      "known"
   ],
   "popularity_key" : 12,
   "producer_product_id" : "xb22-a33",
   "producer_product_id_imported" : "xb22-a33",
   "producer_version_id" : "34",
   "producer_version_id_imported" : "34",
   "product_name" : "Lentilles vertes Bio",
   "product_name_fr" : "Lentilles vertes Bio",
   "product_name_fr_imported" : "Lentilles vertes Bio",
   "product_type" : "food",
   "removed_countries_tags" : [],
   "rev" : 3,
   "schema_version" : 1003,
   "sources" : [
      {
         "fields" : [
            "product_name_fr",
            "abbreviated_product_name_fr",
            "generic_name_fr",
            "packaging_text_fr",
            "packaging",
            "brands",
            "categories",
            "labels",
            "origins",
            "manufacturing_places",
            "emb_codes",
            "link",
            "stores",
            "countries",
            "producer_product_id",
            "producer_version_id",
            "brand_owner",
            "data_sources",
            "periods_after_opening",
            "traces",
            "ingredients_text_fr",
            "nutrition"
         ],
         "id" : null,
         "images" : [],
         "import_t" : "--ignore--",
         "manufacturer" : null,
         "name" : null,
         "url" : null
      }
   ],
   "states" : "en:to-be-completed, en:nutrition-facts-to-be-completed, en:ingredients-completed, en:expiration-date-to-be-completed, en:packaging-code-completed, en:characteristics-to-be-completed, en:origins-completed, en:categories-completed, en:brands-completed, en:packaging-completed, en:quantity-to-be-completed, en:product-name-completed, en:photos-to-be-validated, en:packaging-photo-to-be-selected, en:nutrition-photo-to-be-selected, en:ingredients-photo-to-be-selected, en:front-photo-selected, en:photos-uploaded",
   "states_hierarchy" : [
      "en:to-be-completed",
      "en:nutrition-facts-to-be-completed",
      "en:ingredients-completed",
      "en:expiration-date-to-be-completed",
      "en:packaging-code-completed",
      "en:characteristics-to-be-completed",
      "en:origins-completed",
      "en:categories-completed",
      "en:brands-completed",
      "en:packaging-completed",
      "en:quantity-to-be-completed",
      "en:product-name-completed",
      "en:photos-to-be-validated",
      "en:packaging-photo-to-be-selected",
      "en:nutrition-photo-to-be-selected",
      "en:ingredients-photo-to-be-selected",
      "en:front-photo-selected",
      "en:photos-uploaded"
   ],
   "states_tags" : [
      "en:to-be-completed",
      "en:nutrition-facts-to-be-completed",
      "en:ingredients-completed",
      "en:expiration-date-to-be-completed",
      "en:packaging-code-completed",
      "en:characteristics-to-be-completed",
      "en:origins-completed",
      "en:categories-completed",
      "en:brands-completed",
      "en:packaging-completed",
      "en:quantity-to-be-completed",
      "en:product-name-completed",
      "en:photos-to-be-validated",
      "en:packaging-photo-to-be-selected",
      "en:nutrition-photo-to-be-selected",
      "en:ingredients-photo-to-be-selected",
      "en:front-photo-selected",
      "en:photos-uploaded"
   ],
   "stores" : "Carrefour",
   "stores_imported" : "Carrefour",
   "stores_tags" : [
      "carrefour"
   ],
   "traces" : "en:gluten",
   "traces_from_ingredients" : "",
   "traces_from_user" : "(fr) Gluten",
   "traces_hierarchy" : [
      "en:gluten"
   ],
   "traces_imported" : "Gluten",
   "traces_lc" : "fr",
   "traces_tags" : [
      "en:gluten"
   ],
   "unknown_ingredients_n" : 0,
   "unknown_nutrients_tags" : [],
   "vitamins_tags" : [],
   "weighers_tags" : []
}<|MERGE_RESOLUTION|>--- conflicted
+++ resolved
@@ -159,15 +159,9 @@
       "completeness" : {
          "general_information" : "0.40",
          "ingredients" : "0.50",
-<<<<<<< HEAD
          "nutrition" : "0.33",
-         "overall" : "0.46",
-         "packaging" : "0.67"
-=======
-         "nutrition" : "0.67",
-         "overall" : "0.50",
+         "overall" : "0.42",
          "packaging" : "0.50"
->>>>>>> b4a92fd7
       }
    },
    "data_quality_errors_tags" : [],
@@ -799,17 +793,23 @@
       "en:environmental-score-grade-changed",
       "en:environmental-score-score-above-100",
       "en:ingredients-contain-rare-crops",
+      "en:nutriscore-estimated-fat",
+      "en:nutriscore-estimated-fiber",
+      "en:nutriscore-estimated-proteins",
+      "en:nutriscore-estimated-saturated-fat",
+      "en:nutriscore-estimated-sodium",
+      "en:nutriscore-estimated-sugars",
       "en:nutriscore-missing-nutrition-data",
       "en:nutriscore-missing-nutrition-data-fat",
       "en:nutriscore-missing-nutrition-data-proteins",
       "en:nutriscore-missing-nutrition-data-saturated-fat",
       "en:nutriscore-missing-nutrition-data-sodium",
       "en:nutriscore-missing-nutrition-data-sugars",
+      "en:nutriscore-mixed-nutrition-facts-sources",
       "en:nutriscore-not-computed",
+      "en:nutrition-all-nutriscore-values-known",
       "en:nutrition-fruits-vegetables-legumes-estimate-from-ingredients",
       "en:nutrition-fruits-vegetables-nuts-estimate-from-ingredients",
-      "en:nutrition-no-fiber",
-      "en:nutrition-no-fiber-or-fruits-vegetables-nuts",
       "en:nutrition-not-enough-data-to-compute-nutrition-score",
       "en:packagings-not-complete",
       "en:packagings-not-empty",
@@ -825,107 +825,67 @@
       "en:1-unprocessed-or-minimally-processed-foods"
    ],
    "nucleotides_tags" : [],
-   "nutrient_levels" : {},
-   "nutrient_levels_tags" : [],
-   "nutriments" : {
-      "fruits-vegetables-legumes-estimate-from-ingredients_100g" : 100,
-      "fruits-vegetables-legumes-estimate-from-ingredients_serving" : 100,
-      "fruits-vegetables-nuts-estimate-from-ingredients_100g" : 100,
-      "fruits-vegetables-nuts-estimate-from-ingredients_serving" : 100,
-      "nova-group" : 1,
-      "nova-group_100g" : 1,
-      "nova-group_serving" : 1
+   "nutrient_levels" : {
+      "fat" : "low",
+      "salt" : "low",
+      "saturated-fat" : "low",
+      "sugars" : "low"
    },
-   "nutriments_estimated" : {
-      "alcohol_100g" : 0,
-      "beta-carotene_100g" : 5e-06,
-      "calcium_100g" : 0.0262,
-      "carbohydrates_100g" : 12.2,
-      "cholesterol_100g" : 0,
-      "copper_100g" : 0.00024,
-      "energy-kcal_100g" : 104,
-      "energy-kj_100g" : 436,
-      "energy_100g" : 436,
-      "fat_100g" : 0.38,
-      "fiber_100g" : 7.9,
-      "fructose_100g" : 0.1,
-      "galactose_100g" : 0,
-      "glucose_100g" : 0.1,
-      "iodine_100g" : 3e-06,
-      "iron_100g" : 0.00144,
-      "lactose_100g" : 0.1,
-      "magnesium_100g" : 0.0356,
-      "maltose_100g" : 0.1,
-      "manganese_100g" : 0.00043,
-      "pantothenic-acid_100g" : 0.00064,
-      "phosphorus_100g" : 0.18,
-      "phylloquinone_100g" : 1.7e-06,
-      "polyols_100g" : 0.22,
-      "potassium_100g" : 0.222,
-      "proteins_100g" : 9.02,
-      "salt_100g" : 0.005,
-      "saturated-fat_100g" : 0.053,
-      "selenium_100g" : 5e-06,
-      "sodium_100g" : 0.002,
-      "starch_100g" : 10.2,
-      "sucrose_100g" : 0.39,
-      "sugars_100g" : 1.8,
-      "vitamin-a_100g" : 0,
-      "vitamin-b12_100g" : 0,
-      "vitamin-b1_100g" : 0.00017,
-      "vitamin-b2_100g" : 7.3e-05,
-      "vitamin-b6_100g" : 0.00018,
-      "vitamin-b9_100g" : 0.000181,
-      "vitamin-c_100g" : 0.0015,
-      "vitamin-d_100g" : 0,
-      "vitamin-e_100g" : 0.00011,
-      "vitamin-pp_100g" : 0.00106,
-      "water_100g" : 69.6,
-      "zinc_100g" : 0.00098
-   },
+   "nutrient_levels_tags" : [
+      "en:fat-in-low-quantity",
+      "en:saturated-fat-in-low-quantity",
+      "en:sugars-in-low-quantity",
+      "en:salt-in-low-quantity"
+   ],
+   "nutriments" : {},
    "nutriscore" : {
       "2021" : {
          "category_available" : 1,
          "data" : {
-            "energy" : null,
-            "fiber" : 0,
+            "energy" : 1409,
+            "fiber" : 7.9,
             "fruits_vegetables_nuts_colza_walnut_olive_oils" : 100,
             "is_beverage" : 0,
             "is_cheese" : 0,
             "is_fat" : 0,
             "is_water" : 0,
-            "proteins" : null,
-            "saturated_fat" : null,
-            "sodium" : null,
-            "sugars" : null
+            "proteins" : 9.02,
+            "saturated_fat" : 0.053,
+            "sodium" : 2,
+            "sugars" : 1.8
          },
+         "estimated" : 1,
          "grade" : "unknown",
          "nutrients_available" : 0,
          "nutriscore_applicable" : 1,
-         "nutriscore_computed" : 0
+         "nutriscore_computed" : 0,
+         "preparation" : "as_sold"
       },
       "2023" : {
          "category_available" : 1,
          "data" : {
-            "energy" : null,
-            "fat" : null,
-            "fiber" : null,
+            "energy" : 1409,
+            "energy_from_saturated_fat" : 1.961,
+            "fat" : 0.38,
+            "fiber" : 7.9,
             "fruits_vegetables_legumes" : 100,
             "is_beverage" : 0,
             "is_cheese" : 0,
             "is_fat_oil_nuts_seeds" : 1,
             "is_red_meat_product" : 0,
             "is_water" : 0,
-            "proteins" : null,
-            "salt" : null,
-            "saturated_fat" : null,
-            "saturated_fat_ratio" : 0,
-            "sugars" : null
+            "proteins" : 9.02,
+            "salt" : 0.005,
+            "saturated_fat" : 0.053,
+            "saturated_fat_ratio" : 13.9,
+            "sugars" : 1.8
          },
+         "estimated" : 1,
          "grade" : "unknown",
          "nutrients_available" : 0,
          "nutriscore_applicable" : 1,
-         "nutriscore_computed" : 0
+         "nutriscore_computed" : 0,
+         "preparation" : "as_sold"
       }
    },
    "nutriscore_2021_tags" : [
@@ -942,6 +902,62 @@
    "nutrition" : {
       "aggregated_set" : {
          "nutrients" : {
+            "added-sugars" : {
+               "modifier" : "~",
+               "source" : "estimate",
+               "source_index" : 1,
+               "source_per" : "100g",
+               "unit" : "g",
+               "value" : 0
+            },
+            "alcohol" : {
+               "modifier" : "~",
+               "source" : "estimate",
+               "source_index" : 1,
+               "source_per" : "100g",
+               "unit" : "% vol",
+               "value" : 0
+            },
+            "beta-carotene" : {
+               "modifier" : "~",
+               "source" : "estimate",
+               "source_index" : 1,
+               "source_per" : "100g",
+               "unit" : "g",
+               "value" : 5e-06
+            },
+            "calcium" : {
+               "modifier" : "~",
+               "source" : "estimate",
+               "source_index" : 1,
+               "source_per" : "100g",
+               "unit" : "g",
+               "value" : 0.0262
+            },
+            "carbohydrates" : {
+               "modifier" : "~",
+               "source" : "estimate",
+               "source_index" : 1,
+               "source_per" : "100g",
+               "unit" : "g",
+               "value" : 12.2
+            },
+            "cholesterol" : {
+               "modifier" : "~",
+               "source" : "estimate",
+               "source_index" : 1,
+               "source_per" : "100g",
+               "unit" : "g",
+               "value" : 0
+            },
+            "copper" : {
+               "modifier" : "~",
+               "source" : "estimate",
+               "source_index" : 1,
+               "source_per" : "100g",
+               "unit" : "g",
+               "value" : 0.00024
+            },
             "energy" : {
                "source" : "packaging",
                "source_index" : 0,
@@ -962,6 +978,310 @@
                "source_per" : "100g",
                "unit" : "kJ",
                "value" : 1409
+            },
+            "fat" : {
+               "modifier" : "~",
+               "source" : "estimate",
+               "source_index" : 1,
+               "source_per" : "100g",
+               "unit" : "g",
+               "value" : 0.38
+            },
+            "fiber" : {
+               "modifier" : "~",
+               "source" : "estimate",
+               "source_index" : 1,
+               "source_per" : "100g",
+               "unit" : "g",
+               "value" : 7.9
+            },
+            "fructose" : {
+               "modifier" : "~",
+               "source" : "estimate",
+               "source_index" : 1,
+               "source_per" : "100g",
+               "unit" : "g",
+               "value" : 0.1
+            },
+            "fruits-vegetables-legumes" : {
+               "modifier" : "~",
+               "source" : "estimate",
+               "source_index" : 1,
+               "source_per" : "100g",
+               "unit" : "%",
+               "value" : 100
+            },
+            "fruits-vegetables-nuts" : {
+               "modifier" : "~",
+               "source" : "estimate",
+               "source_index" : 1,
+               "source_per" : "100g",
+               "unit" : "%",
+               "value" : 100
+            },
+            "galactose" : {
+               "modifier" : "~",
+               "source" : "estimate",
+               "source_index" : 1,
+               "source_per" : "100g",
+               "unit" : "g",
+               "value" : 0
+            },
+            "glucose" : {
+               "modifier" : "~",
+               "source" : "estimate",
+               "source_index" : 1,
+               "source_per" : "100g",
+               "unit" : "g",
+               "value" : 0.1
+            },
+            "iodine" : {
+               "modifier" : "~",
+               "source" : "estimate",
+               "source_index" : 1,
+               "source_per" : "100g",
+               "unit" : "g",
+               "value" : 3e-06
+            },
+            "iron" : {
+               "modifier" : "~",
+               "source" : "estimate",
+               "source_index" : 1,
+               "source_per" : "100g",
+               "unit" : "g",
+               "value" : 0.00144
+            },
+            "lactose" : {
+               "modifier" : "~",
+               "source" : "estimate",
+               "source_index" : 1,
+               "source_per" : "100g",
+               "unit" : "g",
+               "value" : 0.1
+            },
+            "magnesium" : {
+               "modifier" : "~",
+               "source" : "estimate",
+               "source_index" : 1,
+               "source_per" : "100g",
+               "unit" : "g",
+               "value" : 0.0356
+            },
+            "maltose" : {
+               "modifier" : "~",
+               "source" : "estimate",
+               "source_index" : 1,
+               "source_per" : "100g",
+               "unit" : "g",
+               "value" : 0.1
+            },
+            "manganese" : {
+               "modifier" : "~",
+               "source" : "estimate",
+               "source_index" : 1,
+               "source_per" : "100g",
+               "unit" : "g",
+               "value" : 0.00043
+            },
+            "pantothenic-acid" : {
+               "modifier" : "~",
+               "source" : "estimate",
+               "source_index" : 1,
+               "source_per" : "100g",
+               "unit" : "g",
+               "value" : 0.00064
+            },
+            "phosphorus" : {
+               "modifier" : "~",
+               "source" : "estimate",
+               "source_index" : 1,
+               "source_per" : "100g",
+               "unit" : "g",
+               "value" : 0.18
+            },
+            "phylloquinone" : {
+               "modifier" : "~",
+               "source" : "estimate",
+               "source_index" : 1,
+               "source_per" : "100g",
+               "unit" : "g",
+               "value" : 1.7e-06
+            },
+            "polyols" : {
+               "modifier" : "~",
+               "source" : "estimate",
+               "source_index" : 1,
+               "source_per" : "100g",
+               "unit" : "g",
+               "value" : 0.22
+            },
+            "potassium" : {
+               "modifier" : "~",
+               "source" : "estimate",
+               "source_index" : 1,
+               "source_per" : "100g",
+               "unit" : "g",
+               "value" : 0.222
+            },
+            "proteins" : {
+               "modifier" : "~",
+               "source" : "estimate",
+               "source_index" : 1,
+               "source_per" : "100g",
+               "unit" : "g",
+               "value" : 9.02
+            },
+            "salt" : {
+               "modifier" : "~",
+               "source" : "estimate",
+               "source_index" : 1,
+               "source_per" : "100g",
+               "unit" : "g",
+               "value" : 0.005
+            },
+            "saturated-fat" : {
+               "modifier" : "~",
+               "source" : "estimate",
+               "source_index" : 1,
+               "source_per" : "100g",
+               "unit" : "g",
+               "value" : 0.053
+            },
+            "selenium" : {
+               "modifier" : "~",
+               "source" : "estimate",
+               "source_index" : 1,
+               "source_per" : "100g",
+               "unit" : "g",
+               "value" : 5e-06
+            },
+            "sodium" : {
+               "modifier" : "~",
+               "source" : "estimate",
+               "source_index" : 1,
+               "source_per" : "100g",
+               "unit" : "g",
+               "value" : 0.002
+            },
+            "starch" : {
+               "modifier" : "~",
+               "source" : "estimate",
+               "source_index" : 1,
+               "source_per" : "100g",
+               "unit" : "g",
+               "value" : 10.2
+            },
+            "sucrose" : {
+               "modifier" : "~",
+               "source" : "estimate",
+               "source_index" : 1,
+               "source_per" : "100g",
+               "unit" : "g",
+               "value" : 0.39
+            },
+            "sugars" : {
+               "modifier" : "~",
+               "source" : "estimate",
+               "source_index" : 1,
+               "source_per" : "100g",
+               "unit" : "g",
+               "value" : 1.8
+            },
+            "vitamin-a" : {
+               "modifier" : "~",
+               "source" : "estimate",
+               "source_index" : 1,
+               "source_per" : "100g",
+               "unit" : "g",
+               "value" : 0
+            },
+            "vitamin-b1" : {
+               "modifier" : "~",
+               "source" : "estimate",
+               "source_index" : 1,
+               "source_per" : "100g",
+               "unit" : "g",
+               "value" : 0.00017
+            },
+            "vitamin-b12" : {
+               "modifier" : "~",
+               "source" : "estimate",
+               "source_index" : 1,
+               "source_per" : "100g",
+               "unit" : "g",
+               "value" : 0
+            },
+            "vitamin-b2" : {
+               "modifier" : "~",
+               "source" : "estimate",
+               "source_index" : 1,
+               "source_per" : "100g",
+               "unit" : "g",
+               "value" : 7.3e-05
+            },
+            "vitamin-b6" : {
+               "modifier" : "~",
+               "source" : "estimate",
+               "source_index" : 1,
+               "source_per" : "100g",
+               "unit" : "g",
+               "value" : 0.00018
+            },
+            "vitamin-b9" : {
+               "modifier" : "~",
+               "source" : "estimate",
+               "source_index" : 1,
+               "source_per" : "100g",
+               "unit" : "g",
+               "value" : 0.000181
+            },
+            "vitamin-c" : {
+               "modifier" : "~",
+               "source" : "estimate",
+               "source_index" : 1,
+               "source_per" : "100g",
+               "unit" : "g",
+               "value" : 0.0015
+            },
+            "vitamin-d" : {
+               "modifier" : "~",
+               "source" : "estimate",
+               "source_index" : 1,
+               "source_per" : "100g",
+               "unit" : "g",
+               "value" : 0
+            },
+            "vitamin-e" : {
+               "modifier" : "~",
+               "source" : "estimate",
+               "source_index" : 1,
+               "source_per" : "100g",
+               "unit" : "g",
+               "value" : 0.00011
+            },
+            "vitamin-pp" : {
+               "modifier" : "~",
+               "source" : "estimate",
+               "source_index" : 1,
+               "source_per" : "100g",
+               "unit" : "g",
+               "value" : 0.00106
+            },
+            "water" : {
+               "modifier" : "~",
+               "source" : "estimate",
+               "source_index" : 1,
+               "source_per" : "100g",
+               "unit" : "g",
+               "value" : 69.6
+            },
+            "zinc" : {
+               "modifier" : "~",
+               "source" : "estimate",
+               "source_index" : 1,
+               "source_per" : "100g",
+               "unit" : "g",
+               "value" : 0.00098
             }
          },
          "per" : "100g",
@@ -986,24 +1306,320 @@
             "per_unit" : "g",
             "preparation" : "as_sold",
             "source" : "packaging"
+         },
+         {
+            "nutrients" : {
+               "added-sugars" : {
+                  "modifier" : "~",
+                  "unit" : "g",
+                  "value" : 0,
+                  "value_string" : "0"
+               },
+               "alcohol" : {
+                  "modifier" : "~",
+                  "unit" : "% vol",
+                  "value" : 0,
+                  "value_string" : "0"
+               },
+               "beta-carotene" : {
+                  "modifier" : "~",
+                  "unit" : "g",
+                  "value" : 5e-06,
+                  "value_string" : "5e-06"
+               },
+               "calcium" : {
+                  "modifier" : "~",
+                  "unit" : "g",
+                  "value" : 0.0262,
+                  "value_string" : "0.0262"
+               },
+               "carbohydrates" : {
+                  "modifier" : "~",
+                  "unit" : "g",
+                  "value" : 12.2,
+                  "value_string" : "12.2"
+               },
+               "cholesterol" : {
+                  "modifier" : "~",
+                  "unit" : "g",
+                  "value" : 0,
+                  "value_string" : "0"
+               },
+               "copper" : {
+                  "modifier" : "~",
+                  "unit" : "g",
+                  "value" : 0.00024,
+                  "value_string" : "0.00024"
+               },
+               "energy" : {
+                  "modifier" : "~",
+                  "unit" : "kJ",
+                  "value" : 436,
+                  "value_string" : "436"
+               },
+               "energy-kcal" : {
+                  "modifier" : "~",
+                  "unit" : "kcal",
+                  "value" : 104,
+                  "value_string" : "104"
+               },
+               "energy-kj" : {
+                  "modifier" : "~",
+                  "unit" : "kJ",
+                  "value" : 436,
+                  "value_string" : "436"
+               },
+               "fat" : {
+                  "modifier" : "~",
+                  "unit" : "g",
+                  "value" : 0.38,
+                  "value_string" : "0.38"
+               },
+               "fiber" : {
+                  "modifier" : "~",
+                  "unit" : "g",
+                  "value" : 7.9,
+                  "value_string" : "7.9"
+               },
+               "fructose" : {
+                  "modifier" : "~",
+                  "unit" : "g",
+                  "value" : 0.1,
+                  "value_string" : "0.1"
+               },
+               "fruits-vegetables-legumes" : {
+                  "modifier" : "~",
+                  "unit" : "%",
+                  "value" : 100,
+                  "value_string" : "100"
+               },
+               "fruits-vegetables-nuts" : {
+                  "modifier" : "~",
+                  "unit" : "%",
+                  "value" : 100,
+                  "value_string" : "100"
+               },
+               "galactose" : {
+                  "modifier" : "~",
+                  "unit" : "g",
+                  "value" : 0,
+                  "value_string" : "0"
+               },
+               "glucose" : {
+                  "modifier" : "~",
+                  "unit" : "g",
+                  "value" : 0.1,
+                  "value_string" : "0.1"
+               },
+               "iodine" : {
+                  "modifier" : "~",
+                  "unit" : "g",
+                  "value" : 3e-06,
+                  "value_string" : "3e-06"
+               },
+               "iron" : {
+                  "modifier" : "~",
+                  "unit" : "g",
+                  "value" : 0.00144,
+                  "value_string" : "0.00144"
+               },
+               "lactose" : {
+                  "modifier" : "~",
+                  "unit" : "g",
+                  "value" : 0.1,
+                  "value_string" : "0.1"
+               },
+               "magnesium" : {
+                  "modifier" : "~",
+                  "unit" : "g",
+                  "value" : 0.0356,
+                  "value_string" : "0.0356"
+               },
+               "maltose" : {
+                  "modifier" : "~",
+                  "unit" : "g",
+                  "value" : 0.1,
+                  "value_string" : "0.1"
+               },
+               "manganese" : {
+                  "modifier" : "~",
+                  "unit" : "g",
+                  "value" : 0.00043,
+                  "value_string" : "0.00043"
+               },
+               "pantothenic-acid" : {
+                  "modifier" : "~",
+                  "unit" : "g",
+                  "value" : 0.00064,
+                  "value_string" : "0.00064"
+               },
+               "phosphorus" : {
+                  "modifier" : "~",
+                  "unit" : "g",
+                  "value" : 0.18,
+                  "value_string" : "0.18"
+               },
+               "phylloquinone" : {
+                  "modifier" : "~",
+                  "unit" : "g",
+                  "value" : 1.7e-06,
+                  "value_string" : "1.7e-06"
+               },
+               "polyols" : {
+                  "modifier" : "~",
+                  "unit" : "g",
+                  "value" : 0.22,
+                  "value_string" : "0.22"
+               },
+               "potassium" : {
+                  "modifier" : "~",
+                  "unit" : "g",
+                  "value" : 0.222,
+                  "value_string" : "0.222"
+               },
+               "proteins" : {
+                  "modifier" : "~",
+                  "unit" : "g",
+                  "value" : 9.02,
+                  "value_string" : "9.02"
+               },
+               "salt" : {
+                  "modifier" : "~",
+                  "unit" : "g",
+                  "value" : 0.005,
+                  "value_string" : "0.005"
+               },
+               "saturated-fat" : {
+                  "modifier" : "~",
+                  "unit" : "g",
+                  "value" : 0.053,
+                  "value_string" : "0.053"
+               },
+               "selenium" : {
+                  "modifier" : "~",
+                  "unit" : "g",
+                  "value" : 5e-06,
+                  "value_string" : "5e-06"
+               },
+               "sodium" : {
+                  "modifier" : "~",
+                  "unit" : "g",
+                  "value" : 0.002,
+                  "value_string" : "0.002"
+               },
+               "starch" : {
+                  "modifier" : "~",
+                  "unit" : "g",
+                  "value" : 10.2,
+                  "value_string" : "10.2"
+               },
+               "sucrose" : {
+                  "modifier" : "~",
+                  "unit" : "g",
+                  "value" : 0.39,
+                  "value_string" : "0.39"
+               },
+               "sugars" : {
+                  "modifier" : "~",
+                  "unit" : "g",
+                  "value" : 1.8,
+                  "value_string" : "1.8"
+               },
+               "vitamin-a" : {
+                  "modifier" : "~",
+                  "unit" : "g",
+                  "value" : 0,
+                  "value_string" : "0"
+               },
+               "vitamin-b1" : {
+                  "modifier" : "~",
+                  "unit" : "g",
+                  "value" : 0.00017,
+                  "value_string" : "0.00017"
+               },
+               "vitamin-b12" : {
+                  "modifier" : "~",
+                  "unit" : "g",
+                  "value" : 0,
+                  "value_string" : "0"
+               },
+               "vitamin-b2" : {
+                  "modifier" : "~",
+                  "unit" : "g",
+                  "value" : 7.3e-05,
+                  "value_string" : "7.3e-05"
+               },
+               "vitamin-b6" : {
+                  "modifier" : "~",
+                  "unit" : "g",
+                  "value" : 0.00018,
+                  "value_string" : "0.00018"
+               },
+               "vitamin-b9" : {
+                  "modifier" : "~",
+                  "unit" : "g",
+                  "value" : 0.000181,
+                  "value_string" : "0.000181"
+               },
+               "vitamin-c" : {
+                  "modifier" : "~",
+                  "unit" : "g",
+                  "value" : 0.0015,
+                  "value_string" : "0.0015"
+               },
+               "vitamin-d" : {
+                  "modifier" : "~",
+                  "unit" : "g",
+                  "value" : 0,
+                  "value_string" : "0"
+               },
+               "vitamin-e" : {
+                  "modifier" : "~",
+                  "unit" : "g",
+                  "value" : 0.00011,
+                  "value_string" : "0.00011"
+               },
+               "vitamin-pp" : {
+                  "modifier" : "~",
+                  "unit" : "g",
+                  "value" : 0.00106,
+                  "value_string" : "0.00106"
+               },
+               "water" : {
+                  "modifier" : "~",
+                  "unit" : "g",
+                  "value" : 69.6,
+                  "value_string" : "69.6"
+               },
+               "zinc" : {
+                  "modifier" : "~",
+                  "unit" : "g",
+                  "value" : 0.00098,
+                  "value_string" : "0.00098"
+               }
+            },
+            "per" : "100g",
+            "per_quantity" : 100,
+            "per_unit" : "g",
+            "preparation" : "as_sold",
+            "source" : "estimate",
+            "source_description" : "Estimate from ingredients"
          }
       ]
    },
    "nutrition_data" : "on",
    "nutrition_data_per" : "100g",
-   "nutrition_data_prepared_per" : "100g",
    "nutrition_grade_fr" : "unknown",
    "nutrition_grades" : "unknown",
    "nutrition_grades_tags" : [
       "unknown"
    ],
    "nutrition_score_beverage" : 0,
-   "nutrition_score_debug" : "missing fat_100g - missing saturated-fat_100g - missing sugars_100g - missing sodium_100g - missing proteins_100g",
+   "nutrition_score_debug" : "as_sold fat estimated - as_sold saturated-fat estimated - as_sold sugars estimated - as_sold sodium estimated - as_sold proteins estimated - as_sold fiber estimateddid not compute nutriscore because some nutrients are estimated and some are not - missing as_sold fat - missing as_sold saturated-fat - missing as_sold sugars - missing as_sold sodium - missing as_sold proteins - ",
    "nutrition_score_warning_fruits_vegetables_legumes_estimate_from_ingredients" : 1,
    "nutrition_score_warning_fruits_vegetables_legumes_estimate_from_ingredients_value" : 100,
    "nutrition_score_warning_fruits_vegetables_nuts_estimate_from_ingredients" : 1,
    "nutrition_score_warning_fruits_vegetables_nuts_estimate_from_ingredients_value" : 100,
-   "nutrition_score_warning_no_fiber" : 1,
    "origins" : "France",
    "origins_hierarchy" : [
       "en:france"
@@ -1179,7 +1795,6 @@
       "en:gluten"
    ],
    "unknown_ingredients_n" : 0,
-   "unknown_nutrients_tags" : [],
    "vitamins_tags" : [],
    "weighers_tags" : []
 }