{
   "code" : "0200000000034",
   "product" : {
      "_id" : "0200000000034",
      "_keywords" : [
         "cookie",
         "organic",
         "product",
         "some",
         "tester"
      ],
      "added_countries_tags" : [],
      "additives_n" : 0,
      "additives_original_tags" : [],
      "additives_tags" : [],
      "allergens" : "",
      "allergens_from_ingredients" : "en:eggs, en:milk, apple, milk, eggs",
      "allergens_from_user" : "(en) ",
      "allergens_hierarchy" : [
         "en:apple",
         "en:eggs",
         "en:milk"
      ],
      "allergens_tags" : [
         "en:apple",
         "en:eggs",
         "en:milk"
      ],
      "amino_acids_tags" : [],
      "attribute_groups" : [
         {
            "attributes" : [
               {
                  "description" : "",
                  "description_short" : "Average nutritional quality",
                  "grade" : "c",
                  "icon_url" : "http://static.openfoodfacts.localhost/images/attributes/dist/nutriscore-c-new-en.svg",
                  "id" : "nutriscore",
                  "match" : 51.5555555555556,
                  "name" : "Nutri-Score",
                  "panel_id" : "nutriscore_2023",
                  "status" : "known",
                  "title" : "Nutri-Score C"
               },
               {
                  "description_short" : "0.0502 g / 100 g",
                  "grade" : "a",
                  "icon_url" : "http://static.openfoodfacts.localhost/images/attributes/dist/nutrient-level-salt-low.svg",
                  "id" : "low_salt",
                  "match" : 96.6533333333333,
                  "name" : "Salt",
                  "status" : "known",
                  "title" : "Salt in low quantity"
               },
               {
                  "description_short" : "8.5 g / 100 g",
                  "grade" : "b",
                  "icon_url" : "http://static.openfoodfacts.localhost/images/attributes/dist/nutrient-level-fat-medium.svg",
                  "id" : "low_fat",
                  "match" : 60.5882352941176,
                  "name" : "Fat",
                  "status" : "known",
                  "title" : "Fat in moderate quantity"
               },
               {
                  "description_short" : "12.5 g / 100 g",
                  "grade" : "e",
                  "icon_url" : "http://static.openfoodfacts.localhost/images/attributes/dist/nutrient-level-sugars-medium.svg",
                  "id" : "low_sugars",
                  "match" : 20,
                  "name" : "Sugars",
                  "status" : "known",
                  "title" : "Sugars in moderate quantity"
               },
               {
                  "description_short" : "5.6 g / 100 g",
                  "grade" : "e",
                  "icon_url" : "http://static.openfoodfacts.localhost/images/attributes/dist/nutrient-level-saturated-fat-high.svg",
                  "id" : "low_saturated_fat",
                  "match" : 17.6,
                  "name" : "Saturated fat",
                  "status" : "known",
                  "title" : "Saturated fat in high quantity"
               }
            ],
            "id" : "nutritional_quality",
            "name" : "Nutritional quality"
         },
         {
            "attributes" : [
               {
                  "debug" : "4 ingredients (0 unknown)",
                  "grade" : "a",
                  "icon_url" : "http://static.openfoodfacts.localhost/images/attributes/dist/no-gluten.svg",
                  "id" : "allergens_no_gluten",
                  "match" : 100,
                  "name" : "Gluten",
                  "status" : "known",
                  "title" : "Does not contain: Gluten"
               },
               {
                  "debug" : "en:milk in allergens",
                  "grade" : "e",
                  "icon_url" : "http://static.openfoodfacts.localhost/images/attributes/dist/contains-milk.svg",
                  "id" : "allergens_no_milk",
                  "match" : 0,
                  "name" : "Milk",
                  "status" : "known",
                  "title" : "Contains: Milk"
               },
               {
                  "debug" : "en:eggs in allergens",
                  "grade" : "e",
                  "icon_url" : "http://static.openfoodfacts.localhost/images/attributes/dist/contains-eggs.svg",
                  "id" : "allergens_no_eggs",
                  "match" : 0,
                  "name" : "Eggs",
                  "status" : "known",
                  "title" : "Contains: Eggs"
               },
               {
                  "debug" : "4 ingredients (0 unknown)",
                  "grade" : "a",
                  "icon_url" : "http://static.openfoodfacts.localhost/images/attributes/dist/no-nuts.svg",
                  "id" : "allergens_no_nuts",
                  "match" : 100,
                  "name" : "Nuts",
                  "status" : "known",
                  "title" : "Does not contain: Nuts"
               },
               {
                  "debug" : "4 ingredients (0 unknown)",
                  "grade" : "a",
                  "icon_url" : "http://static.openfoodfacts.localhost/images/attributes/dist/no-peanuts.svg",
                  "id" : "allergens_no_peanuts",
                  "match" : 100,
                  "name" : "Peanuts",
                  "status" : "known",
                  "title" : "Does not contain: Peanuts"
               },
               {
                  "debug" : "4 ingredients (0 unknown)",
                  "grade" : "a",
                  "icon_url" : "http://static.openfoodfacts.localhost/images/attributes/dist/no-sesame-seeds.svg",
                  "id" : "allergens_no_sesame_seeds",
                  "match" : 100,
                  "name" : "Sesame seeds",
                  "status" : "known",
                  "title" : "Does not contain: Sesame seeds"
               },
               {
                  "debug" : "4 ingredients (0 unknown)",
                  "grade" : "a",
                  "icon_url" : "http://static.openfoodfacts.localhost/images/attributes/dist/no-soybeans.svg",
                  "id" : "allergens_no_soybeans",
                  "match" : 100,
                  "name" : "Soybeans",
                  "status" : "known",
                  "title" : "Does not contain: Soybeans"
               },
               {
                  "debug" : "4 ingredients (0 unknown)",
                  "grade" : "a",
                  "icon_url" : "http://static.openfoodfacts.localhost/images/attributes/dist/no-celery.svg",
                  "id" : "allergens_no_celery",
                  "match" : 100,
                  "name" : "Celery",
                  "status" : "known",
                  "title" : "Does not contain: Celery"
               },
               {
                  "debug" : "4 ingredients (0 unknown)",
                  "grade" : "a",
                  "icon_url" : "http://static.openfoodfacts.localhost/images/attributes/dist/no-mustard.svg",
                  "id" : "allergens_no_mustard",
                  "match" : 100,
                  "name" : "Mustard",
                  "status" : "known",
                  "title" : "Does not contain: Mustard"
               },
               {
                  "debug" : "4 ingredients (0 unknown)",
                  "grade" : "a",
                  "icon_url" : "http://static.openfoodfacts.localhost/images/attributes/dist/no-lupin.svg",
                  "id" : "allergens_no_lupin",
                  "match" : 100,
                  "name" : "Lupin",
                  "status" : "known",
                  "title" : "Does not contain: Lupin"
               },
               {
                  "debug" : "4 ingredients (0 unknown)",
                  "grade" : "a",
                  "icon_url" : "http://static.openfoodfacts.localhost/images/attributes/dist/no-fish.svg",
                  "id" : "allergens_no_fish",
                  "match" : 100,
                  "name" : "Fish",
                  "status" : "known",
                  "title" : "Does not contain: Fish"
               },
               {
                  "debug" : "4 ingredients (0 unknown)",
                  "grade" : "a",
                  "icon_url" : "http://static.openfoodfacts.localhost/images/attributes/dist/no-crustaceans.svg",
                  "id" : "allergens_no_crustaceans",
                  "match" : 100,
                  "name" : "Crustaceans",
                  "status" : "known",
                  "title" : "Does not contain: Crustaceans"
               },
               {
                  "debug" : "4 ingredients (0 unknown)",
                  "grade" : "a",
                  "icon_url" : "http://static.openfoodfacts.localhost/images/attributes/dist/no-molluscs.svg",
                  "id" : "allergens_no_molluscs",
                  "match" : 100,
                  "name" : "Molluscs",
                  "status" : "known",
                  "title" : "Does not contain: Molluscs"
               },
               {
                  "debug" : "4 ingredients (0 unknown)",
                  "grade" : "a",
                  "icon_url" : "http://static.openfoodfacts.localhost/images/attributes/dist/no-sulphur-dioxide-and-sulphites.svg",
                  "id" : "allergens_no_sulphur_dioxide_and_sulphites",
                  "match" : 100,
                  "name" : "Sulphur dioxide and sulphites",
                  "status" : "known",
                  "title" : "Does not contain: Sulphur dioxide and sulphites"
               }
            ],
            "id" : "allergens",
            "name" : "Allergens",
            "warning" : "There is always a possibility that data about allergens may be missing, incomplete, incorrect or that the product's composition has changed. If you are allergic, always check the information on the actual product packaging."
         },
         {
            "attributes" : [
               {
                  "grade" : "e",
                  "icon_url" : "http://static.openfoodfacts.localhost/images/attributes/dist/non-vegan.svg",
                  "id" : "vegan",
                  "match" : 0,
                  "name" : "Vegan",
                  "panel_id" : "ingredients_analysis_en:non-vegan",
                  "status" : "known",
                  "title" : "Non-vegan"
               },
               {
                  "grade" : "a",
                  "icon_url" : "http://static.openfoodfacts.localhost/images/attributes/dist/vegetarian.svg",
                  "id" : "vegetarian",
                  "match" : 100,
                  "name" : "Vegetarian",
                  "panel_id" : "ingredients_analysis_en:vegetarian",
                  "status" : "known",
                  "title" : "Vegetarian"
               },
               {
                  "grade" : "e",
                  "icon_url" : "http://static.openfoodfacts.localhost/images/attributes/dist/contains-palm-oil.svg",
                  "id" : "palm_oil_free",
                  "match" : 0,
                  "name" : "Palm oil free",
                  "panel_id" : "ingredients_analysis_en:palm-oil",
                  "status" : "known",
                  "title" : "Palm oil"
               }
            ],
            "id" : "ingredients_analysis",
            "name" : "Ingredients"
         },
         {
            "attributes" : [
               {
                  "description" : "",
                  "description_short" : "Processed foods",
                  "grade" : "b",
                  "icon_url" : "http://static.openfoodfacts.localhost/images/attributes/dist/nova-group-3.svg",
                  "id" : "nova",
                  "match" : 75,
                  "name" : "NOVA group",
                  "panel_id" : "nova",
                  "status" : "known",
                  "title" : "NOVA 3"
               },
               {
                  "grade" : "a",
                  "icon_url" : "http://static.openfoodfacts.localhost/images/attributes/dist/0-additives.svg",
                  "id" : "additives",
                  "match" : 100,
                  "name" : "Additives",
                  "panel_id" : "additives",
                  "status" : "known",
                  "title" : "Without additives"
               }
            ],
            "id" : "processing",
            "name" : "Food processing"
         },
         {
            "attributes" : [
               {
                  "description" : "",
                  "description_short" : "Moderate environmental impact",
                  "grade" : "c",
                  "icon_url" : "http://static.openfoodfacts.localhost/images/attributes/dist/ecoscore-c.svg",
                  "id" : "ecoscore",
                  "match" : 48,
                  "name" : "Eco-Score",
                  "panel_id" : "ecoscore",
                  "status" : "known",
                  "title" : "Eco-Score C"
               },
               {
                  "description" : "",
                  "description_short" : "Almost no risk of deforestation",
                  "grade" : "a",
                  "icon_url" : "http://static.openfoodfacts.localhost/images/attributes/dist/forest-footprint-a.svg",
                  "id" : "forest_footprint",
                  "match" : 99.9416666666667,
                  "name" : "Forest footprint",
                  "status" : "known",
                  "title" : "Very small forest footprint"
               }
            ],
            "id" : "environment",
            "name" : "Environment"
         },
         {
            "attributes" : [
               {
                  "description" : "Organic farming aims to protect the environment and to conserve biodiversity by prohibiting or limiting the use of synthetic fertilizers, pesticides and food additives.",
                  "description_short" : "Promotes ecological sustainability and biodiversity.",
                  "grade" : "a",
                  "icon_url" : "http://static.openfoodfacts.localhost/images/attributes/dist/organic.svg",
                  "id" : "labels_organic",
                  "match" : 100,
                  "name" : "Organic farming",
                  "status" : "known",
                  "title" : "Organic product"
               },
               {
                  "description" : "When you buy fair trade products, producers in developing countries are paid an higher and fairer price, which helps them improve and sustain higher social and often environmental standards.",
                  "description_short" : "Fair trade products help producers in developing countries.",
                  "grade" : "e",
                  "icon_url" : "http://static.openfoodfacts.localhost/images/attributes/dist/not-fair-trade.svg",
                  "id" : "labels_fair_trade",
                  "match" : 0,
                  "name" : "Fair trade",
                  "status" : "known",
                  "title" : "Not a fair trade product"
               }
            ],
            "id" : "labels",
            "name" : "Labels"
         }
      ],
      "attribute_groups_en" : [
         {
            "attributes" : [
               {
                  "description" : "",
                  "description_short" : "Average nutritional quality",
                  "grade" : "c",
                  "icon_url" : "http://static.openfoodfacts.localhost/images/attributes/dist/nutriscore-c-new-en.svg",
                  "id" : "nutriscore",
                  "match" : 51.5555555555556,
                  "name" : "Nutri-Score",
                  "panel_id" : "nutriscore_2023",
                  "status" : "known",
                  "title" : "Nutri-Score C"
               },
               {
                  "description_short" : "0.0502 g / 100 g",
                  "grade" : "a",
                  "icon_url" : "http://static.openfoodfacts.localhost/images/attributes/dist/nutrient-level-salt-low.svg",
                  "id" : "low_salt",
                  "match" : 96.6533333333333,
                  "name" : "Salt",
                  "status" : "known",
                  "title" : "Salt in low quantity"
               },
               {
                  "description_short" : "8.5 g / 100 g",
                  "grade" : "b",
                  "icon_url" : "http://static.openfoodfacts.localhost/images/attributes/dist/nutrient-level-fat-medium.svg",
                  "id" : "low_fat",
                  "match" : 60.5882352941176,
                  "name" : "Fat",
                  "status" : "known",
                  "title" : "Fat in moderate quantity"
               },
               {
                  "description_short" : "12.5 g / 100 g",
                  "grade" : "e",
                  "icon_url" : "http://static.openfoodfacts.localhost/images/attributes/dist/nutrient-level-sugars-medium.svg",
                  "id" : "low_sugars",
                  "match" : 20,
                  "name" : "Sugars",
                  "status" : "known",
                  "title" : "Sugars in moderate quantity"
               },
               {
                  "description_short" : "5.6 g / 100 g",
                  "grade" : "e",
                  "icon_url" : "http://static.openfoodfacts.localhost/images/attributes/dist/nutrient-level-saturated-fat-high.svg",
                  "id" : "low_saturated_fat",
                  "match" : 17.6,
                  "name" : "Saturated fat",
                  "status" : "known",
                  "title" : "Saturated fat in high quantity"
               }
            ],
            "id" : "nutritional_quality",
            "name" : "Nutritional quality"
         },
         {
            "attributes" : [
               {
                  "debug" : "4 ingredients (0 unknown)",
                  "grade" : "a",
                  "icon_url" : "http://static.openfoodfacts.localhost/images/attributes/dist/no-gluten.svg",
                  "id" : "allergens_no_gluten",
                  "match" : 100,
                  "name" : "Gluten",
                  "status" : "known",
                  "title" : "Does not contain: Gluten"
               },
               {
                  "debug" : "en:milk in allergens",
                  "grade" : "e",
                  "icon_url" : "http://static.openfoodfacts.localhost/images/attributes/dist/contains-milk.svg",
                  "id" : "allergens_no_milk",
                  "match" : 0,
                  "name" : "Milk",
                  "status" : "known",
                  "title" : "Contains: Milk"
               },
               {
                  "debug" : "en:eggs in allergens",
                  "grade" : "e",
                  "icon_url" : "http://static.openfoodfacts.localhost/images/attributes/dist/contains-eggs.svg",
                  "id" : "allergens_no_eggs",
                  "match" : 0,
                  "name" : "Eggs",
                  "status" : "known",
                  "title" : "Contains: Eggs"
               },
               {
                  "debug" : "4 ingredients (0 unknown)",
                  "grade" : "a",
                  "icon_url" : "http://static.openfoodfacts.localhost/images/attributes/dist/no-nuts.svg",
                  "id" : "allergens_no_nuts",
                  "match" : 100,
                  "name" : "Nuts",
                  "status" : "known",
                  "title" : "Does not contain: Nuts"
               },
               {
                  "debug" : "4 ingredients (0 unknown)",
                  "grade" : "a",
                  "icon_url" : "http://static.openfoodfacts.localhost/images/attributes/dist/no-peanuts.svg",
                  "id" : "allergens_no_peanuts",
                  "match" : 100,
                  "name" : "Peanuts",
                  "status" : "known",
                  "title" : "Does not contain: Peanuts"
               },
               {
                  "debug" : "4 ingredients (0 unknown)",
                  "grade" : "a",
                  "icon_url" : "http://static.openfoodfacts.localhost/images/attributes/dist/no-sesame-seeds.svg",
                  "id" : "allergens_no_sesame_seeds",
                  "match" : 100,
                  "name" : "Sesame seeds",
                  "status" : "known",
                  "title" : "Does not contain: Sesame seeds"
               },
               {
                  "debug" : "4 ingredients (0 unknown)",
                  "grade" : "a",
                  "icon_url" : "http://static.openfoodfacts.localhost/images/attributes/dist/no-soybeans.svg",
                  "id" : "allergens_no_soybeans",
                  "match" : 100,
                  "name" : "Soybeans",
                  "status" : "known",
                  "title" : "Does not contain: Soybeans"
               },
               {
                  "debug" : "4 ingredients (0 unknown)",
                  "grade" : "a",
                  "icon_url" : "http://static.openfoodfacts.localhost/images/attributes/dist/no-celery.svg",
                  "id" : "allergens_no_celery",
                  "match" : 100,
                  "name" : "Celery",
                  "status" : "known",
                  "title" : "Does not contain: Celery"
               },
               {
                  "debug" : "4 ingredients (0 unknown)",
                  "grade" : "a",
                  "icon_url" : "http://static.openfoodfacts.localhost/images/attributes/dist/no-mustard.svg",
                  "id" : "allergens_no_mustard",
                  "match" : 100,
                  "name" : "Mustard",
                  "status" : "known",
                  "title" : "Does not contain: Mustard"
               },
               {
                  "debug" : "4 ingredients (0 unknown)",
                  "grade" : "a",
                  "icon_url" : "http://static.openfoodfacts.localhost/images/attributes/dist/no-lupin.svg",
                  "id" : "allergens_no_lupin",
                  "match" : 100,
                  "name" : "Lupin",
                  "status" : "known",
                  "title" : "Does not contain: Lupin"
               },
               {
                  "debug" : "4 ingredients (0 unknown)",
                  "grade" : "a",
                  "icon_url" : "http://static.openfoodfacts.localhost/images/attributes/dist/no-fish.svg",
                  "id" : "allergens_no_fish",
                  "match" : 100,
                  "name" : "Fish",
                  "status" : "known",
                  "title" : "Does not contain: Fish"
               },
               {
                  "debug" : "4 ingredients (0 unknown)",
                  "grade" : "a",
                  "icon_url" : "http://static.openfoodfacts.localhost/images/attributes/dist/no-crustaceans.svg",
                  "id" : "allergens_no_crustaceans",
                  "match" : 100,
                  "name" : "Crustaceans",
                  "status" : "known",
                  "title" : "Does not contain: Crustaceans"
               },
               {
                  "debug" : "4 ingredients (0 unknown)",
                  "grade" : "a",
                  "icon_url" : "http://static.openfoodfacts.localhost/images/attributes/dist/no-molluscs.svg",
                  "id" : "allergens_no_molluscs",
                  "match" : 100,
                  "name" : "Molluscs",
                  "status" : "known",
                  "title" : "Does not contain: Molluscs"
               },
               {
                  "debug" : "4 ingredients (0 unknown)",
                  "grade" : "a",
                  "icon_url" : "http://static.openfoodfacts.localhost/images/attributes/dist/no-sulphur-dioxide-and-sulphites.svg",
                  "id" : "allergens_no_sulphur_dioxide_and_sulphites",
                  "match" : 100,
                  "name" : "Sulphur dioxide and sulphites",
                  "status" : "known",
                  "title" : "Does not contain: Sulphur dioxide and sulphites"
               }
            ],
            "id" : "allergens",
            "name" : "Allergens",
            "warning" : "There is always a possibility that data about allergens may be missing, incomplete, incorrect or that the product's composition has changed. If you are allergic, always check the information on the actual product packaging."
         },
         {
            "attributes" : [
               {
                  "grade" : "e",
                  "icon_url" : "http://static.openfoodfacts.localhost/images/attributes/dist/non-vegan.svg",
                  "id" : "vegan",
                  "match" : 0,
                  "name" : "Vegan",
                  "panel_id" : "ingredients_analysis_en:non-vegan",
                  "status" : "known",
                  "title" : "Non-vegan"
               },
               {
                  "grade" : "a",
                  "icon_url" : "http://static.openfoodfacts.localhost/images/attributes/dist/vegetarian.svg",
                  "id" : "vegetarian",
                  "match" : 100,
                  "name" : "Vegetarian",
                  "panel_id" : "ingredients_analysis_en:vegetarian",
                  "status" : "known",
                  "title" : "Vegetarian"
               },
               {
                  "grade" : "e",
                  "icon_url" : "http://static.openfoodfacts.localhost/images/attributes/dist/contains-palm-oil.svg",
                  "id" : "palm_oil_free",
                  "match" : 0,
                  "name" : "Palm oil free",
                  "panel_id" : "ingredients_analysis_en:palm-oil",
                  "status" : "known",
                  "title" : "Palm oil"
               }
            ],
            "id" : "ingredients_analysis",
            "name" : "Ingredients"
         },
         {
            "attributes" : [
               {
                  "description" : "",
                  "description_short" : "Processed foods",
                  "grade" : "b",
                  "icon_url" : "http://static.openfoodfacts.localhost/images/attributes/dist/nova-group-3.svg",
                  "id" : "nova",
                  "match" : 75,
                  "name" : "NOVA group",
                  "panel_id" : "nova",
                  "status" : "known",
                  "title" : "NOVA 3"
               },
               {
                  "grade" : "a",
                  "icon_url" : "http://static.openfoodfacts.localhost/images/attributes/dist/0-additives.svg",
                  "id" : "additives",
                  "match" : 100,
                  "name" : "Additives",
                  "panel_id" : "additives",
                  "status" : "known",
                  "title" : "Without additives"
               }
            ],
            "id" : "processing",
            "name" : "Food processing"
         },
         {
            "attributes" : [
               {
                  "description" : "",
                  "description_short" : "Moderate environmental impact",
                  "grade" : "c",
                  "icon_url" : "http://static.openfoodfacts.localhost/images/attributes/dist/ecoscore-c.svg",
                  "id" : "ecoscore",
                  "match" : 48,
                  "name" : "Eco-Score",
                  "panel_id" : "ecoscore",
                  "status" : "known",
                  "title" : "Eco-Score C"
               },
               {
                  "description" : "",
                  "description_short" : "Almost no risk of deforestation",
                  "grade" : "a",
                  "icon_url" : "http://static.openfoodfacts.localhost/images/attributes/dist/forest-footprint-a.svg",
                  "id" : "forest_footprint",
                  "match" : 99.9416666666667,
                  "name" : "Forest footprint",
                  "status" : "known",
                  "title" : "Very small forest footprint"
               }
            ],
            "id" : "environment",
            "name" : "Environment"
         },
         {
            "attributes" : [
               {
                  "description" : "Organic farming aims to protect the environment and to conserve biodiversity by prohibiting or limiting the use of synthetic fertilizers, pesticides and food additives.",
                  "description_short" : "Promotes ecological sustainability and biodiversity.",
                  "grade" : "a",
                  "icon_url" : "http://static.openfoodfacts.localhost/images/attributes/dist/organic.svg",
                  "id" : "labels_organic",
                  "match" : 100,
                  "name" : "Organic farming",
                  "status" : "known",
                  "title" : "Organic product"
               },
               {
                  "description" : "When you buy fair trade products, producers in developing countries are paid an higher and fairer price, which helps them improve and sustain higher social and often environmental standards.",
                  "description_short" : "Fair trade products help producers in developing countries.",
                  "grade" : "e",
                  "icon_url" : "http://static.openfoodfacts.localhost/images/attributes/dist/not-fair-trade.svg",
                  "id" : "labels_fair_trade",
                  "match" : 0,
                  "name" : "Fair trade",
                  "status" : "known",
                  "title" : "Not a fair trade product"
               }
            ],
            "id" : "labels",
            "name" : "Labels"
         }
      ],
      "categories" : "cookies",
      "categories_hierarchy" : [
         "en:snacks",
         "en:sweet-snacks",
         "en:biscuits-and-cakes",
         "en:biscuits-and-crackers",
         "en:biscuits"
      ],
      "categories_lc" : "en",
      "categories_properties" : {
         "agribalyse_proxy_food_code:en" : "24000"
      },
      "categories_properties_tags" : [
         "all-products",
         "categories-known",
         "agribalyse-food-code-unknown",
         "agribalyse-proxy-food-code-24000",
         "agribalyse-proxy-food-code-known",
         "ciqual-food-code-unknown",
         "agribalyse-known",
         "agribalyse-24000"
      ],
      "categories_tags" : [
         "en:snacks",
         "en:sweet-snacks",
         "en:biscuits-and-cakes",
         "en:biscuits-and-crackers",
         "en:biscuits"
      ],
      "checkers_tags" : [],
      "code" : "0200000000034",
      "codes_tags" : [
         "code-13",
         "0200000000xxx",
         "020000000xxxx",
         "02000000xxxxx",
         "0200000xxxxxx",
         "020000xxxxxxx",
         "02000xxxxxxxx",
         "0200xxxxxxxxx",
         "020xxxxxxxxxx",
         "02xxxxxxxxxxx",
         "0xxxxxxxxxxxx"
      ],
      "complete" : 0,
      "completeness" : 0.5,
      "correctors_tags" : [],
      "created_t" : "--ignore--",
      "creator" : "tests",
      "data_quality_bugs_tags" : [],
      "data_quality_errors_tags" : [
         "en:nutrition-sugars-plus-starch-greater-than-carbohydrates",
         "en:energy-value-in-kj-does-not-match-value-computed-from-other-nutrients"
      ],
      "data_quality_info_tags" : [
         "en:packaging-data-incomplete",
         "en:ingredients-percent-analysis-ok",
         "en:ecoscore-extended-data-not-computed",
         "en:food-groups-1-known",
         "en:food-groups-2-known",
         "en:food-groups-3-unknown"
      ],
      "data_quality_tags" : [
         "en:packaging-data-incomplete",
         "en:ingredients-percent-analysis-ok",
         "en:ecoscore-extended-data-not-computed",
         "en:food-groups-1-known",
         "en:food-groups-2-known",
         "en:food-groups-3-unknown",
         "en:energy-value-in-kj-may-not-match-value-computed-from-other-nutrients",
         "en:ecoscore-origins-of-ingredients-origins-are-100-percent-unknown",
         "en:ecoscore-production-system-no-label",
         "en:nutrition-sugars-plus-starch-greater-than-carbohydrates",
         "en:energy-value-in-kj-does-not-match-value-computed-from-other-nutrients"
      ],
      "data_quality_warnings_tags" : [
         "en:energy-value-in-kj-may-not-match-value-computed-from-other-nutrients",
         "en:ecoscore-origins-of-ingredients-origins-are-100-percent-unknown",
         "en:ecoscore-production-system-no-label"
      ],
      "ecoscore_data" : {
         "adjustments" : {
            "origins_of_ingredients" : {
               "aggregated_origins" : [
                  {
                     "epi_score" : "0",
                     "origin" : "en:unknown",
                     "percent" : 100,
                     "transportation_score" : null
                  }
               ],
               "epi_score" : 0,
               "epi_value" : -5,
               "origins_from_categories" : [
                  "en:unknown"
               ],
               "origins_from_origins_field" : [
                  "en:unknown"
               ],
               "transportation_score" : 0,
               "transportation_scores" : {
                  "ad" : 0,
                  "al" : 0,
                  "at" : 0,
                  "ax" : 0,
                  "ba" : 0,
                  "be" : 0,
                  "bg" : 0,
                  "ch" : 0,
                  "cy" : 0,
                  "cz" : 0,
                  "de" : 0,
                  "dk" : 0,
                  "dz" : 0,
                  "ee" : 0,
                  "eg" : 0,
                  "es" : 0,
                  "fi" : 0,
                  "fo" : 0,
                  "fr" : 0,
                  "gg" : 0,
                  "gi" : 0,
                  "gr" : 0,
                  "hr" : 0,
                  "hu" : 0,
                  "ie" : 0,
                  "il" : 0,
                  "im" : 0,
                  "is" : 0,
                  "it" : 0,
                  "je" : 0,
                  "lb" : 0,
                  "li" : 0,
                  "lt" : 0,
                  "lu" : 0,
                  "lv" : 0,
                  "ly" : 0,
                  "ma" : 0,
                  "mc" : 0,
                  "md" : 0,
                  "me" : 0,
                  "mk" : 0,
                  "mt" : 0,
                  "nl" : 0,
                  "no" : 0,
                  "pl" : 0,
                  "ps" : 0,
                  "pt" : 0,
                  "ro" : 0,
                  "rs" : 0,
                  "se" : 0,
                  "si" : 0,
                  "sj" : 0,
                  "sk" : 0,
                  "sm" : 0,
                  "sy" : 0,
                  "tn" : 0,
                  "tr" : 0,
                  "ua" : 0,
                  "uk" : 0,
                  "us" : 0,
                  "va" : 0,
                  "world" : 0,
                  "xk" : 0
               },
               "transportation_value" : 0,
               "transportation_values" : {
                  "ad" : 0,
                  "al" : 0,
                  "at" : 0,
                  "ax" : 0,
                  "ba" : 0,
                  "be" : 0,
                  "bg" : 0,
                  "ch" : 0,
                  "cy" : 0,
                  "cz" : 0,
                  "de" : 0,
                  "dk" : 0,
                  "dz" : 0,
                  "ee" : 0,
                  "eg" : 0,
                  "es" : 0,
                  "fi" : 0,
                  "fo" : 0,
                  "fr" : 0,
                  "gg" : 0,
                  "gi" : 0,
                  "gr" : 0,
                  "hr" : 0,
                  "hu" : 0,
                  "ie" : 0,
                  "il" : 0,
                  "im" : 0,
                  "is" : 0,
                  "it" : 0,
                  "je" : 0,
                  "lb" : 0,
                  "li" : 0,
                  "lt" : 0,
                  "lu" : 0,
                  "lv" : 0,
                  "ly" : 0,
                  "ma" : 0,
                  "mc" : 0,
                  "md" : 0,
                  "me" : 0,
                  "mk" : 0,
                  "mt" : 0,
                  "nl" : 0,
                  "no" : 0,
                  "pl" : 0,
                  "ps" : 0,
                  "pt" : 0,
                  "ro" : 0,
                  "rs" : 0,
                  "se" : 0,
                  "si" : 0,
                  "sj" : 0,
                  "sk" : 0,
                  "sm" : 0,
                  "sy" : 0,
                  "tn" : 0,
                  "tr" : 0,
                  "ua" : 0,
                  "uk" : 0,
                  "us" : 0,
                  "va" : 0,
                  "world" : 0,
                  "xk" : 0
               },
               "value" : -5,
               "values" : {
                  "ad" : -5,
                  "al" : -5,
                  "at" : -5,
                  "ax" : -5,
                  "ba" : -5,
                  "be" : -5,
                  "bg" : -5,
                  "ch" : -5,
                  "cy" : -5,
                  "cz" : -5,
                  "de" : -5,
                  "dk" : -5,
                  "dz" : -5,
                  "ee" : -5,
                  "eg" : -5,
                  "es" : -5,
                  "fi" : -5,
                  "fo" : -5,
                  "fr" : -5,
                  "gg" : -5,
                  "gi" : -5,
                  "gr" : -5,
                  "hr" : -5,
                  "hu" : -5,
                  "ie" : -5,
                  "il" : -5,
                  "im" : -5,
                  "is" : -5,
                  "it" : -5,
                  "je" : -5,
                  "lb" : -5,
                  "li" : -5,
                  "lt" : -5,
                  "lu" : -5,
                  "lv" : -5,
                  "ly" : -5,
                  "ma" : -5,
                  "mc" : -5,
                  "md" : -5,
                  "me" : -5,
                  "mk" : -5,
                  "mt" : -5,
                  "nl" : -5,
                  "no" : -5,
                  "pl" : -5,
                  "ps" : -5,
                  "pt" : -5,
                  "ro" : -5,
                  "rs" : -5,
                  "se" : -5,
                  "si" : -5,
                  "sj" : -5,
                  "sk" : -5,
                  "sm" : -5,
                  "sy" : -5,
                  "tn" : -5,
                  "tr" : -5,
                  "ua" : -5,
                  "uk" : -5,
                  "us" : -5,
                  "va" : -5,
                  "world" : -5,
                  "xk" : -5
               },
               "warning" : "origins_are_100_percent_unknown"
            },
            "packaging" : {
               "non_recyclable_and_non_biodegradable_materials" : 0,
               "packagings" : [
                  {
                     "ecoscore_material_score" : 50,
                     "ecoscore_shape_ratio" : 1,
                     "material" : "en:wood",
                     "number_of_units" : 1,
                     "recycling" : "en:recycle",
                     "shape" : "en:box"
                  },
                  {
                     "ecoscore_material_score" : 81,
                     "ecoscore_shape_ratio" : 1,
                     "material" : "en:glass",
                     "number_of_units" : 6,
                     "quantity_per_unit" : "25cl",
                     "quantity_per_unit_unit" : "cl",
                     "quantity_per_unit_value" : 25,
                     "recycling" : "en:reuse",
                     "shape" : "en:bottle"
                  },
                  {
                     "ecoscore_material_score" : 76,
                     "ecoscore_shape_ratio" : 0.2,
                     "material" : "en:steel",
                     "number_of_units" : 3,
                     "recycling" : "en:recycle",
                     "shape" : "en:lid"
                  },
                  {
                     "ecoscore_material_score" : 0,
                     "ecoscore_shape_ratio" : 0.1,
                     "material" : "en:plastic",
                     "non_recyclable_and_non_biodegradable" : "maybe",
                     "number_of_units" : 1,
                     "recycling" : "en:discard",
                     "shape" : "en:film"
                  }
               ],
               "score" : 16.2,
               "value" : -8
            },
            "production_system" : {
               "labels" : [],
               "value" : 0,
               "warning" : "no_label"
            },
            "threatened_species" : {
               "ingredient" : "en:palm-oil",
               "value" : -10
            }
         },
         "agribalyse" : {
            "agribalyse_proxy_food_code" : "24000",
            "co2_agriculture" : 2.3635185,
            "co2_consumption" : 0,
            "co2_distribution" : 0.019437894,
            "co2_packaging" : 0.10986902,
            "co2_processing" : 0.22831584,
            "co2_total" : 2.856230424,
            "co2_transportation" : 0.13508917,
            "code" : "24000",
            "dqr" : "2.14",
            "ef_agriculture" : 0.27654213,
            "ef_consumption" : 0,
            "ef_distribution" : 0.0047895045,
            "ef_packaging" : 0.01090994,
            "ef_processing" : 0.04151582,
            "ef_total" : 0.3448030585,
            "ef_transportation" : 0.011045664,
            "is_beverage" : 0,
            "name_en" : "Biscuit (cookie)",
            "name_fr" : "Biscuit sec, sans précision",
            "score" : 70,
            "version" : "3.1.1"
         },
         "grade" : "c",
         "grades" : {
            "ad" : "c",
            "al" : "c",
            "at" : "c",
            "ax" : "c",
            "ba" : "c",
            "be" : "c",
            "bg" : "c",
            "ch" : "c",
            "cy" : "c",
            "cz" : "c",
            "de" : "c",
            "dk" : "c",
            "dz" : "c",
            "ee" : "c",
            "eg" : "c",
            "es" : "c",
            "fi" : "c",
            "fo" : "c",
            "fr" : "c",
            "gg" : "c",
            "gi" : "c",
            "gr" : "c",
            "hr" : "c",
            "hu" : "c",
            "ie" : "c",
            "il" : "c",
            "im" : "c",
            "is" : "c",
            "it" : "c",
            "je" : "c",
            "lb" : "c",
            "li" : "c",
            "lt" : "c",
            "lu" : "c",
            "lv" : "c",
            "ly" : "c",
            "ma" : "c",
            "mc" : "c",
            "md" : "c",
            "me" : "c",
            "mk" : "c",
            "mt" : "c",
            "nl" : "c",
            "no" : "c",
            "pl" : "c",
            "ps" : "c",
            "pt" : "c",
            "ro" : "c",
            "rs" : "c",
            "se" : "c",
            "si" : "c",
            "sj" : "c",
            "sk" : "c",
            "sm" : "c",
            "sy" : "c",
            "tn" : "c",
            "tr" : "c",
            "ua" : "c",
            "uk" : "c",
            "us" : "c",
            "va" : "c",
            "world" : "c",
            "xk" : "c"
         },
         "missing" : {
            "labels" : 1,
            "origins" : 1
         },
         "missing_data_warning" : 1,
         "score" : 47,
         "scores" : {
            "ad" : 47,
            "al" : 47,
            "at" : 47,
            "ax" : 47,
            "ba" : 47,
            "be" : 47,
            "bg" : 47,
            "ch" : 47,
            "cy" : 47,
            "cz" : 47,
            "de" : 47,
            "dk" : 47,
            "dz" : 47,
            "ee" : 47,
            "eg" : 47,
            "es" : 47,
            "fi" : 47,
            "fo" : 47,
            "fr" : 47,
            "gg" : 47,
            "gi" : 47,
            "gr" : 47,
            "hr" : 47,
            "hu" : 47,
            "ie" : 47,
            "il" : 47,
            "im" : 47,
            "is" : 47,
            "it" : 47,
            "je" : 47,
            "lb" : 47,
            "li" : 47,
            "lt" : 47,
            "lu" : 47,
            "lv" : 47,
            "ly" : 47,
            "ma" : 47,
            "mc" : 47,
            "md" : 47,
            "me" : 47,
            "mk" : 47,
            "mt" : 47,
            "nl" : 47,
            "no" : 47,
            "pl" : 47,
            "ps" : 47,
            "pt" : 47,
            "ro" : 47,
            "rs" : 47,
            "se" : 47,
            "si" : 47,
            "sj" : 47,
            "sk" : 47,
            "sm" : 47,
            "sy" : 47,
            "tn" : 47,
            "tr" : 47,
            "ua" : 47,
            "uk" : 47,
            "us" : 47,
            "va" : 47,
            "world" : 47,
            "xk" : 47
         },
         "status" : "known"
      },
      "ecoscore_grade" : "c",
      "ecoscore_score" : 47,
      "ecoscore_tags" : [
         "c"
      ],
      "editors_tags" : [
         "tests"
      ],
      "entry_dates_tags" : "--ignore--",
      "food_groups" : "en:biscuits-and-cakes",
      "food_groups_tags" : [
         "en:sugary-snacks",
         "en:biscuits-and-cakes"
      ],
      "forest_footprint_data" : {
         "footprint_per_kg" : 0.00145833333333333,
         "grade" : "a",
         "ingredients" : [
            {
               "conditions_tags" : [
                  [
                     "labels",
                     "en:organic"
                  ]
               ],
               "footprint_per_kg" : 0.00145833333333333,
               "matching_tag_id" : "en:egg",
               "percent" : 9.375,
               "percent_estimate" : 9.375,
               "processing_factor" : 1,
               "tag_id" : "en:egg",
               "tag_type" : "ingredients",
               "type" : {
                  "deforestation_risk" : 0.1,
                  "name" : "Oeufs Bio",
                  "soy_feed_factor" : 0.028,
                  "soy_yield" : 0.18
               }
            }
         ]
      },
      "generic_name" : "Tester",
      "generic_name_en" : "Tester",
      "id" : "0200000000034",
      "informers_tags" : [
         "tests"
      ],
      "ingredients" : [
         {
            "ciqual_food_code" : "13050",
            "id" : "en:apple",
            "is_in_taxonomy" : 1,
            "percent_estimate" : 62.5,
            "percent_max" : 100,
            "percent_min" : 25,
            "text" : "apple",
            "vegan" : "yes",
            "vegetarian" : "yes"
         },
         {
            "ciqual_proxy_food_code" : "19051",
            "id" : "en:milk",
            "is_in_taxonomy" : 1,
            "percent_estimate" : 18.75,
            "percent_max" : 50,
            "percent_min" : 0,
            "text" : "milk",
            "vegan" : "no",
            "vegetarian" : "yes"
         },
         {
            "ciqual_food_code" : "22000",
            "id" : "en:egg",
            "is_in_taxonomy" : 1,
            "percent_estimate" : 9.375,
            "percent_max" : 33.3333333333333,
            "percent_min" : 0,
            "text" : "eggs",
            "vegan" : "no",
            "vegetarian" : "yes"
         },
         {
            "ciqual_food_code" : "16129",
            "from_palm_oil" : "yes",
            "id" : "en:palm-oil",
            "is_in_taxonomy" : 1,
            "percent_estimate" : 9.375,
            "percent_max" : 25,
            "percent_min" : 0,
            "text" : "palm oil",
            "vegan" : "yes",
            "vegetarian" : "yes"
         }
      ],
      "ingredients_analysis" : {
         "en:non-vegan" : [
            "en:milk",
            "en:egg"
         ],
         "en:palm-oil" : [
            "en:palm-oil"
         ]
      },
      "ingredients_analysis_tags" : [
         "en:palm-oil",
         "en:non-vegan",
         "en:vegetarian"
      ],
      "ingredients_hierarchy" : [
         "en:apple",
         "en:fruit",
         "en:malaceous-fruit",
         "en:milk",
         "en:dairy",
         "en:egg",
         "en:palm-oil",
         "en:oil-and-fat",
         "en:vegetable-oil-and-fat",
         "en:palm-oil-and-fat"
      ],
      "ingredients_lc" : "en",
      "ingredients_n" : 4,
      "ingredients_n_tags" : [
         "4",
         "1-10"
      ],
      "ingredients_non_nutritive_sweeteners_n" : 0,
      "ingredients_original_tags" : [
         "en:apple",
         "en:milk",
         "en:egg",
         "en:palm-oil"
      ],
      "ingredients_percent_analysis" : 1,
      "ingredients_sweeteners_n" : 0,
      "ingredients_tags" : [
         "en:apple",
         "en:fruit",
         "en:malaceous-fruit",
         "en:milk",
         "en:dairy",
         "en:egg",
         "en:palm-oil",
         "en:oil-and-fat",
         "en:vegetable-oil-and-fat",
         "en:palm-oil-and-fat"
      ],
      "ingredients_text" : "apple, milk, eggs, palm oil",
      "ingredients_text_en" : "apple, milk, eggs, palm oil",
      "ingredients_text_with_allergens" : "<span class=\"allergen\">apple</span>, <span class=\"allergen\">milk</span>, <span class=\"allergen\">eggs</span>, palm oil",
      "ingredients_text_with_allergens_en" : "<span class=\"allergen\">apple</span>, <span class=\"allergen\">milk</span>, <span class=\"allergen\">eggs</span>, palm oil",
      "ingredients_with_specified_percent_n" : 0,
      "ingredients_with_specified_percent_sum" : 0,
      "ingredients_with_unspecified_percent_n" : 4,
      "ingredients_with_unspecified_percent_sum" : 100,
      "ingredients_without_ciqual_codes" : [],
      "ingredients_without_ciqual_codes_n" : 0,
      "interface_version_created" : "20150316.jqm2",
      "interface_version_modified" : "20150316.jqm2",
      "knowledge_panels" : {
         "carbon_footprint" : {
            "elements" : [
               {
                  "element_type" : "text",
                  "text_element" : {
                     "html" : "\n                    <p>The carbon emission figure comes from ADEME's Agribalyse database, for the category: \n                    <a href=\"https://agribalyse.ademe.fr/app/aliments/24000\">Biscuit (cookie)</a>\n                    (Source: ADEME Agribalyse Database)\n                    </p>\n                    ",
                     "type" : "summary"
                  }
               },
               {
                  "element_type" : "table",
                  "table_element" : {
                     "columns" : [
                        {
                           "text" : "Stage",
                           "type" : "text"
                        },
                        {
                           "text" : "Impact",
                           "type" : "percent"
                        }
                     ],
                     "id" : "ecoscore_carbon_impact_by_stages_table",
                     "rows" : [
                        {
                           "id" : "agriculture",
                           "values" : [
                              {
                                 "icon_url" : "http://static.openfoodfacts.localhost/images/icons/dist/agriculture.svg",
                                 "text" : "Agriculture"
                              },
                              {
                                 "percent" : 82.7495737087632,
                                 "text" : "82.7 %"
                              }
                           ]
                        },
                        {
                           "id" : "processing",
                           "values" : [
                              {
                                 "icon_url" : "http://static.openfoodfacts.localhost/images/icons/dist/processing.svg",
                                 "text" : "Processing"
                              },
                              {
                                 "percent" : 7.99360717123991,
                                 "text" : "8.0 %"
                              }
                           ]
                        },
                        {
                           "id" : "packaging",
                           "values" : [
                              {
                                 "icon_url" : "http://static.openfoodfacts.localhost/images/icons/dist/packaging.svg",
                                 "text" : "Packaging"
                              },
                              {
                                 "percent" : 3.84664413195817,
                                 "text" : "3.8 %"
                              }
                           ]
                        },
                        {
                           "id" : "transportation",
                           "values" : [
                              {
                                 "icon_url" : "http://static.openfoodfacts.localhost/images/icons/dist/transportation.svg",
                                 "text" : "Transportation"
                              },
                              {
                                 "percent" : 4.72963136534393,
                                 "text" : "4.7 %"
                              }
                           ]
                        },
                        {
                           "id" : "distribution",
                           "values" : [
                              {
                                 "icon_url" : "http://static.openfoodfacts.localhost/images/icons/dist/distribution.svg",
                                 "text" : "Distribution"
                              },
                              {
                                 "percent" : 0.680543622694777,
                                 "text" : "0.7 %"
                              }
                           ]
                        },
                        {
                           "id" : "consumption",
                           "values" : [
                              {
                                 "icon_url" : "http://static.openfoodfacts.localhost/images/icons/dist/consumption.svg",
                                 "text" : "Consumption"
                              },
                              {
                                 "percent" : 0,
                                 "text" : "0.0 %"
                              }
                           ]
                        }
                     ],
                     "table_type" : "percents",
                     "title" : "Details of the impacts by stages of the life cycle"
                  }
               }
            ],
            "evaluation" : "good",
            "expanded" : false,
            "level" : "info",
            "title_element" : {
               "icon_color_from_evaluation" : true,
               "icon_url" : "http://static.openfoodfacts.localhost/images/icons/dist/car.svg",
               "subtitle" : "286 g CO₂e per 100g of product",
               "title" : "Equal to driving 1.5 km in a petrol car"
            },
            "topics" : [
               "environment"
            ]
         },
         "ecoscore" : {
            "elements" : [
               {
                  "element_type" : "text",
                  "text_element" : {
                     "html" : "Select a country in order to include the full impact of transportation.",
                     "type" : "warning"
                  }
               },
               {
                  "element_type" : "text",
                  "text_element" : {
                     "html" : "The <a href=\"http://world.openfoodfacts.localhost/ecoscore\">Eco-Score</a> is an experimental score that summarizes the environmental impacts of food products."
                  }
               },
               {
                  "element_type" : "text",
                  "text_element" : {
                     "html" : "\n                    \n                        The Eco-Score was initially developped for France and it is being extended to other European countries. The Eco-Score formula is subject to change as it is regularly improved to make it more precise and better suited to each country.\n                                    \n                ",
                     "type" : "note"
                  }
               },
               {
                  "element_type" : "panel_group",
                  "panel_group_element" : {
                     "panel_ids" : [
                        "ecoscore_agribalyse"
                     ],
                     "title" : "Life cycle analysis"
                  }
               },
               {
                  "element_type" : "panel_group",
                  "panel_group_element" : {
                     "panel_ids" : [
                        "ecoscore_origins_of_ingredients",
                        "ecoscore_threatened_species",
                        "ecoscore_packaging"
                     ],
                     "title" : "Bonuses and maluses"
                  }
               },
               {
                  "element_type" : "panel_group",
                  "panel_group_element" : {
                     "panel_ids" : [
                        "ecoscore_total"
                     ],
                     "title" : "Eco-Score for this product"
                  }
               },
               {
                  "element_type" : "text",
                  "text_element" : {
                     "html" : "\n<p>&rarr; <a href=\"http://world.openfoodfacts.localhost/eco-score-the-environmental-impact-of-food-products\">Learn more about the Eco-Score</a></p>\n"
                  }
               }
            ],
            "level" : "info",
            "title_element" : {
               "grade" : "c",
               "icon_url" : "http://static.openfoodfacts.localhost/images/attributes/dist/ecoscore-c.svg",
               "name" : "Eco-Score",
               "title" : "Eco-Score C - Moderate environmental impact",
               "type" : "grade"
            },
            "topics" : [
               "environment"
            ]
         },
         "ecoscore_agribalyse" : {
            "elements" : [
               {
                  "element_type" : "text",
                  "text_element" : {
                     "html" : "\n                    <p>Category: \n                    <a href=\"https://agribalyse.ademe.fr/app/aliments/24000\">Biscuit (cookie)</a>\n                    </p>\n                    <ul>\n                        <li>\n                            PEF environmental score: 0.34\n                            (the lower the score, the lower the impact)\n                        </li>\n                        <li>\n                            including impact on climate change: 2.86\n                            kg CO2 eq/kg of product\n                        </li>\n                    </ul>\n                    ",
                     "type" : "summary"
                  }
               },
               {
                  "element_type" : "table",
                  "table_element" : {
                     "columns" : [
                        {
                           "text" : "Stage",
                           "type" : "text"
                        },
                        {
                           "text" : "Impact",
                           "type" : "percent"
                        }
                     ],
                     "id" : "ecoscore_lca_impacts_by_stages_table",
                     "rows" : [
                        {
                           "id" : "agriculture",
                           "values" : [
                              {
                                 "icon_url" : "http://static.openfoodfacts.localhost/images/icons/dist/agriculture.svg",
                                 "text" : "Agriculture"
                              },
                              {
                                 "percent" : 80.2029225619529,
                                 "text" : "80.2 %"
                              }
                           ]
                        },
                        {
                           "id" : "processing",
                           "values" : [
                              {
                                 "icon_url" : "http://static.openfoodfacts.localhost/images/icons/dist/processing.svg",
                                 "text" : "Processing"
                              },
                              {
                                 "percent" : 12.040444241013,
                                 "text" : "12.0 %"
                              }
                           ]
                        },
                        {
                           "id" : "packaging",
                           "values" : [
                              {
                                 "icon_url" : "http://static.openfoodfacts.localhost/images/icons/dist/packaging.svg",
                                 "text" : "Packaging"
                              },
                              {
                                 "percent" : 3.16410766408558,
                                 "text" : "3.2 %"
                              }
                           ]
                        },
                        {
                           "id" : "transportation",
                           "values" : [
                              {
                                 "icon_url" : "http://static.openfoodfacts.localhost/images/icons/dist/transportation.svg",
                                 "text" : "Transportation"
                              },
                              {
                                 "percent" : 3.20347042397247,
                                 "text" : "3.2 %"
                              }
                           ]
                        },
                        {
                           "id" : "distribution",
                           "values" : [
                              {
                                 "icon_url" : "http://static.openfoodfacts.localhost/images/icons/dist/distribution.svg",
                                 "text" : "Distribution"
                              },
                              {
                                 "percent" : 1.38905510897607,
                                 "text" : "1.4 %"
                              }
                           ]
                        },
                        {
                           "id" : "consumption",
                           "values" : [
                              {
                                 "icon_url" : "http://static.openfoodfacts.localhost/images/icons/dist/consumption.svg",
                                 "text" : "Consumption"
                              },
                              {
                                 "percent" : 0,
                                 "text" : "0.0 %"
                              }
                           ]
                        }
                     ],
                     "table_type" : "percents",
                     "title" : "Details of the impacts by stages of the life cycle"
                  }
               }
            ],
            "level" : "info",
            "title_element" : {
               "grade" : "b",
               "icon_color_from_evaluation" : true,
               "icon_size" : "small",
               "icon_url" : "http://static.openfoodfacts.localhost/images/icons/dist/lca.svg",
               "subtitle" : "Category: Biscuit (cookie)",
               "title" : "Average impact of products of the same category: B (Score: 70/100)",
               "type" : "grade"
            },
            "topics" : [
               "environment"
            ]
         },
         "ecoscore_origins_of_ingredients" : {
            "elements" : [
               {
                  "element_type" : "text",
                  "text_element" : {
                     "html" : "\n                The origins of the ingredients of this product are not indicated.<br><br>\n                If they are indicated on the packaging, you can modify the product sheet and add them.<br><br>\n                If you are the manufacturer of this product, you can send us the information with our <a href=\"https://world.pro.openfoodfacts.org\">free platform for producers</a>.\n                    ",
                     "type" : "warning"
                  }
               }
            ],
            "evaluation" : "unknown",
            "level" : "info",
            "title_element" : {
               "icon_color_from_evaluation" : true,
               "icon_size" : "small",
               "icon_url" : "http://static.openfoodfacts.localhost/images/icons/dist/public.svg",
               "subtitle" : "Malus: -5",
               "title" : "Missing origins of ingredients information"
            },
            "topics" : [
               "environment"
            ]
         },
         "ecoscore_packaging" : {
            "elements" : [
               {
                  "element_type" : "table",
                  "table_element" : {
                     "columns" : [
                        {
                           "text" : "Shape",
                           "type" : "text"
                        },
                        {
                           "text" : "Material",
                           "type" : "text"
                        },
                        {
                           "text" : "Recycling",
                           "type" : "text"
                        },
                        {
                           "text" : "Impact",
                           "type" : "text"
                        }
                     ],
                     "id" : "ecoscore_packaging_components",
                     "rows" : [
                        {
                           "values" : [
                              {
                                 "text" : "1 Box"
                              },
                              {
                                 "text" : "Wood"
                              },
                              {
                                 "evaluation" : "good",
                                 "text" : "Recycle"
                              },
                              {
                                 "evaluation" : "neutral",
                                 "text" : "Medium"
                              }
                           ]
                        },
                        {
                           "values" : [
                              {
                                 "text" : "6 Bottle"
                              },
                              {
                                 "text" : "Glass"
                              },
                              {
                                 "text" : "Reuse"
                              },
                              {
                                 "evaluation" : "good",
                                 "text" : "Low"
                              }
                           ]
                        },
                        {
                           "values" : [
                              {
                                 "text" : "3 Lid"
                              },
                              {
                                 "text" : "Steel"
                              },
                              {
                                 "evaluation" : "good",
                                 "text" : "Recycle"
                              },
                              {
                                 "evaluation" : "good",
                                 "text" : "Low"
                              }
                           ]
                        },
                        {
                           "values" : [
                              {
                                 "text" : "1 Film"
                              },
                              {
                                 "text" : "Plastic"
                              },
                              {
                                 "evaluation" : "bad",
                                 "text" : "Discard"
                              },
                              {
                                 "evaluation" : "bad",
                                 "text" : "High"
                              }
                           ]
                        }
                     ],
                     "title" : "Packaging parts"
                  }
               }
            ],
            "evaluation" : "average",
            "level" : "info",
            "title_element" : {
               "icon_color_from_evaluation" : true,
               "icon_size" : "small",
               "icon_url" : "http://static.openfoodfacts.localhost/images/icons/dist/packaging.svg",
               "subtitle" : "Malus: -8",
               "title" : "Packaging with a medium impact"
            },
            "topics" : [
               "environment"
            ]
         },
         "ecoscore_production_system" : {
            "evaluation" : "neutral",
            "level" : "info",
            "title_element" : {
               "icon_color_from_evaluation" : true,
               "icon_size" : "small",
               "icon_url" : "http://static.openfoodfacts.localhost/images/icons/dist/agriculture.svg",
               "title" : "No labels with environmental benefits"
            },
            "topics" : [
               "environment"
            ]
         },
         "ecoscore_threatened_species" : {
            "elements" : [
               {
                  "element_type" : "text",
                  "text_element" : {
                     "html" : "\n                        <p><strong>Contains palm oil</strong></p> \n                        <p>Tropical forests in Asia, Africa and Latin America are destroyed to create and expand oil palm tree plantations. The deforestation contributes to climate change, and it endangers species such as the orangutan, the pigmy elephant and the Sumatran rhino.</p> \n                        ",
                     "type" : "summary"
                  }
               }
            ],
            "evaluation" : "bad",
            "level" : "info",
            "title_element" : {
               "icon_color_from_evaluation" : true,
               "icon_size" : "small",
               "icon_url" : "http://static.openfoodfacts.localhost/images/icons/dist/monkey_unhappy.svg",
               "subtitle" : "Malus: -10",
               "title" : "Ingredients that threatens species"
            },
            "topics" : [
               "environment"
            ]
         },
         "ecoscore_total" : {
            "elements" : [
               {
                  "element_type" : "text",
                  "text_element" : {
                     "html" : "\n                Life cycle analysis score: 70<br>\n                Sum of bonuses and maluses:\n                    \n                        -23\n                    <br><br>\n                Final score: 47/100\n                \n                ",
                     "type" : "summary"
                  }
               }
            ],
            "level" : "info",
            "title_element" : {
               "grade" : "c",
               "icon_url" : "http://static.openfoodfacts.localhost/images/attributes/dist/ecoscore-c.svg",
               "subtitle" : "Product: Some product - 100 g",
               "title" : "Impact for this product: C (Score: 47/100)",
               "type" : "grade"
            },
            "topics" : [
               "environment"
            ]
         },
         "environment_card" : {
            "elements" : [
               {
                  "element_type" : "panel",
                  "panel_element" : {
                     "panel_id" : "ecoscore"
                  }
               },
               {
                  "element_type" : "panel_group",
                  "panel_group_element" : {
                     "panel_ids" : [
                        "carbon_footprint"
                     ],
                     "title" : "Carbon footprint"
                  }
               },
               {
                  "element_type" : "panel_group",
                  "panel_group_element" : {
                     "panel_group_id" : "packaging_recycling",
                     "panel_ids" : [
                        "packaging_recycling"
                     ],
                     "title" : "Packaging"
                  }
               },
               {
                  "element_type" : "panel_group",
                  "panel_group_element" : {
                     "panel_ids" : [
                        "origins_of_ingredients"
                     ],
                     "title" : "Transportation"
                  }
               },
               {
                  "element_type" : "panel_group",
                  "panel_group_element" : {
                     "panel_ids" : [
                        "palm_oil"
                     ],
                     "title" : "Threatened species"
                  }
               }
            ],
            "expanded" : true,
            "title_element" : {
               "title" : "Environment"
            },
            "topics" : [
               "environment"
            ],
            "type" : "card"
         },
         "health_card" : {
            "elements" : [
               {
                  "element_type" : "panel_group",
                  "panel_group_element" : {
                     "panel_group_id" : "nutrition",
                     "panel_ids" : [
                        "nutriscore_2023",
                        "nutrient_levels"
                     ],
                     "title" : "Nutrition",
                     "type" : "subcard"
                  }
               },
               {
                  "element_type" : "panel_group",
                  "panel_group_element" : {
                     "panel_ids" : [
                        "nutrition_facts_table",
                        "serving_size"
                     ],
                     "title" : ""
                  }
               },
               {
                  "element_type" : "panel_group",
                  "panel_group_element" : {
                     "panel_group_id" : "ingredients",
                     "panel_ids" : [
                        "ingredients"
                     ],
                     "title" : "Ingredients",
                     "type" : "subcard"
                  }
               },
               {
                  "element_type" : "panel_group",
                  "panel_group_element" : {
                     "panel_ids" : [
                        "nova"
                     ],
                     "title" : "Food processing"
                  }
               },
               {
                  "element_type" : "panel_group",
                  "panel_group_element" : {
                     "panel_ids" : [
                        "ingredients_analysis",
                        "ingredients_analysis_details"
                     ],
                     "title" : "Ingredients analysis"
                  }
               }
            ],
            "expanded" : true,
            "title_element" : {
               "title" : "Health"
            },
            "topics" : [
               "health"
            ],
            "type" : "card"
         },
         "incomplete_or_incorrect_data" : {
            "elements" : [
               {
                  "element_type" : "text",
                  "text_element" : {
                     "html" : "\n                If the information does not match the information on the packaging, you can complete or correct it. Thank you!\n                Open Food Facts is a collaborative database, and every contribution is useful for all.\n                "
                  }
               },
               {
                  "action_element" : {
                     "actions" : [
                        "edit_product"
                     ],
                     "html" : ""
                  },
                  "element_type" : "action"
               }
            ],
            "evaluation" : "neutral",
            "expand_for" : "large",
            "level" : "info",
            "title_element" : {
               "icon_url" : "http://static.openfoodfacts.localhost/images/logos/off-logo-icon-light.svg",
               "subtitle" : "Category, labels, ingredients, allergens, nutritional information, photos etc.",
               "title" : "Incomplete or incorrect information?"
            },
            "topics" : [
               "problem"
            ]
         },
         "ingredient_1" : {
            "elements" : [],
            "expanded" : false,
            "level" : "info",
            "size" : "small",
            "title_element" : {
<<<<<<< HEAD
               "title" : "Apple (62% estimate)"
=======
               "title" : "                        Apple                    (62% estimate)                "
>>>>>>> 98b62b44
            },
            "topics" : [
               "health"
            ]
         },
         "ingredient_2" : {
            "elements" : [],
            "expanded" : false,
            "level" : "info",
            "size" : "small",
            "title_element" : {
<<<<<<< HEAD
               "title" : "Milk (19% estimate)"
=======
               "title" : "                        Milk                    (19% estimate)                "
>>>>>>> 98b62b44
            },
            "topics" : [
               "health"
            ]
         },
         "ingredient_3" : {
            "elements" : [],
            "expanded" : false,
            "level" : "info",
            "size" : "small",
            "title_element" : {
<<<<<<< HEAD
               "title" : "Egg (9% estimate)"
=======
               "title" : "                        Egg                    (9% estimate)                "
>>>>>>> 98b62b44
            },
            "topics" : [
               "health"
            ]
         },
         "ingredient_4" : {
            "elements" : [],
            "expanded" : false,
            "level" : "info",
            "size" : "small",
            "title_element" : {
<<<<<<< HEAD
               "title" : "Palm oil (9% estimate)"
=======
               "title" : "                        Palm oil                    (9% estimate)                "
>>>>>>> 98b62b44
            },
            "topics" : [
               "health"
            ]
         },
         "ingredients" : {
            "elements" : [
               {
                  "element_type" : "text",
                  "text_element" : {
                     "edit_field_id" : "ingredients_text_en",
                     "edit_field_type" : "ingredients_text",
                     "edit_field_value" : "apple, milk, eggs, palm oil",
                     "html" : "<span class=\"allergen\">apple</span>, <span class=\"allergen\">milk</span>, <span class=\"allergen\">eggs</span>, palm oil",
                     "language" : "English",
                     "lc" : "en"
                  }
               },
               {
                  "element_type" : "text",
                  "text_element" : {
                     "html" : "<strong>Allergens:</strong> \n                    Apple, Eggs, Milk\n                "
                  }
               },
               {
                  "element_type" : "panel",
                  "panel_element" : {
                     "panel_id" : "ingredients_list"
                  }
               }
            ],
            "evaluation" : "unknown",
            "expand_for" : "large",
            "expanded" : false,
            "level" : "info",
            "title_element" : {
               "icon_color_from_evaluation" : true,
               "icon_url" : "http://static.openfoodfacts.localhost/images/icons/dist/ingredients.svg",
               "title" : "4 ingredients"
            },
            "topics" : [
               "health"
            ]
         },
         "ingredients_analysis" : {
            "elements" : [
               {
                  "element_type" : "panel",
                  "panel_element" : {
                     "panel_id" : "ingredients_analysis_en:palm-oil"
                  }
               },
               {
                  "element_type" : "panel",
                  "panel_element" : {
                     "panel_id" : "ingredients_analysis_en:non-vegan"
                  }
               },
               {
                  "element_type" : "panel",
                  "panel_element" : {
                     "panel_id" : "ingredients_analysis_en:vegetarian"
                  }
               },
               {
                  "element_type" : "text",
                  "text_element" : {
                     "html" : "The analysis is based solely on the ingredients listed and does not take into account processing methods."
                  }
               }
            ],
            "expanded" : true,
            "level" : "info",
            "topics" : [
               "health"
            ],
            "type" : "inline"
         },
         "ingredients_analysis_details" : {
            "elements" : [
               {
                  "element_type" : "text",
                  "text_element" : {
                     "html" : "en: <span>apple</span>, <span>milk</span>, <span>eggs</span>, <span>palm oil</span>"
                  }
               },
               {
                  "element_type" : "text",
                  "text_element" : {
                     "html" : "<ol id=\"ordered_ingredients_list\">\n<li><span>apple</span> -> en:apple - vegan:&nbsp;yes - vegetarian:&nbsp;yes - ciqual_food_code:&nbsp;13050 - percent_min:&nbsp;25 - percent_max:&nbsp;100</li>\n<li><span>milk</span> -> en:milk - vegan:&nbsp;no - vegetarian:&nbsp;yes - ciqual_proxy_food_code:&nbsp;19051 - percent_min:&nbsp;0 - percent_max:&nbsp;50</li>\n<li><span>eggs</span> -> en:egg - vegan:&nbsp;no - vegetarian:&nbsp;yes - ciqual_food_code:&nbsp;22000 - percent_min:&nbsp;0 - percent_max:&nbsp;33.3333333333333</li>\n<li><span>palm oil</span> -> en:palm-oil - vegan:&nbsp;yes - vegetarian:&nbsp;yes - from_palm_oil:&nbsp;yes - ciqual_food_code:&nbsp;16129 - percent_min:&nbsp;0 - percent_max:&nbsp;25</li>\n</ol>\n"
                  }
               },
               {
                  "element_type" : "text",
                  "text_element" : {
                     "html" : ""
                  }
               }
            ],
            "evaluation" : "unknown",
            "level" : "info",
            "size" : "small",
            "title_element" : {
               "icon_color_from_evaluation" : true,
               "icon_size" : "small",
               "icon_url" : "http://static.openfoodfacts.localhost/images/icons/dist/off-magnifying-glass.svg",
               "title" : "Details of the analysis of the ingredients"
            },
            "topics" : [
               "health"
            ]
         },
         "ingredients_analysis_en:non-vegan" : {
            "elements" : [
               {
                  "element_type" : "text",
                  "text_element" : {
                     "html" : "\n                \n                    <strong>Non-vegan ingredients:</strong>\n                    Milk, Egg\n                \n                    ",
                     "type" : "summary"
                  }
               }
            ],
            "evaluation" : "bad",
            "level" : "info",
            "size" : "small",
            "title_element" : {
               "icon_color_from_evaluation" : true,
               "icon_size" : "small",
               "icon_url" : "http://static.openfoodfacts.localhost/images/icons/dist/leaf.svg",
               "title" : "Non-vegan"
            },
            "topics" : [
               "health"
            ]
         },
         "ingredients_analysis_en:palm-oil" : {
            "elements" : [
               {
                  "element_type" : "text",
                  "text_element" : {
                     "html" : "\n                \n                    <strong>Ingredients that contain palm oil:</strong>\n                    Palm oil\n                \n                    ",
                     "type" : "summary"
                  }
               }
            ],
            "evaluation" : "bad",
            "level" : "info",
            "size" : "small",
            "title_element" : {
               "icon_color_from_evaluation" : true,
               "icon_size" : "small",
               "icon_url" : "http://static.openfoodfacts.localhost/images/icons/dist/palm-oil.svg",
               "title" : "Palm oil"
            },
            "topics" : [
               "health"
            ]
         },
         "ingredients_analysis_en:vegetarian" : {
            "elements" : [
               {
                  "element_type" : "text",
                  "text_element" : {
                     "html" : "\n                \n                    No non-vegetarian ingredients detected\n                    \n                \n                    ",
                     "type" : "summary"
                  }
               }
            ],
            "evaluation" : "good",
            "level" : "info",
            "size" : "small",
            "title_element" : {
               "icon_color_from_evaluation" : true,
               "icon_size" : "small",
               "icon_url" : "http://static.openfoodfacts.localhost/images/icons/dist/vegetarian.svg",
               "title" : "Vegetarian"
            },
            "topics" : [
               "health"
            ]
         },
         "ingredients_list" : {
            "elements" : [
               {
                  "element_type" : "panel",
                  "panel_element" : {
                     "panel_id" : "ingredient_1"
                  }
               },
               {
                  "element_type" : "panel",
                  "panel_element" : {
                     "panel_id" : "ingredient_2"
                  }
               },
               {
                  "element_type" : "panel",
                  "panel_element" : {
                     "panel_id" : "ingredient_3"
                  }
               },
               {
                  "element_type" : "panel",
                  "panel_element" : {
                     "panel_id" : "ingredient_4"
                  }
               }
            ],
            "expanded" : true,
            "level" : "info",
            "title_element" : {
               "title" : "Ingredient information"
            },
            "topics" : [
               "health"
            ]
         },
         "nova" : {
            "elements" : [
               {
                  "element_type" : "text",
                  "text_element" : {
                     "html" : "\n\n    \n        \n            <p>Elements that indicate the product is in the 3 - Processed foods group:</p>\n            <ul>\n            \n                <li>Category: Sweet snacks</li>\n            \n            </ul>\n        \n    \n\n"
                  }
               },
               {
                  "element_type" : "text",
                  "text_element" : {
                     "html" : "\n<p>Food products are classified into 4 groups according to their degree of processing:</p>\n<ol>\n<li>Unprocessed or minimally processed foods</li>\n<li>Processed culinary ingredients</li>\n<li>Processed foods</li>\n<li>Ultra processed foods</li>\n</ol>\n<br>\n<p>The determination of the group is based on the category of the product and on the ingredients it contains.</p>\n<p>&rarr; <a href=\"http://world.openfoodfacts.localhost/nova\">Learn more about the NOVA classification</a></p>\n"
                  }
               }
            ],
            "level" : "info",
            "title_element" : {
               "icon_url" : "http://static.openfoodfacts.localhost/images/attributes/dist/nova-group-3.svg",
               "title" : "Processed foods"
            },
            "topics" : [
               "health"
            ]
         },
         "nutrient_level_fat" : {
            "elements" : [
               {
                  "element_type" : "text",
                  "text_element" : {
                     "html" : "\n<b>What you need to know</b>\n<ul>\n<li>A high consumption of fat, especially saturated fats, can raise cholesterol, which increases the risk of heart diseases.</li>\n</ul>\n<br>\n<b>Recommendation</b>:\n<b>Limit the consumption of fat and saturated fat</b>\n<ul>\n<li>Choose products with lower fat and saturated fat content.</li>\n</ul>\n",
                     "type" : "summary"
                  }
               },
               {
                  "element_type" : "text",
                  "text_element" : {
                     "html" : "\n",
                     "source_language" : "en",
                     "source_text" : "National Health Service UK (NHS) - Fat: the facts",
                     "source_url" : "https://www.nhs.uk/live-well/eat-well/food-types/different-fats-nutrition/",
                     "type" : "summary"
                  }
               }
            ],
            "evaluation" : "average",
            "half_width_on_mobile" : true,
            "level" : "info",
            "size" : "small",
            "title_element" : {
               "icon_size" : "small",
               "icon_url" : "http://static.openfoodfacts.localhost/images/misc/moderate.svg",
               "name" : "Fat",
               "title" : "Fat in moderate quantity (8.5%)",
               "type" : "percentage",
               "value" : 8.5
            },
            "topics" : [
               "health"
            ]
         },
         "nutrient_level_salt" : {
            "elements" : [
               {
                  "element_type" : "text",
                  "text_element" : {
                     "html" : "\n<b>What you need to know</b>\n<ul>\n<li>A high consumption of salt (or sodium) can cause raised blood pressure, which can increase the risk of heart disease and stroke.</li>\n<li>Many people who have high blood pressure do not know it, as there are often no symptoms.</li>\n<li>Most people consume too much salt (on average 9 to 12 grams per day), around twice the recommended maximum level of intake.</li>\n</ul>\n<br>\n<b>Recommendation</b>:\n<b>Limit the consumption of salt and salted food</b>\n<ul>\n<li>Reduce the quantity of salt used when cooking, and don't salt again at the table.</li>\n<li>Limit the consumption of salty snacks and choose products with lower salt content.</li>\n</ul>\n",
                     "type" : "summary"
                  }
               },
               {
                  "element_type" : "text",
                  "text_element" : {
                     "html" : "\n",
                     "source_language" : "en",
                     "source_text" : "World Health Organization (WHO) - Fact sheet - Salt reduction",
                     "source_url" : "https://www.who.int/news-room/fact-sheets/detail/salt-reduction",
                     "type" : "summary"
                  }
               },
               {
                  "element_type" : "text",
                  "text_element" : {
                     "html" : "\n",
                     "source_language" : "en",
                     "source_text" : "National Health Service UK (NHS) - Salt: the facts",
                     "source_url" : "https://www.nhs.uk/live-well/eat-well/food-types/salt-nutrition/",
                     "type" : "summary"
                  }
               }
            ],
            "evaluation" : "good",
            "half_width_on_mobile" : true,
            "level" : "info",
            "size" : "small",
            "title_element" : {
               "icon_size" : "small",
               "icon_url" : "http://static.openfoodfacts.localhost/images/misc/low.svg",
               "name" : "Salt",
               "title" : "Salt in low quantity (0.0502%)",
               "type" : "percentage",
               "value" : 0.0502
            },
            "topics" : [
               "health"
            ]
         },
         "nutrient_level_saturated-fat" : {
            "elements" : [
               {
                  "element_type" : "text",
                  "text_element" : {
                     "html" : "\n<b>What you need to know</b>\n<ul>\n<li>A high consumption of fat, especially saturated fats, can raise cholesterol, which increases the risk of heart diseases.</li>\n</ul>\n<br>\n<b>Recommendation</b>:\n<b>Limit the consumption of fat and saturated fat</b>\n<ul>\n<li>Choose products with lower fat and saturated fat content.</li>\n</ul>\n",
                     "type" : "summary"
                  }
               },
               {
                  "element_type" : "text",
                  "text_element" : {
                     "html" : "\n",
                     "source_language" : "en",
                     "source_text" : "National Health Service UK (NHS) - Fat: the facts",
                     "source_url" : "https://www.nhs.uk/live-well/eat-well/food-types/different-fats-nutrition/",
                     "type" : "summary"
                  }
               }
            ],
            "evaluation" : "bad",
            "half_width_on_mobile" : true,
            "level" : "info",
            "size" : "small",
            "title_element" : {
               "icon_size" : "small",
               "icon_url" : "http://static.openfoodfacts.localhost/images/misc/high.svg",
               "name" : "Saturated fat",
               "title" : "Saturated fat in high quantity (5.6%)",
               "type" : "percentage",
               "value" : 5.6
            },
            "topics" : [
               "health"
            ]
         },
         "nutrient_level_sugars" : {
            "elements" : [
               {
                  "element_type" : "text",
                  "text_element" : {
                     "html" : "\n<b>What you need to know</b>\n<ul>\n<li>A high consumption of sugar can cause weight gain and tooth decay. It also augments the risk of type 2 diabetes and cardio-vascular diseases.</li>\n</ul>\n<br>\n<b>Recommendation</b>:\n<b>Limit the consumption of sugar and sugary drinks</b>\n<ul>\n<li>Sugary drinks (such as sodas, fruit beverages, and fruit juices and nectars) should be limited as much as possible (no more than 1 glass a day).</li>\n<li>Choose products with lower sugar content and reduce the consumption of products with added sugars.</li>\n</ul>\n",
                     "type" : "summary"
                  }
               },
               {
                  "element_type" : "text",
                  "text_element" : {
                     "html" : "\n",
                     "source_language" : "en",
                     "source_text" : "National Health Service UK (NHS) - Sugar: the facts",
                     "source_url" : "https://www.nhs.uk/live-well/eat-well/food-types/how-does-sugar-in-our-diet-affect-our-health/",
                     "type" : "summary"
                  }
               }
            ],
            "evaluation" : "average",
            "half_width_on_mobile" : true,
            "level" : "info",
            "size" : "small",
            "title_element" : {
               "icon_size" : "small",
               "icon_url" : "http://static.openfoodfacts.localhost/images/misc/moderate.svg",
               "name" : "Sugars",
               "title" : "Sugars in moderate quantity (12.5%)",
               "type" : "percentage",
               "value" : 12.5
            },
            "topics" : [
               "health"
            ]
         },
         "nutrient_levels" : {
            "elements" : [
               {
                  "element_type" : "panel_group",
                  "panel_group_element" : {
                     "panel_group_id" : "nutrient_levels_group",
                     "panel_ids" : [
                        "nutrient_level_fat",
                        "nutrient_level_saturated-fat",
                        "nutrient_level_sugars",
                        "nutrient_level_salt"
                     ]
                  }
               }
            ],
            "evaluation" : "unknown",
            "expand_for" : "large",
            "expanded" : false,
            "level" : "info",
            "title_element" : {
               "icon_color_from_evaluation" : true,
               "icon_url" : "http://static.openfoodfacts.localhost/images/icons/dist/nutrition.svg",
               "title" : "Nutrient levels"
            },
            "topics" : [
               "health"
            ]
         },
         "nutriscore_2023" : {
            "elements" : [
               {
                  "element_type" : "text",
                  "text_element" : {
                     "html" : "Warning: the amount of fruits, vegetables and nuts is not specified on the label, it was estimated from the list of ingredients: 62\n                    ",
                     "type" : "warning"
                  }
               },
               {
                  "element_type" : "panel",
                  "panel_element" : {
                     "panel_id" : "nutriscore_description"
                  }
               },
               {
                  "element_type" : "panel_group",
                  "panel_group_element" : {
                     "evaluation" : "bad",
                     "icon_color_from_evaluation" : true,
                     "icon_size" : "small",
                     "icon_url" : "http://static.openfoodfacts.localhost/images/icons/dist/circle-minus.svg",
                     "panel_ids" : [
                        "nutriscore_component_energy",
                        "nutriscore_component_sugars",
                        "nutriscore_component_saturated_fat",
                        "nutriscore_component_salt"
                     ],
                     "title" : "Negative points: 9/55"
                  }
               },
               {
                  "element_type" : "panel_group",
                  "panel_group_element" : {
                     "evaluation" : "good",
                     "icon_color_from_evaluation" : true,
                     "icon_size" : "small",
                     "icon_url" : "http://static.openfoodfacts.localhost/images/icons/dist/circle-plus.svg",
                     "panel_ids" : [
                        "nutriscore_component_proteins",
                        "nutriscore_component_fiber",
                        "nutriscore_component_fruits_vegetables_legumes"
                     ],
                     "title" : "Positive points: 3/17"
                  }
               },
               {
                  "element_type" : "panel",
                  "panel_element" : {
                     "panel_id" : "nutriscore_details"
                  }
               }
            ],
            "level" : "info",
            "title_element" : {
               "grade" : "c",
               "icon_url" : "http://static.openfoodfacts.localhost/images/attributes/dist/nutriscore-c-new-en.svg",
               "subtitle" : "Average nutritional quality",
               "title" : "Nutri-Score C",
               "type" : "grade"
            },
            "topics" : [
               "health"
            ]
         },
         "nutriscore_component_energy" : {
            "elements" : [
               {
                  "element_type" : "text",
                  "text_element" : {
                     "html" : "\n<p>\n    \n    Energy intakes above energy requirements are associated with increased risks of weight gain, overweight, obesity, and consequently risk of diet-related chronic diseases.\n</p>\n                "
                  }
               }
            ],
            "level" : "info",
            "size" : "small",
            "title_element" : {
               "icon_url" : "http://static.openfoodfacts.localhost/images/attributes/dist/points-negative-1-10.svg",
               "subtitle" : "1/10 points (400kJ)",
               "title" : "Calories"
            },
            "topics" : [
               "health"
            ]
         },
         "nutriscore_component_fiber" : {
            "elements" : [
               {
                  "element_type" : "text",
                  "text_element" : {
                     "html" : "\n<p>\n    Consuming foods rich in fiber (especially whole grain foods) reduces the risks of aerodigestive cancers, cardiovascular diseases, obesity and diabetes.\n    \n</p>\n                "
                  }
               }
            ],
            "level" : "info",
            "size" : "small",
            "title_element" : {
               "icon_url" : "http://static.openfoodfacts.localhost/images/attributes/dist/points-positive-0-5.svg",
               "subtitle" : "0/5 points (2g)",
               "title" : "Fiber"
            },
            "topics" : [
               "health"
            ]
         },
         "nutriscore_component_fruits_vegetables_legumes" : {
            "elements" : [
               {
                  "element_type" : "text",
                  "text_element" : {
                     "html" : "\n<p>\n    Consuming foods rich in fruits, vegetables and legumes reduces the risks of aerodigestive cancers, cardiovascular diseases, obesity and diabetes.\n    \n</p>\n                "
                  }
               }
            ],
            "level" : "info",
            "size" : "small",
            "title_element" : {
               "icon_url" : "http://static.openfoodfacts.localhost/images/attributes/dist/points-positive-2-5.svg",
               "subtitle" : "2/5 points (62.5%)",
               "title" : "Fruits, vegetables and legumes"
            },
            "topics" : [
               "health"
            ]
         },
         "nutriscore_component_proteins" : {
            "elements" : [
               {
                  "element_type" : "text",
                  "text_element" : {
                     "html" : "\n<p>\n    Foods that are rich in proteins are usually rich in calcium or iron which are essential minerals with numerous health benefits.\n    \n</p>\n                "
                  }
               }
            ],
            "level" : "info",
            "size" : "small",
            "title_element" : {
               "icon_url" : "http://static.openfoodfacts.localhost/images/attributes/dist/points-positive-1-7.svg",
               "subtitle" : "1/7 points (4.5g)",
               "title" : "Proteins"
            },
            "topics" : [
               "health"
            ]
         },
         "nutriscore_component_salt" : {
            "elements" : [
               {
                  "element_type" : "text",
                  "text_element" : {
                     "html" : "\n<p>\n    \n    A high consumption of salt (or sodium) can cause raised blood pressure, which can increase the risk of heart disease and stroke.\n</p>\n                "
                  }
               }
            ],
            "level" : "info",
            "size" : "small",
            "title_element" : {
               "icon_url" : "http://static.openfoodfacts.localhost/images/attributes/dist/points-negative-0-20.svg",
               "subtitle" : "0/20 points (0.05g)",
               "title" : "Salt"
            },
            "topics" : [
               "health"
            ]
         },
         "nutriscore_component_saturated_fat" : {
            "elements" : [
               {
                  "element_type" : "text",
                  "text_element" : {
                     "html" : "\n<p>\n    \n    A high consumption of fat, especially saturated fats, can raise cholesterol, which increases the risk of heart diseases.\n</p>\n                "
                  }
               }
            ],
            "level" : "info",
            "size" : "small",
            "title_element" : {
               "icon_url" : "http://static.openfoodfacts.localhost/images/attributes/dist/points-negative-5-10.svg",
               "subtitle" : "5/10 points (5.6g)",
               "title" : "Saturated fat"
            },
            "topics" : [
               "health"
            ]
         },
         "nutriscore_component_sugars" : {
            "elements" : [
               {
                  "element_type" : "text",
                  "text_element" : {
                     "html" : "\n<p>\n    \n    A high consumption of sugar can cause weight gain and tooth decay. It also augments the risk of type 2 diabetes and cardio-vascular diseases.\n</p>\n                "
                  }
               }
            ],
            "level" : "info",
            "size" : "small",
            "title_element" : {
               "icon_url" : "http://static.openfoodfacts.localhost/images/attributes/dist/points-negative-3-15.svg",
               "subtitle" : "3/15 points (12.5g)",
               "title" : "Sugar"
            },
            "topics" : [
               "health"
            ]
         },
         "nutriscore_description" : {
            "elements" : [
               {
                  "element_type" : "text",
                  "text_element" : {
                     "html" : "<p>The Nutri-Score is a logo on the overall nutritional quality of products.</p>\n<p>\nThe score from A to E is calculated based on nutrients and foods to favor (proteins, fiber, fruits, vegetables and legumes ...) and nutrients to limit (calories, saturated fat, sugars, salt).\nThe score is calculated from the data of the nutrition facts table and the composition data (fruits, vegetables and legumes).\n</p>\n\n                ",
                     "type" : "info"
                  }
               },
               {
                  "element_type" : "text",
                  "text_element" : {
                     "html" : "\n<p>&rarr; <a href=\"http://world.openfoodfacts.localhost/nutriscore\">Learn more about the Nutri-Score</a></p>\n"
                  }
               }
            ],
            "level" : "info",
            "title_element" : {
               "icon_size" : "small",
               "icon_url" : "http://static.openfoodfacts.localhost/images/icons/dist/info.svg",
               "title" : "What is the Nutri-Score?",
               "type" : "info"
            },
            "topics" : [
               "health"
            ]
         },
         "nutriscore_details" : {
            "elements" : [
               {
                  "element_type" : "text",
                  "text_element" : {
                     "html" : "Warning: the amount of fruits, vegetables and nuts is not specified on the label, it was estimated from the list of ingredients: 62\n                    ",
                     "type" : "warning"
                  }
               },
               {
                  "element_type" : "text",
                  "text_element" : {
                     "html" : "\n\n    <p>This product is not considered a beverage for the calculation of the Nutri-Score.</p>\n\n\n\n\n\n<p>Points for proteins are counted because the negative points are less than 11.</p>\n\n<p>\n  <strong>Nutritional score: 6</strong>\n  (9 - 3)\n</p>\n<p><strong>Nutri-Score: C</strong></p>                \n                "
                  }
               }
            ],
            "level" : "info",
            "title_element" : {
               "icon_size" : "small",
               "icon_url" : "http://static.openfoodfacts.localhost/images/icons/dist/info.svg",
               "title" : "Details of the calculation of the Nutri-Score",
               "type" : "info"
            },
            "topics" : [
               "health"
            ]
         },
         "nutrition_facts_table" : {
            "elements" : [
               {
                  "element_type" : "table",
                  "table_element" : {
                     "columns" : [
                        {
                           "style" : "max-width:15rem",
                           "text" : "Nutrition facts",
                           "type" : "text"
                        },
                        {
                           "column_group_id" : "product",
                           "shown_by_default" : true,
                           "text" : "As sold<br>for 100 g / 100 ml",
                           "text_for_small_screens" : "100g",
                           "type" : "text"
                        },
                        {
                           "column_group_id" : "product",
                           "shown_by_default" : false,
                           "text" : "As sold<br>per serving (10 g)",
                           "text_for_small_screens" : "per serving",
                           "type" : "text"
                        }
                     ],
                     "id" : "nutrition_facts_table",
                     "rows" : [
                        {
                           "values" : [
                              {
                                 "level" : 0,
                                 "style" : "max-width:15rem",
                                 "text" : "Energy"
                              },
                              {
                                 "text" : "400 kj<br>(96 kcal)"
                              },
                              {
                                 "text" : "40 kj<br>(10 kcal)"
                              }
                           ]
                        },
                        {
                           "values" : [
                              {
                                 "level" : 0,
                                 "style" : "max-width:15rem",
                                 "text" : "Fat"
                              },
                              {
                                 "text" : "8.5 g"
                              },
                              {
                                 "text" : "0.85 g"
                              }
                           ]
                        },
                        {
                           "values" : [
                              {
                                 "level" : 1,
                                 "style" : "max-width:15rem",
                                 "text" : "Saturated fat"
                              },
                              {
                                 "text" : "5.6 g"
                              },
                              {
                                 "text" : "0.56 g"
                              }
                           ]
                        },
                        {
                           "values" : [
                              {
                                 "level" : 0,
                                 "style" : "max-width:15rem",
                                 "text" : "Carbohydrates"
                              },
                              {
                                 "text" : "10.5 g"
                              },
                              {
                                 "text" : "1.05 g"
                              }
                           ]
                        },
                        {
                           "values" : [
                              {
                                 "level" : 1,
                                 "style" : "max-width:15rem",
                                 "text" : "Sugars"
                              },
                              {
                                 "text" : "12.5 g"
                              },
                              {
                                 "text" : "1.25 g"
                              }
                           ]
                        },
                        {
                           "values" : [
                              {
                                 "level" : 0,
                                 "style" : "max-width:15rem",
                                 "text" : "Fiber"
                              },
                              {
                                 "text" : "2 g"
                              },
                              {
                                 "text" : "0.2 g"
                              }
                           ]
                        },
                        {
                           "values" : [
                              {
                                 "level" : 0,
                                 "style" : "max-width:15rem",
                                 "text" : "Proteins"
                              },
                              {
                                 "text" : "4.5 g"
                              },
                              {
                                 "text" : "0.45 g"
                              }
                           ]
                        },
                        {
                           "values" : [
                              {
                                 "level" : 0,
                                 "style" : "max-width:15rem",
                                 "text" : "Salt"
                              },
                              {
                                 "text" : "0.05 g"
                              },
                              {
                                 "text" : "0.005 g"
                              }
                           ]
                        },
                        {
                           "values" : [
                              {
                                 "level" : 0,
                                 "style" : "max-width:15rem",
                                 "text" : "Fruits‚ vegetables‚ nuts and rapeseed‚ walnut and olive oils (estimate from ingredients list analysis)"
                              },
                              {
                                 "text" : "62.5 %"
                              },
                              {
                                 "text" : "62.5 %"
                              }
                           ]
                        }
                     ],
                     "title" : "Nutrition facts"
                  }
               }
            ],
            "evaluation" : "unknown",
            "expand_for" : "large",
            "expanded" : false,
            "level" : "info",
            "title_element" : {
               "icon_color_from_evaluation" : true,
               "icon_url" : "http://static.openfoodfacts.localhost/images/icons/dist/scale-balance.svg",
               "title" : "Nutrition facts"
            },
            "topics" : [
               "health"
            ]
         },
         "origins_of_ingredients" : {
            "elements" : [
               {
                  "element_type" : "text",
                  "text_element" : {
                     "html" : "\n                The origins of the ingredients of this product are not indicated.<br><br>\n                If they are indicated on the packaging, you can modify the product sheet and add them.<br><br>\n                If you are the manufacturer of this product, you can send us the information with our <a href=\"https://world.pro.openfoodfacts.org\">free platform for producers</a>.\n                    ",
                     "type" : "warning"
                  }
               },
               {
                  "action_element" : {
                     "actions" : [
                        "add_origins"
                     ],
                     "html" : "Add the origins of ingredients for this product"
                  },
                  "element_type" : "action"
               }
            ],
            "evaluation" : "unknown",
            "expanded" : false,
            "level" : "info",
            "title_element" : {
               "icon_color_from_evaluation" : true,
               "icon_url" : "http://static.openfoodfacts.localhost/images/icons/dist/public.svg",
               "subtitle" : "Missing origins of ingredients information",
               "title" : "Origins of ingredients"
            },
            "topics" : [
               "environment"
            ]
         },
         "packaging_components" : {
            "elements" : [
               {
                  "element_type" : "text",
                  "text_element" : {
                     "evaluation" : "good",
                     "html" : "\n                        \n                            \n                                1 x \n                                <strong>\n                                    Box\n                                    \n                                </strong>\n                                    \n                                        (Wood)\n                                    \n                                    <br>\n                            \n                        \n                            \n                        \n                            \n                                3 x \n                                <strong>\n                                    Lid\n                                    \n                                </strong>\n                                    \n                                        (Steel)\n                                    \n                                    <br>\n                            \n                        \n                            \n                        \n                        ",
                     "icon_alt" : "Recycle",
                     "icon_color_from_evaluation" : true,
                     "icon_url" : "http://static.openfoodfacts.localhost/images/icons/dist/recycle-variant.svg",
                     "type" : "summary"
                  }
               },
               {
                  "element_type" : "text",
                  "text_element" : {
                     "evaluation" : "bad",
                     "html" : "\n                        \n                            \n                        \n                            \n                        \n                            \n                        \n                            \n                                1 x \n                                <strong>\n                                    Film\n                                    \n                                </strong>\n                                    \n                                        (Plastic)\n                                    \n                                    <br>\n                            \n                        \n                        ",
                     "icon_alt" : "Discard",
                     "icon_color_from_evaluation" : true,
                     "icon_url" : "http://static.openfoodfacts.localhost/images/icons/dist/delete.svg",
                     "type" : "summary"
                  }
               },
               {
                  "element_type" : "text",
                  "text_element" : {
                     "evaluation" : "neutral",
                     "html" : "\n                        \n                            \n                        \n                            \n                                6 x \n                                <strong>\n                                    Bottle\n                                    25cl \n                                </strong>\n                                    \n                                        (Glass)\n                                    \n                                    <br>\n                            \n                        \n                            \n                        \n                            \n                        \n                        ",
                     "icon_alt" : "Unknown",
                     "icon_color_from_evaluation" : true,
                     "icon_url" : "http://static.openfoodfacts.localhost/images/icons/dist/help.svg",
                     "type" : "summary"
                  }
               }
            ],
            "expanded" : true,
            "level" : "info",
            "title_element" : {
               "title" : "Packaging parts"
            },
            "topics" : [
               "environment"
            ]
         },
         "packaging_materials" : {
            "elements" : [
               {
                  "element_type" : "table",
                  "table_element" : {
                     "columns" : [
                        {
                           "text" : "Material",
                           "type" : "text"
                        },
                        {
                           "text" : "%",
                           "type" : "text"
                        },
                        {
                           "text" : "Packaging weight",
                           "type" : "text"
                        },
                        {
                           "text" : "Packaging weight per 100 g of product",
                           "type" : "text"
                        }
                     ],
                     "id" : "packaging_materials",
                     "rows" : [
                        {
                           "values" : [
                              {
                                 "text" : "Plastic"
                              },
                              {
                                 "text" : ""
                              },
                              {
                                 "text" : ""
                              },
                              {
                                 "text" : ""
                              }
                           ]
                        },
                        {
                           "values" : [
                              {
                                 "text" : "Glass"
                              },
                              {
                                 "text" : ""
                              },
                              {
                                 "text" : ""
                              },
                              {
                                 "text" : ""
                              }
                           ]
                        },
                        {
                           "values" : [
                              {
                                 "text" : "Metal"
                              },
                              {
                                 "text" : ""
                              },
                              {
                                 "text" : ""
                              },
                              {
                                 "text" : ""
                              }
                           ]
                        },
                        {
                           "style" : "font-weight: bold",
                           "values" : [
                              {
                                 "text" : "Total"
                              },
                              {
                                 "text" : ""
                              },
                              {
                                 "text" : ""
                              },
                              {
                                 "text" : ""
                              }
                           ]
                        }
                     ],
                     "title" : "Packaging materials"
                  }
               }
            ],
            "expanded" : true,
            "level" : "info",
            "title_element" : {
               "title" : "Packaging materials"
            },
            "topics" : [
               "environment"
            ]
         },
         "packaging_recycling" : {
            "elements" : [
               {
                  "element_type" : "panel",
                  "panel_element" : {
                     "panel_id" : "packaging_components"
                  }
               },
               {
                  "element_type" : "panel",
                  "panel_element" : {
                     "panel_id" : "packaging_materials"
                  }
               }
            ],
            "evaluation" : "average",
            "expanded" : true,
            "level" : "info",
            "title_element" : {
               "icon_color_from_evaluation" : true,
               "icon_url" : "http://static.openfoodfacts.localhost/images/icons/dist/packaging.svg",
               "title" : "Packaging with a medium impact"
            },
            "topics" : [
               "environment"
            ]
         },
         "palm_oil" : {
            "elements" : [
               {
                  "element_type" : "text",
                  "text_element" : {
                     "html" : "\n                    <p>Tropical forests in Asia, Africa and Latin America are destroyed to create and expand oil palm tree plantations. The deforestation contributes to climate change, and it endangers species such as the orangutan, the pigmy elephant and the Sumatran rhino.</p> \n                    ",
                     "type" : "summary"
                  }
               }
            ],
            "evaluation" : "bad",
            "level" : "info",
            "title_element" : {
               "icon_color_from_evaluation" : true,
               "icon_url" : "http://static.openfoodfacts.localhost/images/icons/dist/palm-oil.svg",
               "subtitle" : "Drives deforestation and threatens species such as the orangutan",
               "title" : "Contains palm oil"
            },
            "topics" : [
               "environment"
            ]
         },
         "report_problem_card" : {
            "elements" : [
               {
                  "element_type" : "panel",
                  "panel_element" : {
                     "panel_id" : "incomplete_or_incorrect_data"
                  }
               }
            ],
            "expanded" : true,
            "title_element" : {
               "title" : "Report a problem"
            },
            "topics" : [
               "problems"
            ],
            "type" : "card"
         },
         "root" : {
            "elements" : [
               {
                  "element_type" : "panel",
                  "panel_element" : {
                     "panel_id" : "health_card"
                  }
               },
               {
                  "element_type" : "panel",
                  "panel_element" : {
                     "panel_id" : "environment_card"
                  }
               },
               {
                  "element_type" : "panel",
                  "panel_element" : {
                     "panel_id" : "report_problem_card"
                  }
               }
            ],
            "expanded" : true,
            "type" : "root"
         },
         "serving_size" : {
            "elements" : [
               {
                  "element_type" : "text",
                  "text_element" : {
                     "html" : "\n                    <strong>Serving size:</strong>\n                    10 g\n                "
                  }
               }
            ],
            "expanded" : true,
            "level" : "info",
            "topics" : [
               "health"
            ],
            "type" : "inline"
         }
      },
      "known_ingredients_n" : 10,
      "labels" : "organic",
      "labels_hierarchy" : [
         "en:organic"
      ],
      "labels_lc" : "en",
      "labels_tags" : [
         "en:organic"
      ],
      "lang" : "en",
      "languages" : {
         "en:english" : 5
      },
      "languages_codes" : {
         "en" : 5
      },
      "languages_hierarchy" : [
         "en:english"
      ],
      "languages_tags" : [
         "en:english",
         "en:1"
      ],
      "last_edit_dates_tags" : "--ignore--",
      "last_editor" : "tests",
      "last_modified_by" : "tests",
      "last_modified_t" : "--ignore--",
      "last_updated_t" : "--ignore--",
      "lc" : "en",
      "link" : "http://world.openfoodfacts.org/",
      "main_countries_tags" : [],
      "minerals_tags" : [],
      "misc_tags" : [
         "en:ecoscore-changed",
         "en:ecoscore-computed",
         "en:ecoscore-extended-data-not-computed",
         "en:ecoscore-grade-changed",
         "en:ecoscore-missing-data-labels",
         "en:ecoscore-missing-data-origins",
         "en:ecoscore-missing-data-warning",
         "en:forest-footprint-a",
         "en:forest-footprint-computed",
         "en:nutriscore-2021-b-2023-c",
         "en:nutriscore-2021-better-than-2023",
         "en:nutriscore-2021-different-from-2023",
         "en:nutriscore-computed",
         "en:nutrition-all-nutriscore-values-known",
         "en:nutrition-fruits-vegetables-legumes-estimate-from-ingredients",
         "en:nutrition-fruits-vegetables-nuts-estimate-from-ingredients",
         "en:packagings-not-complete",
         "en:packagings-not-empty",
         "en:packagings-not-empty-but-not-complete",
         "en:packagings-number-of-components-4",
         "en:main-countries-new-product"
      ],
      "nova_group" : 3,
      "nova_group_debug" : "",
      "nova_groups" : "3",
      "nova_groups_markers" : {
         "3" : [
            [
               "categories",
               "en:sweet-snacks"
            ]
         ]
      },
      "nova_groups_tags" : [
         "en:3-processed-foods"
      ],
      "nucleotides_tags" : [],
      "nutrient_levels" : {
         "fat" : "moderate",
         "salt" : "low",
         "saturated-fat" : "high",
         "sugars" : "moderate"
      },
      "nutrient_levels_tags" : [
         "en:fat-in-moderate-quantity",
         "en:saturated-fat-in-high-quantity",
         "en:sugars-in-moderate-quantity",
         "en:salt-in-low-quantity"
      ],
      "nutriments" : {
         "carbohydrates" : 10.5,
         "carbohydrates_100g" : 10.5,
         "carbohydrates_serving" : 1.05,
         "carbohydrates_unit" : "g",
         "carbohydrates_value" : 10.5,
         "energy" : 400,
         "energy-kj" : 400,
         "energy-kj_100g" : 400,
         "energy-kj_serving" : 40,
         "energy-kj_unit" : "kJ",
         "energy-kj_value" : 400,
         "energy-kj_value_computed" : 585.5,
         "energy_100g" : 400,
         "energy_serving" : 40,
         "energy_unit" : "kJ",
         "energy_value" : 400,
         "fat" : 8.5,
         "fat_100g" : 8.5,
         "fat_serving" : 0.85,
         "fat_unit" : "g",
         "fat_value" : 8.5,
         "fiber" : 2,
         "fiber_100g" : 2,
         "fiber_serving" : 0.2,
         "fiber_unit" : "g",
         "fiber_value" : 2,
         "fruits-vegetables-legumes-estimate-from-ingredients_100g" : 62.5,
         "fruits-vegetables-legumes-estimate-from-ingredients_serving" : 62.5,
         "fruits-vegetables-nuts-estimate-from-ingredients_100g" : 62.5,
         "fruits-vegetables-nuts-estimate-from-ingredients_serving" : 62.5,
         "nova-group" : 3,
         "nova-group_100g" : 3,
         "nova-group_serving" : 3,
         "nutrition-score-fr" : 2,
         "nutrition-score-fr_100g" : 2,
         "proteins" : 4.5,
         "proteins_100g" : 4.5,
         "proteins_serving" : 0.45,
         "proteins_unit" : "g",
         "proteins_value" : 4.5,
         "salt" : 0.0502,
         "salt_100g" : 0.0502,
         "salt_serving" : 0.00502,
         "salt_unit" : "mg",
         "salt_value" : 50.2,
         "saturated-fat" : 5.6,
         "saturated-fat_100g" : 5.6,
         "saturated-fat_serving" : 0.56,
         "saturated-fat_unit" : "g",
         "saturated-fat_value" : 5.6,
         "sodium" : 0.02008,
         "sodium_100g" : 0.02008,
         "sodium_serving" : 0.00201,
         "sodium_unit" : "mg",
         "sodium_value" : 20.08,
         "sugars" : 12.5,
         "sugars_100g" : 12.5,
         "sugars_serving" : 1.25,
         "sugars_unit" : "g",
         "sugars_value" : 12.5
      },
      "nutriments_estimated" : {
         "alcohol_100g" : 0,
         "beta-carotene_100g" : 1.19375e-05,
         "calcium_100g" : 0.0333875,
         "carbohydrates_100g" : 7.6484375,
         "cholesterol_100g" : 0.03778125,
         "copper_100g" : 2.678125e-05,
         "energy-kcal_100g" : 134.5875,
         "energy-kj_100g" : 558.75,
         "energy_100g" : 558.75,
         "fat_100g" : 10.4134375,
         "fiber_100g" : 0.8125,
         "fructose_100g" : 3.77578125,
         "galactose_100g" : 0,
         "glucose_100g" : 2.0565625,
         "iodine_100g" : 7.09375e-06,
         "iron_100g" : 0.0002265625,
         "lactose_100g" : 0.924375,
         "magnesium_100g" : 0.00570625,
         "maltose_100g" : 0.00703125,
         "manganese_100g" : 2.73828125e-05,
         "pantothenic-acid_100g" : 0.0002590625,
         "phosphorus_100g" : 0.0445625,
         "phylloquinone_100g" : 1.153125e-06,
         "polyols_100g" : 0.36875,
         "potassium_100g" : 0.09825,
         "proteins_100g" : 1.974375,
         "salt_100g" : 0.0496875,
         "saturated-fat_100g" : 4.903125,
         "selenium_100g" : 1.2290625e-06,
         "sodium_100g" : 0.019725,
         "starch_100g" : 0,
         "sucrose_100g" : 0.51953125,
         "sugars_100g" : 7.2621875,
         "vitamin-a_100g" : 1.739625e-05,
         "vitamin-b12_100g" : 2.278125e-07,
         "vitamin-b1_100g" : 2.509375e-05,
         "vitamin-b2_100g" : 9.34375e-05,
         "vitamin-b6_100g" : 4.54375e-05,
         "vitamin-b9_100g" : 4.10625e-06,
         "vitamin-c_100g" : 0.00274375,
         "vitamin-d_100g" : 1.903125e-07,
         "vitamin-e_100g" : 0.001657625,
         "vitamin-pp_100g" : 8.003125e-05,
         "water_100g" : 78.365625,
         "zinc_100g" : 0.0002046875
      },
      "nutriscore" : {
         "2021" : {
            "category_available" : 1,
            "data" : {
               "energy" : 400,
               "energy_points" : 1,
               "energy_value" : 400,
               "fiber" : 2,
               "fiber_points" : 2,
               "fiber_value" : 2,
               "fruits_vegetables_nuts_colza_walnut_olive_oils" : 62.5,
               "fruits_vegetables_nuts_colza_walnut_olive_oils_points" : 2,
               "fruits_vegetables_nuts_colza_walnut_olive_oils_value" : 62.5,
               "is_beverage" : 0,
               "is_cheese" : 0,
               "is_fat" : 0,
               "is_water" : 0,
               "negative_points" : 8,
               "positive_points" : 6,
               "proteins" : 4.5,
               "proteins_points" : 2,
               "proteins_value" : 4.5,
               "saturated_fat" : 5.6,
               "saturated_fat_points" : 5,
               "saturated_fat_value" : 5.6,
               "sodium" : 20.08,
               "sodium_points" : 0,
               "sodium_value" : 20.1,
               "sugars" : 12.5,
               "sugars_points" : 2,
               "sugars_value" : 12.5
            },
            "grade" : "b",
            "nutrients_available" : 1,
            "nutriscore_applicable" : 1,
            "nutriscore_computed" : 1,
            "score" : 2
         },
         "2023" : {
            "category_available" : 1,
            "data" : {
               "components" : {
                  "negative" : [
                     {
                        "id" : "energy",
                        "points" : 1,
                        "points_max" : 10,
                        "unit" : "kJ",
                        "value" : 400
                     },
                     {
                        "id" : "sugars",
                        "points" : 3,
                        "points_max" : 15,
                        "unit" : "g",
                        "value" : 12.5
                     },
                     {
                        "id" : "saturated_fat",
                        "points" : 5,
                        "points_max" : 10,
                        "unit" : "g",
                        "value" : 5.6
                     },
                     {
                        "id" : "salt",
                        "points" : 0,
                        "points_max" : 20,
                        "unit" : "g",
                        "value" : 0.05
                     }
                  ],
                  "positive" : [
                     {
                        "id" : "proteins",
                        "points" : 1,
                        "points_max" : 7,
                        "unit" : "g",
                        "value" : 4.5
                     },
                     {
                        "id" : "fiber",
                        "points" : 0,
                        "points_max" : 5,
                        "unit" : "g",
                        "value" : 2
                     },
                     {
                        "id" : "fruits_vegetables_legumes",
                        "points" : 2,
                        "points_max" : 5,
                        "unit" : "%",
                        "value" : 62.5
                     }
                  ]
               },
               "count_proteins" : 1,
               "count_proteins_reason" : "negative_points_less_than_11",
               "is_beverage" : 0,
               "is_cheese" : 0,
               "is_fat_oil_nuts_seeds" : 0,
               "is_red_meat_product" : 0,
               "is_water" : 0,
               "negative_points" : 9,
               "negative_points_max" : 55,
               "positive_nutrients" : [
                  "proteins",
                  "fiber",
                  "fruits_vegetables_legumes"
               ],
               "positive_points" : 3,
               "positive_points_max" : 17
            },
            "grade" : "c",
            "nutrients_available" : 1,
            "nutriscore_applicable" : 1,
            "nutriscore_computed" : 1,
            "score" : 6
         }
      },
      "nutriscore_2021_tags" : [
         "b"
      ],
      "nutriscore_2023_tags" : [
         "c"
      ],
      "nutriscore_data" : {
         "energy" : 400,
         "energy_points" : 1,
         "energy_value" : 400,
         "fiber" : 2,
         "fiber_points" : 2,
         "fiber_value" : 2,
         "fruits_vegetables_nuts_colza_walnut_olive_oils" : 62.5,
         "fruits_vegetables_nuts_colza_walnut_olive_oils_points" : 2,
         "fruits_vegetables_nuts_colza_walnut_olive_oils_value" : 62.5,
         "grade" : "b",
         "is_beverage" : 0,
         "is_cheese" : 0,
         "is_fat" : 0,
         "is_water" : 0,
         "negative_points" : 8,
         "positive_points" : 6,
         "proteins" : 4.5,
         "proteins_points" : 2,
         "proteins_value" : 4.5,
         "saturated_fat" : 5.6,
         "saturated_fat_points" : 5,
         "saturated_fat_value" : 5.6,
         "score" : 2,
         "sodium" : 20.08,
         "sodium_points" : 0,
         "sodium_value" : 20.1,
         "sugars" : 12.5,
         "sugars_points" : 2,
         "sugars_value" : 12.5
      },
      "nutriscore_grade" : "b",
      "nutriscore_score" : 2,
      "nutriscore_score_opposite" : -2,
      "nutriscore_tags" : [
         "b"
      ],
      "nutriscore_version" : "2021",
      "nutrition_data" : "on",
      "nutrition_data_per" : "100g",
      "nutrition_data_prepared_per" : "100g",
      "nutrition_grade_fr" : "b",
      "nutrition_grades" : "b",
      "nutrition_grades_tags" : [
         "b"
      ],
      "nutrition_score_beverage" : 0,
      "nutrition_score_debug" : "",
      "nutrition_score_warning_fruits_vegetables_legumes_estimate_from_ingredients" : 1,
      "nutrition_score_warning_fruits_vegetables_legumes_estimate_from_ingredients_value" : 62.5,
      "nutrition_score_warning_fruits_vegetables_nuts_estimate_from_ingredients" : 1,
      "nutrition_score_warning_fruits_vegetables_nuts_estimate_from_ingredients_value" : 62.5,
      "origin" : "france",
      "origin_en" : "france",
      "other_nutritional_substances_tags" : [],
      "packaging_materials_tags" : [
         "en:glass",
         "en:plastic",
         "en:steel",
         "en:wood"
      ],
      "packaging_recycling_tags" : [
         "en:discard",
         "en:recycle",
         "en:reuse"
      ],
      "packaging_shapes_tags" : [
         "en:bottle",
         "en:box",
         "en:film",
         "en:lid"
      ],
      "packaging_text" : "1 wooden box to recycle, 6 25cl glass bottles to reuse, 3 steel lids to recycle, 1 plastic film to discard",
      "packaging_text_en" : "1 wooden box to recycle, 6 25cl glass bottles to reuse, 3 steel lids to recycle, 1 plastic film to discard",
      "packagings" : [
         {
            "material" : "en:wood",
            "number_of_units" : "1",
            "recycling" : "en:recycle",
            "shape" : "en:box"
         },
         {
            "material" : "en:glass",
            "number_of_units" : "6",
            "quantity_per_unit" : "25cl",
            "quantity_per_unit_unit" : "cl",
            "quantity_per_unit_value" : 25,
            "recycling" : "en:reuse",
            "shape" : "en:bottle"
         },
         {
            "material" : "en:steel",
            "number_of_units" : "3",
            "recycling" : "en:recycle",
            "shape" : "en:lid"
         },
         {
            "material" : "en:plastic",
            "number_of_units" : "1",
            "recycling" : "en:discard",
            "shape" : "en:film"
         }
      ],
      "packagings_materials" : {
         "all" : {},
         "en:glass" : {},
         "en:metal" : {},
         "en:plastic" : {},
         "en:unknown" : {}
      },
      "packagings_n" : 4,
      "photographers_tags" : [],
      "pnns_groups_1" : "Sugary snacks",
      "pnns_groups_1_tags" : [
         "sugary-snacks",
         "known"
      ],
      "pnns_groups_2" : "Biscuits and cakes",
      "pnns_groups_2_tags" : [
         "biscuits-and-cakes",
         "known"
      ],
      "popularity_key" : 0,
      "product_name" : "Some product",
      "product_name_en" : "Some product",
      "product_quantity" : "100",
      "product_quantity_unit" : "g",
      "product_type" : "food",
      "quantity" : "100 g",
      "removed_countries_tags" : [],
      "rev" : 1,
      "serving_quantity" : 10,
      "serving_quantity_unit" : "g",
      "serving_size" : "10 g",
      "states" : "en:to-be-completed, en:nutrition-facts-completed, en:ingredients-completed, en:expiration-date-to-be-completed, en:packaging-code-to-be-completed, en:characteristics-to-be-completed, en:origins-to-be-completed, en:categories-completed, en:brands-to-be-completed, en:packaging-to-be-completed, en:quantity-completed, en:product-name-completed, en:photos-to-be-uploaded",
      "states_hierarchy" : [
         "en:to-be-completed",
         "en:nutrition-facts-completed",
         "en:ingredients-completed",
         "en:expiration-date-to-be-completed",
         "en:packaging-code-to-be-completed",
         "en:characteristics-to-be-completed",
         "en:origins-to-be-completed",
         "en:categories-completed",
         "en:brands-to-be-completed",
         "en:packaging-to-be-completed",
         "en:quantity-completed",
         "en:product-name-completed",
         "en:photos-to-be-uploaded"
      ],
      "states_tags" : [
         "en:to-be-completed",
         "en:nutrition-facts-completed",
         "en:ingredients-completed",
         "en:expiration-date-to-be-completed",
         "en:packaging-code-to-be-completed",
         "en:characteristics-to-be-completed",
         "en:origins-to-be-completed",
         "en:categories-completed",
         "en:brands-to-be-completed",
         "en:packaging-to-be-completed",
         "en:quantity-completed",
         "en:product-name-completed",
         "en:photos-to-be-uploaded"
      ],
      "traces" : "",
      "traces_from_ingredients" : "",
      "traces_from_user" : "(en) ",
      "traces_hierarchy" : [],
      "traces_tags" : [],
      "unknown_ingredients_n" : 0,
      "unknown_nutrients_tags" : [],
      "vitamins_tags" : [],
      "weighers_tags" : []
   },
   "status" : 1,
   "status_verbose" : "product found"
}<|MERGE_RESOLUTION|>--- conflicted
+++ resolved
@@ -2017,15 +2017,10 @@
          },
          "ingredient_1" : {
             "elements" : [],
-            "expanded" : false,
             "level" : "info",
             "size" : "small",
             "title_element" : {
-<<<<<<< HEAD
-               "title" : "Apple (62% estimate)"
-=======
-               "title" : "                        Apple                    (62% estimate)                "
->>>>>>> 98b62b44
+               "title" : "Apple: 62.5% (estimate)"
             },
             "topics" : [
                "health"
@@ -2033,15 +2028,10 @@
          },
          "ingredient_2" : {
             "elements" : [],
-            "expanded" : false,
             "level" : "info",
             "size" : "small",
             "title_element" : {
-<<<<<<< HEAD
-               "title" : "Milk (19% estimate)"
-=======
-               "title" : "                        Milk                    (19% estimate)                "
->>>>>>> 98b62b44
+               "title" : "Milk: 18.8% (estimate)"
             },
             "topics" : [
                "health"
@@ -2049,15 +2039,10 @@
          },
          "ingredient_3" : {
             "elements" : [],
-            "expanded" : false,
             "level" : "info",
             "size" : "small",
             "title_element" : {
-<<<<<<< HEAD
-               "title" : "Egg (9% estimate)"
-=======
-               "title" : "                        Egg                    (9% estimate)                "
->>>>>>> 98b62b44
+               "title" : "Egg: 9.4% (estimate)"
             },
             "topics" : [
                "health"
@@ -2065,15 +2050,10 @@
          },
          "ingredient_4" : {
             "elements" : [],
-            "expanded" : false,
             "level" : "info",
             "size" : "small",
             "title_element" : {
-<<<<<<< HEAD
-               "title" : "Palm oil (9% estimate)"
-=======
-               "title" : "                        Palm oil                    (9% estimate)                "
->>>>>>> 98b62b44
+               "title" : "Palm oil: 9.4% (estimate)"
             },
             "topics" : [
                "health"
