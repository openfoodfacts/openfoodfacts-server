--- conflicted
+++ resolved
@@ -98,15 +98,10 @@
          },
          "ingredient_1" : {
             "elements" : [],
-            "expanded" : false,
-            "level" : "info",
-            "size" : "small",
-            "title_element" : {
-<<<<<<< HEAD
-               "title" : "Apple (62% estimate)"
-=======
-               "title" : "                        Apple                    (62% estimate)                "
->>>>>>> 98b62b44
+            "level" : "info",
+            "size" : "small",
+            "title_element" : {
+               "title" : "Apple: 62.5% (estimate)"
             },
             "topics" : [
                "health"
@@ -114,15 +109,10 @@
          },
          "ingredient_2" : {
             "elements" : [],
-            "expanded" : false,
-            "level" : "info",
-            "size" : "small",
-            "title_element" : {
-<<<<<<< HEAD
-               "title" : "Milk (19% estimate)"
-=======
-               "title" : "                        Milk                    (19% estimate)                "
->>>>>>> 98b62b44
+            "level" : "info",
+            "size" : "small",
+            "title_element" : {
+               "title" : "Milk: 18.8% (estimate)"
             },
             "topics" : [
                "health"
@@ -130,15 +120,10 @@
          },
          "ingredient_3" : {
             "elements" : [],
-            "expanded" : false,
-            "level" : "info",
-            "size" : "small",
-            "title_element" : {
-<<<<<<< HEAD
-               "title" : "Egg (9% estimate)"
-=======
-               "title" : "                        Egg                    (9% estimate)                "
->>>>>>> 98b62b44
+            "level" : "info",
+            "size" : "small",
+            "title_element" : {
+               "title" : "Egg: 9.4% (estimate)"
             },
             "topics" : [
                "health"
@@ -146,15 +131,10 @@
          },
          "ingredient_4" : {
             "elements" : [],
-            "expanded" : false,
-            "level" : "info",
-            "size" : "small",
-            "title_element" : {
-<<<<<<< HEAD
-               "title" : "Palm oil (9% estimate)"
-=======
-               "title" : "                        Palm oil                    (9% estimate)                "
->>>>>>> 98b62b44
+            "level" : "info",
+            "size" : "small",
+            "title_element" : {
+               "title" : "Palm oil: 9.4% (estimate)"
             },
             "topics" : [
                "health"
