--- conflicted
+++ resolved
@@ -427,8 +427,6 @@
       }
    ],
    "packagings_complete" : 1,
-<<<<<<< HEAD
-=======
    "packagings_materials" : {
       "all" : {
          "weight" : 84.6,
@@ -439,7 +437,6 @@
          "weight_percent" : 100
       }
    },
->>>>>>> fd3f2c7e
    "packagings_n" : 1,
    "photographers_tags" : [],
    "pnns_groups_1" : "unknown",
