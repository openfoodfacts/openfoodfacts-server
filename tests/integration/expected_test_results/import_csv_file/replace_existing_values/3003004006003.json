--- conflicted
+++ resolved
@@ -424,8 +424,6 @@
       }
    ],
    "packagings_complete" : 1,
-<<<<<<< HEAD
-=======
    "packagings_materials" : {
       "all" : {
          "weight" : 42.3,
@@ -436,7 +434,6 @@
          "weight_percent" : 100
       }
    },
->>>>>>> 4f899b53
    "packagings_n" : 1,
    "photographers_tags" : [],
    "pnns_groups_1" : "unknown",
