<!-- start templates/web/common/site_layout.tt.html -->

<!doctype html>
<html class="no-js" lang="en" data-serverdomain="openfoodfacts.localhost" dir="ltr">
<head>
    <meta charset="utf-8">
    <title>Only-Product – Nutella – 100 g</title>
    <meta name="description" content="Ingredients, allergens, additives, nutrition facts, labels, origin of ingredients and information on product Only-Product – Nutella – 100 g">
    <meta name="viewport" content="width=device-width, initial-scale=1.0">
	<meta property="fb:app_id" content="219331381518041">
    <meta property="og:type" content="food">
    <meta property="og:title" content="Only-Product – Nutella – 100 g">
    <meta property="og:url" content="//world.openfoodfacts.localhost/product/0200000000235/only-product-nutella">
    
    <meta property="og:image" content="//static.openfoodfacts.org/images/logos/off-logo-vertical-white-social-media-preview.png">
    <meta property="og:description" content="Ingredients, allergens, additives, nutrition facts, labels, origin of ingredients and information on product Only-Product – Nutella – 100 g">
    <link rel="apple-touch-icon" sizes="180x180" href="/images/favicon/off/apple-touch-icon.png">
<link rel="icon" type="image/png" sizes="32x32" href="/images/favicon/off/favicon-32x32.png">
<link rel="icon" type="image/png" sizes="16x16" href="/images/favicon/off/favicon-16x16.png">
<link rel="manifest" href="/images/favicon/off/site.webmanifest">
<link rel="mask-icon" href="/images/favicon/off/safari-pinned-tab.svg" color="#5bbad5">
<link rel="shortcut icon" href="/images/favicon/off/favicon.ico">
<meta name="msapplication-TileColor" content="#00aba9">
<meta name="msapplication-config" content="/images/favicon/off/browserconfig.xml">
<meta name="theme-color" content="#ffffff">

	<meta name="apple-itunes-app" content="app-id=588797948">
    <link rel="canonical" href="//world.openfoodfacts.localhost/product/0200000000235/only-product-nutella">
    <link rel="stylesheet" href="//static.openfoodfacts.localhost/css/dist/app-ltr.css?v=--ignore--" data-base-layout="true">
    <link rel="stylesheet" href="//static.openfoodfacts.localhost/css/dist/jqueryui/themes/base/jquery-ui.css" data-base-layout="true">
    <link rel="stylesheet" href="//static.openfoodfacts.localhost/css/dist/select2.min.css">
    <link rel="search" href="//world.openfoodfacts.localhost/cgi/opensearch.pl" type="application/opensearchdescription+xml" title="Open Food Facts">
    <script type="importmap">
    {
        "imports": {
            "jsvectormap": "//static.openfoodfacts.localhost/js/dist/jsvectormap.esm.js"
        }
    }
    </script>
    <script type="module" src="//static.openfoodfacts.localhost/js/dist/off-webcomponents.bundled.js"></script>
	<meta name="x:card" content="product">
<meta name="x:site" content="@OpenFoodFacts">
<meta name="x:creator" content="@OpenFoodFacts">
<meta name="x:title" content="Only-Product – Nutella – 100 g">
<meta name="x:description" content="Ingredients, allergens, additives, nutrition facts, labels, origin of ingredients and information on product Only-Product – Nutella – 100 g">
<meta name="x:label1" content="brand">
<meta name="x:data1" content="Nutella">
<meta name="x:label2" content="category">
<meta name="x:data2" content="Hazelnut spreads">



    <style media="all">
        .show-when-no-access-to-producers-platform {display:none}
.show-when-logged-in {display:none}

		
		.badge-container{
			margin: 0 auto;
		}

		.badge-container img{
			margin: 5px;
		}
		@media only screen and (max-width: 537px ) and (min-width: 280px) {
			.badge-container{
				width: 280px;
			}
		}
		@media only screen and (max-width: 279px ){
			.badge-container{
				width: 130px;
			}
		}
    </style>
</head>
<body about="/product/0200000000235/only-product-nutella" typeof="food:foodProduct" class="product_page">

	<!-- Matomo -->
<script>
  var _paq = window._paq = window._paq || [];
  /* tracker methods like "setCustomDimension" should be called before "trackPageView" */
  _paq.push(["setDocumentTitle", document.domain + "/" + document.title]);
  _paq.push(["setCookieDomain", "*.openfoodfacts.org"]);
  _paq.push(["setDomains", ["*.openfoodfacts.org"]]);
  _paq.push(["setDoNotTrack", true]);
  _paq.push(["disableCookies"]);
  _paq.push(['trackPageView']);
  _paq.push(['enableLinkTracking']);
  (function() {
    var u="//analytics.openfoodfacts.org/";
    _paq.push(['setTrackerUrl', u+'matomo.php']);
    _paq.push(['setSiteId', '5']);
    var d=document, g=d.createElement('script'), s=d.getElementsByTagName('script')[0];
    g.async=true; g.src=u+'matomo.js'; s.parentNode.insertBefore(g,s);
  })();
</script>
<noscript><p><img src="//analytics.openfoodfacts.org/matomo.php?idsite=5&amp;rec=1" style="border:0;" alt="" /></p></noscript>
<!-- End Matomo Code -->



	<off-webcomponents-configuration
  language-code="en"
  country-code="world"
  robotoff-configuration='{
    "apiUrl": "//backend:8881//api/v1",
    "imgUrl": "//images.openfoodfacts.localhost/images/products"
  }'
  
  folksonomy-configuration='{
  "apiUrl": "//api.folksonomy.openfoodfacts.localhost"
  }'
  
  openfoodfacts-api-url="//world.openfoodfacts.localhost"
  assets-images-path="//static.openfoodfacts.localhost/css/dist/images"
  ></off-webcomponents-configuration>
	
	
	<div class="skip"><a href="#content" tabindex="0">Skip to Content</a></div>
	

	<div id="barcode-scanner-modal" class="modal is_hidden">
  <div class="modal-backdrop"></div>
  <div class="modal-content">
    <div class="modal-header">
      <h2><span>Scan a product</span></h2>
      <button class="modal-close-button">&times;</button>
    </div>
    <div>
      <barcode-scanner id="barcode-scanner"></barcode-scanner>
    </div>
    <div>
    </div>
    <div >
      <label for="barcode-modal-input">Or enter barcode manually</label>
      <div class="barcode-modal-group">
        <input type="text" id="barcode-modal-input" class="barcode-modal-input" inputmode="numeric" pattern="\d*" />
        <button class="barcode-modal-button button" id="barcode-modal-button" disabled>Scan</button>
      </div>
    </div>
  </div>
</div>

<script src="//static.openfoodfacts.localhost/js/dist/barcode-scanner.js"></script>


	<div id="page">
		
		<div class="upper-nav contain-to-grid"  id="upNav">
			<nav class="top-bar " data-topbar role="navigation">
				
				<section class="top-bar-section">
					
					<!-- Left Nav Section -->
					<ul class="left">

						<li class="has-dropdown">
							<a id="menu_link">
								<span class="material-icons">
									menu
								</span>
							</a>
							<ul class="dropdown">				
								
									<li><a href="/discover">Discover</a></li>
									<li><a href="/contribute">Contribute</a></li>
									<li class="divider"></li>
									<li><label>Add products</label></li>
                <!-- For reference: get_the_app_link_off" = /open-food-facts-mobile-app" -->
									<li><a href="/open-food-facts-mobile-app?utm_source=off&utf_medium=web&utm_campaign=pro_platform_install_the_app_to_add_products_en">Install the app to add products</a></li>
									<li><a href="/cgi/product.pl?type=search_or_add&action=display">Add a product</a></li>
								

								<li class="divider"></li>
								<li><label>Search and analyze products</label></li>

								<li>
									<a href="/cgi/search.pl">Advanced search</a>
								</li>
								<li>
									<a href="/cgi/search.pl?graph=1">Graphs and maps</a>
								</li>
								
							</ul>
						</li>
						
						<li>
							<ul class="country_language_selection">
								<li class="has-form has-dropdown" id="select_country_li">
									<select id="select_country" style="width:100%" data-placeholder="Country">
										<option></option>
									</select>
								</li>
								<li class="has-dropdown">
									<a href="//world.openfoodfacts.localhost/">English</a>

									<ul class="dropdown">
										
									</ul>
								</li>
							</ul>
						</li>
					</ul>


					<!-- Right Nav Section -->
					
					<ul class="right">
						
							<li class="h-space-tiny has-form">
								<a href="/cgi/session.pl" class="round button secondary">
									<span class="material-icons material-symbols-button">account_circle</span>
									Sign in
								</a>
							</li>
						
					</ul>
				</section>
			</nav>
		</div>
		

		<div id="main_container" style="position:relative" class="block_latte">
		
		
		<div class="topbarsticky">
			<div class="contain-to-grid " id="offNav" >
				<nav class="top-bar" data-topbar role="navigation" >

					<ul class="title-area">
						<li class="name">
							<div style="position:relative;max-width:292px;">
								<a href="/">
								<img id="logo" src="//static.openfoodfacts.localhost/images/logos/off-logo-horizontal-light.svg" alt="Open Food Facts" style="margin:8px;height:48px;width:auto;">
								
							</a>
							</div>
						</li>
					</ul>

					
					
					<section class="top-bar-section">
					
						<ul class="left small-4">
							<li class="search-li">
							
								<form action="/cgi/search.pl">
								<div class="row"><div class="small-12">
								<div class="row collapse postfix-round">
									<div class="columns">
									<input type="text" placeholder="Search for a product" name="search_terms" value="" style="background-color:white">
									<input name="search_simple" value="1" type="hidden">
									<input name="action" value="process" type="hidden">
									</div>
									<div class="columns postfix-button-wrapper">
									<button type="submit" title="Search" class="button postfix" style="line-height:normal"><svg xmlns="//www.w3.org/2000/svg" viewBox="0 0 24 24" class="icon" aria-hidden="true" focusable="false"><path d="M15.5 14h-.79l-.28-.27C15.41 12.59 16 11.11 16 9.5 16 5.91 13.09 3 9.5 3S3 5.91 3 9.5 5.91 16 9.5 16c1.61 0 3.09-.59 4.23-1.57l.27.28v.79l5 4.99L20.49 19l-4.99-5zm-6 0C7.01 14 5 11.99 5 9.5S7.01 5 9.5 5 14 7.01 14 9.5 11.99 14 9.5 14z"/><path d="M0 0h24v24H0z" fill="none"/></svg></button>
									</div>
									<div class="columns postfix-button-wrapper is_hidden">
  <button
    type="button"
    title="Scan a product"
    class="button barcode-scanner-button"
    id="barcode-scanner-button"
  >
    <svg style="width:24px;height:24px" viewBox="0 0 24 24" class="icon" aria-hidden="true" focusable="false"><path d="M2,6H4V18H2V6M5,6H6V18H5V6M7,6H10V18H7V6M11,6H12V18H11V6M14,6H16V18H14V6M17,6H20V18H17V6M21,6H22V18H21V6Z"/></svg>
  </button>

  <script src="//static.openfoodfacts.localhost/js/dist/barcode-scanner-button.js"></script>
</div>

								</div>
								</div></div>
								</form>
							</li>
						</ul>
					<ul class="search_and_links">
						<li><a href="/discover" class="top-bar-links">Discover</a></li>
						<li><a href="/contribute" class="top-bar-links">Contribute</a></li>
						<li class="show-for-xlarge-up"><a href="//world.pro.openfoodfacts.org/" class="top-bar-links">Producers</a></li>
						<li class="flex-grid getapp"><a href="/open-food-facts-mobile-app?utm_source=off&utf_medium=web&utm_campaign=search_and_links_promo_en" class="buttonbar button" style="top:0;"><svg xmlns="//www.w3.org/2000/svg" viewBox="0 0 24 24" class="icon" aria-hidden="true" focusable="false"><path d="M16 1H8C6.34 1 5 2.34 5 4v16c0 1.66 1.34 3 3 3h8c1.66 0 3-1.34 3-3V4c0-1.66-1.34-3-3-3zm-2 20h-4v-1h4v1zm3.25-3H6.75V4h10.5v14z"/><path d="M0 0h24v24H0z" fill="none"/></svg> <span class="bt-text">Get the app</span></a></li>
				<!-- For reference: get_the_app_link_off" = /open-food-facts-mobile-app" -->
          </ul>
					</section>
					
				</nav>
			</div>
		</div>

	
	
		<nav class="tab-bar hide">
			<div class="left-small">
				<a href="#idOfLeftMenu" role="button" aria-controls="idOfLeftMenu" aria-expanded="false" class="left-off-canvas-toggle button postfix anonymous">
				<svg xmlns="//www.w3.org/2000/svg" viewBox="0 0 24 24" class="icon" aria-hidden="true" focusable="false"><path d="M3 5v14c0 1.1.89 2 2 2h14c1.1 0 2-.9 2-2V5c0-1.1-.9-2-2-2H5c-1.11 0-2 .9-2 2zm12 4c0 1.66-1.34 3-3 3s-3-1.34-3-3 1.34-3 3-3 3 1.34 3 3zm-9 8c0-2 4-3.1 6-3.1s6 1.1 6 3.1v1H6v-1z"/><path d="M0 0h24v24H0z" fill="none"/></svg>
				</a>
			</div>
			<div class="middle tab-bar-section">
				<form action="/cgi/search.pl">
					<div class="row collapse">
						<div class="small-8 columns">
							<input type="text" placeholder="Search for a product" name="search_terms">
							<input name="search_simple" value="1" type="hidden">
							<input name="action" value="process" type="hidden">
						</div>
						<div class="small-2 columns">
							<button type="submit" class="button postfix"><svg xmlns="//www.w3.org/2000/svg" viewBox="0 0 24 24" class="icon" aria-hidden="true" focusable="false"><path d="M15.5 14h-.79l-.28-.27C15.41 12.59 16 11.11 16 9.5 16 5.91 13.09 3 9.5 3S3 5.91 3 9.5 5.91 16 9.5 16c1.61 0 3.09-.59 4.23-1.57l.27.28v.79l5 4.99L20.49 19l-4.99-5zm-6 0C7.01 14 5 11.99 5 9.5S7.01 5 9.5 5 14 7.01 14 9.5 11.99 14 9.5 14z"/><path d="M0 0h24v24H0z" fill="none"/></svg></button>
						</div>
						<div class="small-2 columns">
							<a href="/cgi/search.pl" title="Advanced search"><svg xmlns="//www.w3.org/2000/svg" viewBox="0 0 24 24" class="icon" aria-hidden="true" focusable="false"><path d="M15.5 14h-.79l-.28-.27C15.41 12.59 16 11.11 16 9.5 16 5.91 13.09 3 9.5 3S3 5.91 3 9.5 5.91 16 9.5 16c1.61 0 3.09-.59 4.23-1.57l.27.28v.79l5 4.99L20.49 19l-4.99-5zm-6 0C7.01 14 5 11.99 5 9.5S7.01 5 9.5 5 14 7.01 14 9.5 11.99 14 9.5 14z"/><path d="M0 0h24v24H0z" fill="none"/></svg> <svg xmlns="//www.w3.org/2000/svg" viewBox="0 0 24 24" class="icon" aria-hidden="true" focusable="false"><path d="M19 13h-6v6h-2v-6H5v-2h6V5h2v6h6v2z"/><path d="M0 0h24v24H0z" fill="none"/></svg></a>
						</div>
					</div>
				</form>
			</div>
		</nav>
		

		<div id="content" class="off-canvas-wrap block_latte" data-offcanvas>
			<div class="inner-wrap">
			
				<a class="exit-off-canvas"></a>

				
				
				<!-- full width banner on mobile -->
				
				

				

				<div class="main block_light">
					<div id="main_column">

						
						
							
							
								<!-- start templates/web/common/includes/donate_banner.tt.html -->



<!-- Donation banner @ footer -->


<!-- end templates/web/common/includes/donate_banner.tt.html -->

								



<section id="donation-banner-top" class="donation-banner row">

  <div class="donation-banner__left-aside">
    <div class="donation-banner__hook-section">
      <p>Help us inform millions of consumers around the world about what they eat</p>
    </div>
    <img src="/images/misc/donation-banners/donation-banner-group-photo.png" alt="group photo donation 2024" />
  </div>
  <div>
    <div class="donation-banner__aside">
      <div class="donation-banner__main-section">
        <img
          width="50"
          height="50"
          src="//world.openfoodfacts.org/images/logos/logo-variants/CMJN-ICON_WHITE_BG_OFF.svg"
          alt="Open Food Facts logo"
        />
        <h3 class="donation-banner__main-title">Please give to our 2026 Fundraiser</h3>
      </div>
      <div style="padding:1rem;">
        <p>Your donations fund the day-to-day operations of our non-profit association:</p>
        <ul>
          <li>
            keeping our database open & available to all,
            <ul>
              <li>technical infrastructure (website/mobile app) & a small permanent team</li>
            </ul>
          </li>
          <li>
            <p>remain independent of the food industry,</p>
          </li>
          <li>
            <p>engage a community of committed citizens,</p>
          </li>
          <li>
            <p>support the advancement of public health research.</p>
          </li>
        </ul>
      </div>
    </div>
    <div class="donation-banner__actions-section">
      <div class="donation-banner__actions-section__financial">
        <p>
          
          Each donation counts! We appreciate your support in bringing further food transparency in the world.
          
        </p>
      </div>
      <div class="donation-banner__actions-section__donate-button">
        <a href="//world.openfoodfacts.org/donate-to-open-food-facts?utm_source=off&utf_medium=web&utm_campaign=donate-2024-a&utm_term=en-text-button">
          <button>I SUPPORT</button>
        </a>
      </div>
    </div>
  </div>


  <div class="donation-banner__close">
    <button id="hide-donate-banner" class="material-icons modest" onclick="DonationButton();" onkeypress="DonationButton();">close</button>
  </div>
</section>

<script>
  let d = new Date();
  let bannerID = document.getElementById('donation-banner-top');
  let getDomain = window.location.origin.split('.');

  function setBannerCookie(bcname, bcval, bcexdays) {
    d.setTime(d.getTime() + (bcexdays*60*60*24*1000));
    let expires = 'expires=' + d.toUTCString();
    // Apply cookie for every domain contains open...facts
    let domain = 'domain=.' + getDomain.slice(1).join('.');
    document.cookie = bcname + '=' + bcval + ';' + expires + ';' + domain + ';SameSite=None;Secure;path=/';
  }

  function getBannerCookie(bcname) {
    const name = bcname + '=';
    const decodedCookies = decodeURIComponent(document.cookie);
    const cookies = decodedCookies.split(';');
    for (const cookie of cookies) {
      let c = cookie;
      while (c.charAt(0) == ' ') { c = c.substring(1); }
      if (c.indexOf(name) == 0) { return c.substring(name.length, c.length); }
    }

    return '';
  }

  function DonationButton() {
    setBannerCookie('off_days_2025', 1, 180);
    bannerID.style.display = 'none';
  }

  if (getBannerCookie('off_days_2025') !== '') {
    bannerID.style.display = 'none';
  } else {
    bannerID.style.display = 'flex';
  }
</script>


							
						
						
            			
						
							<!-- banner pages such as product, product edit form and landing pages have their own h1 title -->
							<!-- start templates/web/pages/product/product_page.tt.html -->
<script src="//static.openfoodfacts.localhost/js/dist/JsBarcode.all.min.js"></script>

<!-- external sources scripts -->
<script>
    // this is used to filter external knowledge panels
    window.productData = {
      code: "0200000000235",
      categories: ["en:snacks","en:breakfasts","en:spreads","en:sweet-snacks","en:biscuits-and-cakes","en:sweet-spreads","en:cakes","fr:pates-a-tartiner","en:hazelnut-spreads"],
      country: "world",
      language: "en",
      product_type: "food"
    };
    window.isModerator = 0;
    window.isUser = 0;
  </script>
  
  <script src="//static.openfoodfacts.localhost/js/dist/external-knowledge-panels.js"></script>
<!-- end of external sources scripts -->




<a href="#upNav" class="back-to-top scrollto button">
    <span class="material-icons size-20 ">
        arrow_upward
    </span>
</a>
<div itemscope itemtype="//schema.org/Product" class="main-product" id="main-product">
    <div class="block v-space-tiny product_banner_unranked" id="prodHead">
        <div class="row h-space-normal">
            <div class="large-12 flex-grid ">
                <h1 class="title-3" property="food:name" itemprop="name">Only-Product – Nutella – 100 g</h1>
                <div class="buttons_prod">
                    <!-- Edit product page -->
                    <div class="edit_button">
                        <a href="/cgi/product.pl?type=edit&code=0200000000235" class="button small white-button round" title="Edit the page">
                            <span class="material-icons size-20 ">
                            edit
                            </span>
                            <span class="show-for-large-up">Edit the page</span>
                        </a>
                    </div>

                    <!-- Share -->
                    <div class="share_button" style="display:none;">
                        <a href="//world.openfoodfacts.localhost/product/0200000000235/only-product-nutella" class="button small" title="Only-Product – Nutella – 100 g">
                            <span class="material-icons size-20 ">
                            share
                            </span>

                            <span class="show-for-large-up">Share</span>
                        </a>
                    </div>


                    

                    
                </div>
            </div>
        </div>
    </div>
    <div class="block v-space-tiny prod-nav product_banner_unranked" id="prodNav">
        <div class="row h-space-normal">
            <div class="large-12">
               <nav id="navbar" class="navbar h-space-tiny">
                    <ul class="inline-list">
                        <li class="product-section-button"><a class="nav-link scrollto button small round white-button" href="#product"><span>Product</span></a></li>
                        
                            <li class="product-section-button"><a class="nav-link scrollto button small round white-button" href="#match"><span>Your criteria</span></a></li>
                        
                        
                            <li class="product-section-button"><a class="nav-link scrollto button small round white-button" href="#health"><span>Health</span></a></li>
                        
                        <li class="product-section-button"><a class="nav-link scrollto button small round white-button" href="#environment"><span>Environment</span></a></li>
                        
                        
                        <li class="product-section-button"><a class="nav-link scrollto button small round white-button" href="#report_problem"><span>Report a problem.</span></a></li>
                        
                        
                        
                        <li class="product-section-button"><a class="nav-link scrollto button small round white-button" href="#contribution"><span>Contribution</span></a></li>
                    </ul>
                </nav><!-- .navbar -->
            </div>
        </div>
    </div>
<div id="prodInfos">
    <!-- product_characteristics -->
    <section class="row" id="product">
        <div class="large-12 column">

            <div class="card" style="border-top:none">
                <div id="prodBanner" style="display:none"></div>
                <div class="card-section">
                    


                    <h2 class="title-1" property="food:name" itemprop="name">Only-Product – Nutella – 100 g</h1>

                    

            <!-- Obsolete product -->
            

            <!-- GS1-Prefixes for restricted circulation numbers within a company - warn for possible conflicts -->
            

            
                <div data-alert class="alert-box info" id="warning_not_complete" style="display: block;">
                    This product page is not complete. You can help to complete it by editing it and adding more data from the photos we have, or by taking more photos using the app for <a href="//android.openfoodfacts.org">Android</a> or <a href="//ios.openfoodfacts.org">iPhone/iPad</a>. Thank you!
                    <a href="#" class="close">&times;</a></span>
                </div>
            

            <!-- owner -->
            

                    <!-- Display UPC code if the EAN starts with 0 -->
                        
                            <div id="barcode_div">
                                <!-- Display only text of the code if mobile -->
                                <div id="barcode_div_code">
                                    <p id="barcode_paragraph">Barcode: <br id="barcode_br"><span id="barcode" property="food:code" itemprop="gtin13" style="speak-as:digits;">0200000000235</span>(EAN / EAN-13) 200000000235 (UPC / UPC-A)</p>
                                </div>
                                <!-- Display with SVG if not mobile -->
                                <div id="barcode_div_svg">
                                    <svg id="barcode_svg"
                                        jsbarcode-format="auto"
                                        jsbarcode-value="0200000000235"
                                        jsbarcode-displayValue="false"
                                        jsbarcode-height="40">
                                    </svg>
                                </div>
                            </div>
                            <script>if (screen && screen.width >= 600) JsBarcode("#barcode_svg").init()</script>
                            <div property="gr:hasEAN_UCC-13" content="0200000000235" datatype="xsd:string"></div>
                        

                        <!-- start templates/web/common/includes/display_field.tt.html -->

<p id="field_generic_name">
    <span class="field">Common name: </span>
    <span class="field_value" id="field_generic_name_value"><span itemprop="description">default_name</span></span>
</p>

<!-- end templates/web/common/includes/display_field.tt.html -->
<!-- start templates/web/common/includes/display_field.tt.html -->

<p id="field_quantity">
    <span class="field">Quantity: </span>
    <span class="field_value" id="field_quantity_value">100 g</span>
</p>

<!-- end templates/web/common/includes/display_field.tt.html -->
<!-- start templates/web/common/includes/display_field.tt.html -->

<p id="field_brands">
    <span class="field">Brands: </span>
    <span class="field_value" id="field_brands_value"><a itemprop="brand" href="/facets/brands/nutella" class="tag user_defined">Nutella</a></span>
</p>

<!-- end templates/web/common/includes/display_field.tt.html -->
<!-- start templates/web/common/includes/display_field.tt.html -->

<p id="field_categories">
    <span class="field">Categories: </span>
    <span class="field_value" id="field_categories_value"><a href="/facets/categories/snacks" class="tag well_known">Snacks</a>, <a href="/facets/categories/breakfasts" class="tag well_known">Breakfasts</a>, <a href="/facets/categories/spreads" class="tag well_known">Spreads</a>, <a href="/facets/categories/sweet-snacks" class="tag well_known">Sweet snacks</a>, <a href="/facets/categories/biscuits-and-cakes" class="tag well_known">Biscuits and cakes</a>, <a href="/facets/categories/sweet-spreads" class="tag well_known">Sweet spreads</a>, <a href="/facets/categories/cakes" class="tag well_known">Cakes</a>, <a href="/facets/categories/fr:pates-a-tartiner" class="tag user_defined" lang="fr">fr:Pâtes à tartiner</a>, <a href="/facets/categories/hazelnut-spreads" class="tag well_known">Hazelnut spreads</a></span>
</p>

<!-- end templates/web/common/includes/display_field.tt.html -->
<!-- start templates/web/common/includes/display_field.tt.html -->

<p id="field_origin">
    <span class="field">Origin of the product and/or its ingredients: </span>
    <span class="field_value" id="field_origin_value">Germany</span>
</p>

<!-- end templates/web/common/includes/display_field.tt.html -->
<!-- start templates/web/common/includes/display_field.tt.html -->

<p id="field_link">
    <span class="field">Link to the product page on the official site of the producer: </span>
    <span class="field_value" id="field_link_value"><a href="//world.openfoodfacts.org/">//world.openfoodfacts.org/</a></span>
</p>

<!-- end templates/web/common/includes/display_field.tt.html -->


                       
                            <!-- Anonymous users will only be able to vote see AnnotationVote in robotoff,
                                the voter uniqueness is based on a hash of its ip address -->
                            <!-- show only questions if user is not logged in -->
<robotoff-contribution-message
  product-code="0200000000235"
  id="robotoff-contribution-message"
  
></robotoff-contribution-message>

                        
                    

                    </div>
                </div>
            </div>
        </div>
    </section>


    <!-- product summary -->
    <section class="row" id="match">
        <div class="large-12 column">

            <div class="card">
                <div class="card-section">
                    <h2 id="match_title">Matching with your preferences</h2>

                    <div id="match_score_and_status"></div>

                    <div id="product_summary" class="v-space-short text-left"></div>

                    <div id="preferences_selected" class="text-left"></div>

                    <div id="preferences_selection_form" class="text-left v-space-whide h-space-wide" style="display:none"></div>
                </div>
            </div>

        </div>
    </section>



    <section class="row" id="health">
        <div class="large-12 column">
            <div class="card">
                <div class="card-section">
                        

	<!-- start templates/web/panels/panel.tt.html - panel_id: health_card -->

	
<div class="panel_card radius" id="panel_health_card"
    
        style="margin-top:0.5rem;margin-bottom:1.5rem;"
    
>
    
        
            <h2 class="panel_title_card text-medium">Health</h2>
        
    

	   	 <div
	   	    id="panel_health_card_content"
	   	    class="content panel_content_card active"
	   	  >
          
              
    <div class="panel_group">

        

                        

        
            <h3 id="panel_group_nutrition" class="panel_title_card text-medium">Nutrition</h3>
        

        
            

	<!-- start templates/web/panels/panel.tt.html - panel_id: nutriscore_2023 -->

	<ul data-accordion class="panel_accordion accordion" id="panel_nutriscore_2023"
    
        style="margin-top:0.5rem;margin-bottom:1.5rem;"
    
>
<li class="accordion-navigation">

    
        <a href="#panel_nutriscore_2023_content" class="panel_title grade_unknown"
            
        >
            
            <img src="//static.openfoodfacts.localhost/images/attributes/dist/nutriscore-unknown-new-en.svg"
                style="height:72px;float:left;margin-right:1rem;"
                alt="icon"
                
            >
            
            <h4 class="grade_unknown_title"
                
                
            >
                
                
                    Nutri-Score unknown
                
            </h4>
            
                <span >Missing nutrition facts</span>
            
            <hr class="floatclear">
        </a>
    

	   	 <div
	   	    id="panel_nutriscore_2023_content"
	   	    class="content panel_content"
	   	  >
          
              <div style="margin-bottom:0.5rem">
       
        <div>
    


    
           <div class="panel_text panel_text_warning">⚠
             ️The nutrition facts of the product must be specified in order to compute the Nutri-Score.<p>Missing nutrition facts: <b>Energy, Fat, Proteins, Saturated fat, Sodium, Sugars</b></p>
                    
           </div>

    
    </div>

    
    </div>
              <div style="margin-bottom:0.5rem">
       <div>
    

    Could you add the information needed to compute the Nutri-Score?

    
        <div>
            <a class="button small action-add_nutrition_facts"
                href="/cgi/product.pl?type=edit&code=0200000000235#nutrition">
                Add nutrition facts
            </a>
        </div>
    

    </div>
    </div>
              

	<!-- start templates/web/panels/panel.tt.html - panel_id: nutriscore_new_computation -->

	<ul data-accordion class="panel_accordion accordion" id="panel_nutriscore_new_computation"
    
        style="margin-top:0.5rem;margin-bottom:1.5rem;"
    
>
<li class="accordion-navigation">

    
        <a href="#panel_nutriscore_new_computation_content" class="panel_title"
            
        >
            
            <img src="//static.openfoodfacts.localhost/images/icons/dist/info.svg"
                style="height:36px;float:left;margin-right:1rem;"
                alt="icon"
                
            >
            
            <h4 
                
                
            >
                
                
                    Discover the new Nutri-Score!
                
            </h4>
            
            <hr class="floatclear">
        </a>
    

	   	 <div
	   	    id="panel_nutriscore_new_computation_content"
	   	    class="content panel_content"
	   	  >
          
              <div style="margin-bottom:0.5rem">
       
        <div>
    


    
           <div class="panel_text">
             <p>The computation of the Nutri-Score is evolving to provide better recommendations based on the latest scientific evidence.</p><p>Main improvements:</p><ul><li>Better score for some fatty fish and oils rich in good fats</li><li>Better score for whole products rich in fiber</li><li>Worse score for products containing a lot of salt or sugar</li><li>Worse score for red meat (compared to poultry)</li></ul>
                
           </div>
    

    
    </div>

    
    </div>
              <div style="margin-bottom:0.5rem">
       
        <div>
    


    
           <div class="panel_text">
             
<p>&rarr; <a href="//world.openfoodfacts.localhost/new-nutriscore">Discover all the improvements of the new Nutri-Score</a></p>

           </div>
    

    
    </div>

    
    </div>
	   	 </div>
	
</li>
</ul>

	<!-- end templates/web/panels/panel.tt.html - panel_id: nutriscore_new_computation -->
              

	<!-- start templates/web/panels/panel.tt.html - panel_id: nutriscore_description -->

	<ul data-accordion class="panel_accordion accordion" id="panel_nutriscore_description"
    
        style="margin-top:0.5rem;margin-bottom:1.5rem;"
    
>
<li class="accordion-navigation">

    
        <a href="#panel_nutriscore_description_content" class="panel_title"
            
        >
            
            <img src="//static.openfoodfacts.localhost/images/icons/dist/info.svg"
                style="height:36px;float:left;margin-right:1rem;"
                alt="icon"
                
            >
            
            <h4 
                
                
            >
                
                
                    What is the Nutri-Score?
                
            </h4>
            
            <hr class="floatclear">
        </a>
    

	   	 <div
	   	    id="panel_nutriscore_description_content"
	   	    class="content panel_content"
	   	  >
          
              <div style="margin-bottom:0.5rem">
       
        <div>
    


    
           <div class="panel_text">
             <p>The Nutri-Score is a logo on the overall nutritional quality of products.</p>
<p>
The score from A to E is calculated based on nutrients and foods to favor (proteins, fiber, fruits, vegetables and legumes ...) and nutrients to limit (calories, saturated fat, sugars, salt).
The score is calculated from the data of the nutrition facts table and the composition data (fruits, vegetables and legumes).
</p>

                
           </div>
    

    
    </div>

    
    </div>
              <div style="margin-bottom:0.5rem">
       
        <div>
    


    
           <div class="panel_text">
             
<p>&rarr; <a href="//world.openfoodfacts.localhost/nutriscore">Learn more about the Nutri-Score</a></p>

           </div>
    

    
    </div>

    
    </div>
	   	 </div>
	
</li>
</ul>

	<!-- end templates/web/panels/panel.tt.html - panel_id: nutriscore_description -->
	   	 </div>
	
</li>
</ul>

	<!-- end templates/web/panels/panel.tt.html - panel_id: nutriscore_2023 -->
        

                        
        
    </div>
              
    <div class="panel_group">

        

                        

        
            <h3 class="panel_title_card"></h3>
        

        
            

	<!-- start templates/web/panels/panel.tt.html - panel_id: nutrition_facts_table -->

	<ul data-accordion class="panel_accordion accordion" id="panel_nutrition_facts_table"
    
        style="margin-top:0.5rem;margin-bottom:1.5rem;"
    
>
<li class="accordion-navigation">

    
        <a href="#panel_nutrition_facts_table_content" class="panel_title"
            
        >
            
            <img src="//static.openfoodfacts.localhost/images/icons/dist/scale-balance.svg"
                style="height:72px;float:left;margin-right:1rem;"
                alt="icon"
                
                        class="filter-grey"
                
            >
            
            <h4 
                class="evaluation_unknown_title"
                
            >
                
                
                    Nutrition facts
                
            </h4>
            
            <hr class="floatclear">
        </a>
    

	   	 <div
	   	    id="panel_nutrition_facts_table_content"
	   	    class="content panel_content active expand-for-large"
	   	  >
          
              <div style="margin-bottom:0.5rem">
       
    <table aria-label="Nutrition facts">
        <thead>
            <tr>
                
                <th scope="col" style="max-width:15rem">
                    Nutrition facts
                </th>
                
                <th scope="col">
                    As sold<br>for 100 g / 100 ml
                </th>
                
                <th scope="col">
                    As sold<br>per serving (10 g)
                </th>
                
            </tr>
        </thead>
        <tbody>
            
            <tr>
                
                    <td style="max-width:15rem">
                      

     
         <span
         
             style="padding-left: 0rem;"
         
         >
            Fat
        </span>
    
                    </td>
                
                    <td >
                      

     
         <span
         
         >
            ?
        </span>
    
                    </td>
                
                    <td >
                      

     
         <span
         
         >
            ?
        </span>
    
                    </td>
                
            </tr>
            
            <tr>
                
                    <td style="max-width:15rem">
                      

     
         <span
         
             style="padding-left: 1rem;"
         
         >
            Saturated fat
        </span>
    
                    </td>
                
                    <td >
                      

     
         <span
         
         >
            ?
        </span>
    
                    </td>
                
                    <td >
                      

     
         <span
         
         >
            ?
        </span>
    
                    </td>
                
            </tr>
            
            <tr>
                
                    <td style="max-width:15rem">
                      

     
         <span
         
             style="padding-left: 0rem;"
         
         >
            Carbohydrates
        </span>
    
                    </td>
                
                    <td >
                      

     
         <span
         
         >
            ?
        </span>
    
                    </td>
                
                    <td >
                      

     
         <span
         
         >
            ?
        </span>
    
                    </td>
                
            </tr>
            
            <tr>
                
                    <td style="max-width:15rem">
                      

     
         <span
         
             style="padding-left: 1rem;"
         
         >
            Sugars
        </span>
    
                    </td>
                
                    <td >
                      

     
         <span
         
         >
            ?
        </span>
    
                    </td>
                
                    <td >
                      

     
         <span
         
         >
            ?
        </span>
    
                    </td>
                
            </tr>
            
            <tr>
                
                    <td style="max-width:15rem">
                      

     
         <span
         
             style="padding-left: 0rem;"
         
         >
            Fiber
        </span>
    
                    </td>
                
                    <td >
                      

     
         <span
         
         >
            ?
        </span>
    
                    </td>
                
                    <td >
                      

     
         <span
         
         >
            ?
        </span>
    
                    </td>
                
            </tr>
            
            <tr>
                
                    <td style="max-width:15rem">
                      

     
         <span
         
             style="padding-left: 0rem;"
         
         >
            Proteins
        </span>
    
                    </td>
                
                    <td >
                      

     
         <span
         
         >
            ?
        </span>
    
                    </td>
                
                    <td >
                      

     
         <span
         
         >
            ?
        </span>
    
                    </td>
                
            </tr>
            
            <tr>
                
                    <td style="max-width:15rem">
                      

     
         <span
         
             style="padding-left: 0rem;"
         
         >
            Salt
        </span>
    
                    </td>
                
                    <td >
                      

     
         <span
         
         >
            ?
        </span>
    
                    </td>
                
                    <td >
                      

     
         <span
         
         >
            ?
        </span>
    
                    </td>
                
            </tr>
            
            <tr>
                
                    <td style="max-width:15rem">
                      

     
         <span
         
             style="padding-left: 0rem;"
         
         >
            Fruits‚ vegetables‚ nuts and rapeseed‚ walnut and olive oils (estimate from ingredients list analysis)
        </span>
    
                    </td>
                
                    <td >
                      

     
         <span
         
         >
            0 %
        </span>
    
                    </td>
                
                    <td >
                      

     
         <span
         
         >
            0 %
        </span>
    
                    </td>
                
            </tr>
            
        </tbody>
    </table>
    </div>
	   	 </div>
	
</li>
</ul>

	<!-- end templates/web/panels/panel.tt.html - panel_id: nutrition_facts_table -->
        
            

	<!-- start templates/web/panels/panel.tt.html - panel_id: serving_size -->

	
<div class="panel_inline radius" id="panel_serving_size"
    
        style="margin-top:0.5rem;margin-bottom:1.5rem;"
    
>
    

	   	 <div
	   	    id="panel_serving_size_content"
	   	    class="content panel_content_inline active"
	   	  >
          
              <div style="margin-bottom:0.5rem">
       
        <div>
    


    
           <div class="panel_text">
             
                    <strong>Serving size:</strong>
                    10 g
                
           </div>
    

    
    </div>

    
    </div>
	   	 </div>
	
</div>


	<!-- end templates/web/panels/panel.tt.html - panel_id: serving_size -->
        

                        
        
    </div>
              
    <div class="panel_group">

        

                        

        
            <h3 id="panel_group_ingredients" class="panel_title_card text-medium">Ingredients</h3>
        

        
            

	<!-- start templates/web/panels/panel.tt.html - panel_id: ingredients -->

	<ul data-accordion class="panel_accordion accordion" id="panel_ingredients"
    
        style="margin-top:0.5rem;margin-bottom:1.5rem;"
    
>
<li class="accordion-navigation">

    
        <a href="#panel_ingredients_content" class="panel_title"
            
        >
            
            <img src="//static.openfoodfacts.localhost/images/icons/dist/ingredients.svg"
                style="height:72px;float:left;margin-right:1rem;"
                alt="icon"
                
                        class="filter-grey"
                
            >
            
            <h4 
                class="evaluation_unknown_title"
                
            >
                
                
                    2 ingredients
                
            </h4>
            
            <hr class="floatclear">
        </a>
    

	   	 <div
	   	    id="panel_ingredients_content"
	   	    class="content panel_content active expand-for-large"
	   	  >
          
              <div style="margin-bottom:0.5rem">
       
        <div>
    


    
           <div class="panel_text">
             water, test_ingredient
           </div>
    

    
    </div>

    
    </div>
              

	<!-- start templates/web/panels/panel.tt.html - panel_id: ingredients_list -->

	<ul data-accordion class="panel_accordion accordion" id="panel_ingredients_list"
    
        style="margin-top:0.5rem;margin-bottom:1.5rem;"
    
>
<li class="accordion-navigation">

    
        <a href="#panel_ingredients_list_content" class="panel_title"
            
        >
            
            <h4 
                
                
            >
                
                
                    Ingredient information
                
            </h4>
            
            <hr class="floatclear">
        </a>
    

	   	 <div
	   	    id="panel_ingredients_list_content"
	   	    class="content panel_content"
	   	  >
          
              

	<!-- start templates/web/panels/panel.tt.html - panel_id: ingredient_1 -->

	<ul data-accordion class="panel_accordion accordion" id="panel_ingredient_1"
    
        style="margin-top:0.2rem;margin-bottom:0.2rem;"
    
>
<li class="accordion-navigation accordion-navigation-inactive">

    
        <div href="#panel_ingredient_1_content" class="panel_title"
            
                style="padding:0.1rem;padding-left:1rem;"
            
        >
            
            <h4 
                
                style="font-size:1.1rem;"
            >
                
                
                    Water: 75.0% (estimate)
                
            </h4>
            
            <hr class="floatclear">
        </div>
    

	   	 <div
	   	    id="panel_ingredient_1_content"
	   	    class="content panel_content"
	   	  >
          
	   	 </div>
	
</li>
</ul>

	<!-- end templates/web/panels/panel.tt.html - panel_id: ingredient_1 -->
              

	<!-- start templates/web/panels/panel.tt.html - panel_id: ingredient_2 -->

	<ul data-accordion class="panel_accordion accordion" id="panel_ingredient_2"
    
        style="margin-top:0.2rem;margin-bottom:0.2rem;"
    
>
<li class="accordion-navigation accordion-navigation-inactive">

    
        <div href="#panel_ingredient_2_content" class="panel_title"
            
                style="padding:0.1rem;padding-left:1rem;"
            
        >
            
            <h4 
                
                style="font-size:1.1rem;"
            >
                
                
                    Test-ingredient: 25.0% (estimate)
                
            </h4>
            
            <hr class="floatclear">
        </div>
    

	   	 <div
	   	    id="panel_ingredient_2_content"
	   	    class="content panel_content"
	   	  >
          
	   	 </div>
	
</li>
</ul>

	<!-- end templates/web/panels/panel.tt.html - panel_id: ingredient_2 -->
	   	 </div>
	
</li>
</ul>

	<!-- end templates/web/panels/panel.tt.html - panel_id: ingredients_list -->
	   	 </div>
	
</li>
</ul>

	<!-- end templates/web/panels/panel.tt.html - panel_id: ingredients -->
        

                        
        
    </div>
              
    <div class="panel_group">

        

                        

        
            <h3 class="panel_title_card">Food processing</h3>
        

        
            

	<!-- start templates/web/panels/panel.tt.html - panel_id: nova -->

	<ul data-accordion class="panel_accordion accordion" id="panel_nova"
    
        style="margin-top:0.5rem;margin-bottom:1.5rem;"
    
>
<li class="accordion-navigation">

    
        <a href="#panel_nova_content" class="panel_title"
            
        >
            
            <img src="//static.openfoodfacts.localhost/images/attributes/dist/nova-group-3.svg"
                style="height:72px;float:left;margin-right:1rem;"
                alt="icon"
                
            >
            
            <h4 
                
                
            >
                
                
                    Processed foods
                
            </h4>
            
            <hr class="floatclear">
        </a>
    

	   	 <div
	   	    id="panel_nova_content"
	   	    class="content panel_content"
	   	  >
          
              <div style="margin-bottom:0.5rem">
       
        <div>
    


    
           <div class="panel_text">
             

    
        
            <p>Elements that indicate the product is in the 3 - Processed foods group:</p>
            <ul>
            
                <li>Category: Sweet snacks</li>
            
            </ul>
        
    


           </div>
    

    
    </div>

    
    </div>
              <div style="margin-bottom:0.5rem">
       
        <div>
    


    
           <div class="panel_text">
             
<p>Food products are classified into 4 groups according to their degree of processing:</p>
<ol>
<li>Unprocessed or minimally processed foods</li>
<li>Processed culinary ingredients</li>
<li>Processed foods</li>
<li>Ultra-processed foods</li>
</ol>
<br>
<p>The determination of the group is based on the category of the product and on the ingredients it contains.</p>
<p>&rarr; <a href="//world.openfoodfacts.localhost/nova">Learn more about the NOVA classification</a></p>

           </div>
    

    
    </div>

    
    </div>
	   	 </div>
	
</li>
</ul>

	<!-- end templates/web/panels/panel.tt.html - panel_id: nova -->
        

                        
        
    </div>
              
    <div class="panel_group">

        

                        

        
            <h3 class="panel_title_card">Ingredients analysis</h3>
        

        
            

	<!-- start templates/web/panels/panel.tt.html - panel_id: ingredients_analysis -->

	
<div class="panel_inline radius" id="panel_ingredients_analysis"
    
        style="margin-top:0.5rem;margin-bottom:1.5rem;"
    
>
    

	   	 <div
	   	    id="panel_ingredients_analysis_content"
	   	    class="content panel_content_inline active"
	   	  >
          
              

	<!-- start templates/web/panels/panel.tt.html - panel_id: ingredients_analysis_en:palm-oil-content-unknown -->

	<ul data-accordion class="panel_accordion accordion" id="panel_ingredients_analysis_en-palm-oil-content-unknown"
    
        style="margin-top:0.2rem;margin-bottom:0.2rem;"
    
>
<li class="accordion-navigation">

    
        <a href="#panel_ingredients_analysis_en-palm-oil-content-unknown_content" class="panel_title"
            
                style="padding:0.1rem;padding-left:1rem;"
            
        >
            
            <img src="//static.openfoodfacts.localhost/images/icons/dist/palm-oil.svg"
                style="height:36px;float:left;margin-right:1rem;"
                alt="icon"
                
                        class="filter-grey"
                
            >
            
            <h4 
                class="evaluation_unknown_title"
                style="font-size:1.1rem;"
            >
                
                
                    Palm oil content unknown
                
            </h4>
            
            <hr class="floatclear">
        </a>
    

	   	 <div
	   	    id="panel_ingredients_analysis_en-palm-oil-content-unknown_content"
	   	    class="content panel_content"
	   	  >
          
              <div style="margin-bottom:0.5rem">
       
        <div>
    


    
           <div class="panel_text">
             
                
                    <strong>Unrecognized ingredients:</strong>
                    Test-ingredient
                
                    
           </div>
    

    
    </div>

    
    </div>
              

	<!-- start templates/web/panels/panel.tt.html - panel_id: ingredients_analysis_help -->

	
<div class="panel_inline radius" id="panel_ingredients_analysis_help"
    
        style="margin-top:0.5rem;margin-bottom:1.5rem;"
    
>
    

	   	 <div
	   	    id="panel_ingredients_analysis_help_content"
	   	    class="content panel_content_inline active"
	   	  >
          
              <div style="margin-bottom:0.5rem">
       
        <div>
    


    
           <div class="panel_text">
             <p class="text_info">Some ingredients could not be recognized.</p>
           </div>
    

    
    </div>

    
    </div>
              <div style="margin-bottom:0.5rem">
       
        <div>
    


    
           <div class="panel_text alert-box info">
             
                <h3>We need your help!</h3>
                <p>You can help us recognize more ingredients and better analyze the list of ingredients for this product and others:</p>
                <ul>
                    <li>Edit this product page to correct spelling mistakes in the ingredients list, and/or to remove ingredients in other languages and sentences that are not related to the ingredients.</li>
                    <li>Add new entries, synonyms or translations to our multilingual lists of ingredients, ingredient processing methods, and labels.</li>
                </ul>
                <p>If you would like to help, join the #ingredients channel on <a href="//slack.openfoodfacts.org">our Slack discussion space</a> and/or learn about <a href="//wiki.openfoodfacts.org/Ingredients_Extraction_and_Analysis">ingredients analysis on our wiki</a>. Thank you!</p>                
                
           </div>

    
    </div>

    
    </div>
	   	 </div>
	
</div>


	<!-- end templates/web/panels/panel.tt.html - panel_id: ingredients_analysis_help -->
	   	 </div>
	
</li>
</ul>

	<!-- end templates/web/panels/panel.tt.html - panel_id: ingredients_analysis_en:palm-oil-content-unknown -->
              

	<!-- start templates/web/panels/panel.tt.html - panel_id: ingredients_analysis_en:vegan-status-unknown -->

	<ul data-accordion class="panel_accordion accordion" id="panel_ingredients_analysis_en-vegan-status-unknown"
    
        style="margin-top:0.2rem;margin-bottom:0.2rem;"
    
>
<li class="accordion-navigation">

    
        <a href="#panel_ingredients_analysis_en-vegan-status-unknown_content" class="panel_title"
            
                style="padding:0.1rem;padding-left:1rem;"
            
        >
            
            <img src="//static.openfoodfacts.localhost/images/icons/dist/leaf.svg"
                style="height:36px;float:left;margin-right:1rem;"
                alt="icon"
                
                        class="filter-grey"
                
            >
            
            <h4 
                class="evaluation_unknown_title"
                style="font-size:1.1rem;"
            >
                
                
                    Vegan status unknown
                
            </h4>
            
            <hr class="floatclear">
        </a>
    

	   	 <div
	   	    id="panel_ingredients_analysis_en-vegan-status-unknown_content"
	   	    class="content panel_content"
	   	  >
          
              <div style="margin-bottom:0.5rem">
       
        <div>
    


    
           <div class="panel_text">
             
                
                    <strong>Unrecognized ingredients:</strong>
                    Test-ingredient
                
                    
           </div>
    

    
    </div>

    
    </div>
              

	<!-- start templates/web/panels/panel.tt.html - panel_id: ingredients_analysis_help -->

	
<div class="panel_inline radius" id="panel_ingredients_analysis_help"
    
        style="margin-top:0.5rem;margin-bottom:1.5rem;"
    
>
    

	   	 <div
	   	    id="panel_ingredients_analysis_help_content"
	   	    class="content panel_content_inline active"
	   	  >
          
              <div style="margin-bottom:0.5rem">
       
        <div>
    


    
           <div class="panel_text">
             <p class="text_info">Some ingredients could not be recognized.</p>
           </div>
    

    
    </div>

    
    </div>
              <div style="margin-bottom:0.5rem">
       
        <div>
    


    
           <div class="panel_text alert-box info">
             
                <h3>We need your help!</h3>
                <p>You can help us recognize more ingredients and better analyze the list of ingredients for this product and others:</p>
                <ul>
                    <li>Edit this product page to correct spelling mistakes in the ingredients list, and/or to remove ingredients in other languages and sentences that are not related to the ingredients.</li>
                    <li>Add new entries, synonyms or translations to our multilingual lists of ingredients, ingredient processing methods, and labels.</li>
                </ul>
                <p>If you would like to help, join the #ingredients channel on <a href="//slack.openfoodfacts.org">our Slack discussion space</a> and/or learn about <a href="//wiki.openfoodfacts.org/Ingredients_Extraction_and_Analysis">ingredients analysis on our wiki</a>. Thank you!</p>                
                
           </div>

    
    </div>

    
    </div>
	   	 </div>
	
</div>


	<!-- end templates/web/panels/panel.tt.html - panel_id: ingredients_analysis_help -->
	   	 </div>
	
</li>
</ul>

	<!-- end templates/web/panels/panel.tt.html - panel_id: ingredients_analysis_en:vegan-status-unknown -->
              

	<!-- start templates/web/panels/panel.tt.html - panel_id: ingredients_analysis_en:vegetarian-status-unknown -->

	<ul data-accordion class="panel_accordion accordion" id="panel_ingredients_analysis_en-vegetarian-status-unknown"
    
        style="margin-top:0.2rem;margin-bottom:0.2rem;"
    
>
<li class="accordion-navigation">

    
        <a href="#panel_ingredients_analysis_en-vegetarian-status-unknown_content" class="panel_title"
            
                style="padding:0.1rem;padding-left:1rem;"
            
        >
            
            <img src="//static.openfoodfacts.localhost/images/icons/dist/vegetarian.svg"
                style="height:36px;float:left;margin-right:1rem;"
                alt="icon"
                
                        class="filter-grey"
                
            >
            
            <h4 
                class="evaluation_unknown_title"
                style="font-size:1.1rem;"
            >
                
                
                    Vegetarian status unknown
                
            </h4>
            
            <hr class="floatclear">
        </a>
    

	   	 <div
	   	    id="panel_ingredients_analysis_en-vegetarian-status-unknown_content"
	   	    class="content panel_content"
	   	  >
          
              <div style="margin-bottom:0.5rem">
       
        <div>
    


    
           <div class="panel_text">
             
                
                    <strong>Unrecognized ingredients:</strong>
                    Test-ingredient
                
                    
           </div>
    

    
    </div>

    
    </div>
              

	<!-- start templates/web/panels/panel.tt.html - panel_id: ingredients_analysis_help -->

	
<div class="panel_inline radius" id="panel_ingredients_analysis_help"
    
        style="margin-top:0.5rem;margin-bottom:1.5rem;"
    
>
    

	   	 <div
	   	    id="panel_ingredients_analysis_help_content"
	   	    class="content panel_content_inline active"
	   	  >
          
              <div style="margin-bottom:0.5rem">
       
        <div>
    


    
           <div class="panel_text">
             <p class="text_info">Some ingredients could not be recognized.</p>
           </div>
    

    
    </div>

    
    </div>
              <div style="margin-bottom:0.5rem">
       
        <div>
    


    
           <div class="panel_text alert-box info">
             
                <h3>We need your help!</h3>
                <p>You can help us recognize more ingredients and better analyze the list of ingredients for this product and others:</p>
                <ul>
                    <li>Edit this product page to correct spelling mistakes in the ingredients list, and/or to remove ingredients in other languages and sentences that are not related to the ingredients.</li>
                    <li>Add new entries, synonyms or translations to our multilingual lists of ingredients, ingredient processing methods, and labels.</li>
                </ul>
                <p>If you would like to help, join the #ingredients channel on <a href="//slack.openfoodfacts.org">our Slack discussion space</a> and/or learn about <a href="//wiki.openfoodfacts.org/Ingredients_Extraction_and_Analysis">ingredients analysis on our wiki</a>. Thank you!</p>                
                
           </div>

    
    </div>

    
    </div>
	   	 </div>
	
</div>


	<!-- end templates/web/panels/panel.tt.html - panel_id: ingredients_analysis_help -->
	   	 </div>
	
</li>
</ul>

	<!-- end templates/web/panels/panel.tt.html - panel_id: ingredients_analysis_en:vegetarian-status-unknown -->
              <div style="margin-bottom:0.5rem">
       
        <div>
    


    
           <div class="panel_text">
             The analysis is based solely on the ingredients listed and does not take into account processing methods.
           </div>
    

    
    </div>

    
    </div>
	   	 </div>
	
</div>


	<!-- end templates/web/panels/panel.tt.html - panel_id: ingredients_analysis -->
        
            

	<!-- start templates/web/panels/panel.tt.html - panel_id: ingredients_analysis_details -->

	<ul data-accordion class="panel_accordion accordion" id="panel_ingredients_analysis_details"
    
        style="margin-top:0.2rem;margin-bottom:0.2rem;"
    
>
<li class="accordion-navigation">

    
        <a href="#panel_ingredients_analysis_details_content" class="panel_title"
            
                style="padding:0.1rem;padding-left:1rem;"
            
        >
            
            <img src="//static.openfoodfacts.localhost/images/icons/dist/off-magnifying-glass.svg"
                style="height:36px;float:left;margin-right:1rem;"
                alt="icon"
                
                        class="filter-orange"
                
            >
            
            <h4 
                class="evaluation_average_title"
                style="font-size:1.1rem;"
            >
                
                
                    Details of the analysis of the ingredients
                
            </h4>
            
                <span style="font-size:0.9rem;">We need your help!</span>
            
            <hr class="floatclear">
        </a>
    

	   	 <div
	   	    id="panel_ingredients_analysis_details_content"
	   	    class="content panel_content"
	   	  >
          
              

	<!-- start templates/web/panels/panel.tt.html - panel_id: ingredients_analysis_help -->

	
<div class="panel_inline radius" id="panel_ingredients_analysis_help"
    
        style="margin-top:0.5rem;margin-bottom:1.5rem;"
    
>
    

	   	 <div
	   	    id="panel_ingredients_analysis_help_content"
	   	    class="content panel_content_inline active"
	   	  >
          
              <div style="margin-bottom:0.5rem">
       
        <div>
    


    
           <div class="panel_text">
             <p class="text_info">Some ingredients could not be recognized.</p>
           </div>
    

    
    </div>

    
    </div>
              <div style="margin-bottom:0.5rem">
       
        <div>
    


    
           <div class="panel_text alert-box info">
             
                <h3>We need your help!</h3>
                <p>You can help us recognize more ingredients and better analyze the list of ingredients for this product and others:</p>
                <ul>
                    <li>Edit this product page to correct spelling mistakes in the ingredients list, and/or to remove ingredients in other languages and sentences that are not related to the ingredients.</li>
                    <li>Add new entries, synonyms or translations to our multilingual lists of ingredients, ingredient processing methods, and labels.</li>
                </ul>
                <p>If you would like to help, join the #ingredients channel on <a href="//slack.openfoodfacts.org">our Slack discussion space</a> and/or learn about <a href="//wiki.openfoodfacts.org/Ingredients_Extraction_and_Analysis">ingredients analysis on our wiki</a>. Thank you!</p>                
                
           </div>

    
    </div>

    
    </div>
	   	 </div>
	
</div>


	<!-- end templates/web/panels/panel.tt.html - panel_id: ingredients_analysis_help -->
              <div style="margin-bottom:0.5rem">
       
        <div>
    


    
           <div class="panel_text">
             en: <span>water</span>, <span class="text_info unknown_ingredient">test_ingredient</span>
           </div>
    

    
    </div>

    
    </div>
              <div style="margin-bottom:0.5rem">
       
        <div>
    


    
           <div class="panel_text">
             <ol id="ordered_ingredients_list">
<li><span>water</span> -> en:water – vegan:&nbsp;yes – vegetarian:&nbsp;yes – ciqual_food_code:&nbsp;18066 – percent_min:&nbsp;50 – percent_max:&nbsp;100</li>
<li><span class="text_info unknown_ingredient">test_ingredient</span> -> en:test-ingredient – percent_min:&nbsp;0 – percent_max:&nbsp;50</li>
</ol>

           </div>
    

    
    </div>

    
    </div>
              <div style="margin-bottom:0.5rem">
       
        <div>
    


    
           <div class="panel_text">
             
           </div>
    

    
    </div>

    
    </div>
	   	 </div>
	
</li>
</ul>

	<!-- end templates/web/panels/panel.tt.html - panel_id: ingredients_analysis_details -->
        

                        
        
    </div>
	   	 </div>
	
</div>


	<!-- end templates/web/panels/panel.tt.html - panel_id: health_card --> 
                </div>
            </div>
        </div>
    </section>


    <section class="row" id="environment">
        <div class="large-12 column">
            <div class="card">
                <div class="card-section">
                        

	<!-- start templates/web/panels/panel.tt.html - panel_id: environment_card -->

	
<div class="panel_card radius" id="panel_environment_card"
    
        style="margin-top:0.5rem;margin-bottom:1.5rem;"
    
>
    
        
            <h2 class="panel_title_card text-medium">Environment</h2>
        
    

	   	 <div
	   	    id="panel_environment_card_content"
	   	    class="content panel_content_card active"
	   	  >
          
              

	<!-- start templates/web/panels/panel.tt.html - panel_id: environmental_score -->

	<ul data-accordion class="panel_accordion accordion" id="panel_environmental_score"
    
        style="margin-top:0.5rem;margin-bottom:1.5rem;"
    
>
<li class="accordion-navigation">

    
        <a href="#panel_environmental_score_content" class="panel_title grade_e"
            
        >
            
            <img src="//static.openfoodfacts.localhost/images/attributes/dist/green-score-e.svg"
                style="height:72px;float:left;margin-right:1rem;"
                alt="icon"
                
            >
            
            <h4 class="grade_e_title"
                
                
            >
                
<<<<<<< HEAD
                Green-Score E
=======
                
                    Green-Score D
                
>>>>>>> 1cd57e62
            </h4>
            
                <span >Very high environmental impact</span>
            
            <hr class="floatclear">
        </a>
    

	   	 <div
	   	    id="panel_environmental_score_content"
	   	    class="content panel_content"
	   	  >
          
              <div style="margin-bottom:0.5rem">
       
        <div>
    


    
           <div class="panel_text panel_text_warning">⚠
             ️Select a country in order to include the full impact of transportation.
           </div>

    
    </div>

    
    </div>
              <div style="margin-bottom:0.5rem">
       
        <div>
    


    
           <div class="panel_text">
             The <a href="//world.openfoodfacts.localhost/green-score">Green-Score</a> is an experimental score that summarizes the environmental impacts of food products.
           </div>
    

    
    </div>

    
    </div>
              <div style="margin-bottom:0.5rem">
       
        <div>
    


    
           <div class="panel_text panel_text_note">→
             
                    
                        The Green-Score was initially developped for France and it is being extended to other European countries. The Green-Score formula is subject to change as it is regularly improved to make it more precise and better suited to each country.
                                    
                
           </div>

    
    </div>

    
    </div>
              
    <div class="panel_group">

        

                        

        
            <h3 class="panel_title_">Life cycle analysis</h3>
        

        
            

	<!-- start templates/web/panels/panel.tt.html - panel_id: environmental_score_agribalyse -->

	<ul data-accordion class="panel_accordion accordion" id="panel_environmental_score_agribalyse"
    
        style="margin-top:0.5rem;margin-bottom:1.5rem;"
    
>
<li class="accordion-navigation">

    
        <a href="#panel_environmental_score_agribalyse_content" class="panel_title grade_d"
            
        >
            
            <img src="//static.openfoodfacts.localhost/images/icons/dist/lca.svg"
                style="height:36px;float:left;margin-right:1rem;"
                alt="icon"
                
                        class="filter-grey"
                
            >
            
            <h4 class="grade_d_title"
                
                
            >
                
<<<<<<< HEAD
                Average impact of products of the same category: D (Score: 42/100)
=======
                
                    Average impact of products of the same category: C (Score: 51/100)
                
>>>>>>> 1cd57e62
            </h4>
            
                <span >Category: Chocolate spread with hazelnuts</span>
            
            <hr class="floatclear">
        </a>
    

	   	 <div
	   	    id="panel_environmental_score_agribalyse_content"
	   	    class="content panel_content"
	   	  >
          
              <div style="margin-bottom:0.5rem">
       
        <div>
    


    
           <div class="panel_text">
             
                    <p>Category: 
                    <a href="//agribalyse.ademe.fr/app/aliments/31032">Chocolate spread with hazelnuts</a>
                    </p>
                    <ul>
                        <li>
                            PEF environmental score: 0.70
                            (the lower the score, the lower the impact)
                        </li>
                        <li>
                            including impact on climate change: 9.11
                            kg CO2 eq/kg of product
                        </li>
                    </ul>
                    
           </div>
    

    
    </div>

    
    </div>
              <div style="margin-bottom:0.5rem">
       
    <table aria-label="Details of the impacts by stages of the life cycle">
        <thead>
            <tr>
                
                <th scope="col">
                    Stage
                </th>
                
                <th scope="col">
                    Impact
                </th>
                
            </tr>
        </thead>
        <tbody>
            
            <tr id="agriculture">
                
                    <td >
                      
         <span class="icon"><img src="//static.openfoodfacts.localhost/images/icons/dist/agriculture.svg" alt="icon"></span>
     

     
         <span
         
         >
            Agriculture
        </span>
    
                    </td>
                
                    <td >
                      

     
         <div style="width:200px;float:left;margin-right:1rem;" class="show-for-large-up">
             <div class="agribalyse_impact_bar_full">
                 <div class="percent_bar "
                     style="width:168px;height:1.2rem;"></div>
                 </div>
             </div>
         </div>
         84.1 %
     
                    </td>
                
            </tr>
            
            <tr id="processing">
                
                    <td >
                      
         <span class="icon"><img src="//static.openfoodfacts.localhost/images/icons/dist/processing.svg" alt="icon"></span>
     

     
         <span
         
         >
            Processing
        </span>
    
                    </td>
                
                    <td >
                      

     
         <div style="width:200px;float:left;margin-right:1rem;" class="show-for-large-up">
             <div class="agribalyse_impact_bar_full">
                 <div class="percent_bar "
                     style="width:12px;height:1.2rem;"></div>
                 </div>
             </div>
         </div>
         6.1 %
     
                    </td>
                
            </tr>
            
            <tr id="packaging">
                
                    <td >
                      
         <span class="icon"><img src="//static.openfoodfacts.localhost/images/icons/dist/packaging.svg" alt="icon"></span>
     

     
         <span
         
         >
            Packaging
        </span>
    
                    </td>
                
                    <td >
                      

     
         <div style="width:200px;float:left;margin-right:1rem;" class="show-for-large-up">
             <div class="agribalyse_impact_bar_full">
                 <div class="percent_bar "
                     style="width:11px;height:1.2rem;"></div>
                 </div>
             </div>
         </div>
         5.6 %
     
                    </td>
                
            </tr>
            
            <tr id="transportation">
                
                    <td >
                      
         <span class="icon"><img src="//static.openfoodfacts.localhost/images/icons/dist/transportation.svg" alt="icon"></span>
     

     
         <span
         
         >
            Transportation
        </span>
    
                    </td>
                
                    <td >
                      

     
         <div style="width:200px;float:left;margin-right:1rem;" class="show-for-large-up">
             <div class="agribalyse_impact_bar_full">
                 <div class="percent_bar "
                     style="width:7px;height:1.2rem;"></div>
                 </div>
             </div>
         </div>
         3.5 %
     
                    </td>
                
            </tr>
            
            <tr id="distribution">
                
                    <td >
                      
         <span class="icon"><img src="//static.openfoodfacts.localhost/images/icons/dist/distribution.svg" alt="icon"></span>
     

     
         <span
         
         >
            Distribution
        </span>
    
                    </td>
                
                    <td >
                      

     
         <div style="width:200px;float:left;margin-right:1rem;" class="show-for-large-up">
             <div class="agribalyse_impact_bar_full">
                 <div class="percent_bar "
                     style="width:1px;height:1.2rem;"></div>
                 </div>
             </div>
         </div>
         0.7 %
     
                    </td>
                
            </tr>
            
            <tr id="consumption">
                
                    <td >
                      
         <span class="icon"><img src="//static.openfoodfacts.localhost/images/icons/dist/consumption.svg" alt="icon"></span>
     

     
         <span
         
         >
            Consumption
        </span>
    
                    </td>
                
                    <td >
                      

     
         <div style="width:200px;float:left;margin-right:1rem;" class="show-for-large-up">
             <div class="agribalyse_impact_bar_full">
                 <div class="percent_bar "
                     style="width:0px;height:1.2rem;"></div>
                 </div>
             </div>
         </div>
         0.0 %
     
                    </td>
                
            </tr>
            
        </tbody>
    </table>
    </div>
	   	 </div>
	
</li>
</ul>

	<!-- end templates/web/panels/panel.tt.html - panel_id: environmental_score_agribalyse -->
        

                        
        
    </div>
              
    <div class="panel_group">

        

                        

        
            <h3 class="panel_title_">Bonuses and maluses</h3>
        

        
            

	<!-- start templates/web/panels/panel.tt.html - panel_id: environmental_score_origins_of_ingredients -->

	<ul data-accordion class="panel_accordion accordion" id="panel_environmental_score_origins_of_ingredients"
    
        style="margin-top:0.5rem;margin-bottom:1.5rem;"
    
>
<li class="accordion-navigation">

    
        <a href="#panel_environmental_score_origins_of_ingredients_content" class="panel_title"
            
        >
            
            <img src="//static.openfoodfacts.localhost/images/icons/dist/public.svg"
                style="height:36px;float:left;margin-right:1rem;"
                alt="icon"
                
                        class="filter-grey"
                
            >
            
            <h4 
                class="evaluation_unknown_title"
                
            >
                
                
                    Missing origins of ingredients information
                
            </h4>
            
                <span >Malus: -5</span>
            
            <hr class="floatclear">
        </a>
    

	   	 <div
	   	    id="panel_environmental_score_origins_of_ingredients_content"
	   	    class="content panel_content"
	   	  >
          
              <div style="margin-bottom:0.5rem">
       
        <div>
    


    
           <div class="panel_text panel_text_warning">⚠
             ️
                The origins of the ingredients of this product are not indicated.<br><br>
                If they are indicated on the packaging, you can modify the product sheet and add them.<br><br>
                If you are the manufacturer of this product, you can send us the information with our <a href="//world.pro.openfoodfacts.org">free platform for producers</a>.
                    
           </div>

    
    </div>

    
    </div>
	   	 </div>
	
</li>
</ul>

	<!-- end templates/web/panels/panel.tt.html - panel_id: environmental_score_origins_of_ingredients -->
        
            

	<!-- start templates/web/panels/panel.tt.html - panel_id: environmental_score_threatened_species -->

	<ul data-accordion class="panel_accordion accordion" id="panel_environmental_score_threatened_species"
    
        style="margin-top:0.5rem;margin-bottom:1.5rem;"
    
>
<li class="accordion-navigation accordion-navigation-inactive">

    
        <div href="#panel_environmental_score_threatened_species_content" class="panel_title"
            
        >
            
            <img src="//static.openfoodfacts.localhost/images/icons/dist/monkey_happy.svg"
                style="height:36px;float:left;margin-right:1rem;"
                alt="icon"
                
                        class="filter-green"
                
            >
            
            <h4 
                class="evaluation_good_title"
                
            >
                
                
                    No ingredients that threaten species
                
            </h4>
            
            <hr class="floatclear">
        </div>
    

</li>
</ul>

	<!-- end templates/web/panels/panel.tt.html - panel_id: environmental_score_threatened_species -->
        
            

	<!-- start templates/web/panels/panel.tt.html - panel_id: environmental_score_packaging -->

	<ul data-accordion class="panel_accordion accordion" id="panel_environmental_score_packaging"
    
        style="margin-top:0.5rem;margin-bottom:1.5rem;"
    
>
<li class="accordion-navigation">

    
        <a href="#panel_environmental_score_packaging_content" class="panel_title"
            
        >
            
            <img src="//static.openfoodfacts.localhost/images/icons/dist/packaging.svg"
                style="height:36px;float:left;margin-right:1rem;"
                alt="icon"
                
                        class="filter-grey"
                
            >
            
            <h4 
                class="evaluation_unknown_title"
                
            >
                
                
                    Missing packaging information for this product
                
            </h4>
            
                <span >Malus: -15</span>
            
            <hr class="floatclear">
        </a>
    

	   	 <div
	   	    id="panel_environmental_score_packaging_content"
	   	    class="content panel_content"
	   	  >
          
              <div style="margin-bottom:0.5rem">
       
        <div>
    


    
           <div class="panel_text panel_text_warning">⚠
             ️
                    The information about the packaging of this product is not filled in.
                    
           </div>

    
    </div>

    
    </div>
              <div style="margin-bottom:0.5rem">
       
        <div>
    


    
           <div class="panel_text panel_text_warning">⚠
             ️
                For a more precise calculation of the Green-Score, you can edit the product page and add them.
                <br><br>
                If you are the manufacturer of this product, you can send us the information with our <a href="//world.pro.openfoodfacts.org">free platform for producers</a>.
                    
           </div>

    
    </div>

    
    </div>
	   	 </div>
	
</li>
</ul>

	<!-- end templates/web/panels/panel.tt.html - panel_id: environmental_score_packaging -->
        

                        
        
    </div>
              
    <div class="panel_group">

        

                        

        
            <h3 class="panel_title_">Green-Score for this product</h3>
        

        
            

	<!-- start templates/web/panels/panel.tt.html - panel_id: environmental_score_total -->

	<ul data-accordion class="panel_accordion accordion" id="panel_environmental_score_total"
    
        style="margin-top:0.5rem;margin-bottom:1.5rem;"
    
>
<li class="accordion-navigation">

    
        <a href="#panel_environmental_score_total_content" class="panel_title grade_e"
            
        >
            
            <img src="//static.openfoodfacts.localhost/images/attributes/dist/green-score-e.svg"
                style="height:72px;float:left;margin-right:1rem;"
                alt="icon"
                
            >
            
            <h4 class="grade_e_title"
                
                
            >
                
<<<<<<< HEAD
                Impact for this product: E (Score: 22/100)
=======
                
                    Impact for this product: D (Score: 31/100)
                
>>>>>>> 1cd57e62
            </h4>
            
                <span >Product: Only-Product – Nutella – 100 g</span>
            
            <hr class="floatclear">
        </a>
    

	   	 <div
	   	    id="panel_environmental_score_total_content"
	   	    class="content panel_content"
	   	  >
          
              <div style="margin-bottom:0.5rem">
       
        <div>
    


    
           <div class="panel_text">
             
                Life cycle analysis score: 42<br>
                Sum of bonuses and maluses:
                    
                        -20
                    <br><br>
                Final score: 22/100
                
           </div>
    

    
    </div>

    
    </div>
	   	 </div>
	
</li>
</ul>

	<!-- end templates/web/panels/panel.tt.html - panel_id: environmental_score_total -->
        

                        
        
    </div>
              <div style="margin-bottom:0.5rem">
       
        <div>
    


    
           <div class="panel_text">
             
<p>&rarr; <a href="//world.openfoodfacts.localhost/green-score">Learn more about the Green-Score</a></p>

           </div>
    

    
    </div>

    
    </div>
	   	 </div>
	
</li>
</ul>

	<!-- end templates/web/panels/panel.tt.html - panel_id: environmental_score -->
              
    <div class="panel_group">

        

                        

        
            <h3 class="panel_title_card">Carbon footprint</h3>
        

        
            

	<!-- start templates/web/panels/panel.tt.html - panel_id: carbon_footprint -->

	<ul data-accordion class="panel_accordion accordion" id="panel_carbon_footprint"
    
        style="margin-top:0.5rem;margin-bottom:1.5rem;"
    
>
<li class="accordion-navigation">

    
        <a href="#panel_carbon_footprint_content" class="panel_title"
            
        >
            
            <img src="//static.openfoodfacts.localhost/images/icons/dist/car.svg"
                style="height:72px;float:left;margin-right:1rem;"
                alt="icon"
                
                        class="filter-red"
                
            >
            
            <h4 
                class="evaluation_bad_title"
                
            >
                
<<<<<<< HEAD
                Equal to driving 4.7 km in a petrol car
=======
                
                    Equal to driving 3.9 km in a petrol car
                
>>>>>>> 1cd57e62
            </h4>
            
                <span >911 g CO₂e per 100g of product</span>
            
            <hr class="floatclear">
        </a>
    

	   	 <div
	   	    id="panel_carbon_footprint_content"
	   	    class="content panel_content"
	   	  >
          
              <div style="margin-bottom:0.5rem">
       
        <div>
    


    
           <div class="panel_text">
             
                    <p>The carbon emission figure comes from ADEME's Agribalyse database, for the category: 
                    <a href="//agribalyse.ademe.fr/app/aliments/31032">Chocolate spread with hazelnuts</a>
                    (Source: ADEME Agribalyse Database)
                    </p>
                    
           </div>
    

    
    </div>

    
    </div>
              <div style="margin-bottom:0.5rem">
       
    <table aria-label="Details of the impacts by stages of the life cycle">
        <thead>
            <tr>
                
                <th scope="col">
                    Stage
                </th>
                
                <th scope="col">
                    Impact
                </th>
                
            </tr>
        </thead>
        <tbody>
            
            <tr id="agriculture">
                
                    <td >
                      
         <span class="icon"><img src="//static.openfoodfacts.localhost/images/icons/dist/agriculture.svg" alt="icon"></span>
     

     
         <span
         
         >
            Agriculture
        </span>
    
                    </td>
                
                    <td >
                      

     
         <div style="width:200px;float:left;margin-right:1rem;" class="show-for-large-up">
             <div class="agribalyse_impact_bar_full">
                 <div class="percent_bar "
                     style="width:177px;height:1.2rem;"></div>
                 </div>
             </div>
         </div>
         88.4 %
     
                    </td>
                
            </tr>
            
            <tr id="processing">
                
                    <td >
                      
         <span class="icon"><img src="//static.openfoodfacts.localhost/images/icons/dist/processing.svg" alt="icon"></span>
     

     
         <span
         
         >
            Processing
        </span>
    
                    </td>
                
                    <td >
                      

     
         <div style="width:200px;float:left;margin-right:1rem;" class="show-for-large-up">
             <div class="agribalyse_impact_bar_full">
                 <div class="percent_bar "
                     style="width:6px;height:1.2rem;"></div>
                 </div>
             </div>
         </div>
         2.9 %
     
                    </td>
                
            </tr>
            
            <tr id="packaging">
                
                    <td >
                      
         <span class="icon"><img src="//static.openfoodfacts.localhost/images/icons/dist/packaging.svg" alt="icon"></span>
     

     
         <span
         
         >
            Packaging
        </span>
    
                    </td>
                
                    <td >
                      

     
         <div style="width:200px;float:left;margin-right:1rem;" class="show-for-large-up">
             <div class="agribalyse_impact_bar_full">
                 <div class="percent_bar "
                     style="width:11px;height:1.2rem;"></div>
                 </div>
             </div>
         </div>
         5.4 %
     
                    </td>
                
            </tr>
            
            <tr id="transportation">
                
                    <td >
                      
         <span class="icon"><img src="//static.openfoodfacts.localhost/images/icons/dist/transportation.svg" alt="icon"></span>
     

     
         <span
         
         >
            Transportation
        </span>
    
                    </td>
                
                    <td >
                      

     
         <div style="width:200px;float:left;margin-right:1rem;" class="show-for-large-up">
             <div class="agribalyse_impact_bar_full">
                 <div class="percent_bar "
                     style="width:6px;height:1.2rem;"></div>
                 </div>
             </div>
         </div>
         3.2 %
     
                    </td>
                
            </tr>
            
            <tr id="distribution">
                
                    <td >
                      
         <span class="icon"><img src="//static.openfoodfacts.localhost/images/icons/dist/distribution.svg" alt="icon"></span>
     

     
         <span
         
         >
            Distribution
        </span>
    
                    </td>
                
                    <td >
                      

     
         <div style="width:200px;float:left;margin-right:1rem;" class="show-for-large-up">
             <div class="agribalyse_impact_bar_full">
                 <div class="percent_bar "
                     style="width:0px;height:1.2rem;"></div>
                 </div>
             </div>
         </div>
         0.2 %
     
                    </td>
                
            </tr>
            
            <tr id="consumption">
                
                    <td >
                      
         <span class="icon"><img src="//static.openfoodfacts.localhost/images/icons/dist/consumption.svg" alt="icon"></span>
     

     
         <span
         
         >
            Consumption
        </span>
    
                    </td>
                
                    <td >
                      

     
         <div style="width:200px;float:left;margin-right:1rem;" class="show-for-large-up">
             <div class="agribalyse_impact_bar_full">
                 <div class="percent_bar "
                     style="width:0px;height:1.2rem;"></div>
                 </div>
             </div>
         </div>
         0.0 %
     
                    </td>
                
            </tr>
            
        </tbody>
    </table>
    </div>
	   	 </div>
	
</li>
</ul>

	<!-- end templates/web/panels/panel.tt.html - panel_id: carbon_footprint -->
        

                        
        
    </div>
              
    <div class="panel_group">

        

                        

        
            <h3 id="panel_group_packaging" class="panel_title_card">Packaging</h3>
        

        
            

	<!-- start templates/web/panels/panel.tt.html - panel_id: packaging -->

	<ul data-accordion class="panel_accordion accordion" id="panel_packaging"
    
        style="margin-top:0.5rem;margin-bottom:1.5rem;"
    
>
<li class="accordion-navigation">

    
        <a href="#panel_packaging_content" class="panel_title"
            
        >
            
            <img src="//static.openfoodfacts.localhost/images/icons/dist/packaging.svg"
                style="height:72px;float:left;margin-right:1rem;"
                alt="icon"
                
                        class="filter-grey"
                
            >
            
            <h4 
                class="evaluation_unknown_title"
                
            >
                
                
                    Missing packaging information for this product
                
            </h4>
            
            <hr class="floatclear">
        </a>
    

	   	 <div
	   	    id="panel_packaging_content"
	   	    class="content panel_content"
	   	  >
          
              <div style="margin-bottom:0.5rem">
       
        <div>
    


    
           <div class="panel_text panel_text_warning">⚠
             ️
                    The information about the packaging of this product is not filled in.
                    
           </div>

    
    </div>

    
    </div>
              <div style="margin-bottom:0.5rem">
       <div>
    

    Take a photo of the recycling information

    
        <div>
            <a class="button small action-add_packaging_image"
                href="/cgi/product.pl?type=edit&code=0200000000235#packaging">
                Take a photo of the recycling information
            </a>
        </div>
    

    </div>
    </div>
	   	 </div>
	
</li>
</ul>

	<!-- end templates/web/panels/panel.tt.html - panel_id: packaging -->
        

                        
        
    </div>
              
    <div class="panel_group">

        

                        

        
            <h3 class="panel_title_card">Transportation</h3>
        

        
            

	<!-- start templates/web/panels/panel.tt.html - panel_id: origins_of_ingredients -->

	<ul data-accordion class="panel_accordion accordion" id="panel_origins_of_ingredients"
    
        style="margin-top:0.5rem;margin-bottom:1.5rem;"
    
>
<li class="accordion-navigation">

    
        <a href="#panel_origins_of_ingredients_content" class="panel_title"
            
        >
            
            <img src="//static.openfoodfacts.localhost/images/icons/dist/public.svg"
                style="height:72px;float:left;margin-right:1rem;"
                alt="icon"
                
                        class="filter-grey"
                
            >
            
            <h4 
                class="evaluation_unknown_title"
                
            >
                
                
                    Origins of ingredients
                
            </h4>
            
                <span >Missing origins of ingredients information</span>
            
            <hr class="floatclear">
        </a>
    

	   	 <div
	   	    id="panel_origins_of_ingredients_content"
	   	    class="content panel_content"
	   	  >
          
              <div style="margin-bottom:0.5rem">
       
        <div>
    


    
           <div class="panel_text panel_text_warning">⚠
             ️
                The origins of the ingredients of this product are not indicated.<br><br>
                If they are indicated on the packaging, you can modify the product sheet and add them.<br><br>
                If you are the manufacturer of this product, you can send us the information with our <a href="//world.pro.openfoodfacts.org">free platform for producers</a>.
                    
           </div>

    
    </div>

    
    </div>
              <div style="margin-bottom:0.5rem">
       <div>
    

    Add the origins of ingredients for this product

    
        <div>
            <a class="button small action-add_origins"
                href="/cgi/product.pl?type=edit&code=0200000000235#origins">
                Add the origins of ingredients for this product
            </a>
        </div>
    

    </div>
    </div>
	   	 </div>
	
</li>
</ul>

	<!-- end templates/web/panels/panel.tt.html - panel_id: origins_of_ingredients -->
        

                        
        
    </div>
	   	 </div>
	
</div>


	<!-- end templates/web/panels/panel.tt.html - panel_id: environment_card --> 
                </div>
            </div>
        </div>
    </section>

<!-- other fields -->







<!-- Report problem card, if not on the platform for producers -->

    <section class="row" id="report_problem">
        <div class="large-12 column">
            <div class="card">
                <div class="card-section">
                        

	<!-- start templates/web/panels/panel.tt.html - panel_id: report_problem_card -->

	
<div class="panel_card radius" id="panel_report_problem_card"
    
        style="margin-top:0.5rem;margin-bottom:1.5rem;"
    
>
    
        
            <h2 class="panel_title_card text-medium">Report a problem</h2>
        
    

	   	 <div
	   	    id="panel_report_problem_card_content"
	   	    class="content panel_content_card active"
	   	  >
          
              

	<!-- start templates/web/panels/panel.tt.html - panel_id: incomplete_or_incorrect_data -->

	<ul data-accordion class="panel_accordion accordion" id="panel_incomplete_or_incorrect_data"
    
        style="margin-top:0.5rem;margin-bottom:1.5rem;"
    
>
<li class="accordion-navigation">

    
        <a href="#panel_incomplete_or_incorrect_data_content" class="panel_title"
            
        >
            
            <img src="//static.openfoodfacts.localhost/images/logos/off-logo-icon-light.svg"
                style="height:72px;float:left;margin-right:1rem;"
                alt="icon"
                
            >
            
            <h4 
                class="evaluation_neutral_title"
                
            >
                
                
                    Incomplete or incorrect information?
                
            </h4>
            
                <span >Category, labels, ingredients, allergens, nutritional information, photos etc.</span>
            
            <hr class="floatclear">
        </a>
    

	   	 <div
	   	    id="panel_incomplete_or_incorrect_data_content"
	   	    class="content panel_content active expand-for-large"
	   	  >
          
              <div style="margin-bottom:0.5rem">
       
        <div>
    


    
           <div class="panel_text">
             
                If the information does not match the information on the packaging, you can complete or correct it. Thank you!
                Open Food Facts is a collaborative database, and every contribution is useful for all.
                
           </div>
    

    
    </div>

    
    </div>
              <div style="margin-bottom:0.5rem">
       <div>
    

    

    
        <div>
            <a class="button small action-edit_product"
                href="/cgi/product.pl?type=edit&code=0200000000235">
                Complete or correct product information
            </a>
        </div>
    

    </div>
    </div>
              <div style="margin-bottom:0.5rem">
       
        <div>
    


    
           <div class="panel_text">
             
                If you want to report vandalism, inappropriate content or erroneous data you can't fix yourself, report it to our moderators team.
                
           </div>
    

    
    </div>

    
    </div>
              <div style="margin-bottom:0.5rem">
       <div>
    

    

    
        <div>
            <a class="button small action-report_product_to_nutripatrol"
                href="//nutripatrol.localhost/flag/product/?barcode=0200000000235&source=web&flavor=off">
                Report this product to our moderators
            </a>
        </div>
    

    </div>
    </div>
	   	 </div>
	
</li>
</ul>

	<!-- end templates/web/panels/panel.tt.html - panel_id: incomplete_or_incorrect_data -->
	   	 </div>
	
</div>


	<!-- end templates/web/panels/panel.tt.html - panel_id: report_problem_card --> 
                </div>
            </div>
        </div>
    </section>


<!-- Platform for producers: data quality issues and improvements opportunities -->



<a id="contribution"></a>


<section class="row" >
    <div class="large-12 column">
        <div class="card">
            <div class="card-section">

                <h2 id="data_sources" class="text-medium">Data sources</h2>
<!-- photos and data sources -->


<!-- databases data sources -->

        
        


        <p class="details">
            Product added on <time datetime="--ignore--">--ignore--</time> by <a href="/facets/editors/tests">tests</a><br>
            Last edit of product page on <time datetime="--ignore--">--ignore--</time> by <a href="/facets/editors/tests">tests</a>.
            
            
        </p>

            <div class="alert-box info">
                If the data is incomplete or incorrect, you can complete or correct it by editing this page.
            </div>




</div>
</div>
</div>
</section>

<section class="row" >
    <div class="large-12 column">
        <div class="card">
            <div class="card-section">

    <section class="row" >
        <div class="large-12 column">

        </div>
    </section>


        <div class="edit_button center text-center" >
            <a href="/cgi/product.pl?type=edit&code=0200000000235" class="button small">
                <svg xmlns="//www.w3.org/2000/svg" viewBox="0 0 24 24" class="icon" aria-hidden="true" focusable="false"><path d="M3 17.25V21h3.75L17.81 9.94l-3.75-3.75L3 17.25zM20.71 7.04c.39-.39.39-1.02 0-1.41l-2.34-2.34c-.39-.39-1.02-.39-1.41 0l-1.83 1.83 3.75 3.75 1.83-1.83z"/><path d="M0 0h24v24H0z" fill="none"/></svg>
                Edit the page
            </a>
        </div>


    </div>
</div>
</div>
</section>

<section class="row">
        <div class="large-12 column">
            <div class="card">
                <div class="reblock card-section">
                    <div class="large-12 column">
                        <folksonomy-editor product-code="0200000000235" page-type="view">
                        </folksonomy-editor>
                    </div>
                </div>
            </div>
        </div>
</section>

<!-- end templates/web/pages/product/product_page.tt.html -->

						
					</div>
				</div>
			</div>
		</div>
		</div>

		
		<footer>
			<div class="block_light bg-white" id="install_the_app_block">
				<div class="row">
					<div class="small-12 flex-grid v-space-short v-align-center direction-row h-space-tiny">
						<div class="cell small-100 medium-100 large-50 flex-grid v-align-center direction-row">
							<img class="cell small-50 v-align-center" src="/images/illustrations/app-icon-in-the-clouds.svg" alt="The Open Food Facts logo in the cloud" style="height:120px">
							<div class="cell small-50 v-align-center" id="footer_scan" style="display:block">
								<div id="footer_install_the_app">
									Install the app!
								</div>
								Scan your <span id="everyday">everyday</span> <span id="foods">foods</span>
							</div>
						</div>
						<div class="row">
							<div class="small-12 medium-12 large-12 v-space-normal column badge-container">
								<!-- android_app_link - //play.google.com/store/apps/details?id=org.openbeautyfacts.scanner&hl=en -->
								<a  href="//play.google.com/store/apps/details?id=org.openfoodfacts.scanner&utm_source=off&utf_medium=web&utm_campaign=install_the_app_android_footer_en"><img src="/images/misc/playstore/img/latest/GetItOnGooglePlay_Badge_Web_color_English.svg" alt="Get It On Google Play" loading="lazy" height="40" width="120"></a>
								
								<a href="//f-droid.org/packages/openfoodfacts.github.scrachx.openfood"><img src="/images/misc/f-droid/svg/get-it-on-en.svg" alt="Available on F-Droid" loading="lazy" height="40" width="120"></a>

								<!-- android_apk_app_link - //world.openfoodfacts.org/images/apps/off.apk -->
								<a href="//github.com/openfoodfacts/smooth-app/releases/latest?utm_source=off&utf_medium=web&utm_campaign=install_the_app_apk_footer_en"><img src="/images/misc/app-landing-page/download-apk/download-apk_en.svg" alt="Android APK" loading="lazy" height="40" width="120"></a>
								
								<!-- msgid "//apps.apple.com/app/open-beauty-facts/id1122926380" -->
								<a href="//apps.apple.com/app/open-food-facts/id588797948?utm_source=off&utf_medium=web&utm_campaign=install_the_app_ios_footer_en"><img src="/images/misc/appstore/black/appstore_US.svg" alt="Download on the App Store"  loading="lazy" height="40" width="120"></a>
							</div>
						</div>
					</div>
				</div>
			</div>

			
      			<!-- start templates/web/common/includes/donate_banner.tt.html -->



<!-- Donation banner @ footer -->


<!-- end templates/web/common/includes/donate_banner.tt.html -->

				

<section class="donation-banner-footer row">
  <div class="donation-banner-footer__left-aside">
    <div class="donation-banner-footer__hook-section">
      <p>Help us inform millions of consumers around the world about what they eat</p>
    </div>
    <img src="/images/misc/donation-banners/donation-banner-group-photo.png" alt="group photo donation 2024" />
  </div>
  <div>
    <div>
      <div class="donation-banner-footer__main-section">
        <img
          width="50"
          height="50"
          src="//world.openfoodfacts.org/images/logos/logo-variants/CMJN-ICON_WHITE_BG_OFF.svg"
          alt="Open Food Facts logo"
        />
        <h3 class="donation-banner-footer__main-title">Please give to our 2026 Fundraiser</h3>
      </div>
      <p>Your donations fund the day-to-day operations of our non-profit association:</p>
      <ul>
        <li>
          keeping our database open & available to all,
          <ul>
            <li>technical infrastructure (website/mobile app) & a small permanent team</li>
          </ul>
        </li>
        <li>
          <p>remain independent of the food industry,</p>
        </li>
        <li>
          <p>engage a community of committed citizens,</p>
        </li>
        <li>
          <p>support the advancement of public health research.</p>
        </li>
      </ul>
    </div>
    <div class="donation-banner-footer__actions-section">
      <div class="donation-banner-footer__actions-section__financial">
        <p>
          Each donation counts! We appreciate your support in bringing further food transparency in the world.
        </p>
      </div>
      <div class="donation-banner-footer__actions-section__donate-button">
        <a href="//world.openfoodfacts.org/donate-to-open-food-facts?utm_source=off&utf_medium=web&utm_campaign=donate-2024-a&utm_term=en-text-button">
          <button>I SUPPORT</button>
        </a>
      </div>
    </div>
  </div>
</section>


			
      		
			<div class="block_light block_cappucino" id="contribute_and_discover_links_block">
				<div class="row">
					<div class="small-12 large-6 columns v-space-normal block_off">
						<h3 class="title-5 text-medium">Join the community</h3>
						<p>Discover our <a href="/code-of-conduct">Code of conduct</a></p>
						<p>Join us on <a href="//slack.openfoodfacts.org">Slack</a></p>
						<p><a href="//forum.openfoodfacts.org/">Forum</a></p>
						<p id="footer_social_icons">Follow us: 
							<a href="//x.com/OpenFoodFacts"><img src="/images/icons/dist/x.svg" class="footer_social_icon" alt="x"></a>
							<a href="//www.facebook.com/OpenFoodFacts?utm_source=off&utf_medium=web"><img src="/images/icons/dist/facebook.svg" class="footer_social_icon" alt="Facebook"></a>
							<a href="//www.instagram.com/open.food.facts/"><img src="/images/icons/dist/instagram.svg" class="footer_social_icon" alt="Instagram"></a>
							
						</p>
						<p><a href="//link.openfoodfacts.org/newsletter-en">Subscribe to our newsletter</a></p>
					</div>
					<div class="small-12 large-6 columns project v-space-normal">
						<h3 class="title-5 text-medium">Discover the project</h3>
						<ul class="inline-list tags_links v-space-tiny h-space-tiny" >
							<li><a class="button small white-button radius" href="/who-we-are">Who we are</a></li>
							<li><a class="button small white-button radius" href="//world.openfoodfacts.org/open-food-facts-vision-mission-values-and-programs">Vision, Mission, Values and Programs</a></li>
							<li><a class="button small white-button radius" href="//support.openfoodfacts.org/help/en-gb">Frequently asked questions</a></li>
							<li><a class="button small white-button radius" href="//blog.openfoodfacts.org/en/">Open Food Facts blog</a></li>
							<li><a class="button small white-button radius" href="/press">Press</a></li>
							<li><a class="button small white-button radius" href="//wiki.openfoodfacts.org">Open Food Facts wiki (en)</a></li>
							<li><a class="button small white-button radius" href="/cgi/top_translators.pl">Translators</a></li>
							<li><a class="button small white-button radius" href="/partners">Partners</a></li>
							<li><a class="button small white-button radius" href="//world.openbeautyfacts.org">Open Beauty Facts - Cosmetics</a></li>
							<li><a class="button small white-button radius" href="//world.pro.openfoodfacts.localhost/">Open Food Facts for Producers</a></li>
						</ul>
					</div>
				</div>
			</div>

			<div class="block_off block_dark block_ristreto" id="footer_block">

				<div id="footer_block_image_banner_outside">
					<div id="footer_block_image_banner_outside2">

						<div class="row">

							<div class="small-12 text-center v-space-short h-space-large">
								<a href="/" style="font-size:1rem;"><img id="logo" src="//static.openfoodfacts.localhost/images/logos/off-logo-horizontal-mono-white.svg" alt="Open Food Facts" style="margin:8px;height:48px;width:auto;"></a>

								<p>A collaborative, free and open database of food products from around the world.</p>
								
								<ul class="inline-list text-center text-small">
									<li><a href="/legal">Legal</a></li>
									<li><a href="/privacy">Privacy</a></li>
									<li><a href="/terms-of-use">Terms of use</a></li>
									<li><a href="/data">Data, API and SDKs</a></li>
									<li><a href="//world.openfoodfacts.org/donate-to-open-food-facts">Donate to Open Food Facts</a></li>
									<li><a href="//world.pro.openfoodfacts.org/">Producers</a></li>
									<li><a href="//link.openfoodfacts.org/newsletter-en">Subscribe to our newsletter</a></li>
								</ul>
							</div>

						</div>

					</div>
				</div>
			</div>
		</footer>
		

	</div>

<script src="//static.openfoodfacts.localhost/js/dist/modernizr.js" data-base-layout="true"></script>
<script src="//static.openfoodfacts.localhost/js/dist/jquery.js" data-base-layout="true"></script>
<script src="//static.openfoodfacts.localhost/js/dist/jquery-ui.js" data-base-layout="true"></script>
<script src="//static.openfoodfacts.localhost/js/dist/hc-sticky.js"></script>
<script src="//static.openfoodfacts.localhost/js/dist/display.js"></script>
<script src="//static.openfoodfacts.localhost/js/dist/stikelem.js"></script>
<script src="//static.openfoodfacts.localhost/js/dist/scrollNav.js"></script>
  

<script>
$(function() {
$('.f-dropdown').on('opened.fndtn.dropdown', function() {
   $(document).foundation('equalizer', 'reflow');
});
$('.f-dropdown').on('closed.fndtn.dropdown', function() {
   $(document).foundation('equalizer', 'reflow');
});
display_user_product_preferences("#preferences_selected", "#preferences_selection_form", function () { display_product_summary("#product_summary", product); });
display_product_summary("#product_summary", product);


});
</script>



<script src="//static.openfoodfacts.localhost/js/dist/foundation.js" data-base-layout="true"></script>
<script src="//static.openfoodfacts.localhost/js/dist/jquery.cookie.js"></script>
<script src="//static.openfoodfacts.localhost/js/dist/select2.min.js"></script>
<script src="//static.openfoodfacts.localhost/js/dist/webcomponentsjs/webcomponents-loader.js"></script>
<script src="//static.openfoodfacts.localhost/js/dist/product-history.js"></script>
<script type="text/javascript">
var page_type = "product";
var default_preferences = {"ecoscore":"important","nova":"important","nutriscore":"very_important"};
var preferences_text = "Classify products according to your preferences";
var product = {"attribute_groups":[{"attributes":[{"description":"","description_short":"Missing data to compute the Nutri-Score","grade":"unknown","icon_url":"//static.openfoodfacts.localhost/images/attributes/dist/nutriscore-unknown-new-en.svg","id":"nutriscore","match":0,"name":"Nutri-Score","panel_id":"nutriscore_2023","status":"unknown","title":"Nutri-Score unknown"},{"grade":"unknown","icon_url":"//static.openfoodfacts.localhost/images/attributes/dist/nutrient-level-salt-unknown.svg","id":"low_salt","missing":"Missing nutrition facts","name":"Salt","panel_id":"nutrition_facts_table","status":"unknown","title":"Salt in unknown quantity"},{"grade":"unknown","icon_url":"//static.openfoodfacts.localhost/images/attributes/dist/nutrient-level-fat-unknown.svg","id":"low_fat","missing":"Missing nutrition facts","name":"Fat","panel_id":"nutrition_facts_table","status":"unknown","title":"Fat in unknown quantity"},{"grade":"unknown","icon_url":"//static.openfoodfacts.localhost/images/attributes/dist/nutrient-level-sugars-unknown.svg","id":"low_sugars","missing":"Missing nutrition facts","name":"Sugars","panel_id":"nutrition_facts_table","status":"unknown","title":"Sugars in unknown quantity"},{"grade":"unknown","icon_url":"//static.openfoodfacts.localhost/images/attributes/dist/nutrient-level-saturated-fat-unknown.svg","id":"low_saturated_fat","missing":"Missing nutrition facts","name":"Saturated fat","panel_id":"nutrition_facts_table","status":"unknown","title":"Saturated fat in unknown quantity"}],"id":"nutritional_quality","name":"Nutritional quality"},{"attributes":[{"debug":"too many unknown ingredients: 2 ingredients (1 unknown)","description_short":"Some ingredients were not recognized","grade":"unknown","icon_url":"//static.openfoodfacts.localhost/images/attributes/dist/gluten-content-unknown.svg","id":"allergens_no_gluten","name":"Gluten","panel_id":"ingredients_analysis_details","status":"unknown","title":"Presence unknown: Gluten"},{"debug":"too many unknown ingredients: 2 ingredients (1 unknown)","description_short":"Some ingredients were not recognized","grade":"unknown","icon_url":"//static.openfoodfacts.localhost/images/attributes/dist/milk-content-unknown.svg","id":"allergens_no_milk","name":"Milk","panel_id":"ingredients_analysis_details","status":"unknown","title":"Presence unknown: Milk"},{"debug":"too many unknown ingredients: 2 ingredients (1 unknown)","description_short":"Some ingredients were not recognized","grade":"unknown","icon_url":"//static.openfoodfacts.localhost/images/attributes/dist/eggs-content-unknown.svg","id":"allergens_no_eggs","name":"Eggs","panel_id":"ingredients_analysis_details","status":"unknown","title":"Presence unknown: Eggs"},{"debug":"too many unknown ingredients: 2 ingredients (1 unknown)","description_short":"Some ingredients were not recognized","grade":"unknown","icon_url":"//static.openfoodfacts.localhost/images/attributes/dist/nuts-content-unknown.svg","id":"allergens_no_nuts","name":"Nuts","panel_id":"ingredients_analysis_details","status":"unknown","title":"Presence unknown: Nuts"},{"debug":"too many unknown ingredients: 2 ingredients (1 unknown)","description_short":"Some ingredients were not recognized","grade":"unknown","icon_url":"//static.openfoodfacts.localhost/images/attributes/dist/peanuts-content-unknown.svg","id":"allergens_no_peanuts","name":"Peanuts","panel_id":"ingredients_analysis_details","status":"unknown","title":"Presence unknown: Peanuts"},{"debug":"too many unknown ingredients: 2 ingredients (1 unknown)","description_short":"Some ingredients were not recognized","grade":"unknown","icon_url":"//static.openfoodfacts.localhost/images/attributes/dist/sesame-seeds-content-unknown.svg","id":"allergens_no_sesame_seeds","name":"Sesame seeds","panel_id":"ingredients_analysis_details","status":"unknown","title":"Presence unknown: Sesame seeds"},{"debug":"too many unknown ingredients: 2 ingredients (1 unknown)","description_short":"Some ingredients were not recognized","grade":"unknown","icon_url":"//static.openfoodfacts.localhost/images/attributes/dist/soybeans-content-unknown.svg","id":"allergens_no_soybeans","name":"Soybeans","panel_id":"ingredients_analysis_details","status":"unknown","title":"Presence unknown: Soybeans"},{"debug":"too many unknown ingredients: 2 ingredients (1 unknown)","description_short":"Some ingredients were not recognized","grade":"unknown","icon_url":"//static.openfoodfacts.localhost/images/attributes/dist/celery-content-unknown.svg","id":"allergens_no_celery","name":"Celery","panel_id":"ingredients_analysis_details","status":"unknown","title":"Presence unknown: Celery"},{"debug":"too many unknown ingredients: 2 ingredients (1 unknown)","description_short":"Some ingredients were not recognized","grade":"unknown","icon_url":"//static.openfoodfacts.localhost/images/attributes/dist/mustard-content-unknown.svg","id":"allergens_no_mustard","name":"Mustard","panel_id":"ingredients_analysis_details","status":"unknown","title":"Presence unknown: Mustard"},{"debug":"too many unknown ingredients: 2 ingredients (1 unknown)","description_short":"Some ingredients were not recognized","grade":"unknown","icon_url":"//static.openfoodfacts.localhost/images/attributes/dist/lupin-content-unknown.svg","id":"allergens_no_lupin","name":"Lupin","panel_id":"ingredients_analysis_details","status":"unknown","title":"Presence unknown: Lupin"},{"debug":"too many unknown ingredients: 2 ingredients (1 unknown)","description_short":"Some ingredients were not recognized","grade":"unknown","icon_url":"//static.openfoodfacts.localhost/images/attributes/dist/fish-content-unknown.svg","id":"allergens_no_fish","name":"Fish","panel_id":"ingredients_analysis_details","status":"unknown","title":"Presence unknown: Fish"},{"debug":"too many unknown ingredients: 2 ingredients (1 unknown)","description_short":"Some ingredients were not recognized","grade":"unknown","icon_url":"//static.openfoodfacts.localhost/images/attributes/dist/crustaceans-content-unknown.svg","id":"allergens_no_crustaceans","name":"Crustaceans","panel_id":"ingredients_analysis_details","status":"unknown","title":"Presence unknown: Crustaceans"},{"debug":"too many unknown ingredients: 2 ingredients (1 unknown)","description_short":"Some ingredients were not recognized","grade":"unknown","icon_url":"//static.openfoodfacts.localhost/images/attributes/dist/molluscs-content-unknown.svg","id":"allergens_no_molluscs","name":"Molluscs","panel_id":"ingredients_analysis_details","status":"unknown","title":"Presence unknown: Molluscs"},{"debug":"too many unknown ingredients: 2 ingredients (1 unknown)","description_short":"Some ingredients were not recognized","grade":"unknown","icon_url":"//static.openfoodfacts.localhost/images/attributes/dist/sulphur-dioxide-and-sulphites-content-unknown.svg","id":"allergens_no_sulphur_dioxide_and_sulphites","name":"Sulphur dioxide and sulphites","panel_id":"ingredients_analysis_details","status":"unknown","title":"Presence unknown: Sulphur dioxide and sulphites"}],"id":"allergens","name":"Allergens","warning":"There is always a possibility that data about allergens may be missing, incomplete, incorrect or that the product's composition has changed. If you are allergic, always check the information on the actual product packaging."},{"attributes":[{"grade":"unknown","icon_url":"//static.openfoodfacts.localhost/images/attributes/dist/vegan-status-unknown.svg","id":"vegan","name":"Vegan","panel_id":"ingredients_analysis_en:vegan-status-unknown","status":"unknown","title":"Vegan status unknown"},{"grade":"unknown","icon_url":"//static.openfoodfacts.localhost/images/attributes/dist/vegetarian-status-unknown.svg","id":"vegetarian","name":"Vegetarian","panel_id":"ingredients_analysis_en:vegetarian-status-unknown","status":"unknown","title":"Vegetarian status unknown"},{"grade":"unknown","icon_url":"//static.openfoodfacts.localhost/images/attributes/dist/palm-oil-content-unknown.svg","id":"palm_oil_free","name":"Palm oil free","panel_id":"ingredients_analysis_en:palm-oil-content-unknown","status":"unknown","title":"Palm oil content unknown"}],"id":"ingredients_analysis","name":"Ingredients","warning":"Those preferences are based on Open Food Facts' understanding of the ingredient list and there is always a possibility that it may not be accurate or complete, always check the product yourself."},{"attributes":[{"grade":"b","icon_url":"//static.openfoodfacts.localhost/images/attributes/dist/nova-group-3.svg","id":"nova","match":75,"name":"NOVA group","panel_id":"nova","status":"known","title":"Processed foods"},{"grade":"a","icon_url":"//static.openfoodfacts.localhost/images/attributes/dist/0-additives.svg","id":"additives","match":100,"name":"Additives","panel_id":"additives","status":"known","title":"Without additives"}],"id":"processing","name":"Food processing"},{"attributes":[{"description":"","description_short":"Very high environmental impact","grade":"d","icon_url":"//static.openfoodfacts.localhost/images/attributes/dist/green-score-e.svg","id":"ecoscore","match":22,"name":"Green-Score","panel_id":"environmental_score","status":"known","title":"Green-Score E"},{"description":"","description_short":"Currently only for products with chicken or eggs","grade":"e","icon_url":"//static.openfoodfacts.localhost/images/attributes/dist/forest-footprint-not-computed.svg","id":"forest_footprint","match":0,"name":"Forest footprint","status":"known","title":"Forest footprint not computed"}],"id":"environment","name":"Environment"},{"attributes":[{"description":"Organic farming aims to protect the environment and to conserve biodiversity by prohibiting or limiting the use of synthetic fertilizers, pesticides and food additives.","description_short":"Organic products promote ecological sustainability and biodiversity.","grade":"unknown","icon_url":"//static.openfoodfacts.localhost/images/attributes/dist/organic-unknown.svg","id":"labels_organic","name":"Organic farming","status":"unknown","title":"Missing information: organic product?"},{"description":"When you buy fair trade products, producers in developing countries are paid an higher and fairer price, which helps them improve and sustain higher social and often environmental standards.","description_short":"Fair trade products help producers in developing countries.","grade":"unknown","icon_url":"//static.openfoodfacts.localhost/images/attributes/dist/fair-trade-unknown.svg","id":"labels_fair_trade","name":"Fair trade","status":"unknown","title":"Missing information: fair trade product?"}],"id":"labels","name":"Labels"}]};
var product_type = "food";
</script>

<script src="//static.openfoodfacts.localhost/js/dist/product-preferences.js"></script>
<script src="//static.openfoodfacts.localhost/js/dist/product-search.js"></script>

<script>
$(document).foundation({
	equalizer : {
		equalize_on_stack: true
	},
	accordion: {
		callback : function (accordion) {
			$(document).foundation('equalizer', 'reflow');
		}
	}
});

</script>
<script type="application/ld+json">
{
	"@context" : "//schema.org",
	"@type" : "WebSite",
	"name" : "Open Food Facts",
	"url" : "//world.openfoodfacts.localhost",
	"potentialAction": {
		"@type": "SearchAction",
		"target": "//world.openfoodfacts.localhost/cgi/search.pl?search_terms=?{search_term_string}",
		"query-input": "required name=search_term_string"
	}
}
</script>
<script type="application/ld+json">
{
	"@context": "//schema.org/",
	"@type": "Organization",
	"url": "//world.openfoodfacts.localhost",
	"logo": "//static.openfoodfacts.localhost/images/logos/off-logo-vertical-light.svg",
	"name": "Open Food Facts",
	"sameAs" : ["//www.facebook.com/OpenFoodFacts?utm_source=off&utf_medium=web", "//x.com/OpenFoodFacts"]
}
</script>





</body>
</html>



<!-- end templates/web/common/site_layout.tt.html --><|MERGE_RESOLUTION|>--- conflicted
+++ resolved
@@ -2495,13 +2495,9 @@
                 
             >
                 
-<<<<<<< HEAD
-                Green-Score E
-=======
-                
-                    Green-Score D
-                
->>>>>>> 1cd57e62
+                
+                    Green-Score E
+                
             </h4>
             
                 <span >Very high environmental impact</span>
@@ -2609,13 +2605,9 @@
                 
             >
                 
-<<<<<<< HEAD
-                Average impact of products of the same category: D (Score: 42/100)
-=======
-                
-                    Average impact of products of the same category: C (Score: 51/100)
-                
->>>>>>> 1cd57e62
+                
+                    Average impact of products of the same category: D (Score: 42/100)
+                
             </h4>
             
                 <span >Category: Chocolate spread with hazelnuts</span>
@@ -3150,13 +3142,9 @@
                 
             >
                 
-<<<<<<< HEAD
-                Impact for this product: E (Score: 22/100)
-=======
-                
-                    Impact for this product: D (Score: 31/100)
-                
->>>>>>> 1cd57e62
+                
+                    Impact for this product: E (Score: 22/100)
+                
             </h4>
             
                 <span >Product: Only-Product – Nutella – 100 g</span>
@@ -3271,13 +3259,9 @@
                 
             >
                 
-<<<<<<< HEAD
-                Equal to driving 4.7 km in a petrol car
-=======
-                
-                    Equal to driving 3.9 km in a petrol car
-                
->>>>>>> 1cd57e62
+                
+                    Equal to driving 4.7 km in a petrol car
+                
             </h4>
             
                 <span >911 g CO₂e per 100g of product</span>
