--- conflicted
+++ resolved
@@ -1,9 +1,5 @@
 {
    "code" : "1234567890004",
-<<<<<<< HEAD
-   "status" : 0,
-   "status_verbose" : "product not found"
-=======
    "product" : {
       "_id" : "1234567890004",
       "_keywords" : [
@@ -858,5 +854,4 @@
    },
    "status" : 1,
    "status_verbose" : "product found"
->>>>>>> 7445cbd6
 }