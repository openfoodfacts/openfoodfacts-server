<!-- start templates/web/common/site_layout.tt.html -->

<!doctype html>
<html class="no-js" lang="fr" data-serverdomain="openfoodfacts.localhost" dir="ltr">
<head>
    <meta charset="utf-8">
    <title>Erreur</title>
    
    <meta name="viewport" content="width=device-width, initial-scale=1.0">
	<meta property="fb:app_id" content="219331381518041">
    <meta property="og:type" content="food">
    <meta property="og:title" content="">
<<<<<<< HEAD
    <meta property="og:url" content="http://be-fr.openfoodfacts.localhost">
=======
    <meta property="og:url" content="//world.openfoodfacts.localhost">
>>>>>>> 0bad7482
    
    <meta property="og:image" content="//static.openfoodfacts.org/images/logos/logo-vertical-white-social-media-preview.png">
    <meta property="og:description" content="">
    <link rel="apple-touch-icon" sizes="180x180" href="/images/favicon/apple-touch-icon.png">
<link rel="icon" type="image/png" sizes="32x32" href="/images/favicon/favicon-32x32.png">
<link rel="icon" type="image/png" sizes="16x16" href="/images/favicon/favicon-16x16.png">
<link rel="manifest" href="/images/favicon/site.webmanifest">
<link rel="mask-icon" href="/images/favicon/safari-pinned-tab.svg" color="#5bbad5">
<link rel="shortcut icon" href="/images/favicon/favicon.ico">
<meta name="msapplication-TileColor" content="#ffffff">
<meta name="msapplication-config" content="/images/favicon/browserconfig.xml">
<meta name="theme-color" content="#ffffff">

<meta name="apple-itunes-app" content="app-id=588797948">
<meta name="flattr:id" content="dw637l">

<<<<<<< HEAD
    <link rel="canonical" href="http://be-fr.openfoodfacts.localhost">
    <link rel="stylesheet" href="http://static.openfoodfacts.localhost/css/dist/app-ltr.css?v=--ignore--" data-base-layout="true">
    <link rel="stylesheet" href="http://static.openfoodfacts.localhost/css/dist/jqueryui/themes/base/jquery-ui.css" data-base-layout="true">
    <link rel="stylesheet" href="http://static.openfoodfacts.localhost/css/dist/select2.min.css">
    <link rel="search" href="http://be-fr.openfoodfacts.localhost/cgi/opensearch.pl" type="application/opensearchdescription+xml" title="Open Food Facts">
=======
    <link rel="canonical" href="//world.openfoodfacts.localhost">
    <link rel="stylesheet" href="//static.openfoodfacts.localhost/css/dist/app-ltr.css?v=--ignore--" data-base-layout="true">
    <link rel="stylesheet" href="//static.openfoodfacts.localhost/css/dist/jqueryui/themes/base/jquery-ui.css" data-base-layout="true">
    <link rel="stylesheet" href="//static.openfoodfacts.localhost/css/dist/select2.min.css">
    <link rel="search" href="//world.openfoodfacts.localhost/cgi/opensearch.pl" type="application/opensearchdescription+xml" title="Open Food Facts">
>>>>>>> 0bad7482
	
    <style media="all">
        
        
    </style>
    <!-- Matomo -->
<script>
  var _paq = window._paq = window._paq || [];
  /* tracker methods like "setCustomDimension" should be called before "trackPageView" */
  _paq.push(["setDocumentTitle", document.domain + "/" + document.title]);
  _paq.push(["setCookieDomain", "*.openfoodfacts.org"]);
  _paq.push(["setDomains", ["*.openfoodfacts.org"]]);
  _paq.push(["setDoNotTrack", true]);
  _paq.push(["disableCookies"]);
  _paq.push(['trackPageView']);
  _paq.push(['enableLinkTracking']);
  (function() {
    var u="//analytics.openfoodfacts.org/";
    _paq.push(['setTrackerUrl', u+'matomo.php']);
    _paq.push(['setSiteId', '5']);
    var d=document, g=d.createElement('script'), s=d.getElementsByTagName('script')[0];
    g.async=true; g.src=u+'matomo.js'; s.parentNode.insertBefore(g,s);
  })();
</script>
<noscript><p><img src="//analytics.openfoodfacts.org/matomo.php?idsite=5&amp;rec=1" style="border:0;" alt="" /></p></noscript>
<!-- End Matomo Code -->


</head>
<body class="error_page">

	<div id="page">
		<div class="upper-nav contain-to-grid"  id="upNav">
			<nav class="top-bar " data-topbar role="navigation">
				
				<section class="top-bar-section">
					
					<!-- Left Nav Section -->
					<ul class="left">

						<li class="has-dropdown">
							<a id="menu_link">
								<span class="material-icons">
									menu
								</span>
							</a>
							<ul class="dropdown">				
								
									<li><a href="/decouvrir">Découvrir</a></li>
									<li><a href="/contribuer">Contribuer</a></li>
									<li class="divider"></li>
									<li><label>Ajouter des produits</label></li>
									<li><a href="/application-mobile-open-food-facts?utm_source=off&utf_medium=web&utm_campaign=pro_platform_install_the_app_to_add_products_fr">Installez l'application pour ajouter des produits</a></li>
									<li><a href="/cgi/product.pl?type=search_or_add&action=display">Ajouter un produit</a></li>
								

								<li class="divider"></li>
								<li><label>Rechercher et analyser des produits</label></li>

								<li>
									<a href="/cgi/search.pl">Recherche avancée</a>
								</li>
								<li>
									<a href="/cgi/search.pl?graph=1">Graphiques et cartes</a>
								</li>
							</ul>
						</li>
						
						<li>
							<ul class="country_language_selection">
								<li class="has-form has-dropdown" id="select_country_li">
									<select id="select_country" style="width:100%" data-placeholder="Pays">
										<option></option>
									</select>
								</li>
								<li class="has-dropdown">
									<a href="//be-fr.openfoodfacts.localhost/">Français</a>

									<ul class="dropdown">
										<li><a href="//be.openfoodfacts.localhost/">Nederlands</a></li><li><a href="//be-de.openfoodfacts.localhost/">Deutsch</a></li><li><a href="//be-en.openfoodfacts.localhost/">English</a></li>
									</ul>
								</li>
							</ul>
						</li>
					</ul>


					<!-- Right Nav Section -->
					
					<ul class="right">
						
							<li class="h-space-tiny has-form">
								<a href="/cgi/oidc_signin.pl" class="round button secondary">
									<span class="material-icons material-symbols-button">account_circle</span>
									Se connecter
								</a>
							</li>
						
					</ul>
				</section>
			</nav>
		</div>

		<div id="main_container" style="position:relative" class="block_latte">
			
		<div class="topbarsticky">
			<div class="contain-to-grid " id="offNav" >
				<nav class="top-bar" data-topbar role="navigation" >

					<ul class="title-area">
						<li class="name">
							<div style="position:relative;max-width:292px;">
								<a href="/">
								<img id="logo" src="//static.openfoodfacts.localhost/images/logos/off-logo-horizontal-light.svg" alt="Logo Open Food Facts" style="margin:8px;height:48px;width:auto;">
								
							</a>
							</div>
						</li>
					</ul>

					
					
					<section class="top-bar-section">
					
						<ul class="left small-4" style="margin-right:2rem;">
							<li class="search-li">
							
								<form action="/cgi/search.pl">
								<div class="row"><div class="small-12">
								<div class="row collapse postfix-round">
									<div class="columns">
									<input type="text" placeholder="Chercher un produit" name="search_terms" value="" style="background-color:white">
									<input name="search_simple" value="1" type="hidden">
									<input name="action" value="process" type="hidden">
									</div>
									<div class="columns">
									<button type="submit" title="Rechercher" class="button postfix" style="line-height:normal"><svg xmlns="//www.w3.org/2000/svg" viewBox="0 0 24 24" class="icon" aria-hidden="true" focusable="false"><path d="M15.5 14h-.79l-.28-.27C15.41 12.59 16 11.11 16 9.5 16 5.91 13.09 3 9.5 3S3 5.91 3 9.5 5.91 16 9.5 16c1.61 0 3.09-.59 4.23-1.57l.27.28v.79l5 4.99L20.49 19l-4.99-5zm-6 0C7.01 14 5 11.99 5 9.5S7.01 5 9.5 5 14 7.01 14 9.5 11.99 14 9.5 14z"/><path d="M0 0h24v24H0z" fill="none"/></svg></button>
									</div>
								</div>
								</div></div>
								</form>
							</li>
						</ul>
					<ul class="search_and_links">
						<li><a href="/decouvrir" class="top-bar-links">Découvrir</a></li>
						<li><a href="/contribuer" class="top-bar-links">Contribuer</a></li>
						<li class="show-for-xlarge-up"><a href="//fr.pro.openfoodfacts.org/" class="top-bar-links">Producteurs</a></li>
						<li class="flex-grid getapp"><a href="/application-mobile-open-food-facts?utm_source=off&utf_medium=web&utm_campaign=search_and_links_promo_fr" class="buttonbar button" style="top:0;"><svg xmlns="//www.w3.org/2000/svg" viewBox="0 0 24 24" class="icon" aria-hidden="true" focusable="false"><path d="M16 1H8C6.34 1 5 2.34 5 4v16c0 1.66 1.34 3 3 3h8c1.66 0 3-1.34 3-3V4c0-1.66-1.34-3-3-3zm-2 20h-4v-1h4v1zm3.25-3H6.75V4h10.5v14z"/><path d="M0 0h24v24H0z" fill="none"/></svg> <span class="bt-text">Installer l'app</span></a></li>
					</ul>
					</section>
					
				</nav>
			</div>
		</div>

	
	
		<nav class="tab-bar hide">
			<div class="left-small">
				<a href="#idOfLeftMenu" role="button" aria-controls="idOfLeftMenu" aria-expanded="false" class="left-off-canvas-toggle button postfix anonymous">
				<svg xmlns="//www.w3.org/2000/svg" viewBox="0 0 24 24" class="icon" aria-hidden="true" focusable="false"><path d="M3 5v14c0 1.1.89 2 2 2h14c1.1 0 2-.9 2-2V5c0-1.1-.9-2-2-2H5c-1.11 0-2 .9-2 2zm12 4c0 1.66-1.34 3-3 3s-3-1.34-3-3 1.34-3 3-3 3 1.34 3 3zm-9 8c0-2 4-3.1 6-3.1s6 1.1 6 3.1v1H6v-1z"/><path d="M0 0h24v24H0z" fill="none"/></svg>
				</a>
			</div>
			<div class="middle tab-bar-section">
				<form action="/cgi/search.pl">
					<div class="row collapse">
						<div class="small-8 columns">
							<input type="text" placeholder="Chercher un produit" name="search_terms">
							<input name="search_simple" value="1" type="hidden">
							<input name="action" value="process" type="hidden">
						</div>
						<div class="small-2 columns">
							<button type="submit" class="button postfix"><svg xmlns="//www.w3.org/2000/svg" viewBox="0 0 24 24" class="icon" aria-hidden="true" focusable="false"><path d="M15.5 14h-.79l-.28-.27C15.41 12.59 16 11.11 16 9.5 16 5.91 13.09 3 9.5 3S3 5.91 3 9.5 5.91 16 9.5 16c1.61 0 3.09-.59 4.23-1.57l.27.28v.79l5 4.99L20.49 19l-4.99-5zm-6 0C7.01 14 5 11.99 5 9.5S7.01 5 9.5 5 14 7.01 14 9.5 11.99 14 9.5 14z"/><path d="M0 0h24v24H0z" fill="none"/></svg></button>
						</div>
						<div class="small-2 columns">
							<a href="/cgi/search.pl" title="Recherche avancée"><svg xmlns="//www.w3.org/2000/svg" viewBox="0 0 24 24" class="icon" aria-hidden="true" focusable="false"><path d="M15.5 14h-.79l-.28-.27C15.41 12.59 16 11.11 16 9.5 16 5.91 13.09 3 9.5 3S3 5.91 3 9.5 5.91 16 9.5 16c1.61 0 3.09-.59 4.23-1.57l.27.28v.79l5 4.99L20.49 19l-4.99-5zm-6 0C7.01 14 5 11.99 5 9.5S7.01 5 9.5 5 14 7.01 14 9.5 11.99 14 9.5 14z"/><path d="M0 0h24v24H0z" fill="none"/></svg> <svg xmlns="//www.w3.org/2000/svg" viewBox="0 0 24 24" class="icon" aria-hidden="true" focusable="false"><path d="M19 13h-6v6h-2v-6H5v-2h6V5h2v6h6v2z"/><path d="M0 0h24v24H0z" fill="none"/></svg></a>
						</div>
					</div>
				</form>
			</div>
		</nav>

		<div id="content" class="off-canvas-wrap block_latte" data-offcanvas>
			<div class="inner-wrap">
			
				<a class="exit-off-canvas"></a>
				
				<!-- full width banner on mobile -->
				
				

				<div class="main block_light">
					<div id="main_column">
						
							
							
								
          						<!-- start templates/web/common/includes/donate_banner.tt.html -->



<!-- Donation banner @ footer -->


<!-- end templates/web/common/includes/donate_banner.tt.html -->

								

<section id="donation-banner-top" class="donation-banner">
  <span class="donation-banner__logo"></span>
  <span class="donation-banner__hand"></span>
  <div class="donation-banner__content">
    <p class="donation-banner__main-text">
        <span>Aidez-nous à faire de la transparence alimentaire la norme !</span>
    </p>
    <div class="donation-banner__aside">
      <div>
        <p class="donation-banner__secondary-text">En tant qu'organisation à but non lucratif, nous dépendons de vos dons pour continuer à informer les consommateurs du monde entier sur ce qu'ils mangent.</p>
        <p class="donation-banner__tertiary-text">La révolution alimentaire commence avec vous !</p>
      </div>
      <a class="donation-banner__donate" href="//fr.openfoodfacts.org/faire-un-don-a-open-food-facts?utm_source=off&utf_medium=web&utm_campaign=donate-2023-a&utm_term=en-text-button">Faire un don</a>
    </div>
  </div>
  <div class="donation-banner__image"></div>
  <div class="donation-banner__close">
    <span id="hide-donate-banner" class="material-icons" onclick="DonationButton();">close</span>
  </div>
</section>

<script>
  let d = new Date();
  let bannerID = document.getElementById('donation-banner-top');
  let getDomain = window.location.origin.split('.');

  function setBannerCookie(bcname, bcval, bcexdays) {
    d.setTime(d.getTime() + (bcexdays*60*60*24*1000));
    let expires = 'expires=' + d.toUTCString();
    // Apply cookie for every domain contains open...facts
    let domain = 'domain=.' + getDomain.slice(1).join('.');
    document.cookie = bcname + '=' + bcval + ';' + expires + ';' + domain + ';SameSite=None;Secure;path=/';
  }
  
  function getBannerCookie(bcname) {
    const name = bcname + '=';
    const decodedCookies = decodeURIComponent(document.cookie);
    const cookies = decodedCookies.split(';');
    for (const cookie of cookies) {
      let c = cookie;
      while (c.charAt(0) == ' ') { c = c.substring(1); }
      if (c.indexOf(name) == 0) { return c.substring(name.length, c.length); }
    }
    
    return '';
  }

  function DonationButton() {
    setBannerCookie('off-donation-banner-2023-a', 1, 180);
    bannerID.style.display = 'none';
  }

  if (getBannerCookie('off-donation-banner-2023-a') !== '') {
    bannerID.style.display = 'none';
  } else { 
    bannerID.style.display = 'flex';
  }
</script>


							
						
            			
						
							<div class="row">
								<div class="small-12 column">
									<h1 class="if-empty-dnone">Erreur</h1>
									<p>Mauvais nom d'utilisateur ou mot de passe. <a href="/cgi/reset_password.pl">Mot de passe oublié ?</a></p>
								</div>
							</div>
						
					</div>
				</div>
			</div>
		</div>
		</div>

		<footer>
			<div class="block_light bg-white" id="install_the_app_block">
				<div class="row">
					<div class="small-12 flex-grid v-space-short v-align-center direction-row h-space-tiny">
						<div class="cell small-100 medium-100 large-50 flex-grid v-align-center direction-row">
							<img class="cell small-50 v-align-center" src="/images/illustrations/app-icon-in-the-clouds.svg" alt="The Open Food Facts logo in the cloud" style="height:120px">
							<div class="cell small-50 v-align-center" id="footer_scan" style="display:block">
								<div id="footer_install_the_app">
									Installer l'app!
								</div>
								Scannez les <span id="foods">aliments</span> de votre <span id="everyday">quotidien</span>
							</div>
						</div>
						<div class="cell small-100 medium-100 large-50 flex-grid v-align-center direction-row">
							<a class="cell small-50 medium-25 large-25 h-space-short v-align-center" href="//apps.apple.com/app/open-food-facts/id588797948?utm_source=off&utf_medium=web&utm_campaign=install_the_app_ios_footer_fr"><img src="/images/misc/appstore/black/appstore_FR.svg" alt="Disponible sur l'App Store"  loading="lazy" class="full-width"></a>
							<a class="cell small-50 medium-25 large-25 h-space-short v-align-center" href="//play.google.com/store/apps/details?id=org.openfoodfacts.scanner&hl=fr?utm_source=off&utf_medium=web&utm_campaign=install_the_app_android_footer_fr"><img src="//static.openfoodfacts.org/images/misc/playstore/img/fr_get.svg" alt="Disponible sur Google Play" loading="lazy" class="full-width"></a>
							<a class="cell small-50 medium-25 large-25 h-space-short v-align-center" href="//apps.microsoft.com/store/detail/open-food-facts-scan-to-get-nutriscore-ecoscore-and-more/XP8LT18SRPKLRG?utm_source=off&utf_medium=web&utm_campaign=install_the_app_windows_footer_fr"><img src="/images/misc/microsoft/French.svg" alt="Disponible sur Windows Phone"  loading="lazy" class="full-width"></a>
							<a class="cell small-50 medium-25 large-25 h-space-short v-align-center" href="//world-fr.openfoodfacts.org/files/off.apk?utm_source=off&utf_medium=web&utm_campaign=install_the_app_apk_footer_fr"><img src="//static.openfoodfacts.org/images/misc/android-apk.svg" alt="APK Android" loading="lazy" class="full-width"></a>
						</div>
					</div>
				</div>
			</div>

			
      			<!-- start templates/web/common/includes/donate_banner.tt.html -->



<!-- Donation banner @ footer -->


<!-- end templates/web/common/includes/donate_banner.tt.html -->

				

<section class="donation-banner-footer">
  <span class="donation-banner-footer__logo"></span>
  <span class="donation-banner-footer__hand"></span>
  <div class="donation-banner-footer__content">
    <p class="donation-banner-footer__main-text">
      <span>Aidez-nous à faire de la transparence alimentaire la norme !</span>
    </p>
    <div class="donation-banner-footer__aside">
      <div>
        <p class="donation-banner-footer__secondary-text">En tant qu'organisation à but non lucratif, nous dépendons de vos dons pour continuer à informer les consommateurs du monde entier sur ce qu'ils mangent.</p>
        <p class="donation-banner-footer__tertiary-text">La révolution alimentaire commence avec vous !</p>
      </div>
      <a class="donation-banner-footer__donate" href="//fr.openfoodfacts.org/faire-un-don-a-open-food-facts?utm_source=off&utf_medium=web&utm_campaign=donate-2023-a&utm_term=en-text-button">Faire un don</a>
    </div>
  </div>
  <div class="donation-banner-footer__image"></div>
</section>


			
      		
			<div class="block_light block_cappucino" id="contribute_and_discover_links_block">
				<div class="row">
					<div class="small-12 large-6 columns v-space-normal block_off">
						<h3 class="title-5 text-medium">Rejoignez la communauté</h3>
						<p>Découvrez notre <a href="/code-de-conduite">Code de conduite</a></p>
						<p>Rejoignez-nous sur <a href="//slack.openfoodfacts.org">Slack</a></p>
						<p><a href="//forum.openfoodfacts.org/">Forum</a></p>
						<p id="footer_social_icons">Suivez-nous : 
							<a href="//twitter.com/openfoodfacts"><img src="/images/icons/dist/twitter.svg" class="footer_social_icon" alt="Twitter"></a>
							<a href="//www.facebook.com/OpenFoodFacts"><img src="/images/icons/dist/facebook.svg" class="footer_social_icon" alt="Facebook"></a>
							<a href="//www.instagram.com/open.food.facts/"><img src="/images/icons/dist/instagram.svg" class="footer_social_icon" alt="Instagram"></a>
							
						</p>
						<p><a href="//link.openfoodfacts.org/newsletter-fr">S'abonner à notre newsletter</a></p>
					</div>
					<div class="small-12 large-6 columns project v-space-normal">
						<h3 class="title-5 text-medium">Découvrez le projet</h3>
						<ul class="inline-list tags_links v-space-tiny h-space-tiny" >
							<li><a class="button small white-button radius" href="/qui-sommes-nous">Qui sommes-nous ?</a></li>
							<li><a class="button small white-button radius" href="//world.openfoodfacts.org/open-food-facts-vision-mission-values-and-programs">Vision, mission, valeurs et programmes</a></li>
							<li><a class="button small white-button radius" href="//support.openfoodfacts.org/help/fr-fr">Questions fréquentes</a></li>
							<li><a class="button small white-button radius" href="//blog.openfoodfacts.org/fr/">Le blog d'Open Food Facts</a></li>
							<li><a class="button small white-button radius" href="/presse">Presse</a></li>
							<li><a class="button small white-button radius" href="//fr.wiki.openfoodfacts.org">Open Food Facts wiki (fr)</a></li>
							<li><a class="button small white-button radius" href="/cgi/top_translators.pl">Traducteurs</a></li>
							<li><a class="button small white-button radius" href="/partenaires">Partenaires</a></li>
<<<<<<< HEAD
							<li><a class="button small white-button radius" href="https://world-fr.openbeautyfacts.org">Open Beauty Facts - Cosmétiques</a></li>
							<li><a class="button small white-button radius" href="http://be-fr.pro.openfoodfacts.localhost/">Open Food Facts pour les producteurs</a></li>
=======
							<li><a class="button small white-button radius" href="//world-fr.openbeautyfacts.org">Open Beauty Facts - Cosmétiques</a></li>
							<li><a class="button small white-button radius" href="//world.pro.openfoodfacts.localhost/">Open Food Facts pour les producteurs</a></li>
>>>>>>> 0bad7482
						</ul>
					</div>
				</div>
			</div>

			<div class="block_off block_dark block_ristreto" id="footer_block">

				<div id="footer_block_image_banner_outside">
					<div id="footer_block_image_banner_outside2">

						<div class="row">

							<div class="small-12 text-center v-space-short h-space-large">

								<a href="/" style="font-size:1rem;"><img id="logo" src="//static.openfoodfacts.localhost/images/logos/off-logo-horizontal-mono-white.svg" alt="Logo Open Food Facts" style="margin:8px;height:48px;width:auto;"></a>

								<p>Une base de données collaborative, libre et ouverte des produits alimentaires du monde entier.</p>
								
								<ul class="inline-list text-center text-small">
									<li><a href="/mentions-legales">Mentions légales</a></li>
									<li><a href="/privacy">Privacy</a></li>
									<li><a href="/conditions-d-utilisation">Conditions d'utilisation</a></li>
									<li><a href="/data">Données, API et SDK</a></li>
									<li><a href="//fr.openfoodfacts.org/faire-un-don-a-open-food-facts">Faire un don à l'association Open Food Facts</a></li>
									<li><a href="//fr.pro.openfoodfacts.org/">Producteurs</a></li>
									<li><a href="//link.openfoodfacts.org/newsletter-fr">S'abonner à notre newsletter</a></li>
								</ul>
							</div>

						</div>

					</div>
				</div>
			</div>
		</footer>

	</div>

<script src="//static.openfoodfacts.localhost/js/dist/modernizr.js" data-base-layout="true"></script>
<script src="//static.openfoodfacts.localhost/js/dist/jquery.js" data-base-layout="true"></script>
<script src="//static.openfoodfacts.localhost/js/dist/jquery-ui.js" data-base-layout="true"></script>
<script src="//static.openfoodfacts.localhost/js/dist/hc-sticky.js"></script>
<script src="//static.openfoodfacts.localhost/js/dist/display.js"></script>
<script src="//static.openfoodfacts.localhost/js/dist/stikelem.js"></script>
<script src="//static.openfoodfacts.localhost/js/dist/scrollNav.js"></script>

<script>
$(function() {


});
</script>



<script src="//static.openfoodfacts.localhost/js/dist/foundation.js" data-base-layout="true"></script>
<script src="//static.openfoodfacts.localhost/js/dist/jquery.cookie.js"></script>
<script src="//static.openfoodfacts.localhost/js/dist/select2.min.js"></script>

<script>
$(document).foundation({
	equalizer : {
		equalize_on_stack: true
	},
	accordion: {
		callback : function (accordion) {
			$(document).foundation('equalizer', 'reflow');
		}
	}
});

</script>
<script type="application/ld+json">
{
	"@context" : "//schema.org",
	"@type" : "WebSite",
	"name" : "Open Food Facts",
<<<<<<< HEAD
	"url" : "http://be-fr.openfoodfacts.localhost",
	"potentialAction": {
		"@type": "SearchAction",
		"target": "http://be-fr.openfoodfacts.localhost/cgi/search.pl?search_terms=?{search_term_string}",
=======
	"url" : "//world.openfoodfacts.localhost",
	"potentialAction": {
		"@type": "SearchAction",
		"target": "//world.openfoodfacts.localhost/cgi/search.pl?search_terms=?{search_term_string}",
>>>>>>> 0bad7482
		"query-input": "required name=search_term_string"
	}
}
</script>
<script type="application/ld+json">
{
	"@context": "//schema.org/",
	"@type": "Organization",
<<<<<<< HEAD
	"url": "http://be-fr.openfoodfacts.localhost",
	"logo": "http://static.openfoodfacts.localhost/images/logos/off-logo-vertical-light.svg",
=======
	"url": "//world.openfoodfacts.localhost",
	"logo": "//static.openfoodfacts.localhost/images/logos/off-logo-vertical-light.svg",
>>>>>>> 0bad7482
	"name": "Open Food Facts",
	"sameAs" : [  "//www.facebook.com/OpenFoodFacts.fr", "//twitter.com/OpenFoodFactsFR"]
}
</script>





</body>
</html>

<!-- end templates/web/common/site_layout.tt.html --><|MERGE_RESOLUTION|>--- conflicted
+++ resolved
@@ -10,11 +10,7 @@
 	<meta property="fb:app_id" content="219331381518041">
     <meta property="og:type" content="food">
     <meta property="og:title" content="">
-<<<<<<< HEAD
-    <meta property="og:url" content="http://be-fr.openfoodfacts.localhost">
-=======
-    <meta property="og:url" content="//world.openfoodfacts.localhost">
->>>>>>> 0bad7482
+    <meta property="og:url" content="//be-fr.openfoodfacts.localhost">
     
     <meta property="og:image" content="//static.openfoodfacts.org/images/logos/logo-vertical-white-social-media-preview.png">
     <meta property="og:description" content="">
@@ -31,19 +27,11 @@
 <meta name="apple-itunes-app" content="app-id=588797948">
 <meta name="flattr:id" content="dw637l">
 
-<<<<<<< HEAD
-    <link rel="canonical" href="http://be-fr.openfoodfacts.localhost">
-    <link rel="stylesheet" href="http://static.openfoodfacts.localhost/css/dist/app-ltr.css?v=--ignore--" data-base-layout="true">
-    <link rel="stylesheet" href="http://static.openfoodfacts.localhost/css/dist/jqueryui/themes/base/jquery-ui.css" data-base-layout="true">
-    <link rel="stylesheet" href="http://static.openfoodfacts.localhost/css/dist/select2.min.css">
-    <link rel="search" href="http://be-fr.openfoodfacts.localhost/cgi/opensearch.pl" type="application/opensearchdescription+xml" title="Open Food Facts">
-=======
-    <link rel="canonical" href="//world.openfoodfacts.localhost">
+    <link rel="canonical" href="//be-fr.openfoodfacts.localhost">
     <link rel="stylesheet" href="//static.openfoodfacts.localhost/css/dist/app-ltr.css?v=--ignore--" data-base-layout="true">
     <link rel="stylesheet" href="//static.openfoodfacts.localhost/css/dist/jqueryui/themes/base/jquery-ui.css" data-base-layout="true">
     <link rel="stylesheet" href="//static.openfoodfacts.localhost/css/dist/select2.min.css">
-    <link rel="search" href="//world.openfoodfacts.localhost/cgi/opensearch.pl" type="application/opensearchdescription+xml" title="Open Food Facts">
->>>>>>> 0bad7482
+    <link rel="search" href="//be-fr.openfoodfacts.localhost/cgi/opensearch.pl" type="application/opensearchdescription+xml" title="Open Food Facts">
 	
     <style media="all">
         
@@ -411,13 +399,8 @@
 							<li><a class="button small white-button radius" href="//fr.wiki.openfoodfacts.org">Open Food Facts wiki (fr)</a></li>
 							<li><a class="button small white-button radius" href="/cgi/top_translators.pl">Traducteurs</a></li>
 							<li><a class="button small white-button radius" href="/partenaires">Partenaires</a></li>
-<<<<<<< HEAD
-							<li><a class="button small white-button radius" href="https://world-fr.openbeautyfacts.org">Open Beauty Facts - Cosmétiques</a></li>
-							<li><a class="button small white-button radius" href="http://be-fr.pro.openfoodfacts.localhost/">Open Food Facts pour les producteurs</a></li>
-=======
 							<li><a class="button small white-button radius" href="//world-fr.openbeautyfacts.org">Open Beauty Facts - Cosmétiques</a></li>
-							<li><a class="button small white-button radius" href="//world.pro.openfoodfacts.localhost/">Open Food Facts pour les producteurs</a></li>
->>>>>>> 0bad7482
+							<li><a class="button small white-button radius" href="//be-fr.pro.openfoodfacts.localhost/">Open Food Facts pour les producteurs</a></li>
 						</ul>
 					</div>
 				</div>
@@ -495,17 +478,10 @@
 	"@context" : "//schema.org",
 	"@type" : "WebSite",
 	"name" : "Open Food Facts",
-<<<<<<< HEAD
-	"url" : "http://be-fr.openfoodfacts.localhost",
+	"url" : "//be-fr.openfoodfacts.localhost",
 	"potentialAction": {
 		"@type": "SearchAction",
-		"target": "http://be-fr.openfoodfacts.localhost/cgi/search.pl?search_terms=?{search_term_string}",
-=======
-	"url" : "//world.openfoodfacts.localhost",
-	"potentialAction": {
-		"@type": "SearchAction",
-		"target": "//world.openfoodfacts.localhost/cgi/search.pl?search_terms=?{search_term_string}",
->>>>>>> 0bad7482
+		"target": "//be-fr.openfoodfacts.localhost/cgi/search.pl?search_terms=?{search_term_string}",
 		"query-input": "required name=search_term_string"
 	}
 }
@@ -514,13 +490,8 @@
 {
 	"@context": "//schema.org/",
 	"@type": "Organization",
-<<<<<<< HEAD
-	"url": "http://be-fr.openfoodfacts.localhost",
-	"logo": "http://static.openfoodfacts.localhost/images/logos/off-logo-vertical-light.svg",
-=======
-	"url": "//world.openfoodfacts.localhost",
+	"url": "//be-fr.openfoodfacts.localhost",
 	"logo": "//static.openfoodfacts.localhost/images/logos/off-logo-vertical-light.svg",
->>>>>>> 0bad7482
 	"name": "Open Food Facts",
 	"sameAs" : [  "//www.facebook.com/OpenFoodFacts.fr", "//twitter.com/OpenFoodFactsFR"]
 }
