--- conflicted
+++ resolved
@@ -251,11 +251,6 @@
 						"number_of_units": 1,
 						"shape": {"lc_name": "bag"},
 						"material": {"lc_name": "plastic"}
-<<<<<<< HEAD
-<<<<<<< HEAD
-=======
-=======
->>>>>>> aa7ac735
 					}
 				]
 			}
@@ -274,10 +269,6 @@
 						"number_of_units": 1,
 						"shape": {"lc_name": "bag"},
 						"material": {"lc_name": "plastic"}
-<<<<<<< HEAD
->>>>>>> fields-all
-=======
->>>>>>> aa7ac735
 					}
 				]
 			}
