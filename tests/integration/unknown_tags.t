#!/usr/bin/perl -w

use ProductOpener::PerlStandards;

use Test2::V0;
use ProductOpener::APITest qw/create_user edit_product execute_api_tests new_client wait_application_ready/;
use ProductOpener::Test qw/remove_all_products remove_all_users/;
use ProductOpener::TestDefaults qw/%default_product_form %default_user_form/;

use File::Basename "dirname";

use Storable qw(dclone);

<<<<<<< HEAD
wait_application_ready();
=======
use ProductOpener::Cache qw/$memd/;
# We need to flush memcached so that cached queries from other tests (e.g. web_html.t) don't interfere with this test
$memd->flush_all;
>>>>>>> 2dffe277

remove_all_users();

remove_all_products();

my $ua = new_client();

my %create_user_args = (%default_user_form, (email => 'bob@gmail.com'));
create_user($ua, \%create_user_args);

# Create some products

my @products = (

	{
		%{dclone(\%default_product_form)},
		(
			code => '200000000034',
			product_name => "test",
			ingredients_text => "apple, someunknowningredient",
			countries => "france",
			labels => "organic",
		)
	},

);

foreach my $product_ref (@products) {
	edit_product($ua, $product_ref);
}

# Verify that we get back a 404 error for inexisting tags with 0 products

my $tests_ref = [
	{
		test_case => 'unknown-product',
		method => 'GET',
		path => '/product/321342143242343243423',
		expected_status_code => 404,
		expected_type => 'html',
	},
	{
		test_case => 'country-france-exists',
		method => 'GET',
		path => '/country/france',
		expected_status_code => 200,
		expected_type => 'html',
	},
	{
		test_case => 'country-cambodia-exists-but-empty',
		method => 'GET',
		path => '/country/cambodia',
		expected_status_code => 200,
		expected_type => 'html',
		response_content_must_match => 'cambodia',
	},
	{
		test_case => 'country-doesnotexist',
		method => 'GET',
		path => '/country/doesnotexist',
		expected_status_code => 404,
		expected_type => 'html',
		response_content_must_not_match => 'doesnotexist',
	},
	{
		test_case => 'ingredient-apple-exists',
		method => 'GET',
		path => '/ingredient/apple',
		expected_status_code => 200,
		expected_type => 'html',
		response_content_must_match => 'apple',
	},
	{
		test_case => 'ingredient-someunknowningredient-does-not-exist-but-not-empty',
		method => 'GET',
		path => '/ingredient/someunknowningredient',
		expected_status_code => 200,
		expected_type => 'html',
		response_content_must_match => 'someunknowningredient',
	},
	{
		test_case => 'ingredient-someunknownandemptyingredient-does-not-exist-and-empty',
		method => 'GET',
		path => '/ingredient/someunknownandemptyingredient',
		expected_status_code => 404,
		expected_type => 'html',
		response_content_must_not_match => 'someunknownandemptyingredient',
	},
	{
		test_case => 'country-doesnotexist-ingredients-apple',
		method => 'GET',
		path => '/country/doesnotexist/ingredient/apple',
		expected_status_code => 404,
		expected_type => 'html',
		response_content_must_not_match => 'doesnotexist',
	},
	{
		test_case => 'country-doesnotexist-ingredients',
		method => 'GET',
		path => '/country/doesnotexist/ingredients',
		expected_status_code => 404,
		expected_type => 'html',
		response_content_must_not_match => 'doesnotexist',
	},
	{
		test_case => 'ingredient-someunknowningredient-does-not-exist-but-not-empty-labels',
		method => 'GET',
		# we need &no_cache=1 in order to get results (otherwise we use the query service)
		path => '/ingredient/someunknowningredient/labels&no_cache=1',
		expected_status_code => 200,
		expected_type => 'html',
		response_content_must_match => 'someunknowningredient',
	},
];

execute_api_tests(__FILE__, $tests_ref);

done_testing();<|MERGE_RESOLUTION|>--- conflicted
+++ resolved
@@ -11,13 +11,11 @@
 
 use Storable qw(dclone);
 
-<<<<<<< HEAD
-wait_application_ready();
-=======
 use ProductOpener::Cache qw/$memd/;
 # We need to flush memcached so that cached queries from other tests (e.g. web_html.t) don't interfere with this test
 $memd->flush_all;
->>>>>>> 2dffe277
+
+wait_application_ready();
 
 remove_all_users();
 
