--- conflicted
+++ resolved
@@ -138,12 +138,7 @@
       run: |
         make dev
         make status
-<<<<<<< HEAD
-    - name: test all is running
+    - name: Test all is running
       run: make livecheck || ( tail -n 300 logs/apache2/*error*log; docker-compose logs; false )
-=======
-    - name: Test all is running
-      run: make livecheck
->>>>>>> d8bbc185
     - name: test clean
       run: make hdown