--- conflicted
+++ resolved
@@ -8,16 +8,6 @@
   validate:
     name: Validate translation files
     runs-on: ubuntu-latest
-<<<<<<< HEAD
-    
-    steps:
-      - uses: actions/checkout@v3
-
-      - name: Validate translation files
-        uses: Tar-Minyatur/gettext-validation@master
-        with:
-          folder: po/
-=======
 
     steps:
       - uses: actions/checkout@v3
@@ -52,5 +42,4 @@
         else
           echo "No errors found."
           exit 0
-        fi
->>>>>>> 12a59b3e
+        fi