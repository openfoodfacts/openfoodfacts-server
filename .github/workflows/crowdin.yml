--- conflicted
+++ resolved
@@ -4,13 +4,6 @@
     branches:
       - crowdin-trigger
 
-<<<<<<< HEAD
-jobs:
-  synchronize-with-crowdin-classic:
-    name: Synchronize with crowdin
-    runs-on: ubuntu-latest
-    steps:
-=======
 jobs:         
   synchronize-with-crowdin:
     name: Synchronize with crowdin
@@ -18,7 +11,6 @@
     steps:
     - name: Checkout
       uses: actions/checkout@v2
->>>>>>> 099920a0
     - name: crowdin action
       uses: crowdin/github-action@1.4.0
       with:
