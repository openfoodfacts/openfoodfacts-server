--- conflicted
+++ resolved
@@ -16,10 +16,6 @@
     runs-on: ubuntu-latest
     strategy:
       fail-fast: false
-<<<<<<< HEAD
-      max-parallel: 1
-=======
->>>>>>> 34d639cb
       matrix:
          lc: [it, es, fr, de, id, en,he,da,ko,nl,zh_CN,pt_BR,zh_TW,nl_BE,pt_PT,nl,zh_HK,zhtw]
     steps:
@@ -46,8 +42,6 @@
     name: Synchronize with crowdin
     runs-on: ubuntu-latest
     steps:
-<<<<<<< HEAD
-=======
     - name: Crowdin action for Open Pet Food Facts only
       uses: crowdin/github-action@1.4.0
       with:
@@ -64,7 +58,6 @@
         GITHUB_TOKEN: ${{ secrets.GITHUB_TOKEN }}
         CROWDIN_PROJECT_ID: ${{ secrets.CROWDIN_PROJECT_ID }}
         CROWDIN_PERSONAL_TOKEN: ${{ secrets.CROWDIN_PERSONAL_TOKEN }}
->>>>>>> 34d639cb
     - name: crowdin action
       uses: crowdin/github-action@1.4.0
       with:
