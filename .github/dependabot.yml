# To get started with Dependabot version updates, you'll need to specify which
# package ecosystems to update and where the package manifests are located.
# Please see the documentation for all configuration options:
# https://help.github.com/github/administering-a-repository/configuration-options-for-dependency-updates

version: 2
updates:
  - package-ecosystem: "npm" # See documentation for possible values
    directory: "/" # Location of package manifests
    schedule:
<<<<<<< HEAD
      interval: "weekly"

  - package-ecosystem: "github-actions"
    directory: "/"
    schedule:
      interval: "weekly"
=======
      interval: "daily"
  
  - package-ecosystem: "github-actions"
    directory: "/"
    schedule:
        interval: "daily"

  - package-ecosystem: "docker"
    directory: "/docker/backend"
    schedule:
        interval: "daily"
>>>>>>> ba0053b3

  - package-ecosystem: "docker"
    directory: "/"
    schedule:
<<<<<<< HEAD
      interval: "weekly"
=======
        interval: "daily"
>>>>>>> ba0053b3
<|MERGE_RESOLUTION|>--- conflicted
+++ resolved
@@ -8,14 +8,6 @@
   - package-ecosystem: "npm" # See documentation for possible values
     directory: "/" # Location of package manifests
     schedule:
-<<<<<<< HEAD
-      interval: "weekly"
-
-  - package-ecosystem: "github-actions"
-    directory: "/"
-    schedule:
-      interval: "weekly"
-=======
       interval: "daily"
   
   - package-ecosystem: "github-actions"
@@ -24,16 +16,11 @@
         interval: "daily"
 
   - package-ecosystem: "docker"
-    directory: "/docker/backend"
+    directory: "/"
     schedule:
         interval: "daily"
->>>>>>> ba0053b3
 
   - package-ecosystem: "docker"
-    directory: "/"
+    directory: "/docker/frontend"
     schedule:
-<<<<<<< HEAD
-      interval: "weekly"
-=======
-        interval: "daily"
->>>>>>> ba0053b3
+        interval: "daily"