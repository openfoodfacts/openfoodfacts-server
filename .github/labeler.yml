# Add labels to any any pull request with changes to the specified paths

# Pull requests that update GitHub Actions code. If you navigate to the folder, you will have a README of what it does
GitHub Actions:
- changed-files:
  - any-glob-to-any-file: '.github/**/*'

NGINX:
- changed-files:
  - any-glob-to-any-file: 'conf/nginx/**/*'
  - any-glob-to-any-file: 'conf/nginx-docker/**'

# We have 2 mongodb collections: one for current products, and one for obsolete products
MongoDB:
- changed-files:
  - any-glob-to-any-file: 'conf/mongodb/create_indexes.js'
  - any-glob-to-any-file: '.github/workflows/mongo-deploy.yml'
  - any-glob-to-any-file: 'scripts/checkmongodb.pl'
  - any-glob-to-any-file: 'scripts/update_all_products_from_dir_in_mongodb.pl'
  - any-glob-to-any-file: 'scripts/update_all_products_revisions_from_dir_in_mongodb.pl'
  - any-glob-to-any-file: 'scripts/mongodb_dump.sh'

Stores:
- changed-files:
  - any-glob-to-any-file: 'taxonomies/unused/stores.txt'
  - any-glob-to-any-file: 'scripts/tag_stores_magasins_u.pl'

# System to provide the mobile app with one JSON news headline, variating based on country, language, mobile OS and app version (for the legacy app and for the newer V2 app)
🤳🥫 tagline:
- changed-files:
  - any-glob-to-any-file: 'html/files/app/tagline/tagline-off-ios.json'
  - any-glob-to-any-file: 'html/files/tagline-off.json'
  - any-glob-to-any-file: 'html/files/tagline.txt'
  - any-glob-to-any-file: 'html/files/tagline-obf.json'
  - any-glob-to-any-file: 'html/files/tagline-opf.json'
  - any-glob-to-any-file: 'html/files/tagline-opff.json'
  - any-glob-to-any-file: 'html/files/tagline-off-ios-v2.json'
  - any-glob-to-any-file: 'html/files/tagline-off-android-v2.json'

# https://wiki.openfoodfacts.org/Global_taxonomies
🧬 Taxonomies:
- changed-files:
  - any-glob-to-any-file: 'taxonomies/**/*'
  - any-glob-to-any-file: 'scripts/taxonomies/**/*'
  - any-glob-to-any-file: 'cgi/translate_taxonomy.pl'

# Taxonomies are compiled before they can be used.
🧬 Taxonomies - Rebuild:
- changed-files:
  - any-glob-to-any-file: 'taxonomies/additives.result.sto'
  - any-glob-to-any-file: 'taxonomies/additives.result.txt'
  - any-glob-to-any-file: 'taxonomies/allergens.result.sto'
  - any-glob-to-any-file: 'taxonomies/allergens.result.txt'
  - any-glob-to-any-file: 'taxonomies/categories.result.sto'
  - any-glob-to-any-file: 'taxonomies/categories.result.txt'
  - any-glob-to-any-file: 'taxonomies/countries.result.sto'
  - any-glob-to-any-file: 'taxonomies/countries.result.txt'
  - any-glob-to-any-file: 'taxonomies/ingredients.result.sto'
  - any-glob-to-any-file: 'taxonomies/ingredients.result.txt'
  - any-glob-to-any-file: 'taxonomies/states.result.sto'
  - any-glob-to-any-file: 'taxonomies/states.result.txt'

# Products have a number of completion states, eg: https://world.openfoodfacts.org/states
status system:
- changed-files:
  - any-glob-to-any-file: 'taxonomies/states.result.sto'
  - any-glob-to-any-file: 'taxonomies/states.result.txt'
  - any-glob-to-any-file: 'taxonomies/states.txt'

# We link taxonomies to Wikidata (& back) - https://wiki.openfoodfacts.org/Structured_Data/Wikidata
WikiData:
- changed-files:
  - any-glob-to-any-file: 'scripts/build_countries_taxonomy_from_wikidata.pl'
  - any-glob-to-any-file: 'scripts/build_languages_taxonomy_from_wikidata.pl'
  - any-glob-to-any-file: 'scripts/create_wikipedia_properties_for_taxonomy.pl'

🥜 Allergens:
- changed-files:
  - any-glob-to-any-file: 'taxonomies/allergens.result.sto'
  - any-glob-to-any-file: 'taxonomies/allergens.result.txt'
  - any-glob-to-any-file: 'tests/unit/allergens.t'
  - any-glob-to-any-file: 'taxonomies/allergens.txt'

# Our pet food project https://world.openpetfoodfacts.org
# We have a mobile app. We plan in 2024 to integrate Open Food Facts, Open Beauty Facts, Open Pet Food Facts and Open Products Facts together.
🐾 Open Pet Food Facts:
- changed-files:
  - any-glob-to-any-file: 'taxonomies/petfood/**/*'
  - any-glob-to-any-file: 'taxonomies/petfood/categories.txt'
  - any-glob-to-any-file: 'po/openpetfoodfacts/**/*'
  - any-glob-to-any-file: 'scripts/gen_opff_leaderboard.pl'
  - any-glob-to-any-file: 'scripts/gen_opff_leaderboard.sh'
  - any-glob-to-any-file: 'html/files/tagline-opff.json'
  - any-glob-to-any-file: 'lib/ProductOpener/Config_opff.pm'
  - any-glob-to-any-file: 'html/images/misc/opff_cat.svg'
  - any-glob-to-any-file: 'html/images/misc/opff_dog.svg'
  - any-glob-to-any-file: 'html/images/misc/opff_bird.svg'
  - any-glob-to-any-file: 'html/images/misc/opff_fish.svg'
  - any-glob-to-any-file: 'html/images/misc/opff_rabbit.svg'
  - any-glob-to-any-file: 'html/images/misc/opff-leaderboard.svg'
  - any-glob-to-any-file: 'conf/nginx/sites-available/opff'
  - any-glob-to-any-file: 'conf/apache-2.4/sites-available/opff.conf'
  - any-glob-to-any-file: 'scripts/gen_feeds_opff.sh'
  - any-glob-to-any-file: 'scripts/gen_feeds_daily_opff.sh'
  - any-glob-to-any-file: 'lib/ProductOpener/Config_opff.pm'
  - any-glob-to-any-file: 'conf/nginx/snippets/ssl-params-opff.conf'

# Our cosmetic analysis project https://world.openbeautyfacts.org
# We have a mobile app. We plan in 2024 to integrate Open Food Facts, Open Beauty Facts, Open Pet Food Facts and Open Products Facts together.
🧴 Open Beauty Facts:
- changed-files:
  - any-glob-to-any-file: 'taxonomies/beauty/**/*'
  - any-glob-to-any-file: 'po/openbeautyfacts/**/*'
  - any-glob-to-any-file: 'scripts/gen_obf_inci_functions_taxonomy_from_cosing.pl'
  - any-glob-to-any-file: 'scripts/gen_obf_ingredients_taxonomy_from_cosing.pl'
  - any-glob-to-any-file: 'html/files/tagline-obf.json'
  - any-glob-to-any-file: 'lib/ProductOpener/Config_obf.pm'
  - any-glob-to-any-file: 'scripts/generate_polyquaternium.pl'
  - any-glob-to-any-file: 'conf/nginx/sites-available/obf'
  - any-glob-to-any-file: 'conf/apache-2.4/sites-available/obf.conf'
  - any-glob-to-any-file: 'scripts/gen_feeds_obf.sh'
  - any-glob-to-any-file: 'html/files/tagline-obf.json'
  - any-glob-to-any-file: 'scripts/gen_feeds_daily_obf.sh'
  - any-glob-to-any-file: 'lib/ProductOpener/Config_obf.pm'
  - any-glob-to-any-file: 'taxonomies/beauty/ingredients-old-obf.txt'
  - any-glob-to-any-file: 'taxonomies/beauty/ingredients-cosing-obf.txt'
  - any-glob-to-any-file: 'taxonomies/beauty/ingredients-cosing-obf.result.sto'
  - any-glob-to-any-file: 'scripts/gen_obf_ingredients_taxonomy_from_cosing.pl'
  - any-glob-to-any-file: 'scripts/gen_obf_inci_functions_taxonomy_from_cosing.pl'
  - any-glob-to-any-file: 'html/images/svg/crowdsourcing-obf-round-smartphones.svg'
  - any-glob-to-any-file: 'taxonomies/beauty/brands.txt'
  - any-glob-to-any-file: 'taxonomies/beauty/labels.txt'
  - any-glob-to-any-file: 'taxonomies/beauty/safety.txt'
  - any-glob-to-any-file: 'taxonomies/beauty/allergens.txt'
  - any-glob-to-any-file: 'taxonomies/beauty/body_parts.txt'
  - any-glob-to-any-file: 'taxonomies/beauty/categories.txt'
  - any-glob-to-any-file: 'taxonomies/beauty/abbreviations.txt'
  - any-glob-to-any-file: 'taxonomies/beauty/labels.result.sto'
  - any-glob-to-any-file: 'taxonomies/beauty/labels.result.txt'
  - any-glob-to-any-file: 'taxonomies/beauty/inci_functions.txt'
  - any-glob-to-any-file: 'taxonomies/beauty/allergens.result.sto'
  - any-glob-to-any-file: 'taxonomies/beauty/allergens.result.txt'
  - any-glob-to-any-file: 'taxonomies/beauty/categories.result.sto'
  - any-glob-to-any-file: 'taxonomies/beauty/categories.result.txt'
  - any-glob-to-any-file: 'taxonomies/beauty/special_ingredients.txt'
  - any-glob-to-any-file: 'taxonomies/beauty/inci_functions.result.sto'
  - any-glob-to-any-file: 'tests/unit/expected_test_results/import_gs1/equadis_unilever_obf_signal.off.json'
  - any-glob-to-any-file: 'tests/unit/expected_test_results/import_gs1/equadis_unilever_obf_signal.json'

# Open Products Facts is our platform for other platform. We plan to turn it into the data platform to facilitate circular behaviors (buy, maintain, repare, donate, resale)
# We have a mobile app. We plan in 2024 to integrate Open Food Facts, Open Beauty Facts, Open Pet Food Facts and Open Products Facts together.
# Our project to increase the lifespan of objects. https://world.openproductsfacts.org
📸 Open Products Facts:
- changed-files:
  - any-glob-to-any-file: 'taxonomies/products/**/*'
  - any-glob-to-any-file: 'po/openproductsfacts/**/*'
  - any-glob-to-any-file: 'lib/ProductOpener/Config_opf.pm'
  - any-glob-to-any-file: 'conf/nginx/sites-available/opf'
  - any-glob-to-any-file: 'conf/apache-2.4/sites-available/opf.conf'
  - any-glob-to-any-file: 'scripts/gen_feeds_opf.sh'
  - any-glob-to-any-file: 'html/files/tagline-opf.json'
  - any-glob-to-any-file: 'scripts/gen_feeds_daily_opf.sh'
  - any-glob-to-any-file: 'lib/ProductOpener/Config_opf.pm'
  - any-glob-to-any-file: 'taxonomies/products/unspsc.txt'

Icons:
- changed-files:
  - any-glob-to-any-file: 'icons/**/*'

# Foundation is the CSS framework of Open Food Facts.
CSS:
- changed-files:
  - any-glob-to-any-file: 'scss/**/*'

# We use a non-standard version of GetText, lack language variants support translate.openfoodfacts.org
🌐 Translations:
- changed-files:
  - any-glob-to-any-file: 'po/**/*'
  - any-glob-to-any-file: 'po/common/**/*'
  - any-glob-to-any-file: 'po/openfoodfacts/**/*'
  - any-glob-to-any-file: 'po/openbeautyfacts/**/*'
  - any-glob-to-any-file: 'po/openpetfoodfacts/**/*'
  - any-glob-to-any-file: 'po/openproductsfacts/**/*'
  - any-glob-to-any-file: 'scripts/update_top_translators.pl'
  - any-glob-to-any-file: 'scripts/check_po_file.pl'
  - any-glob-to-any-file: 'scripts/print_all_translations.pl'
  - any-glob-to-any-file: 'scripts/add_users_translations_to_taxonomy.pl'
  - any-glob-to-any-file: 'scripts/taxonomies/add_descriptions_to_taxonomy_from_eu_translations.pl'
  - any-glob-to-any-file: 'cgi/top_translators.pl'
  - any-glob-to-any-file: 'cgi/translate_taxonomy.pl'

Dependencies:
- changed-files:
  - any-glob-to-any-file: 'package.json'
  - any-glob-to-any-file: 'package-lock.json'
  - any-glob-to-any-file: 'cpanfile'
<<<<<<< HEAD
  
=======

# The templating toolkit used by product opener. The starting point for HTML/JS/CSS fixes.
>>>>>>> 493c5c8c
Template::Toolkit:
- changed-files:
  - any-glob-to-any-file: 'templates/**/*'

SCSS:
- changed-files:
  - any-glob-to-any-file: 'scss/_footer.scss'

Footer:
- changed-files:
  - any-glob-to-any-file: 'html/images/illustrations/footer-orange.svg'
  - any-glob-to-any-file: 'html/images/illustrations/footer-planet.svg'
  - any-glob-to-any-file: 'scss/_footer.scss'

📚 Documentation:
- changed-files:
  - any-glob-to-any-file: 'docs/**/*'
  - any-glob-to-any-file: 'scripts/generate_perl_html_doc_from_pod.pl'
  - any-glob-to-any-file: 'po/README.md'
  - any-glob-to-any-file: 'README.md'

# OpenAPI documentation of Open Food Facts. Still incomplete, and needs help.
# Eventually, we'd like to see if it's possible to generate clean SDKs out of it.
📚 OpenAPI:
- changed-files:
  - any-glob-to-any-file: 'docs/assets/api-rapidoc.html'
  - any-glob-to-any-file: 'docs/api/ref/schemas/product_base.yaml'

# https://docker-curriculum.com/
🐋 Docker:
- changed-files:
  - any-glob-to-any-file: 'docker/**/*'
  - any-glob-to-any-file: '.dockerignore'
  - any-glob-to-any-file: 'conf/nginx-docker/nginx.conf'

# The Folksonomy project allows to add custom data to product, and model non food products.
🏷️ Folksonomy Project:
- changed-files:
  - any-glob-to-any-file: 'html/js/folksonomy.js'
  - any-glob-to-any-file: 'templates/web/common/includes/folksonomy_script.tt.html'

# https://wiki.openfoodfacts.org/Product_Attributes
Attributes:
- changed-files:
  - any-glob-to-any-file: 'lib/ProductOpener/Attributes.pm'
  - any-glob-to-any-file: 'tests/unit/attributes.t'

# https://wiki.openfoodfacts.org/Quality
# TODO: it would be nice to harmonize test names scheme
🧽 Data Quality:
- changed-files:
  - any-glob-to-any-file: 'lib/ProductOpener/DataQuality.pm'
  - any-glob-to-any-file: 'lib/ProductOpener/DataQualityCommon.pm'
  - any-glob-to-any-file: 'lib/ProductOpener/DataQualityFood.pm'
  - any-glob-to-any-file: 'taxonomies/data_quality.txt'
  - any-glob-to-any-file: 'tests/unit/dataqualityfood_labels.t'
  - any-glob-to-any-file: 'tests/unit/data_quality_tags_panel.t'
  - any-glob-to-any-file: 'tests/unit/dataquality.t'
  - any-glob-to-any-file: 'tests/unit/dataqualityfood.t'
  
# One of the facets available in Open Food Facts is /quality & allows us to spot products w/ bad data
# 🧽 Quality facet:
# - changed-files:
#  - any-glob-to-any-file: ''

Display:
- changed-files:
  - any-glob-to-any-file: 'lib/ProductOpener/Display.pm'

# https://world.openfoodfacts.org/eco-score-the-environmental-impact-of-food-products
🌱 Eco-Score:
- changed-files:
  - any-glob-to-any-file: 'lib/ProductOpener/Ecoscore.pm'
  - any-glob-to-any-file: 'ecoscore/**/*'
  - any-glob-to-any-file: 'tests/unit/ecoscore.t'
  - any-glob-to-any-file: 'templates/api/knowledge-panels/environment/ecoscore/ecoscore_unknown.tt.json'
  - any-glob-to-any-file: 'templates/web/pages/product/includes/ecoscore_details.tt.html'
  - any-glob-to-any-file: 'templates/api/knowledge-panels/environment/ecoscore/ecoscore_unknown.tt.json'
  - any-glob-to-any-file: 'templates/api/knowledge-panels/environment/palm_oil.tt.json'
  - any-glob-to-any-file: 'templates/api/knowledge-panels/environment/label.tt.json'
  - any-glob-to-any-file: 'templates/api/knowledge-panels/environment/ecoscore/total.tt.json'
  - any-glob-to-any-file: 'templates/api/knowledge-panels/environment/carbon_footprint.tt.json'
  - any-glob-to-any-file: 'templates/api/knowledge-panels/environment/environment_card.tt.json'
  - any-glob-to-any-file: 'templates/api/knowledge-panels/environment/ecoscore/ecoscore.tt.json'
  - any-glob-to-any-file: 'templates/api/knowledge-panels/environment/ecoscore/ecoscore_unknown.tt.json'
  - any-glob-to-any-file: 'templates/api/knowledge-panels/environment/ecoscore/ecoscore_extended.tt.json'
  - any-glob-to-any-file: 'templates/api/knowledge-panels/environment/ecoscore/production_system.tt.json'
  - any-glob-to-any-file: 'templates/api/knowledge-panels/environment/ecoscore/origins_of_ingredients.tt.json'
  - any-glob-to-any-file: 'templates/api/knowledge-panels/environment/ecoscore/ecoscore_not_applicable.tt.json'
  - any-glob-to-any-file: 'templates/api/knowledge-panels/environment/ecoscore/packaging.tt.json'
  - any-glob-to-any-file: 'templates/api/knowledge-panels/environment/ecoscore/agribalyse.tt.json'
  - any-glob-to-any-file: 'templates/api/knowledge-panels/environment/manufacturing_place.tt.json'
  - any-glob-to-any-file: 'templates/api/knowledge-panels/environment/packaging_recycling.tt.json'
  - any-glob-to-any-file: 'templates/api/knowledge-panels/environment/origins_of_ingredients.tt.json'
  - any-glob-to-any-file: 'templates/api/knowledge-panels/environment/ecoscore/threatened_species.tt.json'

# French Lifecycle Analysis for Food (LCA) database used in Eco-Score computations
# https://doc.agribalyse.fr/documentation
Agribalyse:
- changed-files:
  - any-glob-to-any-file: 'scripts/add_agribalyse_food_codes_to_taxonomy.pl'
  - any-glob-to-any-file: 'templates/api/knowledge-panels/environment/ecoscore/agribalyse.tt.json'
  - any-glob-to-any-file: 'external-data/​ecoscore/​agribalyse'
  - any-glob-to-any-file: 'scripts/​agribalyse_food_codes.csv'
  - any-glob-to-any-file: 'docs/​api/​ref/​schemas/​agribalyse.yaml'
  - any-glob-to-any-file: 'scripts/​snippets/​agribalyse_categories_csv.py'
  - any-glob-to-any-file: 'external-data/​ecoscore/​agribalyse/​ssconvert.sh'
  - any-glob-to-any-file: 'external-data/​ecoscore/​agribalyse/​AGRIBALYSE_vf.csv.0'
  - any-glob-to-any-file: 'external-data/​ecoscore/​agribalyse/​AGRIBALYSE_vf.csv.1'
  - any-glob-to-any-file: 'external-data/​ecoscore/​agribalyse/​AGRIBALYSE_vf.csv.2'
  - any-glob-to-any-file: 'external-data/​ecoscore/​agribalyse/​AGRIBALYSE_vf.csv.3'
  - any-glob-to-any-file: 'external-data/​ecoscore/​agribalyse/​AGRIBALYSE_vf.csv.4'
  - any-glob-to-any-file: 'external-data/​ecoscore/​agribalyse/​AGRIBALYSE_vf.csv.5'
  - any-glob-to-any-file: 'external-data/​ecoscore/​agribalyse/​AGRIBALYSE_vf.csv.6'
  - any-glob-to-any-file: 'external-data/​ecoscore/​agribalyse/​AGRIBALYSE_summary.csv'
  - any-glob-to-any-file: 'external-data/​ecoscore/​agribalyse/​AGRIBALYSE_version.txt'
  - any-glob-to-any-file: 'docs/​dev/​how-to-update-agribalyse-ecoscore.md'
  - any-glob-to-any-file: 'scripts/​add_agribalyse_food_codes_to_taxonomy.pl'
  - any-glob-to-any-file: 'templates/​api/​knowledge-panels/​environment/​ecoscore/​agribalyse.tt.json'
  - any-glob-to-any-file: 'tests/​unit/​expected_test_results/​ecoscore/​agribalyse-updated-category.json'
  - any-glob-to-any-file: 'external-data/​ecoscore/​agribalyse/​AGRIBALYSE3.1.1_produits alimentaires.xlsx'
  
Food.pm:
- changed-files:
  - any-glob-to-any-file: 'lib/ProductOpener/Food.pm'

Food groups:
- changed-files:
  - any-glob-to-any-file: 'lib/ProductOpener/FoodGroups.pm'
  - any-glob-to-any-file: 'tests/unit/food_groups.t'
  - any-glob-to-any-file: 'taxonomies/food_groups.txt'

🧪 Additives:
- changed-files:
  - any-glob-to-any-file: 'taxonomies/food/additives.txt'
  - any-glob-to-any-file: 'scripts/merge_additives_lists.pl'
  - any-glob-to-any-file: 'scripts/extract_additives.pl'
  - any-glob-to-any-file: 'scripts/add_efsa_evaluations_to_additives_taxonomy.pl'
  - any-glob-to-any-file: 'templates/api/knowledge-panels/health/ingredients/additive.tt.json'
  - any-glob-to-any-file: 'templates/api/knowledge-panels/health/ingredients/additives.tt.json'
  - any-glob-to-any-file: 'scripts/authorized_additives.pl'
  - any-glob-to-any-file: 'scripts/check_additives_taxonomy.pl'
  - any-glob-to-any-file: 'taxonomies/additives.result.sto'
  - any-glob-to-any-file: 'taxonomies/additives.result.txt'

# https://envol-vert.org/en/methodology/
<<<<<<< HEAD
=======
# This is a score designed by a French NGO to assess the deforestation impact (in sq meters)
>>>>>>> 493c5c8c
🌳 Forest Footprint:
- changed-files:
  - any-glob-to-any-file: 'lib/ProductOpener/ForestFootprint.pm'
  - any-glob-to-any-file: 'tests/unit/forest_footprint.t'

# https://dev.maxmind.com/geoip
<<<<<<< HEAD
# Used to geolocate products based on IP
=======
# Geolite is used to recognize the IP's country to add the country where sold field + scan stats
>>>>>>> 493c5c8c
📍 geolite:
- changed-files:
  - any-glob-to-any-file: 'lib/ProductOpener/GeoIP.pm'
  - any-glob-to-any-file: 'scripts/test_geoip.pl'


# Scan statistics allow us to concentrate efforts on impactful products, and add countries where sold

# GS1 is a standardization organization around product data. They also sell and manage barcodes. They have per-country entities.
# The producer platform is integrating with the GS1 product data formats.
GS1:
- changed-files:
  - any-glob-to-any-file: 'lib/ProductOpener/GS1.pm'
  - any-glob-to-any-file: 'tests/unit/import_gs1.t'
  - any-glob-to-any-file: 'scripts/convert_gs1_json_to_off_csv.pl'
  - any-glob-to-any-file: 'scripts/convert_gs1_xml_to_json_in_dir.pl'

Data import:
- changed-files:
  - any-glob-to-any-file: 'lib/ProductOpener/Import.pm'
  - any-glob-to-any-file: 'lib/ProductOpener/ImportConvert.pm'
  - any-glob-to-any-file: 'scripts/convert_csv_file.pl'
  - any-glob-to-any-file: 'cgi/generate_sample_import_file.pl'

🥗 Ingredients:
- changed-files:
  - any-glob-to-any-file: 'lib/ProductOpener/Ingredients.pm'
  - any-glob-to-any-file: 'taxonomies/food/ingredients.txt'
  - any-glob-to-any-file: 'tests/unit/ingredients.t'
  - any-glob-to-any-file: 'tests/unit/ingredients_analysis.t'
  - any-glob-to-any-file: 'tests/unit/ingredients_clean.t'
  - any-glob-to-any-file: 'tests/unit/ingredients_nesting.t'
  - any-glob-to-any-file: 'tests/unit/ingredients_parsing.t'
  - any-glob-to-any-file: 'tests/unit/ingredients_parsing_todo.t'
  - any-glob-to-any-file: 'tests/unit/ingredients_percent.t'
  - any-glob-to-any-file: 'tests/unit/ingredients_processing.t'
  - any-glob-to-any-file: 'tests/unit/ingredients_tags.t'
  - any-glob-to-any-file: 'scripts/test_ingredient_parser.pl'

# https://wiki.openfoodfacts.org/Ingredients_Extraction_and_Analysis
🥗🔍 Ingredients analysis:
- changed-files:
  - any-glob-to-any-file: 'templates/web/pages/product/includes/ingredients_analysis.tt.html'
  - any-glob-to-any-file: 'templates/api/knowledge-panels/health/ingredients/ingredients_analysis_help.tt.json'
  - any-glob-to-any-file: 'templates/api/knowledge-panels/health/ingredients/ingredients_analysis_details.tt.json'
  - any-glob-to-any-file: 'templates/api/knowledge-panels/health/ingredients/ingredients_analysis_property.tt.json'
  - any-glob-to-any-file: 'templates/api/knowledge-panels/health/ingredients/ingredients_analysis.tt.json'
  - any-glob-to-any-file: 'cgi/test_ingredients_analysis.pl'
  - any-glob-to-any-file: 'scripts/test_extract_ingredients_from_text.pl'
  - any-glob-to-any-file: 'scripts/list_ingredients.pl'
  - any-glob-to-any-file: 'scripts/extract_individual_ingredients.pl'
  - any-glob-to-any-file: 'scripts/aggregate_ingredients.pl'
  - any-glob-to-any-file: 'lib/ProductOpener/Ingredients.pm'

# Labels are all claims present on product packages.
# https://wiki.openfoodfacts.org/Labels
Labels:
- changed-files:
  - any-glob-to-any-file: 'taxonomies/labels.txt'
  - any-glob-to-any-file: 'taxonomies/unused/labels_categories.txt'

# Categories allow easy product comparison, they are also mobilized in Nutri-Score and NOVA groups computation. 
# They are also used to fetch the right LCA from agribalyse, for Eco-Score computation.
Categories:
- changed-files:
  - any-glob-to-any-file: 'taxonomies/categories.txt'

# Origins are used for Eco-Score computation. We want to have structured origins.
📍 Origins:
- changed-files:
  - any-glob-to-any-file: 'taxonomies/origins.txt'
  - any-glob-to-any-file: 'templates/api/knowledge-panels/environment/origins_of_ingredients.tt.json'
  - any-glob-to-any-file: 'templates/api/knowledge-panels/environment/ecoscore/origins_of_ingredients.tt.json'
  - any-glob-to-any-file: 'tests/unit/parse_origins_from_text.t'
  
# https://wiki.openfoodfacts.org/Knowledge_panels
# Knowledge panels are json data that describe content to be displayed to the user.
# They are currently used on the new smoothie flutter application and on the Product Opener web platform.
# Introduction: https://openfoodfacts.github.io/openfoodfacts-server/introduction/knowledge-panels/
# Reference documentation: https://openfoodfacts.github.io/openfoodfacts-server/reference/api/#get-/api/v2/product/-barcode--fields-knowledge_panels
📖 Knowledge panels:
- changed-files:
  - any-glob-to-any-file: 'lib/ProductOpener/KnowledgePanels.pm'
  - any-glob-to-any-file: 'templates/api/knowledge-panels/**/*'
  - any-glob-to-any-file: 'templates/web/panels/image.tt.html'
  - any-glob-to-any-file: 'templates/web/panels/panel.tt.html'
  - any-glob-to-any-file: 'templates/api/knowledge-panels/root.tt.json'
  - any-glob-to-any-file: 'templates/api/knowledge-panels/environment/ecoscore/ecoscore_unknown.tt.json'
  - any-glob-to-any-file: 'templates/api/knowledge-panels/environment/palm_oil.tt.json'
  - any-glob-to-any-file: 'templates/api/knowledge-panels/environment/label.tt.json'
  - any-glob-to-any-file: 'templates/api/knowledge-panels/environment/ecoscore/total.tt.json'
  - any-glob-to-any-file: 'templates/api/knowledge-panels/environment/carbon_footprint.tt.json'
  - any-glob-to-any-file: 'templates/api/knowledge-panels/environment/environment_card.tt.json'
  - any-glob-to-any-file: 'templates/api/knowledge-panels/environment/ecoscore/ecoscore.tt.json'
  - any-glob-to-any-file: 'templates/api/knowledge-panels/environment/ecoscore/ecoscore_unknown.tt.json'
  - any-glob-to-any-file: 'templates/api/knowledge-panels/environment/ecoscore/ecoscore_extended.tt.json'
  - any-glob-to-any-file: 'templates/api/knowledge-panels/environment/ecoscore/production_system.tt.json'
  - any-glob-to-any-file: 'templates/api/knowledge-panels/environment/ecoscore/origins_of_ingredients.tt.json'
  - any-glob-to-any-file: 'templates/api/knowledge-panels/environment/ecoscore/ecoscore_not_applicable.tt.json'
  - any-glob-to-any-file: 'templates/api/knowledge-panels/environment/ecoscore/packaging.tt.json'
  - any-glob-to-any-file: 'templates/api/knowledge-panels/environment/ecoscore/agribalyse.tt.json'
  - any-glob-to-any-file: 'templates/api/knowledge-panels/environment/manufacturing_place.tt.json'
  - any-glob-to-any-file: 'templates/api/knowledge-panels/environment/packaging_recycling.tt.json'
  - any-glob-to-any-file: 'templates/api/knowledge-panels/environment/origins_of_ingredients.tt.json'
  - any-glob-to-any-file: 'templates/api/knowledge-panels/environment/ecoscore/threatened_species.tt.json'
  - any-glob-to-any-file: 'templates/api/knowledge-panels/recommendations/health/fr/spf_pulses.tt.json'
  - any-glob-to-any-file: 'templates/api/knowledge-panels/recommendations/health/fr/spf_alcohol.tt.json'
  - any-glob-to-any-file: 'templates/api/knowledge-panels/recommendations/health/world/who_alcohol.tt.json'
  - any-glob-to-any-file: 'templates/api/knowledge-panels/health/health_card.tt.json'
  - any-glob-to-any-file: 'templates/api/knowledge-panels/health/ingredients/nova.tt.json'
  - any-glob-to-any-file: 'templates/api/knowledge-panels/health/nutrition_panels.tt.json'
  - any-glob-to-any-file: 'templates/api/knowledge-panels/health/ingredients_panels.tt.json'
  - any-glob-to-any-file: 'templates/api/knowledge-panels/health/ingredients/additive.tt.json'
  - any-glob-to-any-file: 'templates/api/knowledge-panels/health/ingredients/additives.tt.json'
  - any-glob-to-any-file: 'templates/api/knowledge-panels/health/nutriscore/nutriscore.tt.json'
  - any-glob-to-any-file: 'templates/api/knowledge-panels/health/ingredients/ingredients.tt.json'
  - any-glob-to-any-file: 'templates/api/knowledge-panels/health/ingredients/ingredients_analysis.tt.json'
  - any-glob-to-any-file: 'templates/api/knowledge-panels/health/ingredients/ingredients_analysis_help.tt.json'
  - any-glob-to-any-file: 'templates/api/knowledge-panels/health/ingredients/ingredients_analysis_details.tt.json'
  - any-glob-to-any-file: 'templates/api/knowledge-panels/health/ingredients/ingredients_analysis_property.tt.json'
  - any-glob-to-any-file: 'templates/api/knowledge-panels/health/nutrition/serving_size.tt.json'
  - any-glob-to-any-file: 'templates/api/knowledge-panels/health/nutrition/nutrient_level.tt.json'
  - any-glob-to-any-file: 'templates/api/knowledge-panels/health/nutrition/physical_activities.tt.json'
  - any-glob-to-any-file: 'templates/api/knowledge-panels/health/nutrition/nutrition_facts_table.tt.json'
  - any-glob-to-any-file: 'tests/integration/expected_test_results/api_v3_product_read/get-knowledge-panels.json'
  - any-glob-to-any-file: 'tests/integration/expected_test_results/api_v3_product_read/get-knowledge-panels-fr.json'
  - any-glob-to-any-file: 'docs/api/ref/schemas/knowledge_panels/**'
  - any-glob-to-any-file: 'lib/ProductOpener/KnowledgePanelsTags.pm'
  
Serving size:
- changed-files:
  - any-glob-to-any-file: 'templates/api/knowledge-panels/health/nutrition/serving_size.tt.json'
  - any-glob-to-any-file: 'tests/unit/food_normalize_serving_size.t'

lang:
- changed-files:
  - any-glob-to-any-file: 'lib/ProductOpener/Lang.pm'

📨 Mail:
- changed-files:
  - any-glob-to-any-file: 'lib/ProductOpener/Mail.pm'
  - any-glob-to-any-file: 'templates/emails/import_csv_file_admin_notification.tt.html'
  - any-glob-to-any-file: 'templates/emails/user_new_pro_account_admin_notification.tt.html'
  - any-glob-to-any-file: 'lib/ProductOpener/Brevo.pm'
<<<<<<< HEAD
=======

# We use https://www.brevo.com/fr/ to send Newsletter to users who have opted in. Currently programmatic emails are sent directly by our own servers.
📨 Emails - Brevo:
- changed-files:
  - any-glob-to-any-file: 'lib/ProductOpener/Brevo.pm'
  - any-glob-to-any-file: 'tests/unit/brevo.t'
>>>>>>> 493c5c8c

MainCountries:
- changed-files:
  - any-glob-to-any-file: 'lib/ProductOpener/MainCountries.pm'

Numbers:
- changed-files:
  - any-glob-to-any-file: 'lib/ProductOpener/Numbers.pm'

# https://world.openfoodfacts.org/nutriscore
# Read how Open Food Facts was instrumental in disseminating Nutri-Score: https://world.openfoodfacts.org/open-food-facts-and-the-nutriscore
🚦 Nutri-Score:
- changed-files:
  - any-glob-to-any-file: 'lib/ProductOpener/Nutriscore.pm'
  - any-glob-to-any-file: 'templates/web/pages/product/includes/nutriscore.tt.html'
  - any-glob-to-any-file: 'templates/web/pages/product/includes/nutriscore_details.tt.html'
  - any-glob-to-any-file: 'templates/api/knowledge-panels/health/nutriscore/nutriscore.tt.json'
  - any-glob-to-any-file: 'tests/unit/nutriscore.t'
  - any-glob-to-any-file: 'tests/unit/ingredients_nutriscore.t'
  - any-glob-to-any-file: 'tests/unit/ingredients_nutriscore.t'
  - any-glob-to-any-file: 'scripts/add_nutriscore_to_scanbot_csv.pl'

🏭 Orgs:
- changed-files:
  - any-glob-to-any-file: 'lib/ProductOpener/Orgs.pm'

# https://blog.openfoodfacts.org/en/news/discover-what-food-products-are-made-near-you-with-made-near-me
📍🏭 Packager Codes:
- changed-files:
  - any-glob-to-any-file: 'lib/ProductOpener/PackagerCodes.pm'
  - any-glob-to-any-file: 'tests/unit/packager_codes.t'
  - any-glob-to-any-file: 'scripts/packager-codes/de-packagers-refresh.pl'
  - any-glob-to-any-file: 'scripts/packager-codes/ee-packagers-xml2tsv.pl'
  - any-glob-to-any-file: 'scripts/packager-codes/es-packagers-html2csv.pl'
  - any-glob-to-any-file: 'scripts/packager-codes/fi-packagers-xls2csv.pl'
  - any-glob-to-any-file: 'scripts/packager-codes/fr-packagers-refresh.pl'
  - any-glob-to-any-file: 'scripts/packager-codes/se-packagers-html2tsv.pl'
  - any-glob-to-any-file: 'scripts/update_packager_codes.pl'
  - any-glob-to-any-file: 'scripts/update_packager_codes_fsa_ratings.pl'
  - any-glob-to-any-file: 'scripts/test_normalize_packaging_codes.pl'
  - any-glob-to-any-file: 'scripts/update_emb_codes_in_mongodb.pl'
  - any-glob-to-any-file: 'packager-codes/**'
  - any-glob-to-any-file: 'tests/integration/expected_test_results/facets/packager-code_fr-85-222-003-ec.json'
  - any-glob-to-any-file: 'tests/integration/expected_test_results/facets/packager-code_fr-85-222-003-ce.json'
  - any-glob-to-any-file: 'packager-codes/FR-merge-UTF-8.csv'
<<<<<<< HEAD
=======

# facets: facets allow you to explore products according to various criterion. Based on MongoDB
facets:
- changed-files:
  - any-glob-to-any-file: 'tests/integration/expected_test_results/facets/packager-code_fr-85-222-003-ec.json'
  - any-glob-to-any-file: 'tests/integration/expected_test_results/facets/packager-code_fr-85-222-003-ce.json'
>>>>>>> 493c5c8c
  
🇫🇷 France:
- changed-files:
  - any-glob-to-any-file: 'packager-codes/FR-merge-UTF-8.csv'
<<<<<<< HEAD

Redis:
- changed-files:
  - any-glob-to-any-file: 'lib/ProductOpener/Redis.pm'
  
=======

Redis:
- changed-files:
  - any-glob-to-any-file: 'lib/ProductOpener/Redis.pm'

📦 Packaging shapes:
- changed-files:
  - any-glob-to-any-file: 'taxonomies/packaging_shapes.txt'
  - any-glob-to-any-file: 'taxonomies/packaging_shapes.result.sto'
  - any-glob-to-any-file: 'taxonomies/packaging_shapes.result.txt'

# https://wiki.openfoodfacts.org/Category:Recycling
>>>>>>> 493c5c8c
📦 Packaging:
- changed-files:
  - any-glob-to-any-file: 'lib/ProductOpener/Packaging.pm'
  - any-glob-to-any-file: 'lib/ProductOpener/PackagingStats.pm'
  - any-glob-to-any-file: 'taxonomies/packaging_materials.txt'
  - any-glob-to-any-file: 't/packaging.t'
  - any-glob-to-any-file: 'cgi/packaging.pl'
  - any-glob-to-any-file: 'icons/packaging.svg'
  - any-glob-to-any-file: 'taxonomies/old/packagings.txt'
  - any-glob-to-any-file: 'taxonomies/packaging.result.sto'
  - any-glob-to-any-file: 'taxonomies/packaging.result.txt'
  - any-glob-to-any-file: 'taxonomies/packaging_shapes.txt'
  - any-glob-to-any-file: 'taxonomies/packaging_materials.txt'
  - any-glob-to-any-file: 'taxonomies/packaging_recycling.txt'
  - any-glob-to-any-file: 'taxonomies/packaging_shapes.result.sto'
  - any-glob-to-any-file: 'taxonomies/packaging_shapes.result.txt'
  - any-glob-to-any-file: 'html/images/lang/en/packaging/**/*'
  - any-glob-to-any-file: 'html/images/icons/packaging-shapes/README'
  - any-glob-to-any-file: 'taxonomies/packaging_materials.result.sto'
  - any-glob-to-any-file: 'taxonomies/packaging_materials.result.txt'
  - any-glob-to-any-file: 'taxonomies/packaging_recycling.result.sto'
  - any-glob-to-any-file: 'taxonomies/packaging_recycling.result.txt'
  - any-glob-to-any-file: 'html/images/icons/packaging-shapes/LICENCE'
  - any-glob-to-any-file: 'html/images/lang/jp/packaging/**/*'
  - any-glob-to-any-file: 'html/images/lang/de/packaging/**/*'
  - any-glob-to-any-file: 't/expected_test_results/packaging/**/*'
  - any-glob-to-any-file: 'html/images/icons/packaging-shapes/dark-mode/**/*'
  - any-glob-to-any-file: 'templates/api/knowledge-panels/environment/packaging_recycling.tt.json'
  - any-glob-to-any-file: 'templates/api/knowledge-panels/environment/ecoscore/packaging.tt.json'
  - any-glob-to-any-file: 'tests/unit/packaging.t'
  - any-glob-to-any-file: 'docs/api/ref/schemas/packagings/**'
  - any-glob-to-any-file: 'scripts/gen_packaging_stats.pl'

# https://wiki.openfoodfacts.org/Platform_for_producers
🏭 Producers Platform:
- changed-files:
  - any-glob-to-any-file: 'lib/ProductOpener/GS1.pm'
  - any-glob-to-any-file: 'lib/ProductOpener/Orgs.pm'
  - any-glob-to-any-file: 'lib/ProductOpener/Import.pm'
  - any-glob-to-any-file: 'lib/ProductOpener/ImportConvert.pm'
  - any-glob-to-any-file: 'lib/ProductOpener/Producers.pm'
  - any-glob-to-any-file: 'lib/ProductOpener/ProducersFood.pm'
  - any-glob-to-any-file: 'lib/ProductOpener/Producers.pm'
  - any-glob-to-any-file: 'scripts/export_producers_platform_data_to_public_database.sh'
  - any-glob-to-any-file: 'lib/ProductOpener/ProducersFood.pm'
  - any-glob-to-any-file: 'templates/web/pages/org_form/org_form.tt.html'
  - any-glob-to-any-file: 'templates/web/pages/org_profile/org_profile.tt.html'
  - any-glob-to-any-file: 'templates/web/pages/import_file_upload/import_file_upload.tt.html'
  - any-glob-to-any-file: 'templates/web/pages/export_products/export_products.tt.html'
  - any-glob-to-any-file: 'templates/web/pages/remove_products/remove_products.tt.html'
  - any-glob-to-any-file: 'tests/unit/producers.t'
  - any-glob-to-any-file: 'scripts/import_csv_file.pl'
  - any-glob-to-any-file: 'scripts/import_fleurymichon.pl'
  - any-glob-to-any-file: 'scripts/import_systemeu.pl'
  - any-glob-to-any-file: 'scripts/convert_nestle_nutrition_data.pl'
  - any-glob-to-any-file: 'scripts/convert_carrefour_data.pl'
  - any-glob-to-any-file: 'tests/unit/import.t'
  - any-glob-to-any-file: 'tests/unit/import_convert_carrefour_france.t'
  - any-glob-to-any-file: 'scripts/tag_stores_magasins_u.pl'
  - any-glob-to-any-file: 'lib/ProductOpener/ImportConvertCarrefourFrance.pm'
  - any-glob-to-any-file: 'cgi/remove_products.pl'
  - any-glob-to-any-file: 'scripts/remove_all_private_products_for_owner.pl'
  - any-glob-to-any-file: 'scripts/gen_pro_users_emails_list.pl'
  - any-glob-to-any-file: 'cgi/import_products_categories_from_public_database.pl'
  - any-glob-to-any-file: 'scripts/imports/agena3000/run_agena3000_import.sh'
  - any-glob-to-any-file: 'scripts/bayard-import/run_bayard_import.sh'
  - any-glob-to-any-file: 'scripts/codeonline-import/run_codeonline_import.sh'
  - any-glob-to-any-file: 'scripts/codeonline-import/split_gs1_codeonline_json.pl'
  - any-glob-to-any-file: 'scripts/codeonline-import/stats_gs1_codeonline_json.pl'
  - any-glob-to-any-file: 'scripts/equadis-import/run_equadis_import.sh'
  - any-glob-to-any-file: 'cgi/generate_sample_import_file.pl'

🏭 AGENA3000:
- changed-files:
  - any-glob-to-any-file: 'scripts/imports/agena3000/run_agena3000_import.sh'

🏭 Bayard:
- changed-files:
  - any-glob-to-any-file: 'scripts/bayard-import/run_bayard_import.sh'

🏭 CodeOnline:
- changed-files:
  - any-glob-to-any-file: 'scripts/codeonline-import/run_codeonline_import.sh'
  - any-glob-to-any-file: 'scripts/codeonline-import/split_gs1_codeonline_json.pl'
  - any-glob-to-any-file: 'scripts/codeonline-import/stats_gs1_codeonline_json.pl'

🏭 EQUADIS:
- changed-files:
  - any-glob-to-any-file: 'scripts/equadis-import/run_equadis_import.sh'
  - any-glob-to-any-file: 'tests/unit/expected_test_results/import_gs1/equadis_unilever_obf_signal.off.json'
  - any-glob-to-any-file: 'tests/unit/expected_test_results/import_gs1/equadis_unilever_obf_signal.json'
  
Store:
- changed-files:
  - any-glob-to-any-file: 'lib/ProductOpener/Store.pm'
  - any-glob-to-any-file: 'tests/unit/store.t'

🖼️ Images:
- changed-files:
  - any-glob-to-any-file: 'lib/ProductOpener/Images.pm'
  - any-glob-to-any-file: 'cgi/product_image_crop.pl'
  - any-glob-to-any-file: 'cgi/product_image_move.pl'
  - any-glob-to-any-file: 'cgi/product_image_rotate.pl'
  - any-glob-to-any-file: 'cgi/product_image_unselect.pl'
  - any-glob-to-any-file: 'cgi/product_image_upload.pl'
  - any-glob-to-any-file: 'scripts/delete_old_cropped_images.pl'
  - any-glob-to-any-file: 'docs/ref/api/requestBodies/crop_a_photo.yaml'
  - any-glob-to-any-file: 'docs/ref/api/requestBodies/add_photo_to_existing_product.yaml'
  - any-glob-to-any-file: 'docs/api/tutorial-uploading-photo-to-a-product.md'

Products:
- changed-files:
  - any-glob-to-any-file: 'lib/ProductOpener/Products.pm'

Recipes:
- changed-files:
  - any-glob-to-any-file: 'lib/ProductOpener/Recipes.pm'
  - any-glob-to-any-file: 'templates/web/pages/recipes/recipes.tt.html'
  - any-glob-to-any-file: 'tests/unit/recipes.t'

Text:
- changed-files:
  - any-glob-to-any-file: 'lib/ProductOpener/Text.pm'

URL:
- changed-files:
  - any-glob-to-any-file: 'lib/ProductOpener/URL.pm'

Web:
- changed-files:
  - any-glob-to-any-file: 'lib/ProductOpener/Web.pm'

# Donation pages and banners for the Open Food Facts NGO.
🎁 Donations:
- changed-files:
  - any-glob-to-any-file: 'html/donate/tt.html'
  - any-glob-to-any-file: 'templates/web/common/includes/donate_banner.tt.html'
  - any-glob-to-any-file: 'html/donate/fr.helloasso.html'
  - any-glob-to-any-file: 'html/donate/en.html'

✏️ Editing:
- changed-files:
  - any-glob-to-any-file: 'templates/web/pages/product_edit/product_edit_form.tt.html'
  - any-glob-to-any-file: 'templates/web/pages/product_edit/display_input_field.tt.html'
  - any-glob-to-any-file: 'templates/web/pages/product_edit/display_input_tabs.tt.html'
  - any-glob-to-any-file: 'templates/web/pages/product_edit/product_edit_form_display.tt.html'
  - any-glob-to-any-file: 'templates/web/pages/product_edit/product_edit_form_process.tt.html'
  - any-glob-to-any-file: 'docs/api/ref/requestBodies/add_or_edit_a_product.yaml'

Product page:
- changed-files:
  - any-glob-to-any-file: 'templates/web/pages/product/includes/edit_history.tt.html'
  - any-glob-to-any-file: 'templates/web/pages/product/product_page.tt.html'
  - any-glob-to-any-file: 'templates/web/pages/product/includes/product_image.tt.html'
  - any-glob-to-any-file: 'templates/web/pages/product/includes/ingredients_analysis.tt.html'
  - any-glob-to-any-file: 'templates/web/pages/product/includes/nutrition_facts_table.tt.html'

🔐 Password:
- changed-files:
  - any-glob-to-any-file: 'cgi/change_password.pl'
  - any-glob-to-any-file: 'templates/web/pages/change_password/change_password.tt.html'
  - any-glob-to-any-file: 'templates/web/pages/reset_password/reset_password.tt.html'
  - any-glob-to-any-file: 'cgi/reset_password.pl'
  - any-glob-to-any-file: 'cgi/reset_password_for_user.pl'
  
✔︎ Spellcheck:
- changed-files:
  - any-glob-to-any-file: 'templates/web/pages/spellcheck/spellcheck_test.tt.html'
  - any-glob-to-any-file: 'scripts/test_spellchecker.pl'
  - any-glob-to-any-file: 'cgi/spellcheck_test.pl'

🗺️ Maps:
- changed-files:
  - any-glob-to-any-file: 'templates/web/pages/products_map/map_of_products.tt.html'

Top translators:
- changed-files:
  - any-glob-to-any-file: 'templates/web/pages/top_translators/top_translators.tt.html'

# Implemented by @hangy - https://world.openfoodfacts.org/cgi/recent_changes.pl?&page=1&page_size=25
Recent changes:
- changed-files:
  - any-glob-to-any-file: 'templates/web/common/includes/display_recent_changes.tt.html'
  - any-glob-to-any-file: 'scripts/update_recent_changes.pl'
  - any-glob-to-any-file: 'cgi/recent_changes.pl'

Nutrient levels:
- changed-files:
  - any-glob-to-any-file: 'templates/web/pages/product/includes/nutrient_levels.tt.html'

Product history:
- changed-files:
  - any-glob-to-any-file: 'templates/web/pages/product/includes/display_rev_info.tt.html'
  - any-glob-to-any-file: 'templates/web/pages/product/includes/edit_history.tt.html'
  - any-glob-to-any-file: 'lib/ProductOpener/Version.pm'

Tags:
- changed-files:
  - any-glob-to-any-file: 'lib/ProductOpener/Tags.pm'
  - any-glob-to-any-file: 'templates/web/pages/tags_map/map_of_tags.tt.html'
  - any-glob-to-any-file: 'scripts/gen_top_tags_per_country.pl'
  - any-glob-to-any-file: 'lib/ProductOpener/TagsEntries.pm'
  - any-glob-to-any-file: 'templates/web/pages/tag/tag.tt.html'
  - any-glob-to-any-file: 'lib/ProductOpener/APITagRead.pm'
  - any-glob-to-any-file: 'lib/ProductOpener/TagsEntries.pm'
  - any-glob-to-any-file: 'lib/ProductOpener/KnowledgePanelsTags.pm'
  
Site layout:
- changed-files:
  - any-glob-to-any-file: 'templates/web/common/site_layout.tt.html'

Lists of products:
- changed-files:
  - any-glob-to-any-file: 'templates/web/common/includes/list_of_products.tt.html'

Error list:
- changed-files:
  - any-glob-to-any-file: 'templates/web/common/includes/error_list.tt.html'

Fields:
- changed-files:
  - any-glob-to-any-file: 'templates/web/common/includes/display_field.tt.html'
  - any-glob-to-any-file: 'templates/web/common/includes/display_field_br.tt.html'

Blocks:
- changed-files:
  - any-glob-to-any-file: 'templates/web/common/includes/display_blocks.tt.html'
  - any-glob-to-any-file: 'templates/web/common/includes/display_my_block.tt.html'

# https://howmuchsugar.in/ - Mini game powered by Open Food Facts data
🍬 How Much Sugar:
- changed-files:
  - any-glob-to-any-file: 'scripts/gen_sucres.pl'
  - any-glob-to-any-file: 'scripts/gen_sugar.pl'
  - any-glob-to-any-file: 'cgi/sucres_check.pl'
  - any-glob-to-any-file: 'cgi/sucres_random.pl'
  - any-glob-to-any-file: 'cgi/sugar_check.pl'
  - any-glob-to-any-file: 'cgi/sugar_random.pl'

# https://blog.openfoodfacts.org/en/news/discover-what-food-products-are-made-near-you-with-made-near-me
🗺️ Made Near Me:
- changed-files:
  - any-glob-to-any-file: 'scripts/generate_madenearme_page.pl'
  - any-glob-to-any-file: 'scripts/generate_madenearme_pages.sh'

# This is used by Open Beauty Facts
# https://en.wikipedia.org/wiki/Period-after-opening_symbol
PAO:
- changed-files:
  - any-glob-to-any-file: 'scripts/generate_pao_taxonomy.pl'

# We use Minion tasks for background job processing in the Producer Platform
Minion:
- changed-files:
  - any-glob-to-any-file: 'scripts/minion.pl'
  - any-glob-to-any-file: 'scripts/minion_export_test.pl'
  - any-glob-to-any-file: 'scripts/minion_import.pl'
  - any-glob-to-any-file: 'scripts/minion_import_test.pl'
  - any-glob-to-any-file: 'scripts/minion_producers.pl'
  - any-glob-to-any-file: 'scripts/minion_producers_test.pl'
  - any-glob-to-any-file: 'cgi/minion_job_status.pl'
  - any-glob-to-any-file: 'cgi/import_file_job_status.pl'
  - any-glob-to-any-file: 'cgi/import_file_process.pl'
  - any-glob-to-any-file: 'cgi/import_products_categories_from_public_database.pl'
<<<<<<< HEAD
  
=======

# We use Cloud Vision for NSFW detection and OCR.
>>>>>>> 493c5c8c
OCR:
- changed-files:
  - any-glob-to-any-file: 'scripts/run_cloud_vision_ocr.pl'
  - any-glob-to-any-file: 'tests/unit/send_image_to_cloud_vision.t'

# Scanbot is the bot updating Scan statistics on products. The plan is to eventually use openfoodfacts-events for scan statistics.
Scanbot:
- changed-files:
  - any-glob-to-any-file: 'scripts/scanbot.pl'

🕹️ Gamification:
- changed-files:
  - any-glob-to-any-file: 'lib/ProductOpener/Missions.pm'
  - any-glob-to-any-file: 'lib/ProductOpener/MissionsConfig.pm'
  - any-glob-to-any-file: 'scripts/compute_missions.pl'
  - any-glob-to-any-file: 'scripts/compute_missions_for_user.pl'
  - any-glob-to-any-file: 'scripts/export_battle_food.pl'
  - any-glob-to-any-file: 'cgi/top_translators.pl'

Config:
- changed-files:
  - any-glob-to-any-file: 'lib/ProductOpener/Config2_docker.pm'
  - any-glob-to-any-file: 'lib/ProductOpener/Config2_sample.pm'
  - any-glob-to-any-file: 'lib/ProductOpener/Config_off.pm'
  - any-glob-to-any-file: 'lib/ProductOpener/Config_obf.pm'
  - any-glob-to-any-file: 'lib/ProductOpener/Config_opf.pm'
  - any-glob-to-any-file: 'lib/ProductOpener/Config_opff.pm'

Ingredients processing:
- changed-files:
  - any-glob-to-any-file: 'tests/unit/ingredients_processing.t'
  - any-glob-to-any-file: 'taxonomies/ingredients_processing.txt'

👥 Users:
- changed-files:
  - any-glob-to-any-file: 'lib/ProductOpener/Users.pm'
  - any-glob-to-any-file: 'templates/web/common/includes/display_login_register.tt.html'
  - any-glob-to-any-file: 'templates/web/pages/session/signed_in.tt.html'
  - any-glob-to-any-file: 'templates/web/pages/session/signed_out.tt.html'
  - any-glob-to-any-file: 'templates/web/pages/session/sign_in_form.tt.html'
  - any-glob-to-any-file: 'templates/web/pages/user_form/user_form_page.tt.html'
  - any-glob-to-any-file: 'templates/web/pages/user_profile/user_profile.tt.html'
  - any-glob-to-any-file: 'scripts/gen_users_emails.pl'
  - any-glob-to-any-file: 'scripts/gen_users_emails_list.pl'
  - any-glob-to-any-file: 'scripts/gen_users_lists.pl'
  - any-glob-to-any-file: 'scripts/gen_users_names.pl'
  - any-glob-to-any-file: 'cgi/user.pl'

# NOVA is an indicator for food ultra-processing. 
# Ultra-processing is bad for your health, and Open Food Facts' support of ultra-processing detection has been featured in places like the BBC.
# https://world.openfoodfacts.org/nova
NOVA:
- changed-files:
  - any-glob-to-any-file: 'tests/unit/nova.t'
  - any-glob-to-any-file: 'templates/api/knowledge-panels/health/ingredients/nova.tt.json'

Vitamins:
- changed-files:
  - any-glob-to-any-file: 'tests/unit/vitamins.t'
  - any-glob-to-any-file: 'taxonomies/​vitamins.txt'
  - any-glob-to-any-file: 'html/​images/​misc/​ajout-produit-nutrition-vitamines.png'
  - any-glob-to-any-file: 'tests/​unit/​expected_test_results/​ingredients/​en-vitamin.json'
  - any-glob-to-any-file: 'tests/​integration/​expected_test_results/​facets/​category-vitamins.json'
  
Checkbot:
- changed-files:
  - any-glob-to-any-file: 'scripts/checkbot.pl'

👮 Moderation:
- changed-files:
  - any-glob-to-any-file: 'scripts/delete_products_from_user.pl'
  - any-glob-to-any-file: 'scripts/delete_spam_users.pl'
  - any-glob-to-any-file: 'scripts/remove_empty_products.pl'
  - any-glob-to-any-file: 'scripts/remove_products_without_code.pl'
  - any-glob-to-any-file: 'scripts/find_and_replace_user_id_in_products.pl'
  - any-glob-to-any-file: 'cgi/remove_products.pl'
  - any-glob-to-any-file: 'templates/web/pages/remove_products/remove_products.tt.html'
  - any-glob-to-any-file: 'lib/ProductOpener/APIProductRevert.pm'
  - any-glob-to-any-file: 'scripts/make_user_moderator.pl'
  - any-glob-to-any-file: 'tests/integration/delete_user.t'
<<<<<<< HEAD
  
=======


# Enabling users to delete account while preserving accountability for edits
# By default we don't delete products belonging to the user. It only happens for potential spam accounts.
Account deletion:
- changed-files:
  - any-glob-to-any-file: 'tests/integration/delete_user.t'
  - any-glob-to-any-file: 'scripts/delete_products_from_user.pl'
  - any-glob-to-any-file: 'scripts/delete_spam_users.pl'
  
# Edit Rules prevent quality issues by selectively ignoring or altering specific edits
🧽 Data quality - edit rules:
- changed-files:
  - any-glob-to-any-file: 'tests/unit/process_product_edit_rules.t'

>>>>>>> 493c5c8c
sto:
- changed-files:
  - any-glob-to-any-file: 'scripts/sto_to_json.pl'
  - any-glob-to-any-file: 'scripts/sto_to_xml.pl'
  - any-glob-to-any-file: 'cgi/sto2json.pl'

update all products:
- changed-files:
  - any-glob-to-any-file: 'scripts/update_all_products.pl'
  - any-glob-to-any-file: 'scripts/update_all_products_from_dir_in_mongodb.pl'
  - any-glob-to-any-file: 'scripts/update_all_products_revisions_from_dir_in_mongodb.pl'

# We export data nightly as CSV, MongoDB… See: https://world.openfoodfacts.org/data
Exports:
- changed-files:
  - any-glob-to-any-file: 'scripts/extract_ingredients_test_set.pl'
  - any-glob-to-any-file: 'scripts/extract_nutrition_images_and_crop_data.pl'
  - any-glob-to-any-file: 'scripts/extract_nutrition_test_set.pl'
  - any-glob-to-any-file: 'scripts/export_and_import_to_public_database.pl'
  - any-glob-to-any-file: 'scripts/export_csv_file.pl'
  - any-glob-to-any-file: 'scripts/export_data.pl'
  - any-glob-to-any-file: 'scripts/export_database.pl'
  - any-glob-to-any-file: 'scripts/export_products_data_and_images.pl'
  - any-glob-to-any-file: 'scripts/export_tags_hierarchies.pl'
  - any-glob-to-any-file: 'scripts/popular_products_images.pl'

Export:
- changed-files:
  - any-glob-to-any-file: 'lib/ProductOpener/Export.pm'
  - any-glob-to-any-file: 't/expected_test_results/export/**/*'
  - any-glob-to-any-file: 'scripts/mongodb_dump.sh'

Data exports:
- changed-files:
  - any-glob-to-any-file: 'scripts/gen_feeds_daily_obf.sh'
  - any-glob-to-any-file: 'scripts/gen_feeds_daily_off.sh'
  - any-glob-to-any-file: 'scripts/gen_feeds_daily_opf.sh'
  - any-glob-to-any-file: 'scripts/gen_feeds_daily_opff.sh'

# CIQUAL is the reference database in France for the nutritional composition of foods, containing information on over 3,185 foods commonly consumed in the country. 
# It's a valuable tool for health professionals, food businesses, and researchers.
# It's used in Open Food Facts to estimate nutrition facts at ingredient level or at product category level (you have both in CIQUAL)
# The Agribalyse database is actually modelled closely after CIQUAL, including the codes, but there might be some discrepancies.
# https://www.anses.fr/en/content/anses-ciqual-food-composition-table
CIQUAL:
- changed-files:
  - any-glob-to-any-file: 'external-data/​ciqual'
  - any-glob-to-any-file: 'external-data/​ciqual/​calnut'
  - any-glob-to-any-file: 'external-data/​ciqual/​ciqual'
  - any-glob-to-any-file: 'external-data/​ciqual/​calnut/​README.txt'
  - any-glob-to-any-file: 'external-data/​ciqual/​ciqual/​CIQUAL.csv'
  - any-glob-to-any-file: 'external-data/​ciqual/​calnut/​CALNUT.xlsx'
  - any-glob-to-any-file: 'external-data/​ciqual/​calnut/​CALNUT.csv.0'
  - any-glob-to-any-file: 'external-data/​ciqual/​calnut/​CALNUT.csv.1'
  - any-glob-to-any-file: 'external-data/​ciqual/​calnut/​ssconvert.sh'
  - any-glob-to-any-file: 'external-data/​ciqual/​calnut/​CALNUT_version.txt'
  - any-glob-to-any-file: 'external-data/​ciqual/​ciqual/​CIQUAL_version.txt'
  - any-glob-to-any-file: 'tests/​unit/​nutrition_ciqual.t'
  - any-glob-to-any-file: 'external-data/​ciqual/​calnut/​CALNUT2020_2020_07_07.xlsx'
  - any-glob-to-any-file: 'external-data/​ciqual/​ciqual/​CIQUAL2020_ENG_2020_07_07.csv'
  - any-glob-to-any-file: 'external-data/​ciqual/​ciqual/​CIQUAL2020_ENG_2020_07_07.xls'
  - any-glob-to-any-file: 'tests/​unit/​expected_test_results/​nutrition_ciqual'
  - any-glob-to-any-file: 'lib/​ProductOpener/​NutritionCiqual.pm'
  - any-glob-to-any-file: 'tests/​unit/​expected_test_results/​nutrition_ciqual/​31016-white-sugar.json'
  - any-glob-to-any-file: 'tests/​unit/​expected_test_results/​nutrition_ciqual/​40601-offal-cooked-average.json'

Nutrition estimation:
- changed-files:
  - any-glob-to-any-file: 'lib/ProductOpener/NutritionEstimation.pm'

# The API requires auth in order to perform editing.There is a common mechanism & mechanism built for Robotoff - our AI system
# We're in the process of migrating to Keycloak
🔐 Auth:
- changed-files:
  - any-glob-to-any-file: 'cgi/auth.pl'
  - any-glob-to-any-file: 'cgi/sso.pl'

# Providing autosuggest for taxonomized fields. Mostly used in editing scenarii
✏️ Editing - Auto Suggest:
- changed-files:
  - any-glob-to-any-file: 'cgi/suggest.pl'
  - any-glob-to-any-file: 'tests/integration/api_cgi_suggest.t'
  - any-glob-to-any-file: 'tests/integration/expected_test_results/api_cgi_suggest/**/*'
  - any-glob-to-any-file: 'tests/integration/expected_test_results/api_cgi_suggest/categories-no-term.json'
  - any-glob-to-any-file: 'tests/integration/expected_test_results/api_cgi_suggest/categories-string-strawberry.json'
  - any-glob-to-any-file: 'tests/integration/expected_test_results/api_cgi_suggest/categories-term-fr-cafe-accent.json'
  - any-glob-to-any-file: 'tests/integration/expected_test_results/api_cgi_suggest/categories-term-fr-frais.json'
  - any-glob-to-any-file: 'tests/integration/expected_test_results/api_cgi_suggest/categories-term-fr-fraise.json'
  - any-glob-to-any-file: 'tests/integration/expected_test_results/api_cgi_suggest/categories-term-fraise.json'
  - any-glob-to-any-file: 'tests/integration/expected_test_results/api_cgi_suggest/categories-term-strawberry.json'
  - any-glob-to-any-file: 'tests/integration/expected_test_results/api_cgi_suggest/no-tagtype.json'
  - any-glob-to-any-file: 'lib/ProductOpener/APITaxonomySuggestions.pm'
  
Subdomains:
- changed-files:
  - any-glob-to-any-file: 'scripts/list_subdomains.pl'
  
🧪 Tests:
- changed-files:
  - any-glob-to-any-file: 'tests/**/*'
  - any-glob-to-any-file: 't/**/*'
  - any-glob-to-any-file: 'lib/ProductOpener/Test.pm'
  
🧪 integration tests:
- changed-files:
  - any-glob-to-any-file: 'tests/integration/import_csv_file.t'
  - any-glob-to-any-file: 'tests/integration/export.t'
  - any-glob-to-any-file: 'tests/integration/expected_test_results/api_v3_product_read/get-knowledge-panels.json'
  - any-glob-to-any-file: 'tests/integration/expected_test_results/api_v3_product_read/get-knowledge-panels-fr.json'

🧪 Unit tests:
- changed-files:
  - any-glob-to-any-file: 'tests/unit/display.t'
  - any-glob-to-any-file: 'tests/unit/food.t'
  - any-glob-to-any-file: 'tests/unit/i18n.t'
  - any-glob-to-any-file: 'tests/unit/images.t'
  - any-glob-to-any-file: 'tests/unit/lang.t'
  - any-glob-to-any-file: 'tests/unit/load_csv_or_excel_file.t'
  - any-glob-to-any-file: 'tests/unit/numbers.t'
  - any-glob-to-any-file: 'tests/unit/products.t'
  - any-glob-to-any-file: 'tests/unit/tags.t'
  - any-glob-to-any-file: 'tests/unit/templates.t'
  - any-glob-to-any-file: 'tests/unit/text.t'

# Product name, Generic name, Ingredients, Packaging text are multilingual fields.
Multilingual products:
- changed-files:
  - any-glob-to-any-file: 'cgi/product_jqm_multilingual.pl'
  - any-glob-to-any-file: 'cgi/product_multilingual.pl'
  - any-glob-to-any-file: 'html/js/product-multilingual.js'

file import:
- changed-files:
  - any-glob-to-any-file: 'cgi/import_file_process.pl'
  - any-glob-to-any-file: 'cgi/import_file_select_format.pl'
  - any-glob-to-any-file: 'cgi/import_file_upload.pl'

# We use Apache as a server to run Open Food Facts
🪶 Apache:
- changed-files:
  - any-glob-to-any-file: 'lib/startup_apache2.pl'
  - any-glob-to-any-file: 'conf/​apache-2.4'
  - any-glob-to-any-file: 'Go to folder'
  - any-glob-to-any-file: 'conf/​apache2-docker'
  - any-glob-to-any-file: 'conf/​logrotate/​apache2'
  - any-glob-to-any-file: 'conf/​apache-2.4/​README.md'
  - any-glob-to-any-file: 'conf/​apache-2.4/​modperl.conf'
  - any-glob-to-any-file: 'conf/​apache-2.4/​off-ports.conf'
  - any-glob-to-any-file: 'conf/​systemd/​apache2.service.d'
  - any-glob-to-any-file: 'conf/​apache-2.4/​sites-available'
  - any-glob-to-any-file: 'conf/​apache2-docker/​apache.conf'
  - any-glob-to-any-file: 'conf/​apache-2.4/​off-pro-ports.conf'
  - any-glob-to-any-file: 'conf/​apache-2.4/​off-mpm_prefork.conf'
  - any-glob-to-any-file: 'conf/​apache-2.4/​off-pro-mpm_prefork.conf'
  - any-glob-to-any-file: 'conf/​apache-2.4/​sites-available/​obf.conf'
  - any-glob-to-any-file: 'conf/​apache-2.4/​sites-available/​off.conf'
  - any-glob-to-any-file: 'conf/​apache-2.4/​sites-available/​opf.conf'
  - any-glob-to-any-file: 'conf/​apache-2.4/​sites-available/​opff.conf'
  - any-glob-to-any-file: 'lib/​startup_apache2.pl'
  - any-glob-to-any-file: 'conf/​apache2-docker/​apache-mpm_prefork.conf'
  - any-glob-to-any-file: 'conf/​apache-2.4/​sites-available/​off-pro.conf'
  - any-glob-to-any-file: 'conf/​systemd/​apache2.service.d/​override.conf'
  - any-glob-to-any-file: 'conf/​apache-2.4/​sites-available/​foodbattle.conf'
  
# Please look at search-a-licious project for the future of Open Food Facts search
# https://github.com/openfoodfacts/search-a-licious
🔎 Search:
- changed-files:
  - any-glob-to-any-file: 'templates/web/pages/search_results/search_results.tt.html'
  - any-glob-to-any-file: 'templates/web/common/includes/display_search_image_form.tt.html'
  - any-glob-to-any-file: 'templates/web/common/includes/display_product_search_or_add.tt.html'
  - any-glob-to-any-file: 'templates/web/pages/search_form/search_form.tt.html'
  - any-glob-to-any-file: 'cgi/opensearch.pl'

# Related to the Open Food Facts API. More specific labels exist & should be used (API WRITE…) 
# https://openfoodfacts.github.io/openfoodfacts-server/api/
API:
- changed-files:
  - any-glob-to-any-file: 'scripts/api_stats.pl'
  - any-glob-to-any-file: 'tests/integration/expected_test_results/api_v3_product_read/get-knowledge-panels.json'
  - any-glob-to-any-file: 'tests/integration/expected_test_results/api_v3_product_read/get-knowledge-panels-fr.json'
  - any-glob-to-any-file: 'docs/api/ref-v3.yml'
  - any-glob-to-any-file: 'lib/ProductOpener/API.pm'
  - any-glob-to-any-file: 'tests/integration/api_v2_product_read.t'
  - any-glob-to-any-file: 'docs/api/ref/requestBodies/lc_cc.yaml'
  - any-glob-to-any-file: 'docs/api/ref/requestBodies/fields_tags_lc.yaml'
  - any-glob-to-any-file: 'lib/ProductOpener/APIProductServices.pm'
  - any-glob-to-any-file: 'tests/integration/api_v3_product_services.t'
<<<<<<< HEAD
  
=======

# https://openfoodfacts.github.io/openfoodfacts-server/api/
>>>>>>> 493c5c8c
API v3:
- changed-files:
  - any-glob-to-any-file: 'docs/api/ref/api-v3.yml'
  - any-glob-to-any-file: 'tests/integration/api_v3_product_read.t'
  - any-glob-to-any-file: 'tests/integration/api_v3_product_write.t'

# All READ APIs include Product, Search…
# https://openfoodfacts.github.io/openfoodfacts-server/api/
API READ:
- changed-files:
  - any-glob-to-any-file: 'tests/integration/api_v3_product_read.t'
  - any-glob-to-any-file: 'lib/ProductOpener/APIProductRead.pm'

# WRITE API to allow sending product info and images
# https://openfoodfacts.github.io/openfoodfacts-server/api/
API WRITE:
- changed-files:
  - any-glob-to-any-file: 'tests/integration/api_v3_product_write.t'
  - any-glob-to-any-file: 'docs/api/ref/requestBodies/add_or_edit_a_product.yaml'
  - any-glob-to-any-file: 'docs/api/ref/requestBodies/crop_a_photo.yaml'
  - any-glob-to-any-file: 'docs/api/ref/requestBodies/add_photo_to_existing_product.yaml'
  - any-glob-to-any-file: 'lib/ProductOpener/APIProductWrite.pm'
  - any-glob-to-any-file: 'lib/ProductOpener/APIProductRevert.pm'
  - any-glob-to-any-file: 'tests/integration/api_v3_product_revert.t'
monitoring:
- changed-files:
  - any-glob-to-any-file: 'scripts/api_stats.pl'

# Generating & Leveraging average nutrition values by category (eg for data quality)
Averages by categories:
- changed-files:
  - any-glob-to-any-file: 'scripts/create_small_categories_nutriments_per_country_for_testing.pl'

# This lives at https://github.com/openfoodfacts/openfoodfacts-web. 
# We'd like to use a CMS like wordpress instead. 
# Make sure to clone it if you want the content page to work on your local instance.
Static content:
- changed-files:
  - any-glob-to-any-file: 'scripts/copy_text_files.pl'

matomo:
- changed-files:
  - any-glob-to-any-file: 'scripts/utils/logs/download_matomo_logs.pl'

Countries:
- changed-files:
  - any-glob-to-any-file: 'cgi/countries.pl'
  # Not actively used anymore, it is believed

Countries:
- changed-files:
  - any-glob-to-any-file: 'cgi/countries.pl'
  # Not actively used anymore, it is believed

# TODO: find or create proper labels for those
#- scripts/extract_images.pl
#- scripts/test_text_fuzzy.pl
#- cgi/import_file_job_status.pl
#- cgi/display.pl
#- lib/ProductOpener/Display.pm
#- lib/ProductOpener/Cache.pm
#- lib/ProductOpener/Export.pm
#- lib/ProductOpener/I18N.pm
#- lib/ProductOpener/MainCountries.pm
#- lib/ProductOpener/PerlStandards.pm
#- lib/ProductOpener/URL.pm
#- lib/ProductOpener/Data.pm
#- lib/ProductOpener/Web.pm
#- lib/ProductOpener/Products.pm
#- lib/ProductOpener/Index.pm
#- lib/ProductOpener/Lang.pm
#- lib/ProductOpener/Text.pm
#- scripts/build_lang.pl
#- scripts/check_lang_pm.pl
#- scripts/check_photos.pl
#- cgi/import_photos_upload.pl<|MERGE_RESOLUTION|>--- conflicted
+++ resolved
@@ -194,12 +194,8 @@
   - any-glob-to-any-file: 'package.json'
   - any-glob-to-any-file: 'package-lock.json'
   - any-glob-to-any-file: 'cpanfile'
-<<<<<<< HEAD
-  
-=======
 
 # The templating toolkit used by product opener. The starting point for HTML/JS/CSS fixes.
->>>>>>> 493c5c8c
 Template::Toolkit:
 - changed-files:
   - any-glob-to-any-file: 'templates/**/*'
@@ -346,21 +342,14 @@
   - any-glob-to-any-file: 'taxonomies/additives.result.txt'
 
 # https://envol-vert.org/en/methodology/
-<<<<<<< HEAD
-=======
 # This is a score designed by a French NGO to assess the deforestation impact (in sq meters)
->>>>>>> 493c5c8c
 🌳 Forest Footprint:
 - changed-files:
   - any-glob-to-any-file: 'lib/ProductOpener/ForestFootprint.pm'
   - any-glob-to-any-file: 'tests/unit/forest_footprint.t'
 
 # https://dev.maxmind.com/geoip
-<<<<<<< HEAD
-# Used to geolocate products based on IP
-=======
 # Geolite is used to recognize the IP's country to add the country where sold field + scan stats
->>>>>>> 493c5c8c
 📍 geolite:
 - changed-files:
   - any-glob-to-any-file: 'lib/ProductOpener/GeoIP.pm'
@@ -505,15 +494,12 @@
   - any-glob-to-any-file: 'templates/emails/import_csv_file_admin_notification.tt.html'
   - any-glob-to-any-file: 'templates/emails/user_new_pro_account_admin_notification.tt.html'
   - any-glob-to-any-file: 'lib/ProductOpener/Brevo.pm'
-<<<<<<< HEAD
-=======
 
 # We use https://www.brevo.com/fr/ to send Newsletter to users who have opted in. Currently programmatic emails are sent directly by our own servers.
 📨 Emails - Brevo:
 - changed-files:
   - any-glob-to-any-file: 'lib/ProductOpener/Brevo.pm'
   - any-glob-to-any-file: 'tests/unit/brevo.t'
->>>>>>> 493c5c8c
 
 MainCountries:
 - changed-files:
@@ -559,26 +545,16 @@
   - any-glob-to-any-file: 'tests/integration/expected_test_results/facets/packager-code_fr-85-222-003-ec.json'
   - any-glob-to-any-file: 'tests/integration/expected_test_results/facets/packager-code_fr-85-222-003-ce.json'
   - any-glob-to-any-file: 'packager-codes/FR-merge-UTF-8.csv'
-<<<<<<< HEAD
-=======
 
 # facets: facets allow you to explore products according to various criterion. Based on MongoDB
 facets:
 - changed-files:
   - any-glob-to-any-file: 'tests/integration/expected_test_results/facets/packager-code_fr-85-222-003-ec.json'
   - any-glob-to-any-file: 'tests/integration/expected_test_results/facets/packager-code_fr-85-222-003-ce.json'
->>>>>>> 493c5c8c
   
 🇫🇷 France:
 - changed-files:
   - any-glob-to-any-file: 'packager-codes/FR-merge-UTF-8.csv'
-<<<<<<< HEAD
-
-Redis:
-- changed-files:
-  - any-glob-to-any-file: 'lib/ProductOpener/Redis.pm'
-  
-=======
 
 Redis:
 - changed-files:
@@ -591,7 +567,6 @@
   - any-glob-to-any-file: 'taxonomies/packaging_shapes.result.txt'
 
 # https://wiki.openfoodfacts.org/Category:Recycling
->>>>>>> 493c5c8c
 📦 Packaging:
 - changed-files:
   - any-glob-to-any-file: 'lib/ProductOpener/Packaging.pm'
@@ -856,12 +831,8 @@
   - any-glob-to-any-file: 'cgi/import_file_job_status.pl'
   - any-glob-to-any-file: 'cgi/import_file_process.pl'
   - any-glob-to-any-file: 'cgi/import_products_categories_from_public_database.pl'
-<<<<<<< HEAD
-  
-=======
 
 # We use Cloud Vision for NSFW detection and OCR.
->>>>>>> 493c5c8c
 OCR:
 - changed-files:
   - any-glob-to-any-file: 'scripts/run_cloud_vision_ocr.pl'
@@ -942,10 +913,6 @@
   - any-glob-to-any-file: 'lib/ProductOpener/APIProductRevert.pm'
   - any-glob-to-any-file: 'scripts/make_user_moderator.pl'
   - any-glob-to-any-file: 'tests/integration/delete_user.t'
-<<<<<<< HEAD
-  
-=======
-
 
 # Enabling users to delete account while preserving accountability for edits
 # By default we don't delete products belonging to the user. It only happens for potential spam accounts.
@@ -960,7 +927,6 @@
 - changed-files:
   - any-glob-to-any-file: 'tests/unit/process_product_edit_rules.t'
 
->>>>>>> 493c5c8c
 sto:
 - changed-files:
   - any-glob-to-any-file: 'scripts/sto_to_json.pl'
@@ -1149,12 +1115,8 @@
   - any-glob-to-any-file: 'docs/api/ref/requestBodies/fields_tags_lc.yaml'
   - any-glob-to-any-file: 'lib/ProductOpener/APIProductServices.pm'
   - any-glob-to-any-file: 'tests/integration/api_v3_product_services.t'
-<<<<<<< HEAD
-  
-=======
 
 # https://openfoodfacts.github.io/openfoodfacts-server/api/
->>>>>>> 493c5c8c
 API v3:
 - changed-files:
   - any-glob-to-any-file: 'docs/api/ref/api-v3.yml'
