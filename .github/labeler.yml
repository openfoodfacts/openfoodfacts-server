--- conflicted
+++ resolved
@@ -53,7 +53,6 @@
 
 # Taxonomies are compiled before they can be used.
 🧬 Taxonomies - Rebuild:
-<<<<<<< HEAD
 - changed-files:
   - any-glob-to-any-file: 'taxonomies/additives.result.sto'
   - any-glob-to-any-file: 'taxonomies/additives.result.txt'
@@ -65,28 +64,6 @@
   - any-glob-to-any-file: 'taxonomies/countries.result.txt'
   - any-glob-to-any-file: 'taxonomies/ingredients.result.sto'
   - any-glob-to-any-file: 'taxonomies/ingredients.result.txt'
-=======
-  - changed-files:
-      - any-glob-to-any-file: "taxonomies/additives.result.sto"
-      - any-glob-to-any-file: "taxonomies/additives.result.txt"
-      - any-glob-to-any-file: "taxonomies/allergens.result.sto"
-      - any-glob-to-any-file: "taxonomies/allergens.result.txt"
-      - any-glob-to-any-file: "taxonomies/categories.result.sto"
-      - any-glob-to-any-file: "taxonomies/categories.result.txt"
-      - any-glob-to-any-file: "taxonomies/countries.result.sto"
-      - any-glob-to-any-file: "taxonomies/countries.result.txt"
-      - any-glob-to-any-file: "taxonomies/ingredients.result.sto"
-      - any-glob-to-any-file: "taxonomies/ingredients.result.txt"
-      - any-glob-to-any-file: "taxonomies/states.result.sto"
-      - any-glob-to-any-file: "taxonomies/states.result.txt"
-
-# Products have a number of completion states, eg: https://world.openfoodfacts.org/states
-status system:
-  - changed-files:
-      - any-glob-to-any-file: "taxonomies/states.result.sto"
-      - any-glob-to-any-file: "taxonomies/states.result.txt"
-      - any-glob-to-any-file: "taxonomies/states.txt"
->>>>>>> 8aef590d
 
 # We link taxonomies to Wikidata (& back) - https://wiki.openfoodfacts.org/Structured_Data/Wikidata
 # Tracking issue:
