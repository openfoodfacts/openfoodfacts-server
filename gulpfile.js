--- conflicted
+++ resolved
@@ -37,37 +37,23 @@
 }
 
 function css() {
-<<<<<<< HEAD
-  return src("./scss/**/*.scss")
-    .pipe(sourcemaps.init())
-    .pipe(sass(sassOptions).on("error", sass.logError))
-    .pipe(autoprefixer())
-    .pipe(minifyCSS())
-    .pipe(sourcemaps.write("."))
-    .pipe(dest("./html/css/dist"));
-=======
   return src("./scss/**/*.scss").
     pipe(sourcemaps.init()).
     pipe(sass(sassOptions).on("error", sass.logError)).
+    pipe(autoprefixer()).
     pipe(minifyCSS()).
     pipe(sourcemaps.write(".")).
     pipe(dest("./html/css/dist"));
->>>>>>> b02e5e1b
 }
 
 function copyJs() {
   return src(
     [
-<<<<<<< HEAD
       "./node_modules/jquery/dist/jquery.js",
       "./node_modules/what-input/dist/what-input.js",
       "./node_modules/jquery.cookie/jquery.cookie.js",
       "./node_modules/foundation-sites/dist/js/foundation.js",
-=======
       "./node_modules/@webcomponents/**/webcomponentsjs/**/*.js",
-      "./node_modules/foundation-sites/js/vendor/*.js",
-      "./node_modules/foundation-sites/js/foundation.js",
->>>>>>> b02e5e1b
       "./node_modules/papaparse/papaparse.js",
       "./node_modules/osmtogeojson/osmtogeojson.js",
       "./node_modules/leaflet/dist/leaflet.js",
@@ -130,22 +116,13 @@
       './node_modules/jquery-ui/themes/base/autocomplete.css',
       './node_modules/jquery-ui/themes/base/menu.css',
       './node_modules/jquery-ui/themes/base/theme.css',
-<<<<<<< HEAD
-    ])
-    .pipe(sourcemaps.init())
-    .pipe(autoprefixer())
-    .pipe(minifyCSS())
-    .pipe(concat('jquery-ui.css'))
-    .pipe(sourcemaps.write("."))
-    .pipe(dest('./html/css/dist/jqueryui/themes/base'));
-=======
     ]).
     pipe(sourcemaps.init()).
+    pipe(autoprefixer()).
     pipe(minifyCSS()).
     pipe(concat('jquery-ui.css')).
     pipe(sourcemaps.write(".")).
     pipe(dest('./html/css/dist/jqueryui/themes/base'));
->>>>>>> b02e5e1b
 }
 
 function copyCss() {
@@ -156,20 +133,12 @@
       "./node_modules/@yaireo/tagify/dist/tagify.css",
       "./html/css/product-multilingual.css",
       "./node_modules/cropper/dist/cropper.css"
-<<<<<<< HEAD
-    ])
-    .pipe(sourcemaps.init())
-    .pipe(autoprefixer())
-    .pipe(minifyCSS())
-    .pipe(sourcemaps.write("."))
-    .pipe(dest("./html/css/dist"));
-=======
     ]).
     pipe(sourcemaps.init()).
+    pipe(autoprefixer()).
     pipe(minifyCSS()).
     pipe(sourcemaps.write(".")).
     pipe(dest("./html/css/dist"));
->>>>>>> b02e5e1b
 }
 
 function copyImages() {
