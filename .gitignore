--- conflicted
+++ resolved
@@ -21,11 +21,7 @@
 
 # Libraries
 node_modules
-<<<<<<< HEAD
-=======
-html/bower_components
 local
->>>>>>> 0db1a4df
 
 # Front build
 html/css/dist
