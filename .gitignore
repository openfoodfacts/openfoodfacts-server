# Configuration
lib/ProductOpener/Config2.pm
lib/ProductOpener/SiteLang.pm
po/site-specific

# tests outputs
tests/unit/outputs/
tests/integration/outputs/

# local configs, most of them are link to files in conf/ depending on instance
/html/.well-known/apple-*
/log.conf
/minion_log.conf

# data dirs - we shall not mix data and git files, as it makes deployments/updates difficult
/build-cache
/debug
/deleted.images
/dist
/logs
/new_images
/orgs
/products
/tmp
/users
/imports
/lang
/html/dump
/html/files
/html/data
/html/exports
/deleted_private_products
/deleted_products
/deleted_products_images
/export_files

# Images
/html/images/products


# Local files
<<<<<<< HEAD
.DS_Store?
=======
>>>>>>> f1968412
.DS_Store
._*
.Spotlight-V100
.Trashes
ehthumbs.db
Thumbs.db
.vstags
# editors
.~*
.*.swo
.*.swp
.vscode/launch.json
.vscode/perl-lang/
.vscode/settings.json
.idea/

# Logs
logs/
!scripts/utils/logs
debug/
Store.debug.txt
*.log
nytprof*.out

# Local databases
data/mongodb
Lang.open*
users_emails.sto
html/data/*
html/products_countries.js
products_stats_*.html

# Libraries
node_modules
html/bower_components
local

# Front build
/html/css/dist
/html/js/dist
/html/images/icons/dist
/html/images/attributes/dist

# Don't store helm dependencies in our git repo
docker/productopener/charts
docker/logs

# Exclude 3rd party deps, because SonarCloud ignores files in a .gitignore
html/js/datatables.*
html/js/jquery*
html/js/*nivo-zoom*
html/js/sigma*

# coverage data
/cover_db

# Env files
.env*
venv

# Taxonomies and cache
cache
taxonomies/*.sto
taxonomies/*.result.txt
taxonomies/*.all.txt
/build-cache/taxonomies/*.json
/build-cache/taxonomies/*.sto
/build-cache/taxonomies/*.result.txt

# Shared services and other dependencies
/deps
/deps/*<|MERGE_RESOLUTION|>--- conflicted
+++ resolved
@@ -39,10 +39,7 @@
 
 
 # Local files
-<<<<<<< HEAD
 .DS_Store?
-=======
->>>>>>> f1968412
 .DS_Store
 ._*
 .Spotlight-V100
