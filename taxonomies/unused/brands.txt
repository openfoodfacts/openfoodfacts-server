--- conflicted
+++ resolved
@@ -20,6 +20,8 @@
 
 ###################### A A A A A A A A A A A A A A A A A A
 
+
+
 zz:aceitunasbarruz
 es:Aceitunas Barruz
 brand_owner_opencorporates:ES:78055712
@@ -42,6 +44,15 @@
 xx:Alpina
 barcodeprefix:en:7702001
 category/dairies
+
+en:Albert Heijn
+nl:Albert Heijn, AH
+
+<en:Albert Heijn
+nl:Albert Heijn Basic, AH Basic
+
+en:Associated British Foods plc
+es:Associated British Foods plc
 
 zz:auchan
 xx:auchan
@@ -387,20 +398,9 @@
 fr:Délisse
 #categories:
 
-<<<<<<< HEAD
 <fr:Délisse
 fr:Déli'Light
 #categories:
-=======
-en:Albert Heijn
-nl:Albert Heijn, AH
-
-<en:Albert Heijn
-nl:Albert Heijn Basic, AH Basic
-
-en:Associated British Foods plc
-es:Associated British Foods plc
->>>>>>> 2cac87fd
 
 <fr:Marque Repère
 fr:Douceur du Verger
@@ -5983,6 +5983,78 @@
 en:Odintsovo Confectionery Plant
 ru:Одинцовская кондитерская фабрика
 
+<en:Mars Inc.
+en:William Wrigley Jr. Company
+
+<en:William Wrigley Jr. Company
+es:Orbit
+
+<en:William Wrigley Jr. Company
+es:Sugus
+
+fr:Winny
+description:Les produits Winny sont distribués dans tout le Benelux et la France. En France, ce sont Cora, Match, Maximo, Diapar et Segurel qui les commercialisent)
+barcodeprefix:en:54002470
+barcodeprefix:en:2953062
+
+en:X5 Retail Group
+wikidata:en:Q258748
+
+<en:X5 Retail Group
+ru:Красная цена
+
+<en:Yantai Yitian Food Co. Ltd.
+es:Yantai Yitian Food
+
+<es:Yemas de Santa Teresa S.A. 
+es:Santa Teresa
+
+es:Ynsadiet S.A.
+
+<es:Ynsadiet S.A.
+es:El Clérigo
+
+<es:Ynsadiet S.A.
+es:Hijas del Sol
+
+<es:Ynsadiet S.A.
+es:NaturTierra, Natur Tierra
+
+en:General Mills Inc.
+
+en:Sodiaal International
+
+<en:General Mills Inc.
+<en:Sodiaal International
+fr:Yoplait Marques SNC
+
+<fr:Yoplait Marques SNC
+en:Yoplait
+
+<en:Sodiaal International
+en:Sodiaal
+
+<en:Sodiaal
+fr:Candia
+
+<en:Sodiaal
+fr:Nactalia
+
+<en:Sodiaal
+fr:Entremont
+
+<en:Sodiaal
+fr:Meule d'Or
+
+<en:Sodiaal
+fr:Le Rustique
+
+<en:Sodiaal
+fr:Grandlait
+
+<en:Sodiaal
+fr:Regilait
+
 <ru:Одинцовская кондитерская фабрика
 ru:А.Коркунов, А. Коркунов, Коркунов
 
@@ -7948,87 +8020,6 @@
 <es:WH Group Ltd.
 en:WH Food Europe S.L.
 
-<<<<<<< HEAD
-<en:Mars Inc.
-en:William Wrigley Jr. Company
-
-<en:William Wrigley Jr. Company
-es:Orbit
-
-<en:William Wrigley Jr. Company
-es:Sugus
-
-fr:Winny
-description:Les produits Winny sont distribués dans tout le Benelux et la France. En France, ce sont Cora, Match, Maximo, Diapar et Segurel qui les commercialisent)
-barcodeprefix:en:54002470
-barcodeprefix:en:2953062
-
-en:X5 Retail Group
-wikidata:en:Q258748
-
-<en:X5 Retail Group
-ru:Красная цена
-
-<en:Yantai Yitian Food Co. Ltd.
-es:Yantai Yitian Food
-
-<es:Yemas de Santa Teresa S.A. 
-es:Santa Teresa
-
-es:Ynsadiet S.A.
-
-<es:Ynsadiet S.A.
-es:El Clérigo
-
-<es:Ynsadiet S.A.
-es:Hijas del Sol
-
-<es:Ynsadiet S.A.
-es:NaturTierra, Natur Tierra
-
-en:General Mills Inc.
-
-en:Sodiaal International
-
-<en:General Mills Inc.
-<en:Sodiaal International
-fr:Yoplait Marques SNC
-
-<fr:Yoplait Marques SNC
-en:Yoplait
-
-<en:Sodiaal International
-en:Sodiaal
-
-<en:Sodiaal
-fr:Candia
-
-<en:Sodiaal
-fr:Nactalia
-
-<en:Sodiaal
-fr:Entremont
-
-<en:Sodiaal
-fr:Meule d'Or
-
-<en:Sodiaal
-fr:Le Rustique
-
-<en:Sodiaal
-fr:Grandlait
-
-<en:Sodiaal
-fr:Regilait
-
-<en:Sodiaal
-fr:Yop
-
-<en:Sodiaal
-fr:Coeur de lion
-=======
->>>>>>> 2cac87fd
-
 #######################################################################################
 #
 #                           WWWWWWWWWWWWWWWWWW
@@ -8099,27 +8090,27 @@
 
 es:Santa Teresa, Yemas de Santa Teresa S.A. 
 
-<<<<<<< HEAD
+
 <ru:ОАО «Молоко»
 ru:Радостино
 barcodeprefix:en:460701227
-=======
+
 en:Ynsadiet
 xx:Ynsadiet
 es:Ynsadiet S.A.
->>>>>>> 2cac87fd
+
 
 <en:Ynsadiet.
 es:El Clérigo
 
-<<<<<<< HEAD
+
 <ru:ООО «Молочный мир»
 ru:От фермера
 barcodeprefix:en:4620016810
-=======
+
 <en:Ynsadiet
 es:Hijas del Sol
->>>>>>> 2cac87fd
+
 
 <en:Ynsadiet
 es:NaturTierra, Natur Tierra
