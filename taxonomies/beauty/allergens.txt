--- conflicted
+++ resolved
@@ -1,119 +1,5 @@
 # Sourced from the EU official lists: https://ec.europa.eu/health/scientific_committees/opinions_layman/perfume-allergies/en/#4
 
-<<<<<<< HEAD
-en:ACETYLCEDRENE
-cas_number:en:32388-55-9
-human_evidence:en:+
-eu_lists:en: en:Established contact allergens in humans
-
-
-en:AMYL CINNAMAL
-cas_number:en:122-40-7
-human_evidence:en:++
-eu_lists:en: en:Established contact allergens in humans
-
-
-en:AMYL CINNAMYL ALCOHOL
-cas_number:en:101-85-9
-human_evidence:en:++
-eu_lists:en: en:Established contact allergens in humans
-
-
-en:AMYL SALICYLATE
-cas_number:en:2050-08-0
-human_evidence:en:+
-eu_lists:en: en:Established contact allergens in humans
-
-
-en:trans-ANETHOLE
-cas_number:en:4180-23-8
-human_evidence:en:+ (r.t.)
-eu_lists:en: en:Established contact allergens in humans
-
-
-en:ANISE ALCOHOL
-cas_number:en:105-13-5
-human_evidence:en:+
-eu_lists:en: en:Established contact allergens in humans
-
-
-en:BENZALDEHYDE 
-cas_number:en:100-52-7
-human_evidence:en:+
-eu_lists:en: en:Established contact allergens in humans
-
-
-en:BENZYL ALCOHOL
-cas_number:en:100-51-6
-human_evidence:en:++
-eu_lists:en: en:Established contact allergens in humans
-
-
-en:BENZYL BENZOATE
-cas_number:en:120-51-4
-human_evidence:en:++
-eu_lists:en: en:Established contact allergens in humans
-
-
-en:BENZYL CINNAMATE
-cas_number:en:103-41-3
-human_evidence:en:++
-eu_lists:en: en:Established contact allergens in humans
-
-
-en:BENZYL SALICYLATE
-cas_number:en:118-58-1
-human_evidence:en:++
-eu_lists:en: en:Established contact allergens in humans
-
-
-en:BUTYLPHENYL METHYLPROPIONAL 
-cas_number:en:80-54-6
-human_evidence:en:++
-eu_lists:en: en:Established contact allergens in humans
-
-
-en:CAMPHOR
-cas_number:en:76-22-2 / 464-49-3
-human_evidence:en:+ (r.t.)
-eu_lists:en: en:Established contact allergens in humans
-
-
-en:beta-CARYOPHYLLENE
-cas_number:en:87-44-5
-human_evidence:en:Non-ox.: +, ox.: +
-eu_lists:en: en:Established contact allergens in humans
-
-
-en:CARVONE
-cas_number:en:99-49-0 / 6485-40-1 / 2244-16-8
-human_evidence:en:+ (r.t.)
-eu_lists:en: en:Established contact allergens in humans
-
-
-en: CINNAMAL
-cas_number:en:104-55-2
-human_evidence:en:+++
-eu_lists:en: en:Established contact allergens in humans
-
-
-en:CINNAMYL ALCOHOL
-cas_number:en:104-54-1
-human_evidence:en:+++
-eu_lists:en: en:Established contact allergens in humans
-
-
-en:CITRAL
-cas_number:en:5392-40-5
-human_evidence:en:+++
-eu_lists:en: en:Established contact allergens in humans
-
-
-en:CITRONELLOL
-cas_number:en:106-22-9 / 1117-61-9 / 7540-51-4
-human_evidence:en:++
-eu_lists:en: en:Established contact allergens in humans
-=======
 en: ACETYLCEDRENE
 cas_number:en: 32388-55-9
 eu_lists:en: en:Established contact allergens in humans
@@ -150,7 +36,7 @@
 human_evidence:en: +
 
 
-en: BENZALDEHYDE 
+en: BENZALDEHYDE 
 cas_number:en: 100-52-7
 eu_lists:en: en:Established contact allergens in humans
 human_evidence:en: +
@@ -204,7 +90,7 @@
 human_evidence:en: + (r.t.)
 
 
-en:  CINNAMAL
+en:  CINNAMAL
 cas_number:en: 104-55-2
 eu_lists:en: en:Established contact allergens in humans
 human_evidence:en: +++
@@ -226,193 +112,12 @@
 cas_number:en: 106-22-9 / 1117-61-9 / 7540-51-4
 eu_lists:en: en:Established contact allergens in humans
 human_evidence:en: ++
->>>>>>> 03b105a1
 
 en: COCAMIDOPROPYL BETAINE
 cas_number:en: 61789-40-0
 
-<<<<<<< HEAD
-en:COUMARIN
-cas_number:en: 91-64-5
-human_evidence:en:+++
-eu_lists:en: en:Established contact allergens in humans
-
-
-en:DAMASCENONE, ROSE KETONE-4
-cas_number:en:23696-85-7
-human_evidence:en:+ (r.t.)
-eu_lists:en: en:Established contact allergens in humans
-
-
-en:alpha-DAMASCONE, TMCHB
-cas_number:en:43052-87-5 / 23726-94-5
-human_evidence:en:++
-eu_lists:en: en:Established contact allergens in humans
-
-
-en:cis-beta-DAMASCONE
-cas_number:en:23726-92-3
-human_evidence:en:+
-eu_lists:en: en:Established contact allergens in humans
-
-
-en:delta-DAMASCONE
-cas_number:en:57378-68-4
-human_evidence:en:+
-eu_lists:en: en:Established contact allergens in humans
-
-
-en:DIMETHYLBENZYL CARBINYL ACETATE, DMBCA
-cas_number:en:151-05-3
-human_evidence:en:+
-eu_lists:en: en:Established contact allergens in humans
-
-
-en:EUGENOL
-cas_number:en:97-53-0
-human_evidence:en:+++
-eu_lists:en: en:Established contact allergens in humans
-
-
-en:FARNESOL
-cas_number:en:4602-84-0
-human_evidence:en:++ - +++
-eu_lists:en: en:Established contact allergens in humans
-
-
-en:GERANIOL
-cas_number:en:106-24-1
-human_evidence:en:+++
-eu_lists:en: en:Established contact allergens in humans
-
-
-en:HEXADECANOLACTONE
-cas_number:en:109-29-5
-human_evidence:en:+ (r.t.)
-eu_lists:en: en:Established contact allergens in humans
-
-
-en:HEXAMETHYLINDANOPYRAN
-cas_number:en:1222-05-5
-human_evidence:en:++
-eu_lists:en: en:Established contact allergens in humans
-
-
-en:HEXYL CINNAMAL
-cas_number:en:101-86-0
-human_evidence:en:++
-eu_lists:en: en:Established contact allergens in humans
-
-
-en:HYDROXYISOHEXYL 3-CYCLOHEXENE CARBOXALDEHYDE, HICC
-cas_number:en:31906-04-4 / 51414-25-6
-human_evidence:en:++++
-eu_lists:en: en:Established contact allergens in humans
-
-
-en:HYDROXYCITRONELLAL
-cas_number:en:107-75-5
-human_evidence:en:+++
-eu_lists:en: en:Established contact allergens in humans
-
-
-en:ISOEUGENOL
-cas_number:en:97-54-1
-human_evidence:en:+++
-eu_lists:en: en:Established contact allergens in humans
-
-
-en:alpha-ISOMETHYL IONONE
-cas_number:en:127-51-5
-human_evidence:en:++
-eu_lists:en: en:Established contact allergens in humans
-
-
-#en:(DL)-LIMONENE
-en:LIMONENE
-cas_number:en:138-86-3
-human_evidence:en:++ (non-ox.); +++ (ox.)
-eu_lists:en: en:Established contact allergens in humans
-
-
-en:LINALOOL
-cas_number:en:78-70-6
-human_evidence:en:++ (non-ox.) +++ (ox.)
-eu_lists:en: en:Established contact allergens in humans
-
-
-en:LINALYL ACETATE
-cas_number:en:115-95-7
-human_evidence:en:+ (non-ox.) ++ (ox.)
-eu_lists:en: en:Established contact allergens in humans
-
-
-en:MENTHOL
-cas_number:en:1490-04-6 / 89-78-1 / 2216-51-5
-human_evidence:en:++
-eu_lists:en: en:Established contact allergens in humans
-
-
-en:6-METHYL COUMARIN
-cas_number:en:92-48-8
-human_evidence:en:++
-eu_lists:en: en:Established contact allergens in humans
-
-
-en:METHYL 2-OCTYNOATE
-cas_number:en:111-12-6
-human_evidence:en:++
-eu_lists:en: en:Established contact allergens in humans
-
-
-en:METHYL SALICYLATE
-cas_number:en:119-36-8
-human_evidence:en:+
-eu_lists:en: en:Established contact allergens in humans
-
-
-en:3-METHYL-5-(2,2,3-TRIMETHYL-3-CYCLOPENTENYL)PENT-4-EN-2-OL
-cas_number:en:67801-20-1
-human_evidence:en:++ (r.t.)
-eu_lists:en: en:Established contact allergens in humans
-
-en:alpha-PINENE and beta-PINENE
-cas_number:en:80-56-8 and 127-91-3, resp.
-human_evidence:en:++
-eu_lists:en: en:Established contact allergens in humans
-
-
-en:PROPYLIDENE PHTHALIDE
-cas_number:en:17369-59-4
-human_evidence:en:+ (r.t.)
-eu_lists:en: en:Established contact allergens in humans
-
-
-en:SALICYLALDEHYDE
-cas_number:en:90-02-8
-human_evidence:en:++
-eu_lists:en: en:Established contact allergens in humans
-
-
-en:alpha-SANTALOL and beta-SANTALOL
-cas_number:en:115-71-9 and 77-42-9, resp.
-human_evidence:en:++
-eu_lists:en: en:Established contact allergens in humans
-
-
-en:SCLAREOL
-cas_number:en:515-03-7
-human_evidence:en:+
-eu_lists:en: en:Established contact allergens in humans
-
-
-en:TERPINEOL
-cas_number:en:8000-41-7
-human_evidence:en:+
-eu_lists:en: en:Established contact allergens in humans
-=======
 en: COUMARIN
-cas_number:en:  91-64-5
+cas_number:en:  91-64-5
 eu_lists:en: en:Established contact allergens in humans
 human_evidence:en: +++
 
@@ -589,40 +294,12 @@
 cas_number:en: 8000-41-7
 eu_lists:en: en:Established contact allergens in humans
 human_evidence:en: +
->>>>>>> 03b105a1
 
 
 en: alpha-TERPINEOL
-cas_number:en:  10482-56-1 / 98-55-5
+cas_number:en:  10482-56-1 / 98-55-5
 eu_lists:en: en:Established contact allergens in humans
 human_evidence:en:
-<<<<<<< HEAD
-eu_lists:en: en:Established contact allergens in humans
-
-
-en:Terpinolene
-cas_number:en:586-62-9
-human_evidence:en:+
-eu_lists:en: en:Established contact allergens in humans
-
-
-en:TETRAMETHYL ACETYLOCTAHYDRONAPHTHALENES
-cas_number:en:54464-57-2 / 54464-59-4 / 68155-66-8 / 68155-67-9
-human_evidence:en:+
-eu_lists:en: en:Established contact allergens in humans
-
-
-en:TRIMETHYL-BENZENEPROPANOL, Majantol
-cas_number:en:103694-68-4
-human_evidence:en:++
-eu_lists:en: en:Established contact allergens in humans
-
-
-en:VANILLIN
-cas_number:en:121-33-5
-human_evidence:en:++
-eu_lists:en: en:Established contact allergens in humans
-=======
 
 
 en: Terpinolene
@@ -647,110 +324,21 @@
 cas_number:en: 121-33-5
 eu_lists:en: en:Established contact allergens in humans
 human_evidence:en: ++
->>>>>>> 03b105a1
-
-
-en:  Natural extracts
+
+
+en:  Natural extracts
 cas_number:en:
 eu_lists:en: en:Established contact allergens in humans
 human_evidence:en:
-<<<<<<< HEAD
-eu_lists:en: en:Established contact allergens in humans
-
-
-en:CANANGA ODORATA and Ylang-ylang oil 
-cas_number:en:  83863-30-3; 8006-81-3
-human_evidence:en:+++
-eu_lists:en: en:Established contact allergens in humans
-
-
-en:CEDRUS ATLANTICA BARK OIL 
-cas_number:en:92201-55-3; 8000-27-9
-human_evidence:en:++
-eu_lists:en: en:Established contact allergens in humans
-
-
-en:CINNAMOMUM CASSIA LEAF OIL CINNAMOMUM ZEYLANICUM BARK OIL
-cas_number:en:8007-80-5 84649-98-9
-human_evidence:en:++ (r.t.)
-eu_lists:en: en:Established contact allergens in humans
-
-
-en:CITRUS AURANTIUM AMARA FLOWER / PEEL OIL
-cas_number:en:8016-38-4; 72968-50-4
-human_evidence:en:++
-eu_lists:en: en:Established contact allergens in humans
-
-
-en:CITRUS BERGAMIA PEEL OIL EXPRESSED
-cas_number:en:89957-91-5
-human_evidence:en:+ (r.t.)
-eu_lists:en: en:Established contact allergens in humans
-
-
-en:CITRUS LIMONUM PEEL OIL EXPRESSED
-cas_number:en:84929-31-7
-human_evidence:en:++
-eu_lists:en: en:Established contact allergens in humans
-
-
-#en:CITRUS SINENSIS (syn.: AURANTIUM DULCIS) PEEL OIL EXPRESSED
-en:CITRUS SINENSIS / AURANTIUM DULCIS PEEL OIL EXPRESSED
-cas_number:en:97766-30-8; 8028-48-6
-human_evidence:en:++
-eu_lists:en: en:Established contact allergens in humans
-
-
-en:CYMBOPOGON CITRATUS / SCHOENANTHUS OILS
-cas_number:en:89998-14-1; 8007-02-1; 89998-16-3
-human_evidence:en:++
-eu_lists:en: en:Established contact allergens in humans
-
-
-en:EUCALYPTUS SPP. LEAF OIL
-cas_number:en:92502-70-0; 8000-48-4
-human_evidence:en:++
-eu_lists:en: en:Established contact allergens in humans
-
-
-en:EUGENIA CARYOPHYLLUS LEAF / FLOWER OIL
-cas_number:en:8000-34-8
-human_evidence:en:+++
-eu_lists:en: en:Established contact allergens in humans
-
-
-en:EVERNIA FURFURACEA EXTRACT
-cas_number:en:90028-67-4 
-human_evidence:en:+++
-eu_lists:en: en:Established contact allergens in humans
-
-
-en:EVERNIA PRUNASTRI EXTRACT
-cas_number:en:90028-68-5 
-human_evidence:en:+++
-eu_lists:en: en:Established contact allergens in humans
-
-
-en:JASMINUM GRANDIFLORUM / OFFICINALE
-cas_number:en:84776-64-7; 90045-94-6; 8022-96-6
-human_evidence:en:+++
-eu_lists:en: en:Established contact allergens in humans
-
-
-en:JUNIPERUS VIRGINIANA
-cas_number:en:8000-27-9;
-human_evidence:en:++
-eu_lists:en: en:Established contact allergens in humans
-=======
-
-
-en: CANANGA ODORATA and Ylang-ylang oil 
-cas_number:en:   83863-30-3; 8006-81-3
-eu_lists:en: en:Established contact allergens in humans
-human_evidence:en: +++
-
-
-en: CEDRUS ATLANTICA BARK OIL 
+
+
+en: CANANGA ODORATA and Ylang-ylang oil 
+cas_number:en:   83863-30-3; 8006-81-3
+eu_lists:en: en:Established contact allergens in humans
+human_evidence:en: +++
+
+
+en: CEDRUS ATLANTICA BARK OIL 
 cas_number:en: 92201-55-3; 8000-27-9
 eu_lists:en: en:Established contact allergens in humans
 human_evidence:en: ++
@@ -806,13 +394,13 @@
 
 
 en: EVERNIA FURFURACEA EXTRACT
-cas_number:en: 90028-67-4 
+cas_number:en: 90028-67-4 
 eu_lists:en: en:Established contact allergens in humans
 human_evidence:en: +++
 
 
 en: EVERNIA PRUNASTRI EXTRACT
-cas_number:en: 90028-68-5 
+cas_number:en: 90028-68-5 
 eu_lists:en: en:Established contact allergens in humans
 human_evidence:en: +++
 
@@ -827,7 +415,6 @@
 cas_number:en: 8000-27-9;
 eu_lists:en: en:Established contact allergens in humans
 human_evidence:en: ++
->>>>>>> 03b105a1
 
 
 #en:
@@ -836,218 +423,6 @@
 #eu_lists:en: en:Established contact allergens in humans
 
 
-<<<<<<< HEAD
-en:LAURUS NOBILIS
-cas_number:en:8002-41-3; 8007-48-5; 84603-73-6
-human_evidence:en:++
-eu_lists:en: en:Established contact allergens in humans
-
-
-en:LAVANDULA HYBRIDA
-cas_number:en:91722-69-9
-human_evidence:en:+ (r.t.)
-eu_lists:en: en:Established contact allergens in humans
-
-
-en:LAVANDULA OFFICINALIS
-cas_number:en:84776-65-8
-human_evidence:en:++
-eu_lists:en: en:Established contact allergens in humans
-
-
-en:MENTHA PIPERITA
-cas_number:en:8006-90-4; 84082-70-2
-human_evidence:en:++
-eu_lists:en: en:Established contact allergens in humans
-
-
-en:MENTHA SPICATA
-cas_number:en:84696-51-5
-human_evidence:en:++
-eu_lists:en: en:Established contact allergens in humans
-
-
-en:MYROXYLON PEREIRAE
-cas_number:en:8007-00-9;
-human_evidence:en:++++
-eu_lists:en: en:Established contact allergens in humans
-
-
-en:NARCISSUS SPP.
-cas_number:en:diverse
-human_evidence:en:++
-eu_lists:en: en:Established contact allergens in humans
-
-
-en:PELARGONIUM GRAVEOLENS
-cas_number:en:90082-51-2; 8000-46-2
-human_evidence:en:++
-eu_lists:en: en:Established contact allergens in humans
-
-
-en:PINUS MUGO/PUMILA
-cas_number:en:90082-72-7 / 97676-05-6
-human_evidence:en:++
-eu_lists:en: en:Established contact allergens in humans
-
-
-en:POGOSTEMON CABLIN
-cas_number:en:8014-09-3; 84238-39-1
-human_evidence:en:++
-eu_lists:en: en:Established contact allergens in humans
-
-
-#en:ROSE FLOWER OIL (ROSA SPP.)
-en:ROSE FLOWER OIL / ROSA SPP.
-cas_number:en:Diverse
-human_evidence:en:++
-eu_lists:en: en:Established contact allergens in humans
-
-
-en:SANTALUM ALBUM
-cas_number:en:84787-70-2; 8006-87-9
-human_evidence:en:+++
-eu_lists:en: en:Established contact allergens in humans
-
-
-#en:TURPENTINE (oil)
-en:TURPENTINE oil
-cas_number:en:8006-64-2; 9005-90-7; 8052-14-0
-human_evidence:en:++++
-eu_lists:en: en:Established contact allergens in humans
-
-
-en:VERBENA ABSOLUTE
-cas_number:en:2237083
-human_evidence:en:++
-eu_lists:en: en:Established contact allergens in humans
-
-
-en:Allyl phenoxyacetate
-cas_number:en:7493-74-5
-human_evidence:en:none
-eu_lists:en: en:Fragrance substances categorised as established contact allergens in animals
-ec_3_value:3.1
-
-
-en:p-tert. -Butyldihydrocinnamaldehyde
-cas_number:en:18127-01-0
-human_evidence:en:none
-eu_lists:en: en:Fragrance substances categorised as established contact allergens in animals
-ec_3_value:4.3
-
-
-en:CYCLAMEN ALDEHYDE
-cas_number:en:103-95-7
-human_evidence:en:none
-eu_lists:en: en:Fragrance substances categorised as established contact allergens in animals
-ec_3_value:22
-
-
-en:Dibenzyl ether
-cas_number:en:103-50-4
-human_evidence:en:none
-eu_lists:en: en:Fragrance substances categorised as established contact allergens in animals
-ec_3_value:6.3
-
-
-en:2,3-DIHYDRO-2,2,6-TRIMETHYLBENZALDEHYDE
-cas_number:en:116-26-7
-human_evidence:en:limited
-eu_lists:en: en:Fragrance substances categorised as established contact allergens in animals
-ec_3_value:7.5
-
-
-en:trans-2-Hexenal 
-cas_number:en:6728-26-3
-human_evidence:en:none
-eu_lists:en: en:Fragrance substances categorised as established contact allergens in animals
-ec_3_value:2.6
-
-
-en:2-Hexylidene cyclopentanone
-cas_number:en:17373-89-6
-human_evidence:en:none
-eu_lists:en: en:Fragrance substances categorised as established contact allergens in animals
-ec_3_value:2.4
-
-
-en:HEXYL SALICYLATE
-cas_number:en:6259-76-3
-human_evidence:en:negative
-eu_lists:en: en:Fragrance substances categorised as established contact allergens in animals
-ec_3_value:0.18
-
-
-en:p-Isobutyl-α-methyl hydrocinnamaldehdye
-cas_number:en:6658-48-6
-human_evidence:en:none
-eu_lists:en: en:Fragrance substances categorised as established contact allergens in animals
-ec_3_value:9.5
-
-
-en:Isocyclocitral
-cas_number:en:1335-66-6
-human_evidence:en:none
-eu_lists:en: en:Fragrance substances categorised as established contact allergens in animals
-ec_3_value:7.3
-
-
-en:α-Methyl cinnamic aldehyde
-cas_number:en:101-39-3
-human_evidence:en:none
-eu_lists:en: en:Fragrance substances categorised as established contact allergens in animals
-ec_3_value:4.5
-
-
-en:METHYLENEDIOXYPHENYL METHYLPROPANAL
-cas_number:en:1205-17-0
-human_evidence:en:none
-eu_lists:en: en:Fragrance substances categorised as established contact allergens in animals
-ec_3_value:16.4
-
-
-en:METHYLUNDECANAL
-cas_number:en:110-41-8
-human_evidence:en:none
-eu_lists:en: en:Fragrance substances categorised as established contact allergens in animals
-ec_3_value:10
-
-
-en:2-Methoxy-4-methylphenol 
-cas_number:en:93-51-6
-human_evidence:en:none
-eu_lists:en: en:Fragrance substances categorised as established contact allergens in animals
-ec_3_value:5.8
-
-
-en:4-Methoxy-α-methyl benzenpropanal
-cas_number:en:1301152
-human_evidence:en:none
-eu_lists:en: en:Fragrance substances categorised as established contact allergens in animals
-ec_3_value:23.6
-
-
-en:METHYL OCTINE CARBONATE
-cas_number:en:111-80-8
-human_evidence:en:limited
-eu_lists:en: en:Fragrance substances categorised as established contact allergens in animals
-ec_3_value:2.5
-
-
-en:Perillaldehyde p-Mentha-1,8-dien-7-al
-cas_number:en:2111-75-3
-human_evidence:en:none
-eu_lists:en: en:Fragrance substances categorised as established contact allergens in animals
-ec_3_value:8.1
-
-
-en:PHENYLACETALDEHYDE 
-cas_number:en:122-78-1
-human_evidence:en:limited
-eu_lists:en: en:Fragrance substances categorised as established contact allergens in animals
-ec_3_value:3
-=======
 en: LAURUS NOBILIS
 cas_number:en: 8002-41-3; 8007-48-5; 84603-73-6
 eu_lists:en: en:Established contact allergens in humans
@@ -1169,7 +544,7 @@
 human_evidence:en: limited
 
 
-en: trans-2-Hexenal 
+en: trans-2-Hexenal 
 ec_3_value: 2.6
 cas_number:en: 6728-26-3
 eu_lists:en: en:Fragrance substances categorised as established contact allergens in animals
@@ -1225,7 +600,7 @@
 human_evidence:en: none
 
 
-en: 2-Methoxy-4-methylphenol 
+en: 2-Methoxy-4-methylphenol 
 ec_3_value: 5.8
 cas_number:en: 93-51-6
 eu_lists:en: en:Fragrance substances categorised as established contact allergens in animals
@@ -1253,620 +628,18 @@
 human_evidence:en: none
 
 
-en: PHENYLACETALDEHYDE 
+en: PHENYLACETALDEHYDE 
 ec_3_value: 3
 cas_number:en: 122-78-1
 eu_lists:en: en:Fragrance substances categorised as established contact allergens in animals
 human_evidence:en: limited
->>>>>>> 03b105a1
-
-
-en:  Natural extracts
+
+
+en:  Natural extracts
 ec_3_value:
 cas_number:en:
 eu_lists:en: en:Fragrance substances categorised as established contact allergens in animals
 human_evidence:en:
-<<<<<<< HEAD
-eu_lists:en: en:Fragrance substances categorised as established contact allergens in animals
-ec_3_value:
-
-
-en:Jasminum Sambac Flower CERA / Extract / Water
-cas_number:en:91770-14-8
-human_evidence:en:none
-eu_lists:en: en:Fragrance substances categorised as established contact allergens in animals
-ec_3_value:35.4
-
-
-en: AMBRETTOLIDE 
-cas_number:en:  7779-50-2  
-human_evidence:en: limited  
-eu_lists:en: en:Fragrance substances categorised as likely contact allergens by combination of evidence
-ec_3_value: none  
-sar:en: +  
-
-
-en: CARVACROL  
-cas_number:en: 499-75-2  
-human_evidence:en: limited  
-eu_lists:en: en:Fragrance substances categorised as likely contact allergens by combination of evidence
-ec_3_value: none  
-sar:en: +  
-
-
-en: Citrus paradisi §  
-cas_number:en: 8016-20-4  
-human_evidence:en: none  
-eu_lists:en: en:Fragrance substances categorised as likely contact allergens by combination of evidence
-ec_3_value: R43  
-sar:en: n.a.  
-
-
-en: CUMINALDEHYDE  
-cas_number:en: 122-03-2  
-human_evidence:en: limited  
-eu_lists:en: en:Fragrance substances categorised as likely contact allergens by combination of evidence
-ec_3_value: none  
-sar:en: +  
-
-
-en: CYCLOPENTADECANONE  
-cas_number:en: 502-72-7  
-human_evidence:en: limited  
-eu_lists:en: en:Fragrance substances categorised as likely contact allergens by combination of evidence
-ec_3_value: none  
-sar:en: +  
-
-
-en: trans-trans-delta-DAMASCONE  
-cas_number:en: 71048-82-3  
-human_evidence:en: limited  
-eu_lists:en: en:Fragrance substances categorised as likely contact allergens by combination of evidence
-ec_3_value: none  
-sar:en: +  
-
-
-en: 2,4-dimethyl-3-cyclohexen-1-carboxaldehyde §  
-cas_number:en: 68039-49-6  
-human_evidence:en: none  
-eu_lists:en: en:Fragrance substances categorised as likely contact allergens by combination of evidence
-ec_3_value: R43  
-sar:en: +  
-
-
-en: DIMETHYLTETRAHYDRO BENZALDEHYDE  
-cas_number:en: 68737-61-1  
-human_evidence:en: limited  
-eu_lists:en: en:Fragrance substances categorised as likely contact allergens by combination of evidence
-ec_3_value: none  
-sar:en: +  
-
-
-en: ETHYL VANILLIN  
-cas_number:en: 121-32-4  
-human_evidence:en: limited  
-eu_lists:en: en:Fragrance substances categorised as likely contact allergens by combination of evidence
-ec_3_value: none  
-sar:en: +  
-
-
-en: HELIOTROPINE  
-cas_number:en: 120-57-0  
-human_evidence:en: limited  
-eu_lists:en: en:Fragrance substances categorised as likely contact allergens by combination of evidence
-ec_3_value: none  
-sar:en: +  
-
-
-en: ISOAMYL SALICYLATE  
-cas_number:en: 87-20-7  
-human_evidence:en: limited  
-eu_lists:en: en:Fragrance substances categorised as likely contact allergens by combination of evidence
-ec_3_value: none  
-sar:en: ++  
-
-
-en: ISOLONGIFOLENEKETONE 
-cas_number:en:  33407-62-4  
-human_evidence:en: limited  
-eu_lists:en: en:Fragrance substances categorised as likely contact allergens by combination of evidence
-ec_3_value: none  
-sar:en: +  
-
-
-en: Longifolene §  
-cas_number:en: 475-20-7  
-human_evidence:en: none  
-eu_lists:en: en:Fragrance substances categorised as likely contact allergens by combination of evidence
-ec_3_value: R43  
-sar:en: +  
-
-
-en: Mentha arvensis §  
-cas_number:en: 68917-18-0  
-human_evidence:en: none  
-eu_lists:en: en:Fragrance substances categorised as likely contact allergens by combination of evidence
-ec_3_value: R43  
-sar:en: n.a.  
-
-
-en: METHOXYCITRONELLAL  
-cas_number:en: 3613-30-7  
-human_evidence:en: limited  
-eu_lists:en: en:Fragrance substances categorised as likely contact allergens by combination of evidence
-ec_3_value: none  
-sar:en: +  
-
-
-en: METHYL CINNAMATE  
-cas_number:en: 103-26-4  
-human_evidence:en: limited  
-eu_lists:en: en:Fragrance substances categorised as likely contact allergens by combination of evidence
-ec_3_value: none  
-sar:en: ++  
-
-
-en: METHYLIONANTHEME  
-cas_number:en: 55599-63-8  
-human_evidence:en: limited  
-eu_lists:en: en:Fragrance substances categorised as likely contact allergens by combination of evidence
-ec_3_value: none  
-sar:en: +  
-
-
-en:5-METHYL-alpha-IONONE 
-cas_number:en:79-69-6  
-human_evidence:en:limited  
-eu_lists:en: en:Fragrance substances categorised as likely contact allergens by combination of evidence
-ec_3_value:none
-sar:en:+  
-
-
-en:MYRCENE  
-cas_number:en:123-35-3  
-human_evidence:en:limited  
-eu_lists:en: en:Fragrance substances categorised as likely contact allergens by combination of evidence
-ec_3_value:none
-sar:en:++  
-
-
-en:MYRTENOL  
-cas_number:en:515-00-4  
-human_evidence:en:limited  
-eu_lists:en: en:Fragrance substances categorised as likely contact allergens by combination of evidence
-ec_3_value:none
-sar:en:+  
-
-
-en:NEROL  
-cas_number:en:106-25-2  
-human_evidence:en:limited  
-eu_lists:en: en:Fragrance substances categorised as likely contact allergens by combination of evidence
-ec_3_value:none
-sar:en:++  
-
-
-en:Nerolidol
-cas_number:en:7212-44-4  
-human_evidence:en:limited  
-eu_lists:en: en:Fragrance substances categorised as likely contact allergens by combination of evidence
-ec_3_value:none
-sar:en:++  
-
-
-en:NOPYL ACETATE  
-cas_number:en:128-51-8  
-human_evidence:en:limited  
-eu_lists:en: en:Fragrance substances categorised as likely contact allergens by combination of evidence
-ec_3_value:none
-sar:en:+  
-
-
-en:PHYTOL  
-cas_number:en:150-86-7  
-human_evidence:en:limited  
-eu_lists:en: en:Fragrance substances categorised as likely contact allergens by combination of evidence
-ec_3_value:none
-sar:en:+  
-
-
-en:RHODINOL  
-cas_number:en:6812-78-8  
-human_evidence:en:limited  
-eu_lists:en: en:Fragrance substances categorised as likely contact allergens by combination of evidence
-ec_3_value:none
-sar:en:+  
-
-
-en:trans-ROSE KETONE-5  
-cas_number:en:39872-57-6  
-human_evidence:en:limited  !  
-eu_lists:en: en:Fragrance substances categorised as likely contact allergens by combination of evidence
-ec_3_value:none
-sar:en:++  
-
-en:CYCLOHEXYL ACETATE
-cas_number:en:622-45-7
-human_evidence:en:limited
-eu_lists:en: en:Fragrance substances categorised as possible contact allergens
-ec_3_value:none
-sar:en:0
-
-
-en:ETHYLENE DODECANEDIOATE
-cas_number:en:54982-83-1
-human_evidence:en:limited
-eu_lists:en: en:Fragrance substances categorised as possible contact allergens
-ec_3_value:none
-sar:en:0
-
-
-en:HYDROXYCITRONELLOL
-cas_number:en:107-74-4
-human_evidence:en:limited
-eu_lists:en: en:Fragrance substances categorised as possible contact allergens
-ec_3_value:none
-sar:en:0
-
-
-en:METHOXYTRIMETHYLHEPTANO L
-cas_number:en:41890-92-0
-human_evidence:en:limited
-eu_lists:en: en:Fragrance substances categorised as possible contact allergens
-ec_3_value:none
-sar:en:0
-
-
-en:METHYL p-ANISATE
-cas_number:en:121-98-2
-human_evidence:en:limited
-eu_lists:en: en:Fragrance substances categorised as possible contact allergens
-ec_3_value:none
-sar:en:0
-
-
-en:METHYL DIHYDROJASMONATE
-cas_number:en:24851-98-7
-human_evidence:en:limited
-eu_lists:en: en:Fragrance substances categorised as possible contact allergens
-ec_3_value:none
-sar:en:0
-
-
-en:PHENETHYL ALCOHOL
-cas_number:en:60-12-8
-human_evidence:en:limited
-eu_lists:en: en:Fragrance substances categorised as possible contact allergens
-ec_3_value:none
-sar:en:0
-
-
-en:PHENYLPROPANOL
-cas_number:en:122-97-4
-human_evidence:en:limited
-eu_lists:en: en:Fragrance substances categorised as possible contact allergens
-ec_3_value:none
-sar:en:0
-
-
-en:AMYLCYCLOPENTANONE
-cas_number:en:4819-67-4
-human_evidence:en:negative
-eu_lists:en: en:Fragrance substances categorised as possible contact allergens
-ec_3_value:none
-sar:en:+
-
-
-en:BENZYL ACETATE
-cas_number:en:140-11-4
-human_evidence:en:negative
-eu_lists:en: en:Fragrance substances categorised as possible contact allergens
-ec_3_value:none
-sar:en:+
-
-
-en:6-ETHYLIDENEOCTAHYDRO-5,8-METHANO-2H-BENZO-1-PYRAN
-cas_number:en:93939-86-7
-human_evidence:en:negative
-eu_lists:en: en:Fragrance substances categorised as possible contact allergens
-ec_3_value:none
-sar:en:+
-
-
-en:3α,4,5,6,7,7α-HEXAHYDRO-4,7-METHANO-1H-INDEN-5(OR 6)-YL ACETATE
-cas_number:en:54830-99-8
-human_evidence:en:negative
-eu_lists:en: en:Fragrance substances categorised as possible contact allergens
-ec_3_value:none
-sar:en:+
-
-
-en:alpha-IONONE
-cas_number:en:127-41-3
-human_evidence:en:negative
-eu_lists:en: en:Fragrance substances categorised as possible contact allergens
-ec_3_value:none
-sar:en:+
-
-
-en:beta-IONONE 
-cas_number:en:79-77-6
-human_evidence:en:negative
-eu_lists:en: en:Fragrance substances categorised as possible contact allergens
-ec_3_value:none
-sar:en:+
-
-
-en:METHYL IONONE
-cas_number:en:1335-46-2
-human_evidence:en:negative
-eu_lists:en: en:Fragrance substances categorised as possible contact allergens
-ec_3_value:none
-sar:en:+
-
-
-en:TERPINEOL ACETATE
-cas_number:en:8007-35-0
-human_evidence:en:negative
-eu_lists:en: en:Fragrance substances categorised as possible contact allergens
-ec_3_value:none
-sar:en:+
-
-
-en:alpha-TERPINYL ACETATE
-cas_number:en:80-26-2
-human_evidence:en:negative
-eu_lists:en: en:Fragrance substances categorised as possible contact allergens
-ec_3_value:none
-sar:en:+
-
-
-en:CITRONELLYL NITRILE
-cas_number:en:51566-62-2
-human_evidence:en:none
-eu_lists:en: en:Fragrance substances categorised as possible contact allergens
-ec_3_value:none
-sar:en:++
-
-
-en:alpha-CYCLOHEXYLIDENE BENZENEACETONITRILE
-cas_number:en:10461-98-0
-human_evidence:en:none
-eu_lists:en: en:Fragrance substances categorised as possible contact allergens
-ec_3_value:none
-sar:en:+
-
-
-en:DECANAL
-cas_number:en:112-31-2
-human_evidence:en:none
-eu_lists:en: en:Fragrance substances categorised as possible contact allergens
-ec_3_value:none
-sar:en:++
-
-
-en:DIHYDROMYRCENOL
-cas_number:en:18479-58-8
-human_evidence:en:none
-eu_lists:en: en:Fragrance substances categorised as possible contact allergens
-ec_3_value:none
-sar:en:+
-
-
-en:3,7-DIMETHYL-1,6-NONADIEN-3-OL
-cas_number:en:10339-55-6
-human_evidence:en:none
-eu_lists:en: en:Fragrance substances categorised as possible contact allergens
-ec_3_value:none
-sar:en:++
-
-en:2-ETHYL-4-(2,2,3-TRIMETHYL-3-CYCLOPENTEN-1-YL)-2-BUTEN-1-OL
-cas_number:en:28219-61-6
-human_evidence:en:none
-eu_lists:en: en:Fragrance substances categorised as possible contact allergens
-ec_3_value:none
-sar:en:+
-
-
-en:GERANYL ACETATE
-cas_number:en:105-87-3
-human_evidence:en:none
-eu_lists:en: en:Fragrance substances categorised as possible contact allergens
-ec_3_value:none
-sar:en:++
-
-
-en:HEXAHYDRO-METHANOINDENYL PROPIONATE
-cas_number:en:68912-13-0
-human_evidence:en:none
-eu_lists:en: en:Fragrance substances categorised as possible contact allergens
-ec_3_value:none
-sar:en:+
-
-
-en:IONONE isomeric mixture
-cas_number:en:8013-90-9
-human_evidence:en:none
-eu_lists:en: en:Fragrance substances categorised as possible contact allergens
-ec_3_value:none
-sar:en:+
-
-
-en:ISOBERGAMATE
-cas_number:en:68683-20-5
-human_evidence:en:none
-eu_lists:en: en:Fragrance substances categorised as possible contact allergens
-ec_3_value:none
-sar:en:+
-
-
-en:METHYL DECENOL
-cas_number:en:81782-77-6
-human_evidence:en:none
-eu_lists:en: en:Fragrance substances categorised as possible contact allergens
-ec_3_value:none
-sar:en:+
-
-
-en:TRICYCLODECENYL PROPIONATE
-cas_number:en:17511-60-3
-human_evidence:en:none
-eu_lists:en: en:Fragrance substances categorised as possible contact allergens
-ec_3_value:none
-sar:en:+
-
-
-en:OXACYCLOHEXADECENONE
-cas_number:en:34902-57-3
-human_evidence:en:none
-eu_lists:en: en:Fragrance substances categorised as possible contact allergens
-ec_3_value:none
-sar:en:++
-
-
-en:VERDYL ACETATE
-cas_number:en:2500-83-6/ 5413-60-5
-human_evidence:en:none
-eu_lists:en: en:Fragrance substances categorised as possible contact allergens
-ec_3_value:none
-sar:en:+
-
-
-en:trans-beta-Damascone
-cas_number:en:23726-91-2
-human_evidence:en:none
-eu_lists:en: en:Fragrance substances categorised as possible contact allergens
-ec_3_value:none
-sar:en:+
-
-
-en:gamma-Damascone
-cas_number:en:35087-49-1
-human_evidence:en:none
-eu_lists:en: en:Fragrance substances categorised as possible contact allergens
-ec_3_value:none
-sar:en:+
-
-
-en:Citronellal 
-cas_number:en:106-23-0
-human_evidence:en:none
-eu_lists:en: en:Fragrance substances categorised as possible contact allergens
-ec_3_value:none
-sar:en:++
-
-
-en:Phenethyl salicylate
-cas_number:en:87-22-9
-human_evidence:en:none
-eu_lists:en: en:Fragrance substances categorised as possible contact allergens
-ec_3_value:none
-sar:en:++
-
-
-en:ACORUS CALAMUS ROOT OIL
-cas_number:en:84775-39-3
-human_evidence:en:Limited
-eu_lists:en: en:Fragrance substances categorised as possible contact allergens
-ec_3_value:none
-#sar:en:
-
-
-en:CEDRUS DEODARA WOOD OIL
-cas_number:en:91771-47-0
-human_evidence:en:Limited
-eu_lists:en: en:Fragrance substances categorised as possible contact allergens
-ec_3_value:none
-#sar:en:
-
-
-en:CITRUS AURANTIUM AMARA LEAF OIL
-cas_number:en:72968-50-4
-human_evidence:en:Limited
-eu_lists:en: en:Fragrance substances categorised as possible contact allergens
-ec_3_value:none
-#sar:en:
-
-
-en:CITRUS TANGERINA
-cas_number:en:223748-44-5
-human_evidence:en:Limited
-eu_lists:en: en:Fragrance substances categorised as possible contact allergens
-ec_3_value:none
-#sar:en:
-
-
-en:CYMBOPOGON NARDUS / WINTERIANUS HERB OIL
-cas_number:en:89998-15-2; 91771-61-8
-human_evidence:en:Limited
-eu_lists:en: en:Fragrance substances categorised as possible contact allergens
-ec_3_value:none
-#sar:en:
-
-
-en:ILLICIUM VERUM FRUIT OIL
-cas_number:en:84650-59-9
-human_evidence:en:Limited
-eu_lists:en: en:Fragrance substances categorised as possible contact allergens
-ec_3_value:none
-#sar:en:
-
-
-en:LAVANDULA SPICA
-cas_number:en:97722-12-8
-human_evidence:en:Limited
-eu_lists:en: en:Fragrance substances categorised as possible contact allergens
-ec_3_value:none
-#sar:en:
-
-
-en:LITSEA CUBEBA
-cas_number:en:90063-59-5
-human_evidence:en:Limited
-eu_lists:en: en:Fragrance substances categorised as possible contact allergens
-ec_3_value:none 
-#sar:en:
-
-
-en:PELARGONIUM ROSEUM
-cas_number:en:90082-55-6
-human_evidence:en:Limited
-eu_lists:en: en:Fragrance substances categorised as possible contact allergens
-ec_3_value:none
-#sar:en:  
-
-
-en:SALVIA spp.
-cas_number:en:Diverse
-human_evidence:en:Limited
-eu_lists:en: en:Fragrance substances categorised as possible contact allergens
-ec_3_value:none
-#sar:en:  
-
-
-en:TAGETES PATULA
-cas_number:en:91722-29-1
-human_evidence:en:Limited
-eu_lists:en: en:Fragrance substances categorised as possible contact allergens
-ec_3_value:none
-#sar:en:  
-
-
-en:THYMUS spp.
-cas_number:en:84929-51-1
-human_evidence:en:Limited
-eu_lists:en: en:Fragrance substances categorised as possible contact allergens
-ec_3_value:none
-#sar:en:  
-
-
-en:VETIVERIA ZIZANOIDES
-cas_number:en:8016-96-4; 84238-29-9
-human_evidence:en:Limited
-eu_lists:en: en:Fragrance substances categorised as possible contact allergens
-ec_3_value:none
-#sar:en:  
-=======
 
 
 en: Jasminum Sambac Flower CERA / Extract / Water
@@ -1876,212 +649,212 @@
 human_evidence:en: none
 
 
-en:  AMBRETTOLIDE 
-ec_3_value:  none  
-cas_number:en:   7779-50-2  
-eu_lists:en: en:Fragrance substances categorised as likely contact allergens by combination of evidence
-human_evidence:en:  limited  
-sar:en:  +  
-
-
-en:  CARVACROL  
-ec_3_value:  none  
-cas_number:en:  499-75-2  
-eu_lists:en: en:Fragrance substances categorised as likely contact allergens by combination of evidence
-human_evidence:en:  limited  
-sar:en:  +  
-
-
-en:  Citrus paradisi §  
-ec_3_value:  R43  
-cas_number:en:  8016-20-4  
-eu_lists:en: en:Fragrance substances categorised as likely contact allergens by combination of evidence
-human_evidence:en:  none  
-sar:en:  n.a.  
-
-
-en:  CUMINALDEHYDE  
-ec_3_value:  none  
-cas_number:en:  122-03-2  
-eu_lists:en: en:Fragrance substances categorised as likely contact allergens by combination of evidence
-human_evidence:en:  limited  
-sar:en:  +  
-
-
-en:  CYCLOPENTADECANONE  
-ec_3_value:  none  
-cas_number:en:  502-72-7  
-eu_lists:en: en:Fragrance substances categorised as likely contact allergens by combination of evidence
-human_evidence:en:  limited  
-sar:en:  +  
-
-
-en:  trans-trans-delta-DAMASCONE  
-ec_3_value:  none  
-cas_number:en:  71048-82-3  
-eu_lists:en: en:Fragrance substances categorised as likely contact allergens by combination of evidence
-human_evidence:en:  limited  
-sar:en:  +  
-
-
-en:  2,4-dimethyl-3-cyclohexen-1-carboxaldehyde §  
-ec_3_value:  R43  
-cas_number:en:  68039-49-6  
-eu_lists:en: en:Fragrance substances categorised as likely contact allergens by combination of evidence
-human_evidence:en:  none  
-sar:en:  +  
-
-
-en:  DIMETHYLTETRAHYDRO BENZALDEHYDE  
-ec_3_value:  none  
-cas_number:en:  68737-61-1  
-eu_lists:en: en:Fragrance substances categorised as likely contact allergens by combination of evidence
-human_evidence:en:  limited  
-sar:en:  +  
-
-
-en:  ETHYL VANILLIN  
-ec_3_value:  none  
-cas_number:en:  121-32-4  
-eu_lists:en: en:Fragrance substances categorised as likely contact allergens by combination of evidence
-human_evidence:en:  limited  
-sar:en:  +  
-
-
-en:  HELIOTROPINE  
-ec_3_value:  none  
-cas_number:en:  120-57-0  
-eu_lists:en: en:Fragrance substances categorised as likely contact allergens by combination of evidence
-human_evidence:en:  limited  
-sar:en:  +  
-
-
-en:  ISOAMYL SALICYLATE  
-ec_3_value:  none  
-cas_number:en:  87-20-7  
-eu_lists:en: en:Fragrance substances categorised as likely contact allergens by combination of evidence
-human_evidence:en:  limited  
-sar:en:  ++  
-
-
-en:  ISOLONGIFOLENEKETONE 
-ec_3_value:  none  
-cas_number:en:   33407-62-4  
-eu_lists:en: en:Fragrance substances categorised as likely contact allergens by combination of evidence
-human_evidence:en:  limited  
-sar:en:  +  
-
-
-en:  Longifolene §  
-ec_3_value:  R43  
-cas_number:en:  475-20-7  
-eu_lists:en: en:Fragrance substances categorised as likely contact allergens by combination of evidence
-human_evidence:en:  none  
-sar:en:  +  
-
-
-en:  Mentha arvensis §  
-ec_3_value:  R43  
-cas_number:en:  68917-18-0  
-eu_lists:en: en:Fragrance substances categorised as likely contact allergens by combination of evidence
-human_evidence:en:  none  
-sar:en:  n.a.  
-
-
-en:  METHOXYCITRONELLAL  
-ec_3_value:  none  
-cas_number:en:  3613-30-7  
-eu_lists:en: en:Fragrance substances categorised as likely contact allergens by combination of evidence
-human_evidence:en:  limited  
-sar:en:  +  
-
-
-en:  METHYL CINNAMATE  
-ec_3_value:  none  
-cas_number:en:  103-26-4  
-eu_lists:en: en:Fragrance substances categorised as likely contact allergens by combination of evidence
-human_evidence:en:  limited  
-sar:en:  ++  
-
-
-en:  METHYLIONANTHEME  
-ec_3_value:  none  
-cas_number:en:  55599-63-8  
-eu_lists:en: en:Fragrance substances categorised as likely contact allergens by combination of evidence
-human_evidence:en:  limited  
-sar:en:  +  
-
-
-en: 5-METHYL-alpha-IONONE 
-ec_3_value: none
-cas_number:en: 79-69-6  
-eu_lists:en: en:Fragrance substances categorised as likely contact allergens by combination of evidence
-human_evidence:en: limited  
-sar:en: +  
-
-
-en: MYRCENE  
-ec_3_value: none
-cas_number:en: 123-35-3  
-eu_lists:en: en:Fragrance substances categorised as likely contact allergens by combination of evidence
-human_evidence:en: limited  
-sar:en: ++  
-
-
-en: MYRTENOL  
-ec_3_value: none
-cas_number:en: 515-00-4  
-eu_lists:en: en:Fragrance substances categorised as likely contact allergens by combination of evidence
-human_evidence:en: limited  
-sar:en: +  
-
-
-en: NEROL  
-ec_3_value: none
-cas_number:en: 106-25-2  
-eu_lists:en: en:Fragrance substances categorised as likely contact allergens by combination of evidence
-human_evidence:en: limited  
-sar:en: ++  
+en:  AMBRETTOLIDE 
+ec_3_value:  none  
+cas_number:en:   7779-50-2  
+eu_lists:en: en:Fragrance substances categorised as likely contact allergens by combination of evidence
+human_evidence:en:  limited  
+sar:en:  +  
+
+
+en:  CARVACROL  
+ec_3_value:  none  
+cas_number:en:  499-75-2  
+eu_lists:en: en:Fragrance substances categorised as likely contact allergens by combination of evidence
+human_evidence:en:  limited  
+sar:en:  +  
+
+
+en:  Citrus paradisi §  
+ec_3_value:  R43  
+cas_number:en:  8016-20-4  
+eu_lists:en: en:Fragrance substances categorised as likely contact allergens by combination of evidence
+human_evidence:en:  none  
+sar:en:  n.a.  
+
+
+en:  CUMINALDEHYDE  
+ec_3_value:  none  
+cas_number:en:  122-03-2  
+eu_lists:en: en:Fragrance substances categorised as likely contact allergens by combination of evidence
+human_evidence:en:  limited  
+sar:en:  +  
+
+
+en:  CYCLOPENTADECANONE  
+ec_3_value:  none  
+cas_number:en:  502-72-7  
+eu_lists:en: en:Fragrance substances categorised as likely contact allergens by combination of evidence
+human_evidence:en:  limited  
+sar:en:  +  
+
+
+en:  trans-trans-delta-DAMASCONE  
+ec_3_value:  none  
+cas_number:en:  71048-82-3  
+eu_lists:en: en:Fragrance substances categorised as likely contact allergens by combination of evidence
+human_evidence:en:  limited  
+sar:en:  +  
+
+
+en:  2,4-dimethyl-3-cyclohexen-1-carboxaldehyde §  
+ec_3_value:  R43  
+cas_number:en:  68039-49-6  
+eu_lists:en: en:Fragrance substances categorised as likely contact allergens by combination of evidence
+human_evidence:en:  none  
+sar:en:  +  
+
+
+en:  DIMETHYLTETRAHYDRO BENZALDEHYDE  
+ec_3_value:  none  
+cas_number:en:  68737-61-1  
+eu_lists:en: en:Fragrance substances categorised as likely contact allergens by combination of evidence
+human_evidence:en:  limited  
+sar:en:  +  
+
+
+en:  ETHYL VANILLIN  
+ec_3_value:  none  
+cas_number:en:  121-32-4  
+eu_lists:en: en:Fragrance substances categorised as likely contact allergens by combination of evidence
+human_evidence:en:  limited  
+sar:en:  +  
+
+
+en:  HELIOTROPINE  
+ec_3_value:  none  
+cas_number:en:  120-57-0  
+eu_lists:en: en:Fragrance substances categorised as likely contact allergens by combination of evidence
+human_evidence:en:  limited  
+sar:en:  +  
+
+
+en:  ISOAMYL SALICYLATE  
+ec_3_value:  none  
+cas_number:en:  87-20-7  
+eu_lists:en: en:Fragrance substances categorised as likely contact allergens by combination of evidence
+human_evidence:en:  limited  
+sar:en:  ++  
+
+
+en:  ISOLONGIFOLENEKETONE 
+ec_3_value:  none  
+cas_number:en:   33407-62-4  
+eu_lists:en: en:Fragrance substances categorised as likely contact allergens by combination of evidence
+human_evidence:en:  limited  
+sar:en:  +  
+
+
+en:  Longifolene §  
+ec_3_value:  R43  
+cas_number:en:  475-20-7  
+eu_lists:en: en:Fragrance substances categorised as likely contact allergens by combination of evidence
+human_evidence:en:  none  
+sar:en:  +  
+
+
+en:  Mentha arvensis §  
+ec_3_value:  R43  
+cas_number:en:  68917-18-0  
+eu_lists:en: en:Fragrance substances categorised as likely contact allergens by combination of evidence
+human_evidence:en:  none  
+sar:en:  n.a.  
+
+
+en:  METHOXYCITRONELLAL  
+ec_3_value:  none  
+cas_number:en:  3613-30-7  
+eu_lists:en: en:Fragrance substances categorised as likely contact allergens by combination of evidence
+human_evidence:en:  limited  
+sar:en:  +  
+
+
+en:  METHYL CINNAMATE  
+ec_3_value:  none  
+cas_number:en:  103-26-4  
+eu_lists:en: en:Fragrance substances categorised as likely contact allergens by combination of evidence
+human_evidence:en:  limited  
+sar:en:  ++  
+
+
+en:  METHYLIONANTHEME  
+ec_3_value:  none  
+cas_number:en:  55599-63-8  
+eu_lists:en: en:Fragrance substances categorised as likely contact allergens by combination of evidence
+human_evidence:en:  limited  
+sar:en:  +  
+
+
+en: 5-METHYL-alpha-IONONE 
+ec_3_value: none
+cas_number:en: 79-69-6  
+eu_lists:en: en:Fragrance substances categorised as likely contact allergens by combination of evidence
+human_evidence:en: limited  
+sar:en: +  
+
+
+en: MYRCENE  
+ec_3_value: none
+cas_number:en: 123-35-3  
+eu_lists:en: en:Fragrance substances categorised as likely contact allergens by combination of evidence
+human_evidence:en: limited  
+sar:en: ++  
+
+
+en: MYRTENOL  
+ec_3_value: none
+cas_number:en: 515-00-4  
+eu_lists:en: en:Fragrance substances categorised as likely contact allergens by combination of evidence
+human_evidence:en: limited  
+sar:en: +  
+
+
+en: NEROL  
+ec_3_value: none
+cas_number:en: 106-25-2  
+eu_lists:en: en:Fragrance substances categorised as likely contact allergens by combination of evidence
+human_evidence:en: limited  
+sar:en: ++  
 
 
 en: Nerolidol
 ec_3_value: none
-cas_number:en: 7212-44-4  
-eu_lists:en: en:Fragrance substances categorised as likely contact allergens by combination of evidence
-human_evidence:en: limited  
-sar:en: ++  
-
-
-en: NOPYL ACETATE  
-ec_3_value: none
-cas_number:en: 128-51-8  
-eu_lists:en: en:Fragrance substances categorised as likely contact allergens by combination of evidence
-human_evidence:en: limited  
-sar:en: +  
-
-
-en: PHYTOL  
-ec_3_value: none
-cas_number:en: 150-86-7  
-eu_lists:en: en:Fragrance substances categorised as likely contact allergens by combination of evidence
-human_evidence:en: limited  
-sar:en: +  
-
-
-en: RHODINOL  
-ec_3_value: none
-cas_number:en: 6812-78-8  
-eu_lists:en: en:Fragrance substances categorised as likely contact allergens by combination of evidence
-human_evidence:en: limited  
-sar:en: +  
-
-
-en: trans-ROSE KETONE-5  
-ec_3_value: none
-cas_number:en: 39872-57-6  
-eu_lists:en: en:Fragrance substances categorised as likely contact allergens by combination of evidence
-human_evidence:en: limited  !  
-sar:en: ++  
+cas_number:en: 7212-44-4  
+eu_lists:en: en:Fragrance substances categorised as likely contact allergens by combination of evidence
+human_evidence:en: limited  
+sar:en: ++  
+
+
+en: NOPYL ACETATE  
+ec_3_value: none
+cas_number:en: 128-51-8  
+eu_lists:en: en:Fragrance substances categorised as likely contact allergens by combination of evidence
+human_evidence:en: limited  
+sar:en: +  
+
+
+en: PHYTOL  
+ec_3_value: none
+cas_number:en: 150-86-7  
+eu_lists:en: en:Fragrance substances categorised as likely contact allergens by combination of evidence
+human_evidence:en: limited  
+sar:en: +  
+
+
+en: RHODINOL  
+ec_3_value: none
+cas_number:en: 6812-78-8  
+eu_lists:en: en:Fragrance substances categorised as likely contact allergens by combination of evidence
+human_evidence:en: limited  
+sar:en: +  
+
+
+en: trans-ROSE KETONE-5  
+ec_3_value: none
+cas_number:en: 39872-57-6  
+eu_lists:en: en:Fragrance substances categorised as likely contact allergens by combination of evidence
+human_evidence:en: limited  !  
+sar:en: ++  
 
 en: CYCLOHEXYL ACETATE
 ec_3_value: none
@@ -2187,7 +960,7 @@
 sar:en: +
 
 
-en: beta-IONONE 
+en: beta-IONONE 
 ec_3_value: none
 cas_number:en: 79-77-6
 eu_lists:en: en:Fragrance substances categorised as possible contact allergens
@@ -2346,7 +1119,7 @@
 sar:en: +
 
 
-en: Citronellal 
+en: Citronellal 
 ec_3_value: none
 cas_number:en: 106-23-0
 eu_lists:en: en:Fragrance substances categorised as possible contact allergens
@@ -2419,7 +1192,7 @@
 
 
 en: LITSEA CUBEBA
-ec_3_value: none 
+ec_3_value: none 
 cas_number:en: 90063-59-5
 eu_lists:en: en:Fragrance substances categorised as possible contact allergens
 human_evidence:en: Limited
@@ -2431,7 +1204,7 @@
 cas_number:en: 90082-55-6
 eu_lists:en: en:Fragrance substances categorised as possible contact allergens
 human_evidence:en: Limited
-#sar:en:  
+#sar:en:  
 
 
 en: SALVIA spp.
@@ -2439,7 +1212,7 @@
 cas_number:en: Diverse
 eu_lists:en: en:Fragrance substances categorised as possible contact allergens
 human_evidence:en: Limited
-#sar:en:  
+#sar:en:  
 
 
 en: TAGETES PATULA
@@ -2447,7 +1220,7 @@
 cas_number:en: 91722-29-1
 eu_lists:en: en:Fragrance substances categorised as possible contact allergens
 human_evidence:en: Limited
-#sar:en:  
+#sar:en:  
 
 
 en: THYMUS spp.
@@ -2455,7 +1228,7 @@
 cas_number:en: 84929-51-1
 eu_lists:en: en:Fragrance substances categorised as possible contact allergens
 human_evidence:en: Limited
-#sar:en:  
+#sar:en:  
 
 
 en: VETIVERIA ZIZANOIDES
@@ -2463,5 +1236,4 @@
 cas_number:en: 8016-96-4; 84238-29-9
 eu_lists:en: en:Fragrance substances categorised as possible contact allergens
 human_evidence:en: Limited
-#sar:en:  
->>>>>>> 03b105a1
+#sar:en:  