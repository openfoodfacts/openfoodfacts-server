--- conflicted
+++ resolved
@@ -3162,14 +3162,13 @@
 fa: آرایش چشم
 fi: Silmämeikki
 fr: Maquillage pour les yeux
-<<<<<<< HEAD
 ga: Smideadh súl
 hr: Šminka za oči
 hu: Szemsmink
 hy: Աչքերի դիմահարդարում
 id: Rias mata
 is: Augnförðun
-it: Trucco occhi
+it: Make up per occhio, Trucco occhi
 ja: アイメイク
 ka: თვალის მაკიაჟი
 kk: Көз макияжы
@@ -3180,12 +3179,12 @@
 mk: Шминка за очи
 ms: Solek mata
 mt: Mejkapp tal-għajnejn
-nl: Oogmake-up
+nl: Oogmake-up, Oog make-up
 no: Øyesminke
 pl: Makijaż oczu
 pt: Maquilhagem para olhos
 ro: Machiaj pentru ochi
-ru: Макияж для глаз
+ru: Макияж для глаз, косметика для глаз
 sk: Líčenie očí
 sl: Ličenje oči
 sq: Grim për sy
@@ -3200,11 +3199,6 @@
 uz: Ko'z makiyaji
 vi: Trang điểm mắt
 zh: 眼妆
-=======
-it: Make up per occhio
-nl: Oogmake-up, Oog make-up
-ru: косметика для глаз
->>>>>>> 35d1ef9b
 
 < en:Eyes makeup
 en: Mascara
