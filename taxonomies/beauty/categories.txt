stopwords:fr: aux, au, de, le, du, la, a, et, avec, pour

synonyms:en: flavoured, flavored

en: Incorrect product type
bg: Неправилен product type
ca: Tipus de producte incorrecte
da: Forkert produkttype
de: Falscher product type
es: Tipo de producto incorrecto
fi: Väärä product type
fr: Mauvais product type
hr: Pogrešan product type
it: Tipo di prodotto errato
nl: Verkeerd product type
pt: Tipo de produto incorreto
ru: Неправильный product type
sv: Fel produkttyp

< en: Incorrect product type
en: Non beauty products
bg: Некозметични продукти
ca: Productes no de bellesa
de: Non-Beauty-Produkte, Non Beauty Produkte
es: Productos no de belleza
fi: ei kauneustuote
fr: Non beauté
hr: Neprehrambeni proizvodi za ljepotu
it: Prodotti non di bellezza
nl: Non-beauty
pt: Produtos não de beleza
ru: Непродукты для красоты, Не косметические продукты

< en:Non beauty products
en: Open Food Facts, OFF
xx: Open Food Facts, OFF

< en:Non beauty products
en: Open Pet Food Facts, OPFF
xx: Open Pet Food Facts, OPFF

< en:Non beauty products
en: Open Products Facts, OPF
xx: Open Products Facts, OPF

# Can you add translations in all European, Asian languages (and more), following alphabetical order for language ordering, except for english which comes first ?


###### CATEGORIE HYGIENE

en: Hygiene
ar: نظافة
az: Gigiyena
bg: Хигиена
bn: স্বাস্থ্যবিধি
ca: Higiene
cs: Hygiena
da: Hygiejne
de: Hygiene
el: Υγιεινή
es: Higiene
et: Hügieen
fa: بهداشت
fi: Hygienia
fr: Hygiène
ga: Sláinteachas
he: היגיינה
hr: Higijena
hu: Higiénia
hy: Հիգիենա
id: Kebersihan
is: Hreinlæti
it: Igiene
ja: 衛生
ka: ჰიგიენა
kk: Гигиена
km: អនាម័យ
ko: 위생
ky: Гигиена
lt: Higiena
lv: Higiēna
mk: Хигиена
ms: Kebersihan
mt: Iġjene
nl: Hygiëne
no: Hygiene
pl: Higiena
pt: Higiene
ro: Igienă
ru: Гигиена
sk: Hygiena
sl: Higiena
sq: Higjiena
sr: Хигијена
sv: Hygien
sw: Usafi
tg: Гигиена
th: สุขอนามัย
tk: Arassaçylyk
tr: Hijyen
uk: Гігієна
ur: حفظان صحت
uz: Gigiyena
vi: Vệ sinh
zh: 卫生

< en:Hygiene
en: Mouthwash, Mouthwashes
ar: غسول الفم
az: Ağız yaxalama
bg: Вода за уста
cs: Ústní vody
da: Mundskyl
de: Mundspülungen, Mundwasser
el: Στοματικό διάλυμα
es: Enjuagues bucales, enjuague bucal
et: Suuvesi
fa: دهانشویه
fi: Suuvesi
fr: Bains de bouche, bain de bouche
ga: Béaluisce
hr: Vodica za usta
hu: Szájvíz
hy: Բերանի ողողում
id: Obat kumur
is: Munnskol
it: Collutori
ja: マウスウォッシュ
ka: პირის ღრუს სავლები
kk: Ауызды шаюға арналған сұйықтық
ko: 구강 청결제
ky: Оозду чайкоочу каражат
lt: Burnos skalavimo skystis
lv: Mutes skalojamais līdzeklis
mk: Вода за уста
ms: Ubat kumur
mt: Ħasil tal-ħalq
nl: Mondwater
no: Munnskyll
pl: Płyny do płukania jamy ustnej
pt: Elixires bucais, elixir bucal
ro: Apă de gură
ru: Ополаскиватели для полости рта
sk: Ústne vody
sl: Ustna voda
sq: Shpëlarës goje
sr: Течност за испирање уста
sv: Mundvatten
sw: Maji ya kusukumia kinywa
tg: Маҳлули даҳон
th: น้ำยาบ้วนปาก
tk: Agyz çaýkamak
tr: Ağız gargarası
uk: Ополіскувачі для ротової порожнини
uz: Og'iz chayish
vi: Nước súc miệng
zh: 漱口水
wikidata:en: Q518968

#### Dentifrices

< en:Hygiene
en: Toothpastes, tooth pastes, tooth paste
ar: معجون الأسنان
az: Diş pastaları
bg: Пасти за зъби
cs: Zubní pasty
da: Tandpasta
de: Zahnpasten, Zahnpastas, Zahncremes
el: Οδοντόκρεμες
es: Pastas de dientes, pasta de dientes
et: Hambapastad
fa: خمیر دندان
fi: Hammastahnat
fr: Dentifrices
ga: Taos fiacla
hr: Paste za zube
hu: Fogkrémek
hy: Ատամի մածուկներ
id: Pasta gigi
is: Tannkrem
it: Dentifrici
ja: 歯磨き粉
ka: კბილის პასტები
kk: Тіс пасталары
ko: 치약
ky: Тиш пасталары
lt: Dantų pastos
lv: Zobu pastas
mk: Пасти за заби
ms: Ubat gigi
mt: Pasta tas-snien
nl: Tandanpastas, Tandanpasta
no: Tannkremer
pl: Pasty do zębów
pt: Cremes dentais, pasta de dentes
ro: Paste de dinți
ru: Зубные пасты
sk: Zubné pasty
sl: Zobne paste
sq: Pasta dhëmbësh
sr: Пасте за зубе
sv: Tandkräm
sw: Dawa ya meno
tg: Хамираи дандон
th: ยาสีฟัน
tk: Diş pastalary
tr: Diş macunları
uk: Зубні пасти
uz: Tish pastalari
vi: Kem đánh răng
zh: 牙膏
wikidata:en: Q35855

< en:Toothpastes
en: Children's toothpastes
ar: معجون أسنان للأطفال
az: Uşaq diş pastaları
bg: Детски пасти за зъби
cs: Zubní pasty pro děti
da: Børnetandpasta
de: Kinderzahnpasta
el: Παιδικές οδοντόκρεμες
es: Pasta de dientes para niños
et: Laste hambapasta
fa: خمیر دندان کودکان
fi: Lasten hammastahnat
fr: Dentifrices pour enfants
ga: Taos fiacla do pháistí
hr: Paste za zube za djecu
hu: Gyermekfogkrém
hy: Մանկական ատամի մածուկներ
id: Pasta gigi anak-anak
is: Barnatannkrem
it: Dentifrici per bambini
ja: 子供用歯磨き粉
ka: საბავშვო კბილის პასტები
kk: Балаларға арналған тіс пасталары
ko: 어린이 치약
ky: Балдар үчүн тиш пасталары
lt: Dantų pasta vaikams
lv: Zobu pastas bērniem
mk: Детски пасти за заби
ms: Ubat gigi kanak-kanak
mt: Pasta tas-snien tat-tfal
nl: Kindertandpasta
no: Barnetannkrem
pl: Pasty do zębów dla dzieci
pt: Cremes dentais para crianças
ro: Pastă de dinți pentru copii
ru: Зубные пасты для детей
sk: Zubné pasty pre deti
sl: Zobne paste za otroke
sq: Pastë dhëmbësh për fëmijë
sr: Пасте за зубе за децу
sv: Barntandkräm
sw: Dawa ya meno ya watoto
tg: Хамираи дандон барои кӯдакон
th: ยาสีฟันสำหรับเด็ก
tk: Çaga diş pastalary
tr: Çocuk diş macunları
uk: Зубні пасти для дітей
uz: Bolalar uchun tish pastalari
vi: Kem đánh răng trẻ em
zh: 儿童牙膏

< en:Toothpastes
en: Whitening toothpastes
ar: معجون أسنان مبيض
az: Ağardıcı diş pastaları
bg: Избелващи пасти за зъби
cs: Bělící zubní pasty
da: Tandpasta til hvidere tænder
de: Zahnweißpasten, Whitening-Zahnpasta
el: Λευκαντικές οδοντόκρεμες
es: Pastas de dientes blanqueadoras, Pasta de dientes blanqueadora
et: Valgendavad hambapastad
fa: خمیر دندان سفید کننده
fi: Valkaisevat hammastahnat
fr: Dentifrices blancheur, Dentifrice blancheur
ga: Taos fiacla bánaithe
hr: Paste za izbjeljivanje zubi
hu: Fogfehérítő fogkrémek
hy: Սպիտակեցնող ատամի մածուկներ
id: Pasta gigi pemutih
is: Tannkrem til að hvíta tennur
it: Dentifrici sbiancanti
ja: ホワイトニング歯磨き粉
ka: კბილების გასათეთრებელი პასტები
kk: Ағартатын тіс пасталары
ko: 미백 치약
ky: Агартуучу тиш пасталары
lt: Balinamosios dantų pastos
lv: Zobu pastas balināšanai
mk: Пасти за белење на заби
ms: Ubat gigi pemutih
mt: Pasta tas-snien li tibjad
nl: Bleektandpasta
no: Tannkremer for hvitere tenner
pl: Pasty wybielające do zębów
pt: Cremes dentais branqueadores, Pasta de dentes branqueadora
ro: Paste de dinți pentru albire
ru: Зубные пасты для отбеливания зубов
sk: Bieliace zubné pasty
sl: Zobne paste za beljenje
sq: Pastë dhëmbësh zbardhuese
sr: Пасте за избељивање зуба
sv: Tandkräm för vitare tänder
sw: Dawa ya meno ya kung'arisha
tg: Хамираи дандон барои сафедкунӣ
th: ยาสีฟันเพื่อฟันขาว
tk: Agardýjy diş pastalary
tr: Beyazlatıcı diş macunları
uk: Зубні пасти для відбілювання зубів
uz: Oqartiruvchi tish pastalari
vi: Kem đánh răng làm trắng răng
zh: 美白牙膏

< en:Toothpastes
en: Tartar control toothpastes
ar: معجون أسنان للسيطرة على الجير
az: Diş daşına nəzarət pastaları
bg: Пасти за зъби за контрол на зъбния камък
ca: Pasta de dents per al control del carrall
cs: Zubní pasty pro kontrolu zubního kamene
da: Tandpasta til kontrol af tandsten
de: Zahncremes zur Zahnsteinkontrolle
el: Οδοντόκρεμες ελέγχου της τρυγίας
es: Pastas de dientes para el control del sarro
et: Hambakivi kontrolli hambapastad
fa: خمیر دندان کنترل کننده جرم
fi: Hammaskiven hallintatahnata
fr: Dentifrices anti-tartre, Dentifrice anti-tartre
ga: Taos fiacla rialaithe tartar
hr: Paste za zube za kontrolu kamenca
hu: Fogkő elleni fogkrémek
hy: Ատամի քարի դեմ պայքարող ատամի մածուկներ
id: Pasta gigi pengontrol tartar
is: Tannkrem til að stjórna tannsteini
it: Dentifrici per il controllo del tartaro
ja: 歯石コントロール歯磨き粉
ka: კბილის ქვის კონტროლის კბილის პასტები
kk: Тіс тасын бақылауға арналған тіс пасталары
km: ថ្នាំដុសធ្មេញគ្រប់គ្រង Tartar
ko: 치석 조절 치약
ky: Тиш ташын көзөмөлдөөчү тиш пасталары
lv: Zobu pastas zobakmens kontrolei
mk: Пасти за заби за контрола на забен камен
ms: Ubat gigi kawalan tartar
mt: Toothpastes għall-kontroll tat-tartru
nl: Tandpasta's voor tandsteencontrole
no: Tannkremer for kontroll av tannstein
pl: Pasty do zębów kontrolujące kamień nazębny
pt: Pastas de dentes para controlo do tártaro
ro: Paste de dinți pentru controlul tartrului
ru: Зубные пасты для контроля зубного камня
sk: Zubné pasty na kontrolu zubného kameňa
sl: Zobne paste za nadzor zobnega kamna
sq: Pasta dhëmbësh për kontrollin e tartarit
sr: Пасте за зубе за контролу каменца
sv: Tandkräm för kontroll av tandsten
sw: Dawa za meno za kudhibiti tartar
tg: Хамираҳои дандон барои назорати санги дандон
th: ยาสีฟันควบคุมหินปูน
tk: Diş daşyny gözegçilik pastalary
tr: Tartar kontrolü diş macunları
uk: Зубні пасти для контролю зубного каменю
ur: ٹارٹر کنٹرول ٹوتھ پیسٹ
uz: Tish toshini nazorat qilish pastalari
vi: Kem đánh răng kiểm soát cao răng
zh: 牙垢控制牙膏

< en:Toothpastes
en: Sensitivity Toothpastes
ar: معجون أسنان للحساسية
az: Həssas dişlər üçün diş pastaları
bg: Пасти за чувствителни зъби
bn: সংবেদনশীল দাঁতের জন্য টুথপেস্ট
ca: Pasta de dents per a dents sensibles
cs: Zubní pasta pro citlivé zuby
da: Tandpasta til følsomme tænder
de: Zahnpasta für empfindliche Zähne
el: Οδοντόκρεμες για ευαίσθητα δόντια
es: Pasta de dientes para dientes sensibles
et: Tundlike hammaste hambapastad
fa: خمیر دندان برای دندان های حساس
fi: Hammastahna herkille hampaille
fr: Dentifrices dents sensibles
ga: Taos fiacla íogaireachta
hr: Paste za osjetljive zube
hu: Fogkrém érzékeny fogakra
hy: Զգայուն ատամների համար նախատեսված ատամի մածուկներ
id: Pasta gigi untuk gigi sensitif
is: Tannkrem fyrir viðkvæmar tennur
it: Dentifrici per denti sensibili
ja: 知覚過敏歯磨き粉
ka: პასტები მგრძნობიარე კბილებისთვის
kk: Сезімтал тістерге арналған тіс пасталары
km: ថ្នាំដុសធ្មេញសម្រាប់ធ្មេញដែលងាយប្រតិកម្ម
ko: 민감성 치약
ky: Сезимтал тиштер үчүн тиш пасталары
lt: Dantų pasta jautriems dantims
lv: Zobu pastas jutīgiem zobiem
mk: Пасти за чувствителни заби
ms: Ubat gigi untuk gigi sensitif
mt: Toothpastes għal snien sensittivi
nl: Tandpasta voor gevoelige tanden
no: Tannkrem for sensitive tenner
pl: Pasty do zębów wrażliwych
pt: Pastas de dentes para dentes sensíveis
ro: Paste de dinți pentru dinți sensibili
ru: Зубные пасты для чувствительных зубов
sk: Zubné pasty pre citlivé zuby
sl: Zobne paste za občutljive zobe
sq: Pasta dhëmbësh për dhëmbë të ndjeshëm
sr: Пасте за осетљиве зубе
sv: Tandkräm för känsliga tänder
sw: Dawa ya meno kwa meno nyeti
tg: Хамираи дандон барои дандонҳои ҳассос
th: ยาสีฟันสำหรับฟันที่บอบบาง
tk: Duýgur dişler üçin diş pastalary
tr: Hassas dişler için diş macunları
uk: Зубні пасти для чутливих зубів
ur: حساس دانتوں کے لیے ٹوتھ پیسٹ
uz: Sezgir tishlar uchun tish pastalari
vi: Kem đánh răng cho răng nhạy cảm
zh: 敏感牙膏

#### Savons

< en:Hygiene
en: Soaps
ar: صابون
az: Sabunlar
bg: Сапуни
cs: Mýdla
da: Sæber
de: Seifen
el: Σαπούνια
es: Jabones
et: Seebid
fa: صابون
fi: Saippuat
fr: Savons
ga: Gallúnacha
hr: Sapuni
hu: Szappanok
hy: Օճառներ
id: Sabun
is: Sápur
it: Saponi
ja: 石鹸
ka: საპნები
kk: Сабындар
ko: 비누
ky: Самын
lt: Muilai
lv: Ziepes
mk: Сапуни
ms: Sabun
mt: Sapun
nl: Zepen
no: Såper
pl: Mydła
pt: Sabonetes
ro: Săpunuri
ru: Мыло
sk: Mydlá
sl: Mila
sq: Sapunët
sr: Сапуни
sv: Tvålar
sw: Sabuni
tg: Собунҳо
th: สบู่
tk: Saby
tr: Sabunlar
uk: Мило
uz: Sovunlar
vi: Xà phòng
zh: 肥皂
wikidata:en: Q34396

< en:Soaps
en: Scented soaps
incompatible_with:en: categories:en:unscented-soaps

< en:Soaps
en: Unscented soaps
incompatible_with:en: categories:en:scented-soaps

< en:Soaps
en: Marseille soaps, Marseille soap
fr: Savons de Marseille, Savon de Marseille
wikidata:en: Q908677

< en:Soaps
en: Dermatological soaps, Dermatological soap
ar: الصابون الجلدي
az: Dermatoloji sabunlar, dermatoloji sabun
bg: Дерматологични сапуни, дерматологичен сапун
cs: Dermatologická mýdla, dermatologické mýdlo
da: Dermatologiske sæber, dermatologisk sæbe
de: Dermatologische Seifen, dermatologische Seife
el: Δερματολογικά σαπούνια, δερματολογικό σαπούνι
es: Jabones dermatológicos, jabón dermatológico
et: Dermatoloogilised seebid, dermatoloogiline seep
fa: صابون پوست
fi: Ihotautisaippuat, ihotautisaippua
fr: Savons dermatologiques, savon dermatologiques, savons dermatologique
ga: Gallúnacha deirmeolaíochta, gallún deirmeolaíochta
hr: Dermatološki sapuni, dermatološki sapun
hu: Bőrgyógyászati szappanok, bőrgyógyászati szappan
hy: Մաշկաբանական օճառներ, մաշկաբանական օճառ
id: Sabun dermatologis
is: Húðfræðilegar sápurnar, húðfræðileg sápa
it: Saponi dermatologici, sapone dermatologico
ja: 皮膚科学石鹸
ka: დერმატოლოგიური საპნები, დერმატოლოგიური საპონი
kk: Дерматологиялық сабындар, дерматологиялық сабын
ko: 피부 과학 비누
ky: Дерматологиялык самындар, дерматологиялык самын
lt: Dermatologiniai muilai, dermatologinis muilas
lv: Dermatoloģiskās ziepes, dermatoloģiskā ziepes
mk: Дерматолошки сапуни, дерматолошки сапун
ms: Sabun dermatologi
mt: Sapun dermatoloġiku
nl: Dermatologische zepen, dermatologische zeep
no: Dermatologiske såper, dermatologisk såpe
pl: Mydła dermatologiczne, mydło dermatologiczne
pt: Sabonetes dermatológicos, sabonete dermatológico
ro: Săpunuri dermatologice, săpun dermatologic
ru: Дерматологическое мыло
sk: Dermatologické mydlá, dermatologické mydlo
sl: Dermatološka mila, dermatološko milo
sq: Sapunë dermatologjikë, sapun dermatologjik
sr: Dermatološki sapuni, dermatološki sapun
sv: Dermatologiska tvålar, dermatologisk tvål
sw: Sabuni za ngozi
tg: Собунҳои дерматологӣ, собуни дерматологӣ
th: สบู่ dermatological
tk: Dermatologik sabynlar, dermatologik sabyn
tr: Dermatolojik sabunlar, dermatolojik sabun
uk: Дерматологічне мило
uz: Dermatologik sovunlar, dermatologik sovun
vi: Xà phòng da liễu
zh: 皮肤科香皂

< en:Soaps
en: Liquid soaps
ar: صابون سائل
az: Maye sabunlar
bg: Течни сапуни
cs: Tekutá mýdla
da: Flydende sæber
de: Flüssigseifen
el: Υγρά σαπούνια
es: Jabones líquidos
et: Vedelseebid
fa: صابون مایع
fi: Nestesaippuat
fr: Savons liquides, Savon liquide
ga: Gallúnacha leachtacha
hr: Tekući sapuni
hu: Folyékony szappanok
hy: Հեղուկ օճառներ
id: Sabun cair
is: Fljótandi sápur
it: Saponi liquidi
ja: 液体石鹸
ka: თხევადი საპნები
kk: Сұйық сабындар
ko: 액체 비누
ky: Суюк самындар
lt: Skysti muilai
lv: Šķidrās ziepes
mk: Течни сапуни
ms: Sabun cecair
mt: Sapun likwidu
nl: Vloeibare zepen, vloeibare zeep
no: Flytende såper
pl: Mydła w płynie
pt: Sabonetes líquidos
ro: Săpunuri lichide
ru: Жидкое мыло
sk: Tekuté mydlá
sl: Tekoča mila
sq: Sapunë të lëngshëm
sr: Течни сапуни
sv: Flytande tvål
sw: Sabuni za maji
tg: Соуни моеъ
th: สบู่เหลว
tk: Suwuk sabynlar
tr: Sıvı sabunlar
uk: Рідке мило
uz: Suyuq sovunlar
vi: Xà phòng lỏng
zh: 液体皂
incompatible_with:en: categories:en:bar-soaps
wikidata:en: Q97925317

< en:Soaps
en: Bar soaps
incompatible_with:en: categories:en:liquid-soaps
wikidata:en: Q27883554

< en:Bar soaps
< en:Scented soaps
en: Scented bar soaps

< en:Hygiene
en: Hydro-alcoholic gels, alcohol-based gels
ar: جل كحولي مائي
az: Hidro-spirtli gellər
bg: Хидроалкохолни гелове
cs: Hydroalkoholické gely
da: Hydroalkoholiske geler
de: Hydroalkoholische Gele
el: Υδροαλκοολικά ζελέ
es: Geles hidroalcohólicos
et: Hüdroalkohoolsed geelid
fa: ژل های هیدروالکلی
fi: Hydroalkoholiset geelit
fr: Gels hydro-alcooliques, Solutions hydro-alcooliques
ga: Gels hiodrálacha-alcólacha
hr: Hidroalkoholni gelovi
hu: Hidroalkoholos gélek
hy: Հիդրոալկոհոլային գելեր
id: Gel hidro-alkohol
is: Vatnsalkóhólhlaup
it: Gel idroalcolici
ja: ハイドロアルコールジェル
ka: ჰიდროალკოჰოლური გელები
kk: Гидроалкогольді гельдер
ko: 하이드로 알코올 젤
ky: Гидроалкоголдук гелдер
lt: Hidroalkoholiniai geliai
lv: Hidroalkoholiskie geli
mk: Хидроалкохолни гелови
ms: Gel hidro-alkohol
mt: Ġellijiet idro-alkoħoliċi
nl: Hydroalcoholische gels
no: Hydro-alkoholiske geler
pl: Żele hydroalkoholowe
pt: Géis hidroalcoólicos
ro: Geluri hidroalcoolice
ru: Гидроспиртовые гели
sk: Hydroalkoholické gély
sl: Hidroalkoholni geli
sq: Xhel hidroalkoolike
sr: Хидроалкохолни гелови
sv: Hydroalkoholiska geler
sw: Geli za hidro-alkoholi
tg: Гелҳои гидроалкохолӣ
th: เจลล้างมือแอลกอฮอล์
tk: Gidroalkogolly geller
tr: Hidro-alkolik jeller
uk: Гідроспиртові гелі
uz: Gidroalkogolli gellar
vi: Gel hydro-alcoholic
zh: гидро спиртовые гели
wikidata:en: Q520181

#### Douches et bains

< en:Hygiene
en: Showers and baths
ar: الاستحمام والاستحمام
az: Duşlar və hamamlar
bg: Душове и вани
cs: Sprchy a koupele
da: Brusere og bade
de: Duschen und Bäder
el: Ντους και μπάνια
es: Duchas y baños
et: Dušid ja vannid
fa: دوش و حمام
fi: Suihkut ja kylvyt
fr: Douches et bains
ga: Cithfholcadáin agus folcadáin
hr: Tuševi i kupke
hu: Zuhanyzók és fürdők
hy: Ցնցուղներ և լոգարաններ
id: Pancuran dan bak mandi
is: Sturtur og böð
it: Docce e bagni
ja: シャワーと風呂
ka: შხაპები და აბაზანები
kk: Душтар мен ванналар
ko: 샤워와 목욕
ky: Душтар жана ванналар
lt: Dušai ir vonios
lv: Dušas un vannas
mk: Тушеви и бањи
ms: Mandi dan bilik mandi
mt: Doċoċ u banjijiet
nl: Douches en baden
no: Dusjer og bad
pl: Prysznice i kąpiele
pt: Chuveiros e banhos
ro: Dușuri și băi
ru: Душ и ванны
sk: Sprchy a kúpele
sl: Prtlje in kopeli
sq: Dush dhe banjot
sr: Тушеви и купељи
sv: Duschar och bad
sw: Maji na bafu
tg: Душҳо ва ваннаҳо
th: ห้องอาบน้ำและอ่างอาบน้ำ
tk: Duşlar we wannalar
tr: Duşlar ve banyolar
uk: Душі та ванни
uz: Dushlar va vannalar
vi: Vòi hoa sen và bồn tắm
zh: 淋浴和浴缸

< en:Showers and baths
en: Bubble baths, foaming baths
ar: حمامات الفقاعات ، حمامات الرغوة
az: Köpüklü vannalar
bg: Вани с пяна
bn: বাবল বাথ, ফোমিং বাথ
ca: Banys d'escuma
cs: Pěnové koupele
da: Boblebade, skumbade
de: Schaumbäder
el: Αφρόλουτρα
es: Baños de burbujas, baños de espuma
et: Mullivannid, vahuvannid
fa: حمام حباب، حمام کف کننده
fi: Vaahtokylvyt
fr: Bains moussants, Bain moussant, Bains moussant
ga: Folcadáin mboilgeog, folcadáin cúr
he: אמבטיות בועות, אמבטיות קצף
hr: Kupke s mjehurićima, kupke za pjenjenje
hu: Habfürdők
hy: Փրփուրով լոգանքներ
id: Mandi busa
is: Froðuböð
it: Bagni di schiuma
ja: 泡風呂
ka: აბაზანები ბუშტებით
kk: Көпіршікті ванналар
km: ងូតទឹកពពុះ, ងូតទឹកមានពពុះ
ko: 거품 목욕
ky: Көбүктүү ванналар
lt: Putų vonios
lv: Burbuļvannas
mk: Кади со пена
ms: Mandian buih
mt: Banjijiet tal-bżieżaq, banjijiet tal-fowm
nl: Schuimbaden
no: Boblebad, skumbad
pl: Kąpiele w pianie
pt: Banhos de espuma
ro: Băi cu spumă
ru: Пенные ванны
sk: Penové kúpele
sl: Kopeli z mehurčki
sq: Banjo me flluska
sr: Купке са мехурићима
sv: Bubbelbad, skumbad
sw: Bafu za Bubble, bafu za povu
tg: Ваннаҳои ҳубобӣ
th: อ่างอาบน้ำฟอง
tk: Köpükli wannalar
tr: Köpük banyoları
uk: Ванни з піною
ur: بلبلا غسل، جھاگ والا غسل
uz: Ko'pikli vannalar
vi: Bồn tắm bong bóng
zh: 泡泡浴

< en:Showers and baths
en: Bath salts
ar: أملاح الاستحمام
az: Vanna duzları
bg: Соли за вана
bn: বাথ সল্ট
ca: Sals de bany
cs: Koupelové soli
da: Badesalte
de: Badesalze
el: Άλατα μπάνιου
es: Sales de baño
et: Vannisoolad
fa: نمک حمام
fi: Kylpysuolat
fr: Sels de bain
ga: Salainn folctha
he: מלחי אמבט
hr: Sol za kupanje
hu: Fürdősók
hy: Լոգանքի աղեր
id: Garam mandi
is: Baðsölt
it: Sali da bagno
ja: バスソルト
ka: აბაზანის მარილები
kk: Ваннаға арналған тұздар
km: អំបិលងូតទឹក
ko: 입욕제
ky: Ванна үчүн туздар
lt: Vonios druskos
lv: Vannas sāļi
mk: Соли за капење
ms: Garam mandian
mt: Mlieħ tal-banju
nl: Badzouten
no: Badesalter
pl: Sole do kąpieli
pt: Sais de banho
ro: Săruri de baie
ru: Соли для ванн
sk: Kúpeľové soli
sl: Soli za kopel
sq: Kripëra banjo
sr: Соли за купатило
sv: Bad salt
sw: Chumvi za kuoga
tg: Намакҳои ванна
th: เกลือแช่ตัว
tk: Wanna duzlary
tr: Banyo tuzları
uk: Сіль для ванн
ur: نہانے کے نمکیات
uz: Vanna tuzlari
vi: Muối tắm
zh: 浴盐
wikidata:en: Q798972

< en:Showers and baths
en: Shower gels
de: Duschgele, Duschgels
fr: Gels douche, Gel douche
nl: Douchegel, douchegels
wikidata:en: Q1267611

< en:Showers and baths
fr: Crèmes douche, Douche crème

< en:Showers and baths
fr: Huiles douche

#### Hygiène intime

< en:Hygiene
en: Intimate hygiene
ar: نظافة شخصية
az: Intim gigiyena
bg: Интимна хигиена
cs: Intimní hygiena
da: Intimhygiejne
de: Intimhygiene
el: Προσωπική υγιεινή
es: Higiene íntima
et: Intiimhügieen
fa: بهداشت شخصی
fi: Intiimihygienia
fr: Hygiène intime
ga: Sláinteachas pearsanta
hr: Intimna higijena
hu: Intimhigiénia
hy: Անձնական հիգիենա
id: Kebersihan pribadi
is: Nærfatahygía
it: Igiene intima
ja: パーソナル衛生
ka: პირადი ჰიგიენა
kk: Жеке гигиена
ko: 개인 위생
ky: Жеке гигиена
lt: Intymi higiena
lv: Intīmā higiēna
mk: Интимна хигиена
ms: Kebersihan diri
mt: Iġjene intima
nl: Intieme hygiëne
no: Intimhygiene
pl: Higiena intymna
pt: Higiene íntima
ro: Igiena intimă
ru: Интимная гигиена
sk: Intímna hygiena
sl: Intimna higiena
sq: Higjiena intime
sr: Интимна хигијена
sv: Intimhygien
sw: Usafi binafsi
tg: Гигиенаи шахсӣ
th: สุขอนามัยส่วนบุคคล
tk: Şahsy gigiýena
tr: Kişisel hijyen
uk: Інтимна гігієна
uz: Shaxsiy gigiena
vi: Vệ sinh cá nhân
zh: 个人卫生

< en:Intimate hygiene
en: Tampons
ar: سدادات قطنية
az: Tamponlar
bg: Тампони
bn: ট্যাম্পন
ca: Tampons
cs: Tampony
da: Tamponer
de: Tampons
el: Ταμπόν
es: Tampón higiénico
et: Tamponid
fa: تامپون
fi: Tamponit
fr: Tampons hygiéniques, Tampons
ga: Tamponí
he: טמפונים
hr: Tamponi
hu: Tamponok
hy: Տամպոններ
id: Tampon
is: Tamponar
it: Tamponi
ja: タンポン
ka: ტამპონები
kk: Тампондар
km: tampons
ko: 탐폰
ky: Тампондор
lt: Tamponai
lv: Tamponi
mk: Тампони
ms: Tampon
mt: Tampons
nl: Tampons
no: Tamponer
pl: Tampony
pt: Tampões
ro: Tampoane
ru: Тампоны
sk: Tampóny
sl: Tamponi
sq: Tamponë
sr: Тампони
sv: Tamponger
sw: Tamponi
tg: Тампонҳо
th: ผ้าอนามัยแบบสอด
tk: Tamponlar
tr: Tamponlar
uk: Тампони
ur: ٹیمپون
uz: Tamponlar
vi: Tampon
zh: 卫生棉条
wikidata:en: Q976338

< fr:Tampons hygiéniques
fr: Tampons réguliers

< en:Intimate hygiene
en: Intimate wash gels
ar: جل غسول للمناطق الحساسة
az: Intim gigiyena üçün gellər
bg: Интимни душ гелове
bn: অন্তরঙ্গ ধোয়ার জেল
ca: Gels per a la higiene íntima
cs: Intimní mycí gely
da: Intimvaskegel
de: Intimwaschgele
el: Ζελ για την ευαίσθητη περιοχή
es: Geles para la higiene íntima
et: Intiimpesugeelid
fa: ژل شستشوی بهداشتی
fi: Intiimipesugeelit
fr: Gels pour la toilette intime
ga: Gels nigh intí
he: ג'ל לשטיפה אינטימית
hr: Gelovi za intimnu njegu
hu: Intim mosakodó gélek
hy: Ինտիմ հիգիենայի գելեր
id: Gel pembersih area intim
is: Intimþvottahlaup
it: Gel per l'igiene intima
ja: デリケートゾーン用ウォッシュジェル
ka: ინტიმური დაბანის გელები
kk: Интимдік гигиенаға арналған гельдер
km: ជែលលាងសម្អាតសំរាប់តំបន់សំងាត់
ko: 여성 청결제
ky: Интимдик гигиена үчүн гельдер
lt: Intymios higienos prausikliai
lv: Intīmās higiēnas želejas
mk: Гелови за интимна хигиена
ms: Gel cucian intim
mt: Ġellijiet tal-ħasil intimi
nl: Intieme wasgels
no: Intimvaskegeler
pl: Żele do higieny intymnej
pt: Géis para a higiene íntima
ro: Geluri pentru igiena intimă
ru: Гели для интимной гигиены
sk: Intímne umývacie gély
sl: Geli za intimno umivanje
sq: Xhel për larje intime
sr: Гелови за интимну хигијену
sv: Intimtvättsgel
sw: Jeli za kuogea sehemu za siri
tg: Гелҳо барои гигиенаи маҳрамона
th: เจลทำความสะอาดจุดซ่อนเร้น
tk: Intim gigiýena üçin geller
tr: İntim yıkama jelleri
uk: Гелі для інтимної гігієни
ur: انٹی میٹ واش جیل
uz: Intim gigiyena uchun gellar
vi: Gel rửa vệ sinh phụ nữ
zh: 私处洗液

#### Déodorants

< en:Hygiene
en: Deodorants
ar: مزيلات العرق
az: Deodorantlar
bg: Дезодоранти
bn: ডিওডোরেন্ট
ca: Desodorants
cs: Deodoranty
da: Deodoranter
de: Deodorante, Deodorants, Deo
el: Αποσμητικά
es: Desodorantes
et: Deodorandid
fa: دئودورانت
fi: Deodorantit
fr: Déodorants, Déos, Déo
ga: Díbholaí
he: דאודורנטים
hr: Dezodoransi
hu: Dezodorok
hy: Դեզոդորանտներ
id: Deodoran
is: Svitalyktareyðar
it: Deodoranti
ja: デオドラント
ka: დეზოდორანტები
kk: Дезодоранттар
km: ផលិតផល​កម្ចាត់​ក្លិន
ko: 데오도란트
ky: Дезодоранттар
lt: Dezodorantai
lv: Dezodoranti
mk: Дезодоранси
ms: Deodoran
mt: Deodoranti
nl: Deodorant, deodorants, deo
no: Deodoranter
pl: Dezodoranty
pt: Desodorizantes
ro: Deodorante
ru: Дезодоранты
sk: Deodoranty
sl: Dezodoranti
sq: Deodorantët
sr: Дезодоранси
sv: Deodoranter
sw: Deodorant
tg: Дезодорантҳо
th: ผลิตภัณฑ์ระงับกลิ่นกาย
tk: Dezodorantlar
tr: Deodorantlar
uk: Дезодоранти
ur: ڈیوڈورینٹ
uz: Dezodorantlar
vi: Chất khử mùi
zh: 除臭剂
wikidata:en: Q309035

< en:Deodorants
en: Anti-perspirants
ar: مضادات التعرق
az: Terləməyə qarşı vasitələr
bg: Антиперспиранти
bn: অ্যান্টি-পারস্পিরেন্ট
ca: Antitranspirants
cs: Antiperspiranty
da: Antiperspiranter
de: Antitranspirante
el: Αντιιδρωτικά
es: Antitranspirantes
et: Antiperspirandid
fa: ضد تعریق
fi: Antiperspirantit
fr: Déodorants anti-transpirants, Déodorant anti-transpirant, Anti-transpirant
ga: Frithbhealaí
he: אנטי-פרספירנטים
hr: Antiperspiranti
hu: Izzadásgátlók
hy: Հակաքրտնագեղձեր
id: Anti-perspiran
is: Andsvörunarefni
it: Antitraspiranti
ja: 制汗剤
ka: ანტიპერსპირანტები
kk: Терге қарсы заттар
km: ថ្នាំបំបាត់ញើស
ko: 땀 억제제
ky: Терге каршы каражаттар
lt: Antiperspirantai
lv: Antiperspiranti
mk: Антиперспиранти
ms: Anti-perspirant
mt: Antiprespiranti
nl: Anti-transpiranten
no: Antiperspiranter
pl: Antyperspiranty
pt: Antitranspirantes
ro: Antiperspirante
ru: Антиперспиранты
sk: Antiperspiranty
sl: Antiperspiranti
sq: Antiperspirantët
sr: Антиперспиранти
sv: Antiperspiranter
sw: Vizuia jasho
tg: Антиперспирантҳо
th: สารระงับเหงื่อ
tk: Derlemek garşy serişdeler
tr: Ter önleyiciler
uk: Антиперспіранти
ur: اینٹی پرسپیرنٹ
uz: Terlashga qarshi vositalar
vi: Chất chống mồ hôi
zh: 止汗剂

< en:Deodorants
en: Foot deodorants, Foot deodorant
ar: مزيلات العرق للقدمين
az: Ayaq deodorantları
bg: Дезодоранти за крака
bn: পায়ের ডিওডোরেন্ট
ca: Desodorants per als peus
cs: Deodoranty na nohy
da: Fod deodoranter
de: Fußdeodorants
el: Αποσμητικά ποδιών
es: Desodorantes para pies
et: Jalgade deodorandid
fa: دئودورانت پا
fi: Jalkadeodorantit
fr: Déodorants pieds, Déodorant pied
ga: Díbholaí coise
he: דאודורנטים לרגליים
hr: Dezodoransi za stopala
hu: Lábdezodorok
hy: Ոտքերի դեզոդորանտներ
id: Deodoran kaki
is: Fótadeodorant
it: Deodoranti per piedi
ja: 足用消臭剤
ka: ფეხის დეზოდორანტები
kk: Аяққа арналған дезодоранттар
km: ផលិតផល​កម្ចាត់​ក្លិន​ជើង
ko: 발 데오도란트
ky: Бут үчүн дезодоранттар
lt: Kojų dezodorantai
lv: Kāju dezodoranti
mk: Дезодоранси за нозе
ms: Deodoran kaki
mt: Deodoranti tas-saqajn
nl: Voetdeodorants
no: Fotdeodoranter
pl: Dezodoranty do stóp
pt: Desodorizantes para pés
ro: Deodorante pentru picioare
ru: Дезодоранты для ног
sk: Dezodoranty na nohy
sl: Dezodoranti za noge
sq: Deodorantë për këmbët
sr: Дезодоранси за стопала
sv: Fotdeodoranter
sw: Deodorant za miguu
tg: Дезодорантҳои пой
th: ผลิตภัณฑ์ระงับกลิ่นเท้า
tk: Aýak üçin dezodorantlar
tr: Ayak deodorantları
uk: Дезодоранти для ніг
ur: پاؤں کے ڈیوڈورنٹ
uz: Oyoq uchun dezodorantlar
vi: Chất khử mùi cho chân
zh: 足部除臭剂

< en:Deodorants
en: Deodorants sticks, Deodorant stick
ar: مزيلات العرق الصلبة
az: Bərk dezodorantlar
bg: Дезодоранти стик
bn: ডিওডোরেন্ট স্টিক
ca: Desodorants en barra
cs: Tuhé deodoranty
da: Deodorant sticks
de: Deodorant-Sticks
el: Αποσμητικά στικ
es: Desodorantes en barra
et: Deodorantpulgad
fa: استیک های دئودورانت
fi: Deodoranttistickit
fr: Déodorants sticks, Déodorant stick
ga: Bataí díbholaí
he: סטיקים של דאודורנט
hr: Dezodoransi u stiku
hu: Stift dezodorok
hy: Դեզոդորանտներ ստիկներ
id: Deodoran stik
is: Svitalyktareyðarstifti
it: Deodoranti stick
ja: デオドラントスティック
ka: დეზოდორანტის ჩხირები
kk: Дезодорант таяқшалары
km: ដុំ​លាប​ក្លៀក
ko: 데오도란트 스틱
ky: Дезодорант таякчалары
lt: Dezodorantų pieštukai
lv: Dezodorantu zīmuļi
mk: Дезодоранси во стик
ms: Deodoran batang
mt: Stikek tad-deodorant
nl: Deodorant sticks
no: Deodorant-stifter
pl: Dezodoranty w sztyfcie
pt: Desodorizantes em stick
ro: Deodorante stick
ru: Твердые дезодоранты
sk: Tuhé dezodoranty
sl: Dezodoranti v stiku
sq: Deodorantë shkop
sr: Дезодоранси у стику
sv: Deodorant-stick
sw: Vijiti vya deodorant
tg: Дезодорантҳои сахт
th: สติ๊กระงับกลิ่นกาย
tk: Gaty dezodorantlar
tr: Stick deodorantlar
uk: Тверді дезодоранти
ur: ڈیوڈورنٹ اسٹکس
uz: Qattiq dezodorantlar
zh: 除臭棒

< en:Deodorants
en: Roll-on deodorants
ar: مزيلات العرق الدوارة
az: Roll-on dezodorantlar
bg: Рол-он дезодоранти
cs: Kuličkové deodoranty
da: Roll-on deodoranter
de: Roll-on Deodorants, Roll-on Deos
el: Αποσμητικά roll-on
es: Desodorantes roll-on
et: Rull-deodorandid
fa: دئودورانت رولی
fi: Roll-on-deodorantit
fr: Déodorants bille, Déodorant bille
ga: Díbhollaí rollta
hr: Roll-on dezodoransi
hu: Golyós dezodorok
hy: Գլանափաթեթավոր դեզոդորանտներ
id: Deodoran roll-on
is: Rúllandi svitalyktareyðir
it: Deodoranti roll-on
ja: ロールオンデオドラント
ka: როლიკებიანი დეზოდორანტები
kk: Шарикті дезодоранттар
ko: 롤온 데오도란트
ky: Ролик дезодоранттар
lt: Rutuliniai dezodorantai
lv: Rullīšu dezodoranti
mk: Рол-он дезодоранси
ms: Deodoran roll-on
mt: Deodoranti roll-on
nl: Roldeodorants
no: Roll-on deodoranter
pl: Dezodoranty w kulce
pt: Desodorizantes roll-on
ro: Deodorante roll-on
ru: Шариковые дезодоранты
sk: Guľôčkové dezodoranty
sl: Roll-on dezodoranti
sq: Deodorantë roll-on
sr: Roll-on dezodoransi
sv: Roll-on deodoranter
sw: Deodorant za kusugua
tg: Дезодорантҳои роликӣ
th: โรลออนระงับกลิ่นกาย
tk: Roликli dezodorantlar
tr: Roll-on deodorantlar
uk: Кулькові дезодоранти
uz: Rolikli dezodorantlar
zh: 滚珠除臭剂

< en:Deodorants
en: Deodorant with Alum stone
ar: مزيل عرق بحجر الشب
az: Əlvan daşı ilə dezodorant
bg: Дезодорант с алуминиев камък
cs: Deodorant s kamencem
da: Deodorant med alunsten
de: Deodorant mit Alaunstein
el: Αποσμητικό με πέτρα στυπτηρίας
es: Desodorante con piedra de alumbre
et: Deodorant alumiiniumkiviga
fa: دئودورانت با سنگ آلومینیوم
fi: Deodorantti alunakivellä
fr: Déodorant à la pierre d'Alun
ga: Díbholaí le cloch Alum
hr: Dezodorans s kamenom
hu: Dezodor alunitkővel
hy: Ալյումինե քարով դեզոդորանտ
id: Deodoran dengan batu alum
is: Svitalyktareyðir með alunsteini
it: Deodorante con pietra di allume
ja: ミョウバン石デオドラント
ka: დედორანტი ალუმინის ქვით
kk: Ашудас тасы бар дезодорант
ko: 명반석 데오도란트
ky: Алюмокалиевые квасцы ташы бар дезодорант
lt: Dezodorantas su alūno akmeniu
lv: Dezodorants ar alauna akmeni
mk: Дезодоранс со камен од стипса
ms: Deodoran dengan batu tawas
mt: Deodorant bil-ġebla Alum
nl: Deodorant met aluinsteen
no: Deodorant med alunstein
pl: Dezodorant z ałunem
pt: Desodorizante com pedra de alúmen
ro: Deodorant cu piatră de alaun
ru: Дезодорант с квасцовым камнем
sk: Deodorant s kamencom
sl: Dezodorant z alunitom
sq: Deodorant me gur alum
sr: Dezodorans sa kamenom
sv: Deodorant med alunsten
sw: Deodorant yenye jiwe la Alum
tg: Дезодорант бо санги алуминӣ
th: ผลิตภัณฑ์ระงับกลิ่นกายที่มีสารส้ม
tk: Alýum daşly dezodorant
tr: Şap taşı içeren deodorant
uk: Дезодорант з галуном
uz: Alyum toshli dezodorant
vi: Chất khử mùi với đá phèn
zh: 明矾石除臭剂

#### Épilation

< en:Hygiene
en: Hair removal, Depilation
ar: إزالة الشعر
az: Tüklərin təmizlənməsi
bg: Обезкосмяване, Депилация
bn: চুল অপসারণ, Depilation
ca: Depilació
cs: Odstraňování chloupků, Depilace
da: Hårfjerning, Depilation
de: Haarentfernung, Enthaarung
el: Αποτρίχωση
es: Depilación
et: Karvade eemaldamine
fa: رفع مو، دپیلاسیون
fi: Karvanpoisto
fr: Épilation
ga: Baint gruaige
he: הסרת שיער
hr: Uklanjanje dlaka, Depilacija
hu: Szőrtelenítés
hy: Մազահեռացում
id: Penghilangan rambut
is: Hárfelling
it: Depilazione
ja: 脱毛
ka: თმის მოცილება
kk: Шаш алу
km: ការដកសក់
ko: 제모
ky: Түктөрдү тазалоо
lt: Plaukų šalinimas
lv: Apmatojuma likvidēšana
mk: Отстранување на влакна
ms: Penyingkiran rambut
mt: Tneħħija tax-xagħar
nl: Ontharing
no: Hårfjerning
pl: Depilacja
pt: Depilação
ro: Epilare
ru: Удаление волос
sk: Odstraňovanie chĺpkov
sl: Odstranjevanje dlak
sq: Heqja e qimeve
sr: Уклањање длака
sv: Hårborttagning
sw: Uondoaji wa nywele
tg: Мӯйҳои барзиёд
th: การกำจัดขน
tk: Tüýleri aýyrmak
tr: Epilasyon
uk: Видалення волосся
ur: بالوں کو ہٹانا
uz: Soch olib tashlash
vi: Tẩy lông
zh: 脱毛
wikidata:en: Q625145

< en:Hair removal
en: Bleaching gels
ar: جل تبييض الشعر
az: Rəngsizləşdirici gellər
bg: Избелващи гелове
bn: চুল অপসারণ জেল
ca: Gels decolorants
cs: Odbarvovací gely
da: Afblegningsgeler
de: Bleichgele
el: Ζελέ αποχρωματισμού
es: Geles decolorantes
et: Pleegitusgeelid
fa: ژل های سفید کننده مو
fi: Värinpoistogeelit
fr: Gels décolorants, gel décolorant
ga: Gels tuaradh
he: ג'ל להבהרת שיער
hr: Gelovi za izbjeljivanje kose
hu: Szőkítő gélek
hy: Մազերի գունաթափման գելեր
id: Gel pemutih rambut
is: Bleikigel
it: Gel decoloranti
ja: 髪の漂白ジェル
ka: მათეთრებელი გელები
kk: Ағартқыш гельдер
km: ជែលលុបបំបាត់សក់
ko: 탈색 젤
ky: Агартуучу гельдер
lt: Balinimo geliai
lv: Balināšanas želejas
mk: Гелови за белење на коса
ms: Gel peluntur rambut
mt: Ġellijiet li jbajdu x-xagħar
nl: Bleekgels
no: Bleikegeler
pl: Żele rozjaśniające
pt: Géis descolorantes
ro: Geluri decolorante
ru: Обесцвечивающие гели
sk: Odfarbovacie gély
sl: Geli za beljenje las
sq: Xhel zbardhues
sr: Гелови за избељивање косе
sv: Blekmedel
sw: Geli za bleach
tg: Гелҳои сафедкунандаи мӯй
th: เจลฟอกสีผม
tk: Reňksizlendiriji geller
tr: Saç açıcı jeller
uk: Гелі для знебарвлення волосся
ur: بلیچنگ جیل
uz: Oqartiruvchi gellar
vi: Gel tẩy tóc
zh: 漂白凝胶

< en:Hair removal
en: Post-epilation lotion
ar: غسول بعد إزالة الشعر
az: Epilyasiyadan sonra losyon
bg: Лосион след епилация
cs: Pleťová voda po depilaci
da: Lotion efter hårfjerning
de: Lotion nach der Haarentfernung
el: Λοσιόν μετά την αποτρίχωση
es: Loción para después de la depilación
et: Losjoon pärast depilatsiooni
fa: لوسیون بعد از اپیلاسیون
fi: Ihonpoiston jälkeinen lotion
fr: Lotion post-épilation
ga: Lóis tar éis epilation
hr: Losion poslije depilacije
hu: Epilálás utáni testápoló
hy: Մազահեռացումից հետո լոսյոն
id: Losion setelah epilasi
is: Rakstur eftir háreyðingu
it: Lozione post-epilazione
ja: 脱毛後ローション
ka: ეპილაციის შემდგომი ლოსიონი
kk: Эпиляциядан кейінгі лосьон
ko: 제모 후 로션
ky: Эпиляциядан кийинки лосьон
lt: Losjonas po depiliacijos
lv: Losjons pēc epilācijas
mk: Лосион после депилација
ms: Losen selepas epilasi
mt: Lozjoni wara l-epilazzjoni
nl: Lotion na het ontharen
no: Lotion etter hårfjerning
pl: Balsam po depilacji
pt: Loção pós-depilação
ro: Loțiune după epilare
ru: Лосьон после эпиляции
sk: Pleťová voda po depilácii
sl: Losjon po depilaciji
sq: Losion pas depilimit
sr: Лосион после депилације
sv: Lotion efter epilering
sw: Losheni baada ya kuondoa nywele
tg: Лосьон пас аз эпиляция
th: โลชั่นหลังการกำจัดขน
tk: Epilýasiýadan soň losýon
tr: Epilasyon sonrası losyon
uk: Лосьйон після епіляції
uz: Epilasyondan keyin loson
vi: Sữa dưỡng thể sau tẩy lông
zh: 脱毛后乳液

< en:Hair removal
en: Depilatory wax
ar: شمع مزيل للشعر
az: Depilýasiya mumu
bg: Кола маска
cs: Depilační vosk
da: Voks til hårfjerning
de: Enthaarungswachs
el: Αποτριχωτικό κερί
es: Cera depilatoria
et: Depilatsioonivaha
fa: موم موبر
fi: Ihokarvojen poistovaha
fr: Cire épilatoire
ga: Céir bhaint gruaige
hr: Vosak za depilaciju
hu: Gyantázó viasz
hy: Մազահեռացման մոմ
id: Lilin waxing
is: Vax til háreyðingar
it: Cera depilatoria
ja: 脱毛ワックス
ka: ეპილაციის ცვილი
kk: Эпиляциялық балауыз
ko: 제모 왁스
ky: Депиляциялык мом
lt: Depiliacinis vaškas
lv: Depilācijas vasks
mk: Восок за депилација
ms: Lilin depilatori
mt: Xama depilatorja
nl: Hars
no: Voks
pl: Wosk do depilacji
pt: Cera depilatória
ro: Ceară depilatoare
ru: Воск для депиляции
sk: Depilačný vosk
sl: Vosek za depilacijo
sq: Dylli depilues
sr: Восак за депилацију
sv: Hårvax
sw: Nta ya kunyolea
tg: Муми депилятсионӣ
th: แว็กซ์กำจัดขน
tk: Depilýasiýa mumy
tr: Ağda
uk: Віск для депіляції
uz: Depilyatsiya mumi
vi: Sáp tẩy lông
zh: 脱毛蜡
wikidata:en: Q47471797

< en:Depilatory wax
en: Cold depilatory wax
wikidata:en: Q47471806

< en:Depilatory wax
en: Face depilatory wax

#### Rasage

en: Shaving
ar: حلاقة
az: Qırxmaq
bg: Бръснене
bn: কামানো
ca: Afaitat
cs: Holení
da: Barbering
de: Rasur
el: Ξύρισμα
es: Afeitado
et: Raseerimine
fa: اصلاح
fi: Parraajo
fr: Rasage
ga: Bearradh
he: גילוח
hr: Brijanje
hu: Borotválkozás
hy: Սափրվել
id: Bercukur
is: Rakstur
it: Rasatura
ja: シェービング
ka: გაპარსვა
kk: Сақал қыру
km: កោរសក់
ko: 면도
ky: Кырынуу
lt: Skutimosi
lv: Skūšanās
mk: Бричење
ms: Bercukur
mt: Tqaxxir
nl: Scheren
no: Barbering
pl: Golenie
pt: Barbear
ro: Bărbierit
ru: Бритьё
sk: Holenie
sl: Britje
sq: Rroje
sr: Бриjaње
sv: Rakning
sw: Kunyoa
tg: Риш тарошидан
th: การโกน
tk: Syrmak
tr: Tıraş
uk: Гоління
ur: شیو
uz: Soqol olish
vi: Cạo râu
zh: 剃须

< en:Shaving
fr: Avant rasage

< en:Shaving
en: Aftershaves, Aftershave
fr: Aftershaves, Après-rasage, Aftershave, Après-rasages
wikidata:en: Q1545022

< en:Aftershaves
fr: Lotion post-rasage
ar: غسول بعد الحلاقة
az: Tıraşdan sonra losyon
bg: Лосион след бръснене
bn: আফটারশেভ লোশন
ca: Locions per després de l'afaitat
cs: Voda po holení
da: Aftershave lotion
de: Aftershave-Lotion
el: Λοσιόν για μετά το ξύρισμα
es: Loción para después del afeitado
et: Pärast raseerimist losjoon
fa: لوسیون بعد از اصلاح
fi: Parranajon jälkeen käytettävä lotion
ga: Lóis iar-bhearrtha
he: תחליב לאחר גילוח
hr: Losion poslije brijanja
hu: Borotválkozás utáni arcszesz
hy: Սափրվելուց հետո լոսյոն
id: Losion setelah bercukur
it: Lozione dopobarba
ja: アフターシェーブローション
ka: პარსვის შემდგომი ლოსიონი
kk: Сақалдан кейінгі лосьон
km: ឡេលាបក្រោយកោរ
ko: 애프터 셰이브 로션
ky: Кырынгандан кийинки лосьон
lt: Losjonas po skutimosi
lv: Losjons pēc skūšanās
mk: Лосион после бричење
ms: Losen selepas bercukur
mt: Lozjoni ta' wara l-leħja
nl: Aftershavelotion
no: Aftershave lotion
pt: Loção pós-barba
ro: Loțiune după ras
ru: Лосьон после бритья
sk: Voda po holení
sl: Losjon po britju
sq: Losion pas rroje
sr: Лосион после бријања
sv: Aftershavelotion
sw: Losheni baada ya kunyoa
tg: Лосьон баъди риш
th: โลชั่นหลังการโกนหนวด
tk: Syrylandan soň losýon
tr: Tıraş sonrası losyon
uk: Лосьйон після гоління
ur: آفٹر شیو لوشن
uz: Soqol olishdan keyin loson
vi: Sữa dưỡng sau khi cạo râu
zh: 剃须后乳液

< en:Aftershaves
fr: Baumes Après-rasage, Lotion Après-rasage, Baume Après-rasage
ar: بلسم بعد الحلاقة
az: Tıraşdan sonra balzam
bg: Балсам след бръснене
bn: আফটারশেভ বাম
ca: Bàlsam per després de l'afaitat
cs: Balzám po holení
da: Aftershave balsam
de: Aftershave-Balsam
el: Βάλσαμο για μετά το ξύρισμα
es: Bálsamo para después del afeitado
et: Pärast raseerimist palsam
fa: بالم بعد از اصلاح
fi: Parranajon jälkeen käytettävä balsami
ga: Balm iar-bhearrtha
he: באלם לאחר גילוח
hr: Balzam poslije brijanja
hu: Borotválkozás utáni balzsam
hy: Սափրվելուց հետո բալզամ
id: Balsam setelah bercukur
it: Balsamo dopobarba
ja: アフターシェーブバーム
ka: პარსვის შემდგომი ბალზამი
kk: Сақалдан кейінгі бальзам
km: បាមបន្ទាប់ពីកោរ
ko: 애프터 셰이브 밤
ky: Кырынгандан кийинки бальзам
lt: Balzamas po skutimosi
lv: Balzams pēc skūšanās
mk: Балсам после бричење
ms: Balm selepas bercukur
mt: Balzmu ta' wara l-leħja
nl: Aftershavebalsem
no: Aftershave balm
pt: Bálsamo pós-barba
ro: Balsam după ras
ru: Бальзам после бритья
sk: Balzam po holení
sl: Balzam po britju
sq: Balsam pas rroje
sr: Балзам после бријања
sv: Aftershave balm
sw: Balsamu baada ya kunyoa
tg: Балзам баъди риш
th: บาล์มหลังการโกนหนวด
tk: Syrylandan soň balzam
tr: Tıraş sonrası balsam
uk: Бальзам після гоління
ur: آفٹر شیو بام
uz: Soqol olishdan keyin balzam
vi: Dưỡng chất sau khi cạo râu
zh: 剃须后香膏

< en:Shaving
en: Shaving gel
ar: جل الحلاقة
az: Tıraş geli
bg: Гел за бръснене
cs: Gel na holení
da: Barbergel
de: Rasierschaum
el: Τζελ ξυρίσματος
es: Gel de afeitado
et: Raseerimisgeel
fa: ژل اصلاح
fi: Parranajogeeli
fr: Gel de rasage
ga: Glóthach bearrtha
hr: Gel za brijanje
hu: Borotvazselé
hy: Սափրվելու գել
id: Gel cukur
is: Rakgel
it: Gel da barba
ja: シェービングジェル
ka: პარსვის გელი
kk: Сақал алуға арналған гель
ko: 쉐이빙 젤
ky: Кыруу гели
lt: Skutimosi gelis
lv: Skūšanās želeja
mk: Гел за бричење
ms: Gel pencukur
mt: Ġel tal-leħja
nl: Scheergel
no: Barbergele
pl: Żel do golenia
pt: Gel de barbear
ro: Gel de ras
ru: Гель для бритья
sk: Gél na holenie
sl: Gel za britje
sq: Xhel rroje
sr: Гел за бријање
sv: Raggel
sw: Gel ya kunyoa
tg: Гели ришдоркунӣ
th: เจลโกนหนวด
tk: Syrmak üçin gel
tr: Tıraş jeli
uk: Гель для гоління
uz: Soqol olish geli
vi: Gel cạo râu
zh: 剃须啫喱

< en:Shaving
en: Shaving foam
ar: رغوة حلاقة
az: Tıraş köpüyü
bg: Пяна за бръснене
bn: শেভিং ফোম
ca: Escuma d'afaitar
cs: Pěna na holení
da: Barberskum
el: Αφρός ξυρίσματος
es: Espuma de afeitar
et: Habemeajamiskreem
fa: فوم اصلاح
fi: Parranajovaahto
fr: Mousse à raser, crème à raser
ga: Cúm bearrtha
he: קצף גילוח
hr: Pjena za brijanje
hu: Borotvahab
hy: Սափրվելու փրփուր
id: Busa cukur
is: Rakfroða
it: Schiuma da barba
ja: シェービングフォーム
ka: პარსვის ქაფი
kk: Сақал алуға арналған көбік
km: ហ្វូមកោរ
ko: 쉐이빙 폼
ky: Кыруу көбүгү
lt: Skutimosi putos
lv: Skūšanās putas
mk: Пена за бричење
ms: Buih pencukur
mt: Fowm tal-leħja
nl: Scheerschuim
no: Barberskum
pl: Pianka do golenia
pt: Espuma de barbear
ro: Spumă de ras
ru: Пена для бритья
sk: Pena na holenie
sl: Pena za britje
sq: Shkumë rroje
sr: Пена за бријање
sv: Raktvål
sw: Povu la kunyoa
tg: Кафки риштарошӣ
th: โฟมโกนหนวด
tk: Syrmak köpügi
tr: Tıraş köpüğü
uk: Піна для гоління
ur: شیو کرنے والا جھاگ
uz: Soqol olish uchun ko'pik
vi: Bọt cạo râu
zh: 剃须泡沫
wikidata:en: Q413152

< en:Shaving
< en:Soaps
en: Shaving soaps, Shaving soap
ar: صابون الحلاقة
az: Tıraş sabunları
bg: Сапуни за бръснене
bn: শেভিং সাবান
ca: Sabons d'afaitar
cs: Mýdla na holení
da: Barbersæber
de: Rasierseifen
el: Σαπούνια ξυρίσματος
es: Jabones de afeitar
et: Raseerimisseebid
fa: صابون اصلاح
fi: Parranajosaippuat
fr: Savons à raser, Savon à raser, Savons à barbe, Savon à barbe
ga: Gallúnacha bearrtha
he: סבוני גילוח
hr: Sapuni za brijanje
hu: Borotvaszappanok
hy: Սափրվելու օճառներ
id: Sabun cukur
is: Rakburðarsápur
it: Saponi da barba
ja: シェービングソープ
ka: პარსვის საპნები
kk: Сақал алу сабындары
km: សាប៊ូកោរ
ko: 면도 비누
ky: Кыруу самындары
lt: Skutimosi muilai
lv: Skūšanās ziepes
mk: Сапуни за бричење
ms: Sabun pencukur
mt: Sapun tas-shaving
nl: Scheerzepen
no: Barbersåper
pl: Mydła do golenia
pt: Sabões de barbear
ro: Săpunuri de ras
ru: Мыло для бритья
sk: Mydlá na holenie
sl: Mila za britje
sq: Sapunë rroje
sr: Сапуни за бријање
sv: Raklödder
sw: Sabuni za kunyoa
tg: Соуни риштарошӣ
th: สบู่โกนหนวด
tk: Syrmak sabynlary
tr: Tıraş sabunları
uk: Мило для гоління
ur: شیو کرنے والے صابن
uz: Soqol olish sovunlari
vi: Xà phòng cạo râu
zh: 剃须皂
wikidata:en: Q1189777


###### CATEGORIE CORPS

en: Body
fr: Corps
nl: Lichaam

< en:Body
en: Body milks
ar: حليب الجسم
az: Bədən sütləri
bg: Мляко за тяло
bn: বডি মিল্ক
ca: Llets corporals
cs: Tělová mléka
da: Bodylotion
de: Körpermilch
el: Γαλακτώματα σώματος
es: Leches corporales
et: Kehapiimad
fa: شیر بدن
fr: Laits pour le corps, laits corporels, Lait pour le corps, Lait corporel
ga: Bainne coirp
he: חלב גוף
hr: Mlijeko za tijelo
hu: Testápoló tejek
hy: Մարմնի կաթ
id: Susu tubuh
it: Latti per il corpo
ja: ボディミルク
ka: ტანის რძე
kk: Дене сүті
km: ទឹកដោះគោ
ko: 바디 밀크
ky: Дене сүтү
lt: Kūno pienelis
lv: Ķermeņa pieniņš
mk: Млеко за тело
ms: Susu badan
mt: Ħalib tal-ġisem
nl: Bodymelk, bodymelken
no: Kroppsmelk
pl: Mleczka do ciała
pt: Leites corporais
ro: Lapte de corp
ru: Молочко для тела
sk: Telové mlieka
sl: Mleko za telo
sq: Qumësht për trupin
sr: Млеко за тело
sv: Kroppsmjölk
sw: Maziwa ya mwili
tg: Шири бадан
th: บอดี้มิลค์
tk: Ten süýdi
tr: Vücut sütleri
uk: Молочко для тіла
ur: باڈی ملک
uz: Tana suti
vi: Sữa dưỡng thể
zh: 身体乳
wikidata:en: Q18011764

< en:Body
en: Body creams
ar: كريمات الجسم
az: Bədən kremləri
bg: Кремове за тяло
cs: Tělové krémy
da: Bodycremer
de: Körpercremes
el: Κρέμες σώματος
es: Cremas corporales
et: Kehakreemid
fa: کرم های بدن
fr: Crèmes pour le corps, crèmes corporelles, Crème pour le corps, Crème corporelle
ga: Uachtair choirp
hr: Kreme za tijelo
hu: Testápolók
hy: Մարմնի կրեմներ
id: Krim tubuh
it: Creme per il corpo
ja: ボディクリーム
ka: ტანის კრემები
kk: Денеге арналған кремдер
ko: 바디 크림
ky: Дене кремдери
lt: Kūno kremai
lv: Ķermeņa krēmi
mk: Креми за тело
ms: Krim badan
mt: Kremi tal-ġisem
nl: Bodycrèmes
no: Kroppskremer
pl: Kremy do ciała
pt: Cremes corporais
ro: Creme de corp
ru: Кремы для тела
sk: Telové krémy
sl: Kreme za telo
sq: Krema për trupin
sr: Креме за тело
sv: Kroppskrämer
sw: Losheni za mwili
tg: Кремҳои бадан
th: ครีมทาผิว
tk: Ten kremleri
tr: Vücut kremleri
uk: Креми для тіла
uz: Tana kremlari
vi: Kem dưỡng thể
zh: 身体乳霜

< en:Body creams
ar: كريمات للقدم
az: Ayaq kremləri
bg: Кремове за крака
cs: Krémy na nohy
da: Fodcremer
de: Fußcremes
el: Κρέμες ποδιών
es: Cremas para pies
et: Jalgade kreemid
fa: کرم های پا
fi: Jalkavoiteet
fr: Crèmes pour les pieds, Crème pour les pieds
ga: Uachtair coise
hr: Kreme za stopala
hu: Lábkrémek
hy: Ոտքերի կրեմներ
id: Krim kaki
is: Fótkrem
it: Creme per i piedi
ja: フットクリーム
ka: ფეხის კრემები
kk: Аяққа арналған кремдер
ko: 발 크림
ky: Бут кремдери
lt: Kojų kremai
lv: Kāju krēmi
mk: Креми за нозе
ms: Krim kaki
mt: Kremi tas-saqajn
nl: Voetencrèmes
no: Fotkremer
pl: Kremy do stóp
pt: Cremes para os pés
ro: Creme pentru picioare
ru: Кремы для ног
sk: Krémy na nohy
sl: Kreme za noge
sq: Krema për këmbët
sr: Креме за стопала
sv: Fotkrämer
sw: Losheni za miguu
tg: Кремҳои пой
th: ครีมทาเท้า
tk: Aýak kremleri
tr: Ayak kremleri
uk: Креми для ніг
uz: Oyoq kremlari
vi: Kem dưỡng da chân
zh: 护脚霜

< en:Body creams
fr: Baumes et beurres pour le corps, baumes et beurres corporels

< en:Body creams
ar: كريمات مرطبة
az: Nəmləndirici kremlər
bg: Хидратиращи кремове
cs: Hydratační krémy
da: Fugtighedscremer
de: Feuchtigkeitscremes
el: Ενυδατικές κρέμες
es: Cremas hidratantes
et: Niisutavad kreemid
fa: کرم های مرطوب کننده
fi: Kosteusvoiteet
fr: Crèmes hydratantes, Crème hydratante
ga: Uachtair taise
hr: Hidratantne kreme
hu: Hidratáló krémek
hy: Խոնավեցնող կրեմներ
id: Krim pelembab
is: Rakakrem
it: Creme idratanti
ja: 保湿クリーム
ka: დამატენიანებელი კრემები
kk: Ылғалдандыратын кремдер
ko: 보습 크림
ky: Нымдандыруучу кремдер
lt: Drėkinamieji kremai
lv: Mitrinoši krēmi
mk: Хидратантни креми
ms: Krim pelembap
mt: Kremi idratanti
nl: Hydraterende crèmes
no: Fuktighetskremer
pl: Kremy nawilżające
pt: Cremes hidratantes
ro: Creme hidratante
ru: Увлажняющие кремы
sk: Hydratačné krémy
sl: Vlažilne kreme
sq: Kremra hidratuese
sr: Хидратантне креме
sv: Fuktkrämer
sw: Losheni za kulainisha
tg: Кремҳои намноккунанда
th: ครีมให้ความชุ่มชื้น
tk: Çyglylandyryjy kremler
tr: Nemlendirici kremler
uk: Зволожуючі креми
uz: Namlovchi kremlar
vi: Kem dưỡng ẩm
zh: 保湿霜

< en:Body
en: Body oils
ar: زيوت الجسم
az: Bədən yağları
bg: Масла за тяло
cs: Tělové oleje
da: Kropsolier
de: Körperöle
el: Λάδια σώματος
es: Aceites corporales
et: Kehaõlid
fa: روغن های بدن
fi: Vartaloöljyt
fr: Huiles pour le corps, huiles corporelles, Huile pour le corps, Huile corporelle
ga: Ola choirp
hr: Ulja za tijelo
hu: Testolajok
hy: Մարմնի յուղեր
id: Minyak tubuh
is: Líkamolíur
it: Oli per il corpo
ja: ボディオイル
ka: ტანის ზეთები
kk: Дене майлары
ko: 바디오일
ky: Дене майлары
lt: Kūno aliejai
lv: Ķermeņa eļļas
mk: Масла за тело
ms: Minyak badan
mt: Żjut tal-ġisem
nl: Bodyoliën
no: Kroppsoljer
pl: Olejki do ciała
pt: Óleos corporais
ro: Uleiuri de corp
ru: Масла для тела
sk: Telové oleje
sl: Olja za telo
sq: Vajra për trupin
sr: Уља за тело
sv: Kroppsoljor
sw: Mafuta ya mwili
tg: Равғанҳои бадан
th: น้ำมันทาผิว
tk: Ten ýaglary
tr: Vücut yağları
uk: Олії для тіла
uz: Tana yog'lari
vi: Dầu dưỡng thể
zh: 身体油

< en:Body oils
ar: زيت التدليك
az: Masaj yağı
bg: Масажно олио
cs: Masážní olej
da: Massageolie
de: Massageöl
el: Λάδι μασάζ
es: Aceite de masaje
et: Massaažiõli
fa: روغن ماساژ
fi: Hierojaöljy
fr: Huile de massage
ga: Ola suathaireachta
hr: Ulje za masažu
hu: Masszázsolaj
hy: Մերսման յուղ
id: Minyak pijat
is: Nuddaolía
it: Olio da massaggio
ja: マッサージオイル
ka: მასაჟის ზეთი
kk: Массаж майы
ko: 마사지 오일
ky: Массаж майы
lt: Masažinis aliejus
lv: Masāžas eļļa
mk: Масло за масажа
ms: Minyak urut
mt: Żejt tal-massaġġi
nl: Massageolie
no: Massasjeolje
pl: Olejek do masażu
pt: Óleo de massagem
ro: Ulei de masaj
ru: Массажное масло
sk: Masážny olej
sl: Masažno olje
sq: Vaj masazhi
sr: Уље за масажу
sv: Massageolja
sw: Mafuta ya masaji
tg: Равғани масҳ
th: น้ำมันนวด
tk: Massaž ýagy
tr: Masaj yağı
uk: Масажна олія
uz: Massaj yog'i
vi: Dầu mát-xa
zh: 按摩油

< fr:Huile de massage
fr: Huile de massage comestible

< en:Body
en: Body gels

< en:Body gels
fr: Gel Amincissant

< en:Body gels
fr: Gel de massage

< en:Body
en: Body powders
fr: Poudres pour le corps, poudres corporelles, Poudre pour le corps, Poudre corporelle

< en:Body
en: Body scrubs, body exfoliants
fr: Gommages pour le corps, Gommages corporels, Gommage pour le corps, Gommage corporel

< en:Body
fr: Soins pour les jambes, Soin pour les jambes
ar: العناية بالساقين
az: Ayaq baxımı
bg: Грижа за краката
bn: পায়ের যত্ন
ca: Cura de les cames
cs: Péče o nohy
da: Benpleje
de: Beine Pflege
el: Φροντίδα ποδιών
es: Cuidado de las piernas
et: Jalgade hooldus
fa: مراقبت از پا
fi: Jalkojen hoito
ga: Cúram cos
he: טיפוח רגליים
hr: Njega stopala
hu: Lábápolás
hy: Ոտքերի խնամք
id: Perawatan kaki
is: Fótaaðgát
it: Cura delle gambe
ja: 脚のケア
ka: ფეხის მოვლა
kk: Аяқ күтімі
km: ការថែរក្សាជើង
ko: 다리 관리
ky: Бутту күтүү
lt: Kojų priežiūra
lv: Kāju kopšana
mk: Нега на нозете
ms: Penjagaan kaki
mt: Kura tas-saqajn
nl: Beenverzorging
no: Benpleie
pl: Pielęgnacja nóg
pt: Cuidados com as pernas
ro: Îngrijirea picioarelor
ru: Уход за ногами
sk: Starostlivosť o nohy
sl: Nega stopal
sq: Kujdesi i këmbëve
sr: Нега стопала
sv: Benvård
sw: Utunzaji wa miguu
tg: Нигоҳубини пойҳо
th: การดูแลขา
tk: Aýak idegi
tr: Bacak bakımı
uk: Догляд за ногами
ur: ٹانگوں کی دیکھ بھال
uz: Oyoq parvarishi
vi: Chăm sóc chân
zh: 腿部护理

< en:Body
en: Bust, Bust care
fr: Buste, Soins du buste, Soin du buste

< en:Body
en: Hand creams
ar: كريمات اليد
az: Əl kremləri
bg: Кремове за ръце
cs: Krémy na ruce
da: Håndcremer
de: Handcremes
el: Κρέμες χεριών
es: Cremas de manos
et: Kätekreemid
fa: کرم دست
fi: Käsivoiteet
fr: Crèmes pour les mains, Crème pour les mains, crèmes mains, crème mains
ga: Uachtair láimhe
hr: Kreme za ruke
hu: Kézkrémek
hy: Ձեռքի կրեմներ
id: Krim tangan
is: Handáburður
it: Creme per le mani
ja: ハンドクリーム
ka: ხელის კრემები
kk: Қолға арналған кремдер
ko: 핸드 크림
ky: Кол кремдери
lt: Rankų kremai
lv: Roku krēmi
mk: Креми за раце
ms: Krim tangan
mt: Kremi tal-idejn
nl: Handcrèmes
no: Håndkremer
pl: Kremy do rąk
pt: Cremes para as mãos
ro: Creme de mâini
ru: Кремы для рук
sk: Krémy na ruky
sl: Kreme za roke
sq: Krema për duar
sr: Креме за руке
sv: Handkrämer
sw: Losheni za mikono
tg: Кремҳои дастӣ
th: ครีมทามือ
tk: El kremleri
tr: El kremleri
uk: Креми для рук
uz: Qo'l kremlari
vi: Kem dưỡng da tay
zh: 护手霜

###### CATEGORIE VISAGE

en: Face
fr: Visage
nl: Gezicht

#### Crèmes pour le visage

< en:Face
en: Facial creams, face creams
ar: كريمات للوجه
az: Üz kremləri
bg: Кремове за лице
bn: মুখের ক্রিম
ca: Cremes facials
cs: Pleťové krémy
da: Ansigtscremer
de: Gesichtscremes
el: Κρέμες προσώπου
es: Cremas faciales
et: Näokreemid
fa: کرم های صورت
fi: Kasvovoiteet
fr: Crèmes pour le visage, Crème pour le visage, crèmes visage, crème visage
ga: Uachtair facial
he: קרמי פנים
hr: Kreme za lice
hu: Arckrémek
hy: Դեմքի կրեմներ
id: Krim wajah
is: Andlitskrem
it: Creme per il viso
ja: フェイシャルクリーム
ka: სახის კრემები
kk: Бетке арналған кремдер
km: ក្រែមលាបមុខ
ko: 얼굴 크림
ky: Бет креми
lt: Veido kremai
lv: Sejas krēmi
mk: Креми за лице
ms: Krim muka
mt: Kremi tal-wiċċ
nl: Gezichtscrèmes
no: Ansiktskremer
pl: Kremy do twarzy
pt: Cremes faciais
ro: Creme de față
ru: Кремы для лица
sk: Pleťové krémy
sl: Kreme za obraz
sq: Krema për fytyrën
sr: Креме за лице
sv: Ansiktskrämer
sw: Losheni za uso
tg: Кремҳои рӯй
th: ครีมทาหน้า
tk: Ýüz kremleri
tr: Yüz kremleri
uk: Креми для обличчя
ur: چہرے کی کریمیں
uz: Yuz kremlari
vi: Kem dưỡng da mặt
zh: 面霜

< en:Facial creams
en: Day creams
ar: كريمات النهار
az: Gündüz kremləri
bg: Дневни кремове
cs: Denní krémy
da: Dagcremer
de: Tagescremes
el: Κρέμες ημέρας
es: Cremas de día
et: Päevakreemid
fa: کرم های روز
fi: Päivävoiteet
fr: Crèmes de jour, Crème de jour
ga: Uachtair lae
hr: Dnevne kreme
hu: Nappali krémek
hy: Ցերեկային կրեմներ
id: Krim siang
is: Dagkrem
it: Creme da giorno
ja: デイクリーム
ka: დღის კრემები
kk: Күндізгі кремдер
ko: 데이 크림
ky: Күндүзгү кремдер
lt: Dieniniai kremai
lv: Dienas krēmi
mk: Дневни креми
ms: Krim siang
mt: Kremi ta' matul il-jum
nl: Dagcrèmes
no: Dagkremer
pl: Kremy na dzień
pt: Cremes de dia
ro: Creme de zi
ru: Дневные кремы
sk: Denné krémy
sl: Dnevne kreme
sq: Krema dite
sr: Дневне креме
sv: Dagkrämer
sw: Losheni za mchana
tg: Кремҳои рӯзона
th: เดย์ครีม
tk: Gündiz kremleri
tr: Gündüz kremleri
uk: Денні креми
uz: Kunduzgi kremlar
vi: Kem dưỡng da ban ngày
zh: 日霜

< en:Facial creams
en: Night creams
ar: كريمات ليلية
az: Gecə kremləri
bg: Нощни кремове
cs: Noční krémy
da: Natcremer
de: Nachtcremes
el: Κρέμες νύχτας
es: Cremas de noche
et: Öökreemid
fa: کرم های شب
fi: Yövoiteet
fr: Crèmes de nuit, Crème de nuit, Soin de nuit
ga: Uachtair oíche
hr: Noćne kreme
hu: Éjszakai krémek
hy: Գիշերային կրեմներ
id: Krim malam
is: Næturkrem
it: Creme da notte
ja: ナイトクリーム
ka: ღამის კრემები
kk: Түнгі кремдер
ko: 나이트 크림
ky: Түнкү кремдер
lt: Naktiniai kremai
lv: Nakts krēmi
mk: Ноќни креми
ms: Krim malam
mt: Kremi ta' bil-lejl
nl: Nachtcrèmes
no: Nattkremer
pl: Kremy na noc
pt: Cremes noturnos
ro: Creme de noapte
ru: Ночные кремы
sk: Nočné krémy
sl: Nočne kreme
sq: Krema nate
sr: Ноћне креме
sv: Nattkrämer
sw: Losheni za usiku
tg: Кремҳои шабона
th: ไนท์ครีม
tk: Gijeki kremler
tr: Gece kremleri
uk: Нічні креми
uz: Tunik kremlar
vi: Kem đêm
zh: 晚霜

< en:Facial creams
en: Day and night creams
ar: كريمات النهار والليل
az: Gündüz və gecə kremləri
bg: Дневни и нощни кремове
bn: দিন ও রাতের ক্রিম
ca: Cremes de dia i de nit
cs: Denní a noční krémy
da: Dag- og natcremer
de: Tages- und Nachtcremes
el: Κρέμες ημέρας και νύχτας
es: Cremas de día y de noche
et: Päeva- ja öökreemid
fa: کرم های روز و شب
fi: Päivä- ja yövoiteet
fr: Crèmes jour et nuit, Crèmes jour et nuit, Soin jour et nuit
ga: Uachtair lae agus oíche
he: קרמי יום ולילה
hr: Dnevne i noćne kreme
hu: Nappali és éjszakai krémek
hy: Ցերեկային և գիշերային կրեմներ
id: Krim siang dan malam
is: Dag- og næturkrem
it: Creme giorno e notte
ja: デイ＆ナイトクリーム
ka: დღისა და ღამის კრემები
kk: Күндізгі және түнгі кремдер
km: ក្រែមថ្ងៃនិងយប់
ko: 데이 앤 나이트 크림
ky: Күндүзгү жана түнкү кремдер
lt: Dieniniai ir naktiniai kremai
lv: Dienas un nakts krēmi
mk: Дневни и ноќни креми
ms: Krim siang dan malam
mt: Kremi ta' nhar u ta' billejl
nl: Dag- en nachtcrèmes
no: Dag- og nattkremer
pl: Kremy na dzień i na noc
pt: Cremes de dia e de noite
ro: Creme de zi și de noapte
ru: Дневные и ночные кремы
sk: Denné a nočné krémy
sl: Dnevne in nočne kreme
sq: Krema dite dhe nate
sr: Дневне и ноћне креме
sv: Dag- och nattkrämer
sw: Krimu za mchana na usiku
tg: Кремҳои рӯзона ва шабона
th: ครีมบำรุงผิวหน้ากลางวันและกลางคืน
tk: Gündiz we gije kremleri
tr: Gündüz ve gece kremleri
uk: Денні та нічні креми
ur: دن اور رات کی کریمیں
uz: Kunduzgi va tungi kremlar
vi: Kem ngày và đêm
zh: 日霜和晚霜

< en:Facial creams
en: Anti-aging face care products
fr: Soins anti-âge visage, Crête anti-âge visage

< en:Anti-aging face care products
en: Anti-wrinkles creams
ar: كريمات مضادة للتجاعيد
az: Qırışlara qarşı kremlər
bg: Кремове против бръчки
cs: Krémy proti vráskám
da: Anti-rynkecremer
de: Anti-Falten-Cremes
el: Κρέμες κατά των ρυτίδων
es: Cremas antiarrugas
et: Kortsudevastased kreemid
fa: کرم های ضد چروک
fi: Ryppyvoiteet
fr: Crèmes anti-rides, Crème anti-rides, Soins anti-rides
ga: Uachtair frithroctha
hr: Kreme protiv bora
hu: Ránctalanító krémek
hy: Կնճիռների դեմ կրեմներ
id: Krim anti kerut
is: Hrukkuvarnarkrem
it: Creme antirughe
ja: しわ防止クリーム
ka: ნაოჭების საწინააღმდეგო კრემები
kk: Әжімге қарсы кремдер
ko: 주름 방지 크림
ky: Бырышка каршы кремдер
lt: Kremai nuo raukšlių
lv: Pretmīmikas krēmi
mk: Креми против брчки
ms: Krim anti kedut
mt: Kremi kontra t-tikmix
nl: Anti-rimpelcrèmes
no: Anti-rynkekremer
pl: Kremy przeciwzmarszczkowe
pt: Cremes anti-rugas
ro: Creme anti-rid
ru: Кремы против морщин
sk: Krémy proti vráskam
sl: Kreme proti gubam
sq: Krema kundër rrudhave
sr: Креме против бора
sv: Anti-rynkkrämer
sw: Krimu za kuzuia mikunjo
tg: Кремҳои зидди узвҳо
th: ครีมลดเลือนริ้วรอย
tk: Gyrmyza garşy kremler
tr: Kırışıklık karşıtı kremler
uk: Креми проти зморшок
uz: Ajinlarga qarshi kremlar
vi: Kem chống nhăn
zh: 抗皱霜

####

< en:Face
fr: Contours des yeux

< en:Face
en: Face scrubs, face exfoliants, facial exfoliants
fr: Gommages visage, Gommage visage

< en:Face
en: Face masks
ar: أقنعة الوجه
az: Üz maskaları
bg: Маски за лице
bn: মুখের মাস্ক
ca: Màscares facials
cs: Pleťové masky
da: Ansigtsmasker
de: Gesichtsmasken
el: Μάσκες προσώπου
es: Mascarillas faciales
et: Näomaskid
fa: ماسک صورت
fi: Kasvonaamiot
fr: Masques visage, Masque visage
ga: Mascanna aghaidhe
he: מסכות פנים
hr: Maske za lice
hu: Arcmaszkok
hy: Դիմակի դիմակներ
id: Masker wajah
is: Andlitsmaskar
it: Maschere per il viso
ja: フェイスマスク
ka: სახის ნიღბები
kk: Бет маскалары
km: ម៉ាសបិទមុខ
ko: 마스크팩
ky: Бет маскалары
lt: Veido kaukės
lv: Sejas maskas
mk: Маски за лице
ms: Topeng muka
mt: Maskri tal-wiċċ
nl: Gezichtmasker, gezichtmaskers
no: Ansiktsmasker
pl: Maseczki do twarzy
pt: Máscaras faciais
ro: Măști de față
ru: Маски для лица
sk: Pleťové masky
sl: Maske za obraz
sq: Maskë fytyre
sr: Маске за лице
sv: Ansiktsmasker
sw: Maski za uso
tg: Ниқобҳои рӯй
th: มาส์กหน้า
tk: Ýüz maskalary
tr: Yüz maskeleri
uk: Маски для обличчя
ur: چہرے کے ماسک
uz: Yuz maskalari
vi: Mặt nạ
zh: 面膜

< en:Face
en: Lip balms, lip cares
ar: مرطبات شفاه
az: Dodaq balzamları
bg: Балсами за устни
bn: লিপ বাম, লিপ কেয়ার
ca: Bàlsams labials
cs: Balzámy na rty
da: Læbepomader, Læbebalsam
de: Lippenpflegestifte, Lippenschutzstifte, Lippenpflegestift
el: Βάλσαμα για χείλη
es: Bálsamos labiales
et: Huulepalsamid
fa: بالم لب
fi: Huulivoiteet
fr: Baumes à lèvres, Baume à lèvres, Soins des lèvres, Soin des lèvres, Soin à lèvres, Soins à lèvres
ga: Balm liopaí
he: משחות שפתיים
hr: Balzami za usne
hu: Ajakbalzsamok
hy: Շրթունքի բալզամներ
id: Pelembap bibir
is: Varasalvar
it: Balsami per labbra
ja: リップクリーム
ka: ტუჩის ბალზამები
kk: Ерін бальзамдары
km: ក្រែមលាបមាត់
ko: 립밤
ky: Эрин бальзамдары
lt: Lūpų balzamai
lv: Lūpu balzami
mk: Балсами за усни
ms: Balm bibir
mt: Balzmi tax-xufftejn
nl: Lippenbalsem
no: Leppepomader
pl: Balsamy do ust
pt: Bálsamos labiais
ro: Balsamuri de buze
ru: Бальзамы для губ
sk: Balzamy na pery
sl: Balzami za ustnice
sq: Balsame për buzë
sr: Балзами за усне
sv: Läppbalsam
sw: Mafuta ya midomo
tg: Балзамҳои лаб
th: ลิปบาล์ม
tk: Dodak melhemleri
tr: Dudak balmları
uk: Бальзами для губ
ur: ہونٹ بام
uz: Lab balzamlari
vi: Son dưỡng môi
zh: 润唇膏

< en:Face
en: Cleansers, makeup removers
ar: منظفات ، مزيلات المكياج
az: Təmizləyicilər, makiyaj təmizləyiciləri
bg: Почистващи препарати, препарати за премахване на грим
bn: ক্লিনজার, মেকআপ রিমুভার
ca: Netegadors, desmaquillants
cs: Čisticí prostředky, odličovače
da: Rensemidler, makeupfjernere
de: Reiniger, Make-up-Entferner
el: Καθαριστικά, ντεμακιγιάζ
es: Limpiadores, desmaquillantes
et: Puhastusvahendid, meigieemaldajad
fa: پاک کننده ها، پاک کننده های آرایش
fi: Puhdistusaineet, meikinpoistoaineet
fr: Démaquillants
ga: Glantóirí, bainisteoirí smididh
he: תכשירי ניקוי, מסיר איפור
hr: Sredstva za čišćenje, sredstva za uklanjanje šminke
hu: Arctisztítók, sminklemosók
hy: Մաքրող միջոցներ, դիմահարդարման հեռացնող միջոցներ
id: Pembersih, penghapus riasan
is: Hreinsiefni, förðunarfjarlægir
it: Detergenti, struccanti
ja: クレンザー、メーク落とし
ka: გამწმენდი საშუალებები, მაკიაჟის მოსაშორებელი საშუალებები
kk: Тазалағыштар, макияж тазалағыштар
km: សារធាតុសម្អាត, ឧបករណ៍ដកគ្រឿងសម្អាង
ko: 클렌저, 메이크업 리무버
ky: Тазалоочу каражаттар, макияжды тазалоочу каражаттар
lt: Valikliai, makiažo valikliai
lv: Attīrīšanas līdzekļi, kosmētikas noņēmēji
mk: Средства за чистење, отстранувачи на шминка
ms: Pembersih, penanggal solekan
mt: Cleaners, removers tal-make-up
nl: Reinigers, make-up removers
no: Rensemidler, sminkefjernere
pl: Oczyszczacze, zmywacze do makijażu
pt: Produtos de limpeza, removedores de maquiagem
ro: Demachiante, demachiante
ru: Очищающие средства, средства для снятия макияжа
sk: Čistiace prostriedky, odličovače
sl: Čistila, odstranjevalci ličil
sq: Pastrues, heqës të grimit
sr: Средства за чишћење, средства за уклањање шминке
sv: Rengöringsmedel, sminkborttagare
sw: Visafishaji, viondoa vipodozi
tg: Тозакунакҳо, тозакунакҳои ороиш
th: คลีนเซอร์, ที่ล้างเครื่องสำอาง
tk: Arassalaýjylar, makýaž arassalaýjylar
tr: Temizleyiciler, makyaj temizleyicileri
uk: Засоби для чищення, засоби для зняття макіяжу
ur: صاف کرنے والے، میک اپ ہٹانے والے
uz: Tozalovchilar, makiyaj tozalovchilar
zh: 洁面乳，卸妆液
wikidata:en: Q2549529

< en:Cleansers
en: Cleansing waters, Cleanser waters
ar: مياه التنظيف
az: Təmizləyici sular
bg: Почистващи води
cs: Čisticí vody
da: Rensevand
de: Reinigungswasser
el: Καθαριστικά νερά
es: Aguas limpiadoras
et: Puhastusveed
fa: آب پاک کننده
fi: Puhdistusvedet
fr: Eaux démaquillantes
ga: Uiscí glanta
hr: Vode za čišćenje
hu: Tisztító vizek
hy: Մաքրող ջրեր
id: Air pembersih
is: Hreinsivatn
it: Acque detergenti
ja: クレンジングウォーター
ka: გამწმენდი წყლები
kk: Тазалау сулары
ko: 클렌징 워터
ky: Тазалоочу суулар
lt: Valomieji vandenys
lv: Attīrošie ūdeņi
mk: Води за чистење
ms: Air pembersih
mt: Ilma tat-tindif
nl: Reinigingswaters
no: Rensevann
pl: Wody oczyszczające
pt: Águas de limpeza
ro: Ape de curățare
ru: Очищающие воды
sk: Čistiace vody
sl: Čistilne vode
sq: Ujëra pastrues
sr: Vode za čišćenje
sv: Rengöringsvatten
sw: Maji ya kusafisha
tg: Оби тозакунанда
th: น้ำยาทำความสะอาด
tk: Arassalaýjy suwlar
tr: Temizleme suları
uk: Очищаючі води
uz: Tozalovchi suvlar
vi: Nước làm sạch
zh: 清洁水

< en:Cleansing waters
en: Micellar water, Micellar waters
ar: ماء ميسيلار
az: Miselyar su
bg: Мицеларна вода
cs: Micelární voda
da: Micellært vand
de: Mizellenwasser
el: Μικκυλιακό νερό
es: Agua micelar
et: Mitsellaarvesi
fa: میسلار واتر
fi: Misellivesi
fr: Eaux micellaires, eau micellaire, lotions micellaires, lotion micellaire
ga: Uisce micellar
hr: Micelarna voda
hu: Micellás víz
hy: Միցելային ջուր
id: Air micellar
is: Míselvatn
it: Acqua micellare
ja: ミセルウォーター
ka: მიცელარული წყალი
kk: Мицеллярлы су
ko: 미셀 워터
ky: Мицеллярдык суу
lt: Micelinis vanduo
lv: Micelārais ūdens
mk: Мицеларна вода
ms: Air misel
mt: Ilma micellari
nl: Reinigingswater
no: Micellært vann
pl: Woda micelarna
pt: Água micelar
ro: Apă micelară
ru: Мицеллярная вода
sk: Micelárna voda
sl: Micelarna voda
sq: Ujë micelar
sr: Micelarna voda
sv: Micellärt vatten
sw: Maji ya misela
tg: Оби митселярӣ
th: ไมเซลลาร์ วอเตอร์
tk: Misellyar suw
tr: Miselar su
uk: Міцелярна вода
uz: Mitsellyar suv
vi: Nước tẩy trang micellar
zh: 胶束水

< en:Cleansers
en: Cleansing milks, Cleansing milk
ar: حليب منظف
az: Təmizləyici südlər
bg: Почистващо мляко
bn: পরিষ্কারক দুধ
ca: Llets netejadores
cs: Čisticí mléka
da: Rensemælk
de: Reinigungsmilch
el: Γαλάκτωμα καθαρισμού
es: Leches limpiadoras
et: Puhastuspiimad
fa: شیر پاک کننده
fi: Puhdistusmaidot
fr: Laits démaquillants, laits démaquillant
ga: Bainne glantacháin
he: חלב ניקוי
hr: Mlijeko za čišćenje
hu: Arctej
hy: Մաքրող կաթ
id: Susu pembersih
is: Hreinsimjólk
it: Latti detergenti
ja: クレンジングミルク
ka: გამწმენდი რძე
kk: Тазартқыш сүт
km: ទឹកដោះគោសំអាត
ko: 클렌징 밀크
ky: Тазалоочу сүт
lt: Valomasis pienelis
lv: Attīrošs piens
mk: Млеко за чистење
ms: Susu pembersih
mt: Ħalib tat-tindif
nl: Reinigingsmelk
no: Rensemelk
pl: Mleczka oczyszczające
pt: Leites de limpeza
ro: Lapte demachiant
ru: Очищающее молочко
sk: Čistiace mlieka
sl: Mleko za čiščenje
sq: Qumësht pastrues
sr: Млеко за чишћење
sv: Rengöringsmjölk
sw: Maziwa ya kusafisha
tg: Шири тозакунанда
th: น้ำนมทำความสะอาดผิวหน้า
tk: Arassalaýjy süýt
tr: Temizleme sütleri
uk: Молочко для зняття макіяжу
ur: صاف کرنے والا دودھ
uz: Tozalovchi sut
zh: 洁面乳

< en:Cleansers
en: Nail polish remover, Nail varnish remover
ar: مزيل طلاء الأظافر
az: Dırnaq lakını təmizləyən vasitə
bg: Лакочистител
bn: নেইল পলিশ রিমুভার
ca: Removedor d'esmalt d'ungles
cs: Odličovač laku na nehty
da: Neglelakfjerner
de: Nagellackentferner
el: Αφαιρετικό βερνικιού νυχιών
es: Quitaesmalte
et: Küünelakieemaldaja
fa: پاک کننده لاک ناخن
fi: Kynsilakanpoistoaine
fr: Dissolvants
ga: Bainisteoir snas ingne
he: מסיר לק
hr: Odstranjivač laka za nokte
hu: Körömlakklemosó
hy: Եղունգների լաքը հեռացնող միջոց
id: Penghapus cat kuku
is: Naglalakkahreinsir
it: Levasmalto
ja: 除光液
ka: ფრჩხილის ლაქის მოსაშორებელი
kk: Тырнақ бояуын кетіргіш
km: ឧបករណ៍​លុប​ពណ៌ក្រចក
ko: 매니큐어 리무버
ky: Тырмак боёгун кетиргич
lt: Nagų lako valiklis
lv: Nagu lakas noņēmējs
mk: Отстранувач на лак за нокти
ms: Penanggal pengilat kuku
mt: Remover tal-lustrar tad-dwiefer
nl: Nagellakremover
no: Neglelakkfjerner
pl: Zmywacz do paznokci
pt: Removedor de verniz
ro: Dizolvant de unghii
ru: Жидкость для снятия лака
sk: Odličovač laku na nechty
sl: Odstranjevalec laka za nohte
sq: Heqës i llakut të thonjve
sr: Скидач лака за нокте
sv: Nagellacksremover
sw: Kiondoa rangi ya kucha
tg: Тозакунандаи лаки нохун
th: น้ำยาล้างเล็บ
tk: Dyrnak lakyny aýyryjy
tr: Aseton
uk: Засіб для зняття лаку
ur: ناخن پالش ہٹانے والا
uz: Tirnoq lakini tozalash vositasi
vi: Nước tẩy sơn móng tay
zh: 洗甲水
wikidata:en: Q1963534

< en:Cleansers
en: Eye makeup remover
ar: مزيل مكياج العيون
az: Göz makiyajı təmizləyicisi
bg: Препарат за премахване на грим от очите
bn: চোখের মেকআপ রিমুভার
ca: Desmaquillant d'ulls
cs: Odličovač očí
da: Øjenmakeupfjerner
de: Augen Make-up Entferner
el: Ντεμακιγιάζ ματιών
es: Desmaquillante de ojos
et: Silmameigi eemaldaja
fa: پاک کننده آرایش چشم
fi: Silmämeikinpoistoaine
fr: Démaquillants yeux, Démaquillant yeux
ga: Bainisteoir smididh súl
he: מסיר איפור עיניים
hr: Sredstvo za uklanjanje šminke s očiju
hu: Szemfestéklemosó
hy: Աչքերի դիմահարդարման հեռացնող միջոց
id: Pembersih riasan mata
is: Augnfarðahreinsir
it: Struccante occhi
ja: アイメイク落とし
ka: თვალის მაკიაჟის მოსაშორებელი საშუალება
kk: Көз макияжын тазалағыш
km: ឧបករណ៍ដកគ្រឿងសម្អាងភ្នែក
ko: 아이 메이크업 리무버
ky: Көз макияжын тазалоочу каражат
lt: Akių makiažo valiklis
lv: Acu kosmētikas noņēmējs
mk: Отстранувач на шминка за очи
ms: Penanggal solek mata
mt: Remover tal-make-up tal-għajnejn
nl: Oogmake-up remover
no: Øyesminkefjerner
pl: Zmywacz do makijażu oczu
pt: Removedor de maquiagem para os olhos
ro: Demachiant pentru ochi
ru: Средство для снятия макияжа с глаз
sk: Odličovač očí
sl: Odstranjevalec ličil za oči
sq: Pastrues grimi për sy
sr: Средство за уклањање шминке са очију
sv: Ögonmakeupborttagning
sw: Kiondoa vipodozi vya macho
tg: Тозакунандаи ороиши чашм
th: ผลิตภัณฑ์ล้างเครื่องสำอางรอบดวงตา
tk: Göz makýažyny aýyryjy
tr: Göz makyajı temizleyicisi
uk: Засіб для зняття макіяжу з очей
ur: آنکھوں کا میک اپ ہٹانے والا
uz: Ko'z makiyajini tozalash vositasi
vi: Nước tẩy trang mắt
zh: 眼部卸妆液

< en:Cleansers
en: Nose strips
ar: لصقات الأنف
az: Burun zolaqları
bg: Ленти за нос
cs: Nosní pásky
da: Næsestrips
de: Nasenstrips
el: Ρινικές ταινίες
es: Tiras para la nariz
et: Nina ribad
fa: چسب بینی
fi: Nenäliuskat
fr: Patchs pour le nez
ga: Stiallacha srón
hr: Flasteri za nos
hu: Orrtapasz
hy: Քթի շերտեր
id: Plester hidung
is: Nefrennur
it: Cerotti per il naso
ja: 鼻用ストリップ
ka: ცხვირის ზოლები
kk: Мұрын жолақтары
ko: 코팩
ky: Мурун тилкелери
lt: Nosies juostelės
lv: Deguna plāksteri
mk: Ленти за нос
ms: Pelekat hidung
mt: Strixxi għall-imnieħer
nl: Neusstrips
no: Nesestrips
pl: Płatki na nos
pt: Adesivos nasais
ro: Benzi pentru nas
ru: Полоски для носа
sk: Nosné pásiky
sl: Obliži za nos
sq: Shirita për hundë
sr: Траке за нос
sv: Näsremsor
sw: Vipande vya pua
tg: Рахҳои бинӣ
th: แผ่นแปะจมูก
tk: Burun zolaklary
tr: Burun bantları
uk: Смужки для носа
uz: Burun yamoqlari
vi: Miếng dán mũi
zh: 鼻贴

< en:Face
en: Face lotions
fr: Lotions visage, Lotion visage

###### CATEGORIE CHEVEUX
###### HAIR

en: Hair, Hair products
ar: شعر، منتجات الشعر
az: Saç, saç məhsulları
bg: Коса, продукти за коса
bn: চুল, চুলের পণ্য
ca: Cabell, productes per al cabell
cs: Vlasy, vlasové produkty
da: Hår, hårprodukter
de: Haar, Haarprodukte
el: Μαλλιά, προϊόντα μαλλιών
es: Cabello, productos para el cabello
et: Juuksed, juuksetooted
fa: مو، محصولات مو
fi: Hiukset, hiustuotteet
fr: Cheveux, produits pour cheveux, produits pour les cheveux, produits capillaires, produits coiffants, produits capilaires
ga: Gruaig, táirgí gruaige
he: שיער, מוצרי שיער
hr: Kosa, proizvodi za kosu
hu: Haj, hajtermékek
hy: Մազեր, մազերի արտադրանք
id: Rambut, produk rambut
is: Hár, hárvörur
it: Capelli, prodotti per capelli
ja: 髪、ヘア製品
ka: თმა, თმის პროდუქტები
kk: Шаш, шаш өнімдері
km: សក់, ផលិតផលសក់
ko: 머리카락, 헤어 제품
ky: Чач, чач буюмдары
lt: Plaukai, plaukų produktai
lv: Mati, matu produkti
mk: Коса, производи за коса
ms: Rambut, produk rambut
mt: Xagħar, prodotti tax-xagħar
nl: Haar, haarproducten
no: Hår, hårprodukter
pl: Włosy, produkty do włosów
pt: Cabelo, produtos para o cabelo
ro: Păr, produse de păr
ru: Волосы, продукты для волос
sk: Vlasy, vlasové produkty
sl: Lasje, izdelki za lase
sq: Flokë, produkte flokësh
sr: Коса, производи за косу
sv: Hår, hårprodukter
sw: Nywele, bidhaa za nywele
tg: Мӯй, маҳсулоти мӯй
th: ผม, ผลิตภัณฑ์ดูแลผม
tk: Saç, saç önümleri
tr: Saç, saç ürünleri
uk: Волосся, засоби для волосся
ur: بال، بالوں کی مصنوعات
uz: Soch, soch mahsulotlari
vi: Tóc, sản phẩm tóc
zh: 头发，头发产品

< en:Hair
en: Hair conditioners
ar: مكيفات الشعر
az: Saç kondisionerləri
bg: Балсами за коса
cs: Kondicionéry na vlasy
da: Hårbalsam
de: Haarspülungen, Haarspülung
el: Μαλακτικά μαλλιών
es: Acondicionadores para el cabello
et: Juuksepalsamid
fa: نرم کننده های مو
fi: Hoitoaineet
fr: Après-shampoings, Après-shampoing, Après-shampooings, Après shampooing
ga: Oiriúntóirí gruaige
hr: Regeneratori za kosu
hu: Hajbalzsamok
hy: Մազի կոնդիցիոներներ
id: Kondisioner rambut
is: Hárnæring
it: Balsami per capelli
ja: ヘアコンディショナー
ka: თმის კონდიციონერები
kk: Шашқа арналған кондиционерлер
ko: 헤어 컨디셔너
ky: Чач кондиционерлери
lt: Plaukų kondicionieriai
lv: Matu kondicionieri
mk: Регенератори за коса
ms: Perapi rambut
mt: Kondizzjonaturi tax-xagħar
nl: Conditioners
no: Balsam
pl: Odżywki do włosów
pt: Condicionadores de cabelo
ro: Balsamuri de păr
ru: Кондиционеры для волос
sk: Kondicionéry na vlasy
sl: Balzami za lase
sq: Balsam për flokë
sr: Регенератори за косу
sv: Hårbalsam
sw: Vipodozi vya nywele
tg: Кондитсионерҳои мӯй
th: ครีมนวดผม
tk: Saç kondisionerleri
tr: Saç kremleri
uk: Кондиціонери для волосся
uz: Soch konditsionerlari
vi: Dầu xả
zh: 护发素
wikidata:en: Q1056607

< en:Hair conditioners
en: Anti-dandruff hair conditioners
ar: بلسم ضد القشرة
az: Kəpəyə qarşı saç kremləri
bg: Балсами против пърхот
cs: Kondicionéry proti lupům
da: Balsam mod skæl
de: Anti-Schuppen-Haarspülungen
el: Μαλακτικά μαλλιών κατά της πιτυρίδας
es: Acondicionadores anticaspa
et: Kõõmavastased palsamid
fa: نرم کننده مو ضد شوره
fi: Hilseenestobalsamit
fr: Après-shampoings antipelliculaires, Après-shampoing antipelliculaire
ga: Oiriúntóirí gruaige frith-dandruff
hr: Regeneratori protiv peruti
hu: Korpa elleni hajbalzsamok
hy: Թեփի դեմ մազերի կոնդիցիոներներ
id: Kondisioner anti ketombe
is: Hárnæring gegn flösu
it: Balsami antiforfora
ja: ふけ防止ヘアコンディショナー
ka: ქერტლის საწინააღმდეგო თმის კონდიციონერები
kk: Қауызғаққа қарсы шаш кондиционерлері
ko: 비듬 방지 헤어 컨디셔너
ky: Какачты кетирүүчү чач кондиционерлери
lt: Kondicionieriai nuo pleiskanų
lv: Matu kondicionieri pret blaugznām
mk: Регенератори против првут
ms: Perapi rambut anti kelemumur
mt: Kondizzjonaturi tax-xagħar kontra l-brija
nl: Anti-roos conditioners
no: Balsam mot flass
pl: Odżywki przeciwłupieżowe
pt: Condicionadores anti-caspa
ro: Balsam de păr anti-mătreață
ru: Кондиционеры против перхоти
sk: Kondicionéry proti lupinám
sl: Balzami proti prhljaju
sq: Balsam kundër zbokthit
sr: Регенератори против перути
sv: Hårbalsam mot mjäll
sw: Vipodozi vya nywele vya kuzuia mba
tg: Кондитсионерҳои зидди сабӯсак
th: ครีมนวดผมขจัดรังแค
tk: Kepege garşy saç kremleri
tr: Kepek önleyici saç kremleri
uk: Кондиціонери проти лупи
uz: Qazg'oqqa qarshi soch kremlari
vi: Dầu xả trị gàu
zh: 去屑护发素

< en:Hair conditioners
en: Hair conditioners for colored hair
ar: بلسم للشعر المصبوغ
az: Rənglənmiş saçlar üçün saç kremləri
bg: Балсами за боядисана коса
cs: Kondicionéry pro barvené vlasy
da: Balsam til farvet hår
de: Haarspülungen für coloriertes Haar
el: Μαλακτικά μαλλιών για βαμμένα μαλλιά
es: Acondicionadores para cabello teñido
et: Värvitud juuste palsamid
fa: نرم کننده مو برای موهای رنگ شده
fi: Hoitoaineet värjätyille hiuksille
fr: Après-shampoings pour cheveux colorés
ga: Oiriúntóirí gruaige do ghruaig daite
hr: Regeneratori za obojenu kosu
hu: Hajbalzsam festett hajra
hy: Մազերի կոնդիցիոներներ ներկված մազերի համար
id: Kondisioner rambut untuk rambut diwarnai
is: Hárnæring fyrir litað hár
it: Balsami per capelli colorati
ja: カラーリングヘア用ヘアコンディショナー
ka: კონდიციონერები შეღებილი თმისთვის
kk: Боялған шашқа арналған шаш кондиционерлері
ko: 염색 모발용 헤어 컨디셔너
ky: Боёлгон чачтар үчүн чач кондиционерлери
lt: Kondicionieriai dažytiems plaukams
lv: Matu kondicionieri krāsotiem matiem
mk: Регенератори за фарбана коса
ms: Perapi rambut untuk rambut berwarna
mt: Kondizzjonaturi tax-xagħar għal xagħar ikkulurit
nl: Conditioners voor geverfd haar
no: Balsam for farget hår
pl: Odżywki do włosów farbowanych
pt: Condicionadores para cabelos tingidos
ro: Balsam de păr pentru păr vopsit
ru: Кондиционеры для окрашенных волос
sk: Kondicionéry pre farbené vlasy
sl: Balzami za barvane lase
sq: Balsam për flokë të lyer
sr: Регенератори за фарбану косу
sv: Hårbalsam för färgat hår
sw: Vipodozi vya nywele kwa nywele zilizopakwa rangi
tg: Кондитсионерҳо барои мӯйҳои рангшуда
th: ครีมนวดผมสำหรับผมทำสี
tk: Reňklenen saçlar üçin saç kremleri
tr: Boyalı saçlar için saç kremleri
uk: Кондиціонери для фарбованого волосся
uz: Bo'yalgan sochlar uchun soch kremlari
vi: Dầu xả cho tóc nhuộm
zh: 染发护发素

< en:Hair conditioners
en: Hair conditioners for greasy hair
ar: بلسم للشعر الدهني
az: Yağlı saçlar üçün saç kremləri
bg: Балсами за мазна коса
cs: Kondicionéry pro mastné vlasy
da: Balsam til fedtet hår
de: Haarspülungen für fettiges Haar
el: Μαλακτικά μαλλιών για λιπαρά μαλλιά
es: Acondicionadores para cabello graso
et: Rasvaste juuste palsamid
fa: نرم کننده مو برای موهای چرب
fi: Hoitoaineet rasvoittuville hiuksille
fr: Après-shampoings pour cheveux gras
ga: Oiriúntóirí gruaige do ghruaig olacha
hr: Regeneratori za masnu kosu
hu: Hajbalzsam zsíros hajra
hy: Մազերի կոնդիցիոներներ յուղոտ մազերի համար
id: Kondisioner rambut untuk rambut berminyak
is: Hárnæring fyrir feitt hár
it: Balsami per capelli grassi
ja: オイリーヘア用ヘアコンディショナー
ka: კონდიციონერები ცხიმიანი თმისთვის
kk: Майлы шашқа арналған шаш кондиционерлері
ko: 지성 모발용 헤어 컨디셔너
ky: Майлуу чачтар үчүн чач кондиционерлери
lt: Kondicionieriai riebiems plaukams
lv: Matu kondicionieri taukainiem matiem
mk: Регенератори за мрсна коса
ms: Perapi rambut untuk rambut berminyak
mt: Kondizzjonaturi tax-xagħar għal xagħar żejtni
nl: Conditioners voor vet haar
no: Balsam for fett hår
pl: Odżywki do włosów przetłuszczających się
pt: Condicionadores para cabelos oleosos
ro: Balsam de păr pentru păr gras
ru: Кондиционеры для жирных волос
sk: Kondicionéry pre mastné vlasy
sl: Balzami za mastne lase
sq: Balsam për flokë të yndyrshëm
sr: Регенератори за масну косу
sv: Hårbalsam för fett hår
sw: Vipodozi vya nywele kwa nywele zenye mafuta
tg: Кондитсионерҳо барои мӯйҳои равғанӣ
th: ครีมนวดผมสำหรับผมมัน
tk: Ýagly saçlar üçin saç kremleri
tr: Yağlı saçlar için saç kremleri
uk: Кондиціонери для жирного волосся
uz: Yog'li sochlar uchun soch kremlari
vi: Dầu xả cho tóc dầu
zh: 油性发质护发素

< en:Hair conditioners
en: Hair conditioners for regular hair
ar: بلسم للشعر العادي
az: Normal saçlar üçün saç kremləri
bg: Балсами за нормална коса
cs: Kondicionéry pro normální vlasy
da: Balsam til normalt hår
de: Haarspülungen für normales Haar
el: Μαλακτικά μαλλιών για κανονικά μαλλιά
es: Acondicionadores para cabello normal
et: Tavaliste juuste palsamid
fa: نرم کننده مو برای موهای معمولی
fi: Hoitoaineet normaaleille hiuksille
fr: Après-shampoings pour cheveux normaux
ga: Oiriúntóirí gruaige do ghnáthghruaig
hr: Regeneratori za normalnu kosu
hu: Hajbalzsam normál hajra
hy: Մազերի կոնդիցիոներներ նորմալ մազերի համար
id: Kondisioner rambut untuk rambut normal
is: Hárnæring fyrir venjulegt hár
it: Balsami per capelli normali
ja: 普通の髪用ヘアコンディショナー
ka: კონდიციონერები ნორმალური თმისთვის
kk: Қалыпты шашқа арналған шаш кондиционерлері
ko: 일반 모발용 헤어 컨디셔너
ky: Нормалдуу чачтар үчүн чач кондиционерлери
lt: Kondicionieriai normaliems plaukams
lv: Matu kondicionieri normāliem matiem
mk: Регенератори за нормална коса
ms: Perapi rambut untuk rambut biasa
mt: Kondizzjonaturi tax-xagħar għal xagħar normali
nl: Conditioners voor normaal haar
no: Balsam for normalt hår
pl: Odżywki do włosów normalnych
pt: Condicionadores para cabelos normais
ro: Balsam de păr pentru păr normal
ru: Кондиционеры для нормальных волос
sk: Kondicionéry pre normálne vlasy
sl: Balzami za normalne lase
sq: Balsam për flokë normalë
sr: Регенератори за нормалну косу
sv: Hårbalsam för normalt hår
sw: Vipodozi vya nywele kwa nywele za kawaida
tg: Кондитсионерҳо барои мӯйҳои муқаррарӣ
th: ครีมนวดผมสำหรับผมธรรมดา
tk: Adaty saçlar üçin saç kremleri
tr: Normal saçlar için saç kremleri
uk: Кондиціонери для нормального волосся
uz: Normal sochlar uchun soch kremlari
vi: Dầu xả cho tóc thường
zh: 中性发质护发素

< en:Hair conditioners
en: Hair conditioners for dry hair
ar: بلسم للشعر الجاف
az: Quru saçlar üçün saç kremləri
bg: Балсами за суха коса
cs: Kondicionéry pro suché vlasy
da: Balsam til tørt hår
de: Haarspülungen für trockenes Haar
el: Μαλακτικά μαλλιών για ξηρά μαλλιά
es: Acondicionadores para cabello seco
et: Kuivade juuste palsamid
fa: نرم کننده مو برای موهای خشک
fi: Hoitoaineet kuiville hiuksille
fr: Après-shampoings pour cheveux secs
ga: Oiriúntóirí gruaige do ghruaig thirim
hr: Regeneratori za suhu kosu
hu: Hajbalzsam száraz hajra
hy: Մազերի կոնդիցիոներներ չոր մազերի համար
id: Kondisioner rambut untuk rambut kering
is: Hárnæring fyrir þurrt hár
it: Balsami per capelli secchi
ja: ドライヘア用ヘアコンディショナー
ka: კონდიციონერები მშრალი თმისთვის
kk: Құрғақ шашқа арналған шаш кондиционерлері
ko: 건성 모발용 헤어 컨디셔너
ky: Кургак чачтар үчүн чач кондиционерлери
lt: Kondicionieriai sausiems plaukams
lv: Matu kondicionieri sausiem matiem
mk: Регенератори за сува коса
ms: Perapi rambut untuk rambut kering
mt: Kondizzjonaturi tax-xagħar għal xagħar niexef
nl: Conditioners voor droog haar
no: Balsam for tørt hår
pl: Odżywki do włosów suchych
pt: Condicionadores para cabelos secos
ro: Balsam de păr pentru păr uscat
ru: Кондиционеры для сухих волос
sk: Kondicionéry pre suché vlasy
sl: Balzami za suhe lase
sq: Balsam për flokë të thatë
sr: Регенератори за суву косу
sv: Hårbalsam för torrt hår
sw: Vipodozi vya nywele kwa nywele kavu
tg: Кондитсионерҳо барои мӯйҳои хушк
th: ครีมนวดผมสำหรับผมแห้ง
tk: Gury saçlar üçin saç kremleri
tr: Kuru saçlar için saç kremleri
uk: Кондиціонери для сухого волосся
uz: Quruq sochlar uchun soch kremlari
vi: Dầu xả cho tóc khô
zh: 干性发质护发素

< en:Hair conditioners
en: Hair conditioners for damaged hair
ar: بلسم للشعر التالف
az: Zədələnmiş saçlar üçün saç kremləri
bg: Балсами за увредена коса
cs: Kondicionéry pro poškozené vlasy
da: Balsam til skadet hår
de: Haarspülungen für strapaziertes Haar
el: Μαλακτικά μαλλιών για ταλαιπωρημένα μαλλιά
es: Acondicionadores para cabello dañado
et: Kahjustatud juuste palsamid
fa: نرم کننده مو برای موهای آسیب دیده
fi: Hoitoaineet vaurioituneille hiuksille
fr: Après-shampoings pour cheveux abimés
ga: Oiriúntóirí gruaige do ghruaig millte
hr: Regeneratori za oštećenu kosu
hu: Hajbalzsam sérült hajra
hy: Մազերի կոնդիցիոներներ վնասված մազերի համար
id: Kondisioner rambut untuk rambut rusak
is: Hárnæring fyrir skemmt hár
it: Balsami per capelli danneggiati
ja: ダメージヘア用ヘアコンディショナー
ka: კონდიციონერები დაზიანებული თმისთვის
kk: Зақымдалған шашқа арналған шаш кондиционерлері
ko: 손상된 모발용 헤어 컨디셔너
ky: Бузулган чачтар үчүн чач кондиционерлери
lt: Kondicionieriai pažeistiems plaukams
lv: Matu kondicionieri bojātiem matiem
mk: Регенератори за оштетена коса
ms: Perapi rambut untuk rambut rosak
mt: Kondizzjonaturi tax-xagħar għal xagħar bil-ħsara
nl: Conditioners voor beschadigd haar
no: Balsam for skadet hår
pl: Odżywki do włosów zniszczonych
pt: Condicionadores para cabelos danificados
ro: Balsam de păr pentru păr deteriorat
ru: Кондиционеры для поврежденных волос
sk: Kondicionéry pre poškodené vlasy
sl: Balzami za poškodovane lase
sq: Balsam për flokë të dëmtuar
sr: Регенератори за оштећену косу
sv: Hårbalsam för skadat hår
sw: Vipodozi vya nywele kwa nywele zilizoharibika
tg: Кондитсионерҳо барои мӯйҳои осебдида
th: ครีมนวดผมสำหรับผมเสีย
tk: Zeperlenen saçlar üçin saç kremleri
tr: Yıpranmış saçlar için saç kremleri
uk: Кондиціонери для пошкодженого волосся
uz: Shikastlangan sochlar uchun soch kremlari
vi: Dầu xả cho tóc hư tổn
zh: 损伤发质护发素

< en:Hair conditioners
en: Hair conditioners for children
ar: بلسم للأطفال
az: Uşaqlar üçün saç kremləri
bg: Балсами за деца
cs: Kondicionéry pro děti
da: Balsam til børn
de: Haarspülungen für Kinder
el: Μαλακτικά μαλλιών για παιδιά
es: Acondicionadores para niños
et: Laste juuksepalsamid
fa: نرم کننده مو برای کودکان
fi: Hoitoaineet lapsille
fr: Après-shampoings pour enfant
ga: Oiriúntóirí gruaige do pháistí
hr: Regeneratori za djecu
hu: Hajbalzsamok gyerekeknek
hy: Մազի կոնդիցիոներներ երեխաների համար
id: Kondisioner rambut untuk anak-anak
is: Hárnæring fyrir börn
it: Balsami per capelli per bambini
ja: 子供用ヘアコンディショナー
ka: თმის კონდიციონერები ბავშვებისთვის
kk: Балаларға арналған шаш кондиционерлері
ko: 어린이용 헤어 컨디셔너
ky: Балдар үчүн чач кондиционерлери
lt: Plaukų kondicionieriai vaikams
lv: Matu kondicionieri bērniem
mk: Регенератори за деца
ms: Perapi rambut untuk kanak-kanak
mt: Kondizzjonaturi tax-xagħar għat-tfal
nl: Conditioners voor kinderen
no: Balsam for barn
pl: Odżywki do włosów dla dzieci
pt: Condicionadores de cabelo para crianças
ro: Balsam de păr pentru copii
ru: Кондиционеры для волос для детей
sk: Kondicionéry pre deti
sl: Balzami za lase za otroke
sq: Balsam për flokë për fëmijë
sr: Регенератори за децу
sv: Hårbalsam för barn
sw: Vipodozi vya nywele kwa watoto
tg: Кондитсионерҳо барои кӯдакон
th: ครีมนวดผมสำหรับเด็ก
tk: Çagalar üçin saç kremleri
tr: Çocuklar için saç kremleri
uk: Кондиціонери для волосся для дітей
uz: Bolalar uchun soch kremlari
vi: Dầu xả cho trẻ em
zh: 儿童护发素

#### Shampoings

< en:Hair
en: Shampoos
ar: شامبو
az: Şampunlar
bg: Шампоани
cs: Šampony
da: Shampoo
de: Haarwaschmittel
el: Σαμπουάν
es: Champús
et: Šampoonid
fa: شامپو
fi: Shampoot
fr: Shampoings, Shampooings
ga: Seampúnna
hr: Šamponi
hu: Samponok
hy: Շամպուններ
id: Sampo
is: Sjampó
it: Shampoo
ja: シャンプー
ka: შამპუნები
kk: Шампуньдер
ko: 샴푸
ky: Шампунь
lt: Šampūnai
lv: Šampūni
mk: Шампони
ms: Syampu
mt: Xampù
nl: Shampoos
no: Sjampo
pl: Szampony
pt: Champôs
ro: Șampoane
ru: Шампуни
sk: Šampóny
sl: Šamponi
sq: Shampo
sr: Шампони
sv: Schampo
sw: Shampoo
tg: Шампунҳо
th: แชมพู
tk: Şampunlar
tr: Şampuanlar
uk: Шампуні
uz: Shampunlar
vi: Dầu gội
zh: 洗发水
wikidata:en: Q180204

< en:Shampoos
en: 2-in-1 Shampoos, Shampoos 2-in-1
ar: شامبو 2 في 1
az: 2-si-1-də şampunlar
bg: Шампоани 2 в 1
cs: Šampony 2 v 1
da: 2-i-1 shampoo
de: 2-in-1 Shampoos
el: Σαμπουάν 2 σε 1
es: Champús 2 en 1
et: 2-in-1 šampoonid
fa: شامپو 2 در 1
fi: 2-in-1 Shampoot
fr: Shampoings 2-en-1
ga: Seampúnna 2-in-1
hr: Šamponi 2-u-1
hu: 2 az 1-ben samponok
hy: 2-ը 1-ում շամպուններ
id: Sampo 2-in-1
is: 2-í-1 sjampó
it: Shampoo 2 in 1
ja: 2-in-1 シャンプー
ka: 2-ში 1 შამპუნები
kk: 2-і 1-де шампуньдер
ko: 2-in-1 샴푸
ky: 2-в-1 шампунь
lt: 2-in-1 šampūnai
lv: 2-in-1 šampūni
mk: Шампони 2 во 1
ms: Syampu 2 dalam 1
mt: Xampù 2-in-1
nl: 2-in-1 Shampoos
no: 2-i-1 sjampo
pl: Szampony 2 w 1
pt: Champôs 2 em 1
ro: Șampoane 2 în 1
ru: Шампуни 2 в 1
sk: Šampóny 2 v 1
sl: Šamponi 2 v 1
sq: Shampo 2 në 1
sr: Шампони 2 у 1
sv: 2-i-1 schampo
sw: Shampoo 2 kwa 1
tg: Шампунҳои 2 дар 1
th: แชมพู 2 อิน 1
tk: 2-si-1-de şampunlar
tr: 2'si 1 arada şampuanlar
uk: Шампуні 2 в 1
uz: 2-si-1 da shampunlar
vi: Dầu gội 2 trong 1
zh: 二合一洗发水

< en:2-in-1 Shampoos
< en:Hair conditioners
en: Shampoos + Conditioners
ar: شامبو + بلسم
az: Şampunlar + Kondisionerler
bg: Шампоани + Балсами
bn: শ্যাম্পু + কন্ডিশনার
ca: Xampús + Condicionadors
cs: Šampony + Kondicionéry
da: Shampoo + Balsam
de: Shampoos + Conditioner
el: Σαμπουάν + μαλακτικό
es: Champús + Acondicionadores
et: Šampoonid + Palsamid
fa: شامپو + نرم کننده
fi: Shampoot + Hoitoaineet
fr: Shampoings + Après-shampoings
ga: Seampúnna + Oiriúntóirí
hr: Šamponi + Regeneratori
hu: Samponok + Balzsamok
hy: Շամպուններ + Կոնդիցիոներներ
id: Sampo + Kondisioner
is: Sjampó + Hárnæring
it: Shampoo + Balsamo
ja: シャンプー+コンディショナー
ka: შამპუნები + კონდიციონერები
kk: Шампуньдер + Кондиционерлер
km: សាប៊ូកក់សក់ + ក្រែមបន្ទន់សក់
ko: 샴푸 + 린스
ky: Шампунь + Кондиционер
lt: Šampūnai + Kondicionieriai
lv: Šampūni + Kondicionieri
mk: Шампони + Регенератори
ms: Syampu + Perapi
mt: Xampù + Kondizzjonaturi
nl: Shampoos + Conditioners
no: Sjampo + Balsam
pl: Szampony + Odżywki
pt: Champôs + Condicionadores
ro: Șampoane + Balsamuri
ru: Шампуни + Кондиционеры
sk: Šampóny + Kondicionéry
sl: Šamponi + Balzami
sq: Shampo + Balsamë
sr: Шампони + Регенератори
sv: Schampo + Balsam
sw: Shampoo + Vipodozi
tg: Шампунҳо + Кондитсионерҳо
th: แชมพู + ครีมนวดผม
tk: Şampunlar + Kondisionerler
tr: Şampuanlar + Saç Kremleri
uk: Шампуні + Кондиціонери
ur: شیمپو + کنڈیشنر
uz: Shampunlar + Konditsionerlar
vi: Dầu gội + Dầu xả
zh: 洗发水+护发素

< en:2-in-1 Shampoos
en: Shampoos + Shower gels
ar: شامبو + جل الاستحمام
az: Şampunlar + Duş gelləri
bg: Шампоани + Душ гелове
bn: শ্যাম্পু + শাওয়ার জেল
ca: Xampús + Gels de dutxa
cs: Šampony + Sprchové gely
da: Shampoo + Shower gels
de: Shampoos + Duschgels
el: Σαμπουάν + Αφρόλουτρα
es: Champús + Geles de ducha
et: Šampoonid + Dušigeelid
fa: شامپو + ژل دوش
fi: Shampoot + Suihkugeelit
fr: Shampoings + Gels douche, Shampoings douche
ga: Seampúnna + Gels cithfholcadáin
he: שמפו + ג'ל רחצה
hr: Šamponi + Gelovi za tuširanje
hu: Samponok + Tusfürdők
hy: Շամպուններ + Ցնցուղի գելեր
id: Sampo + Gel Mandi
is: Sjampó + sturtugel
it: Shampoo + Gel doccia
ja: シャンプー+シャワージェル
ka: შამპუნები + შხაპის გელები
kk: Шампуньдер + Душқа арналған гельдер
km: សាប៊ូកក់សក់ + ជែលដុសខ្លួន
ko: 샴푸 + 샤워 젤
ky: Шампунь + Душ гелдери
lt: Šampūnai + Dušo želė
lv: Šampūni + Dušas želejas
mk: Шампони + Гелови за туширање
ms: Syampu + Gel Mandi
mt: Xampù + Ġellijiet tad-doċċa
nl: Shampoos + Douchegels
no: Sjampo + Dusjsåper
pl: Szampony + Żele pod prysznic
pt: Champôs + Géis de duche
ro: Șampoane + Geluri de duș
ru: Шампуни + Гели для душа
sk: Šampóny + Sprchovacie gély
sl: Šamponi + Geli za prhanje
sq: Shampo + Xhel Dushi
sr: Шампони + Гелови за туширање
sv: Schampo + Duschgel
sw: Shampoo + Geli za kuoga
tg: Шампунҳо + Гелҳои душ
th: แชมพู + เจลอาบน้ำ
tk: Şampunlar + Duş gelleri
tr: Şampuanlar + Duş jelleri
uk: Шампуні + Гелі для душу
ur: شیمپو + شاور جیل
uz: Shampunlar + Dush gellari
vi: Dầu gội + Sữa tắm
zh: 洗发水+沐浴露

< en:Shampoos
en: Dry shampoos
ar: شامبو جاف
az: Quru şampunlar
bg: Сухи шампоани
cs: Suché šampony
da: Tørshampoo
de: Trockenshampoos
el: Ξηρά σαμπουάν
es: Champús secos
et: Kuivšampoonid
fa: شامپو خشک
fi: Kuivashampoot
fr: Shampoings secs
ga: Seampúnna tirime
hr: Suhi šamponi
hu: Száraz samponok
hy: Չոր շամպուններ
id: Sampo kering
is: Þurrshampó
it: Shampoo secco
ja: ドライシャンプー
ka: მშრალი შამპუნები
kk: Құрғақ шампуньдер
ko: 드라이 샴푸
ky: Кургак шампунь
lt: Sausi šampūnai
lv: Sausie šampūni
mk: Суви шампони
ms: Syampu kering
mt: Xampù xott
nl: Droogshampoos
no: Tørrsjampo
pl: Suche szampony
pt: Champôs secos
ro: Șampoane uscate
ru: Сухие шампуни
sk: Suché šampóny
sl: Suhi šamponi
sq: Shampo thatë
sr: Суви шампони
sv: Torrschampo
sw: Shampoo kavu
tg: Шампуҳои хушк
th: แชมพูแห้ง
tk: Gury şampunlar
tr: Kuru şampuanlar
uk: Сухі шампуні
uz: Quruq shampunlar
vi: Dầu gội khô
zh: 干发香波
wikidata:en: Q11322916

< en:Shampoos
en: Shampoos for colored hair
ar: شامبو للشعر المصبوغ
az: Rənglənmiş saçlar üçün şampunlar
bg: Шампоани за боядисана коса
cs: Šampony pro barvené vlasy
da: Shampoo til farvet hår
de: Shampoo für coloriertes Haar
el: Σαμπουάν για βαμμένα μαλλιά
es: Champús para cabello teñido
et: Šampoonid värvitud juustele
fa: شامپو برای موهای رنگ شده
fi: Shampoot värjätyille hiuksille
fr: Shampoings pour cheveux colorés, Shampooings pour cheveux colorés
ga: Seampúnna do ghruaig daite
hr: Šamponi za obojenu kosu
hu: Sampon festett hajra
hy: Շամպուններ ներկված մազերի համար
id: Sampo untuk rambut diwarnai
is: Sjampó fyrir litað hár
it: Shampoo per capelli colorati
ja: カラーリングヘア用シャンプー
ka: შამპუნები შეღებილი თმისთვის
kk: Боялған шашқа арналған шампуньдер
ko: 염색 모발용 샴푸
ky: Боёлгон чачтар үчүн шампунь
lt: Šampūnai dažytiems plaukams
lv: Šampūni krāsotiem matiem
mk: Шампони за фарбана коса
ms: Syampu untuk rambut berwarna
mt: Xampù għal xagħar ikkulurit
nl: Shampoos voor geverfd haar
no: Sjampo for farget hår
pl: Szampony do włosów farbowanych
pt: Champôs para cabelos tingidos
ro: Șampoane pentru păr vopsit
ru: Шампуни для окрашенных волос
sk: Šampóny pre farbené vlasy
sl: Šamponi za barvane lase
sq: Shampo për flokë të lyer
sr: Шампони за фарбану косу
sv: Schampo för färgat hår
sw: Shampoo kwa nywele zilizopakwa rangi
tg: Шампунҳо барои мӯйҳои рангшуда
th: แชมพูสำหรับผมทำสี
tk: Reňklenen saçlar üçin şampunlar
tr: Boyalı saçlar için şampuanlar
uk: Шампуні для фарбованого волосся
uz: Bo'yalgan sochlar uchun shampunlar
vi: Dầu gội cho tóc nhuộm
zh: 染发洗发水

< en:Shampoos
en: Shampoo for dry hair
ar: شامبو للشعر الجاف
az: Quru saçlar üçün şampunlar
bg: Шампоани за суха коса
cs: Šampony pro suché vlasy
da: Shampoo til tørt hår
de: Shampoo für trockenes Haar
el: Σαμπουάν για ξηρά μαλλιά
es: Champús para cabello seco
et: Šampoonid kuivadele juustele
fa: شامپو برای موهای خشک
fi: Kuivien hiusten shampoot
fr: Shampoings pour cheveux secs, Shampooings pour cheveux secs
ga: Seampúnna do ghruaig thirim
hr: Šamponi za suhu kosu
hu: Samponok száraz hajra
hy: Շամպուններ չոր մազերի համար
id: Sampo untuk rambut kering
is: Sjampó fyrir þurrt hár
it: Shampoo per capelli secchi
ja: ドライヘア用シャンプー
ka: შამპუნები მშრალი თმისთვის
kk: Құрғақ шашқа арналған шампуньдер
ko: 건성 모발용 샴푸
ky: Кургак чачтар үчүн шампунь
lt: Šampūnai sausiems plaukams
lv: Šampūni sausiem matiem
mk: Шампони за сува коса
ms: Syampu untuk rambut kering
mt: Xampù għal xagħar niexef
nl: Shampoos voor droog haar
no: Sjampo for tørt hår
pl: Szampony do włosów suchych
pt: Champôs para cabelos secos
ro: Șampoane pentru păr uscat
ru: Шампуни для сухих волос
sk: Šampóny pre suché vlasy
sl: Šamponi za suhe lase
sq: Shampo për flokë të thatë
sr: Шампони за суву косу
sv: Schampo för torrt hår
sw: Shampoo kwa nywele kavu
tg: Шампунҳо барои мӯйҳои хушк
th: แชมพูสำหรับผมแห้ง
tk: Gury saçlar üçin şampunlar
tr: Kuru saçlar için şampuanlar
uk: Шампуні для сухого волосся
uz: Quruq sochlar uchun shampunlar
vi: Dầu gội cho tóc khô
zh: 干性发质洗发水

< en:Shampoos
en: Shampoos for oily hair
ar: شامبو للشعر الدهني
az: Yağlı saçlar üçün şampunlar
bg: Шампоани за мазна коса
cs: Šampony pro mastné vlasy
da: Shampoo til fedtet hår
de: Shampoo für fettiges Haar
el: Σαμπουάν για λιπαρά μαλλιά
es: Champús para cabello graso
et: Šampoonid rasustele juustele
fa: شامپو برای موهای چرب
fi: Shampoot rasvoittuville hiuksille
fr: Shampoings pour cheveux gras, Shampooings pour cheveux gras
ga: Seampúnna do ghruaig olacha
hr: Šamponi za masnu kosu
hu: Samponok zsíros hajra
hy: Շամպուններ յուղոտ մազերի համար
id: Sampo untuk rambut berminyak
is: Sjampó fyrir feitt hár
it: Shampoo per capelli grassi
ja: オイリーヘア用シャンプー
ka: შამპუნები ცხიმიანი თმისთვის
kk: Майлы шашқа арналған шампуньдер
ko: 지성 모발용 샴푸
ky: Майлуу чачтар үчүн шампунь
lt: Šampūnai riebiems plaukams
lv: Šampūni taukainiem matiem
mk: Шампони за мрсна коса
ms: Syampu untuk rambut berminyak
mt: Xampù għal xagħar żejtni
nl: Shampoos voor vet haar
no: Sjampo for fett hår
pl: Szampony do włosów przetłuszczających się
pt: Champôs para cabelos oleosos
ro: Șampoane pentru păr gras
ru: Шампуни для жирных волос
sk: Šampóny pre mastné vlasy
sl: Šamponi za mastne lase
sq: Shampo për flokë të yndyrshëm
sr: Шампони за масну косу
sv: Schampo för fett hår
sw: Shampoo kwa nywele zenye mafuta
tg: Шампунҳо барои мӯйҳои равғанӣ
th: แชมพูสำหรับผมมัน
tk: Ýagly saçlar üçin şampunlar
tr: Yağlı saçlar için şampuanlar
uk: Шампуні для жирного волосся
uz: Yog'li sochlar uchun shampunlar
vi: Dầu gội cho tóc dầu
zh: 油性发质洗发水

< en:Shampoos
en: Anti-lice shampoos
ar: شامبو مضاد للقمل
az: Bit əleyhinə şampunlar
bg: Шампоани против въшки
cs: Šampony proti vším
da: Luseshampoo
de: Anti-Läuse Shampoos
el: Σαμπουάν κατά των ψειρών
es: Champús antipiojos
et: Täišampoonid
fa: شامپو ضد شپش
fi: Luteiden vastainen shampoo
fr: Shampoings antipoux
ga: Seampú frith-mhíol
hr: Šamponi protiv ušiju
hu: Tetűirtó sampon
hy: Ուլունքների դեմ շամպուններ
id: Sampo anti kutu
is: Lúsasjampó
it: Shampoo anti-pidocchi
ja: シラミ駆除シャンプー
ka: ტილების საწინააღმდეგო შამპუნები
kk: Битке қарсы шампуньдер
ko: 이 제거 샴푸
ky: Битке каршы шампунь
lt: Šampūnai nuo utėlių
lv: Šampūni pret utīm
mk: Шампони против вошки
ms: Syampu anti kutu
mt: Xampù kontra l-qamel
nl: Antiklit shampoo
no: Lusesjampo
pl: Szampony przeciw wszawicy
pt: Champôs anti-piolhos
ro: Șampoane anti-păduchi
ru: Шампуни против вшей
sk: Šampóny proti všiam
sl: Šamponi proti ušem
sq: Shampo kundër morrave
sr: Шампони против вашију
sv: Lusschampo
sw: Shampoo ya kuzuia chawa
tg: Шампуҳои зидди шапушак
th: แชมพูป้องกันเหา
tk: Bitiň garşysyna şampunlar
tr: Bit şampuanları
uk: Шампуні проти вошей
uz: Bitga qarshi shampunlar
vi: Dầu gội trị chấy
zh: 防虱洗发水

< en:Shampoos
en: Anti-dandruff shampoos
ar: شامبو ضد القشرة
az: Kəpəyə qarşı şampunlar
bg: Шампоани против пърхот
cs: Šampony proti lupům
da: Skælshampoo
de: Anti-Schuppen-Shampoos
el: Σαμπουάν κατά της πιτυρίδας
es: Champús anticaspa
et: Kõõmavastased šampoonid
fa: شامپو ضد شوره
fi: Hilseilevät shampoot
fr: Shampoings anti-pelliculaires, Shampoings antipelliculaires, Shampooings anti-pelliculaires, Shampooings antipelliculaires
ga: Seampú frith-dandruff
hr: Šamponi protiv peruti
hu: Korpásodás elleni samponok
hy: Թեփի դեմ շամպուններ
id: Sampo anti ketombe
is: Flasa sjampó
it: Shampoo antiforfora
ja: ふけ防止シャンプー
ka: ქერტლის საწინააღმდეგო შამპუნები
kk: Қауызғаққа қарсы шампуньдер
ko: 비듬 방지 샴푸
ky: Какачты кетирүүчү шампунь
lt: Šampūnai nuo pleiskanų
lv: Šampūni pret blaugznām
mk: Шампони против првут
ms: Syampu anti kelemumur
mt: Xampù kontra l-brija
nl: Anti-roos shampoo
no: Flass sjampo
pl: Szampony przeciwłupieżowe
pt: Champôs anti-caspa
ro: Șampoane anti-mătreață
ru: Шампуни против перхоти
sk: Šampóny proti lupinám
sl: Šamponi proti prhljaju
sq: Shampo kundër zbokthit
sr: Шампони против перути
sv: Mjällschampo
sw: Shampoo ya kuzuia mba
tg: Шампунҳои зидди сабӯсак
th: แชมพูป้องกันรังแค
tk: Kepege garşy şampunlar
tr: Kepek önleyici şampuanlar
uk: Шампуні проти лупи
uz: Qazg'oqqa qarshi shampunlar
vi: Dầu gội trị gàu


< en:Shampoos
en: Shampoos for children
ar: شامبو للأطفال
az: Uşaqlar üçün şampunlar
bg: Шампоани за деца
cs: Šampony pro děti
da: Shampoo til børn
de: Shampoos für Kinder
el: Σαμπουάν για παιδιά
es: Champús para niños
et: Šampoonid lastele
fa: شامپو برای کودکان
fi: Lasten shampoot
fr: Shampoings pour enfants, Shampooings pour enfants
hr: Šamponi za djecu
hu: Samponok gyerekeknek
hy: Շամպուններ երեխաների համար
id: Sampo untuk anak-anak
it: Shampoo per bambini
ja: 子供用シャンプー
ka: შამპუნები ბავშვებისთვის
kk: Балаларға арналған шампуньдер
ko: 어린이용 샴푸
ky: Балдар үчүн шампунь
lt: Šampūnai vaikams
lv: Šampūni bērniem
mk: Шампони за деца
ms: Syampu untuk kanak-kanak
mt: Xampù għat-tfal
nl: Shampoos voor kinderen
no: Sjampo for barn
pl: Szampony dla dzieci
pt: Champôs para crianças
ro: Șampoane pentru copii
ru: Шампуни для детей
sk: Šampóny pre deti
sl: Šamponi za otroke
sq: Shampo për fëmijë
sr: Шампони за децу
sv: Schampo för barn
sw: Shampoo kwa watoto
th: แชมพูสำหรับเด็ก
tk: Çagalar üçin şampunlar
tr: Çocuklar için şampuanlar
uk: Шампуні для дітей
uz: Bolalar uchun shampunlar
vi: Dầu gội cho trẻ em
zh: 儿童洗发水

< en:Shampoos
en: Shampoos for babies
ar: شامبو للأطفال الرضع
az: Körpələr üçün şampunlar
bg: Шампоани за бебета
cs: Šampony pro kojence
da: Shampoo til babyer
de: Shampoos für Babys
el: Σαμπουάν για μωρά
es: Champús para bebés
et: Šampoonid beebidele
fa: شامپو برای نوزادان
fi: Vauvojen shampoot
fr: Shampoings pour bébé, Shampooings pour bébé
hr: Šamponi za bebe
hu: Samponok babáknak
hy: Շամպուններ նորածինների համար
id: Sampo untuk bayi
it: Shampoo per neonati
ja: 赤ちゃん用シャンプー
ka: შამპუნები ჩვილებისთვის
kk: Нәрестелерге арналған шампуньдер
ko: 아기 샴푸
ky: Ымыркайлар үчүн шампунь
lt: Šampūnai kūdikiams
lv: Šampūni zīdaiņiem
mk: Шампони за бебиња
ms: Syampu untuk bayi
mt: Xampù għat-trabi
nl: Shampoos voor baby's
no: Sjampo for babyer
pl: Szampony dla niemowląt
pt: Champôs para bebés
ro: Șampoane pentru bebeluși
ru: Шампуни для младенцев
sk: Šampóny pre bábätká
sl: Šamponi za dojenčke
sq: Shampo për foshnje
sr: Шампони за бебе
sv: Schampo för spädbarn
sw: Shampoo kwa watoto wachanga
th: แชมพูสำหรับเด็กทารก
tk: Körpeler üçin şampunlar
tr: Bebek şampuanları
uk: Шампуні для немовлят
uz: Go'daklar uchun shampunlar
vi: Dầu gội cho trẻ sơ sinh
zh: 婴儿洗发水

< en:Shampoos
en: Natural extract shampoos
ar: شامبو بخلاصة طبيعية
az: Təbii ekstraktlı şampunlar
bg: Шампоани с натурални екстракти
cs: Šampony s přírodními výtažky
da: Shampoo med naturlige ekstrakter
de: Shampoos mit natürlichen Extrakten
el: Σαμπουάν με φυσικά εκχυλίσματα
es: Champús con extractos naturales
et: Looduslike ekstraktidega šampoonid
fa: شامپو با عصاره های طبیعی
fi: Luonnonuuteshampoot
fr: Shampooings aux extraits naturels
ga: Seampúnaí le sleachta nádúrtha
hr: Šamponi s prirodnim ekstraktima
hu: Természetes kivonatokat tartalmazó samponok
hy: Բնական մզվածքներով շամպուններ
id: Sampo ekstrak alami
is: Sjampó með náttúrulegum útdrætti
it: Shampoo con estratti naturali
ja: 天然抽出物配合シャンプー
ka: ნატურალური ექსტრაქტების შამპუნები
kk: Табиғи сығындылары бар шампуньдер
ko: 천연 추출물 샴푸
ky: Табигый экстракттары бар шампуньдар
lt: Šampūnai su natūraliais ekstraktais
lv: Šampūni ar dabīgiem ekstraktiem
mk: Шампони со природни екстракти
ms: Syampu dengan ekstrak semula jadi
mt: Xampù b'estratti naturali
nl: Shampoos met natuurlijke extracten
no: Sjampo med naturlige ekstrakter
pl: Szampony z naturalnymi ekstraktami
pt: Champôs com extratos naturais
ro: Șampoane cu extracte naturale
ru: Шампуни с натуральными экстрактами
sk: Šampóny s prírodnými výťažkami
sl: Šamponi z naravnimi izvlečki
sq: Shampoo me ekstrakte natyrale
sr: Шампони са природним екстрактима
sv: Schampon med naturliga extrakt
sw: Shampoo zenye dondoo asilia
tg: Шампунҳои дорои экстрактҳои табиӣ
th: แชมพูผสมสารสกัดจากธรรมชาติ
tk: Tebigy ekstraktly şampunlar
tr: Doğal özlü şampuanlar
uk: Шампуні з натуральними екстрактами
uz: Tabiiy ekstraktli shampunlar
vi: Dầu gội có chiết xuất tự nhiên
zh: 天然提取物洗发水

< fr:Shampooings aux extraits naturels
ar: شامبو بخلاصة الزيزفون
az: Şampunlar cövhəri ilə
bg: Шампоани с екстракт от липа
bn: লিন্ডেন নির্যাস সহ শ্যাম্পু
ca: Xampús amb extracte de til·ler
cs: Šampony s lipovým extraktem
da: Shampoo med lind ekstrakt
de: Shampoos mit Lindenblütenextrakt
el: Σαμπουάν με εκχύλισμα φλαμουριάς
es: Champús con extracto de tilo
et: Pärnaekstraktiga šampoonid
fa: شامپو با عصاره درخت لیندن
fi: Sampoot, joissa on lehmusuutetta
fr: Shampooings au tilleul
ga: Seampú le sliocht tilia
he: שמפו עם תמצית טיליה
hr: Šamponi s ekstraktom lipe
hu: Hárskivonatot tartalmazó samponok
hy: Շամպուններ լորենու մզվածքով
id: Sampo dengan ekstrak linden
is: Sjampó með lindenuppdrátt
it: Shampoo con estratto di tiglio
ja: シナノキ抽出物配合シャンプー
ka: შამპუნები ცაცხვის ექსტრაქტით
kk: Жусан сығындысы бар шампуньдер
km: សាប៊ូកក់សក់ជាមួយសារធាតុចម្រាញ់ពី Linden
ko: 보리수 추출물 샴푸
ky: Липа экстракты кошулган шампунь
lt: Šampūnai su liepų ekstraktu
lv: Šampūni ar liepu ekstraktu
mk: Шампони со екстракт од липа
ms: Syampu dengan ekstrak linden
mt: Xampù bl-estratt tal-linden
nl: Shampoos met lindebloesemextract
no: Sjampo med lind ekstrakt
pl: Szampony z ekstraktem z lipy
pt: Champôs com extrato de tília
ro: Șampoane cu extract de tei
ru: Шампуни с экстрактом липы
sk: Šampóny s lipovým extraktom
sl: Šamponi z izvlečkom lipe
sq: Shampo me ekstrakt të blirit
sr: Шампони са екстрактом липе
sv: Schampon med lindextrakt
sw: Shampoo na dondoo la linden
tg: Шампунҳо бо иқтибоси линден
th: แชมพูที่มีสารสกัดจาก Linden
tk: Lipa ekstrakty bilen şampunlar
tr: Ihlamur özlü şampuanlar
uk: Шампуні з екстрактом липи
ur: لنڈن کے عرق کے ساتھ شیمپو
uz: Linden ekstrakti bilan shampunlar
vi: Dầu gội có chiết xuất từ cây Linden
zh: 菩提树提取物洗发水

< fr:Shampooings aux extraits naturels
fr: Shampooings à l'ortie

< fr:Shampooings aux extraits naturels
fr: Shampooings à la mélisse

< fr:Shampooings aux extraits naturels
fr: Shampooings à la camomille

< fr:Shampooings aux extraits naturels
fr: Shampooings au miel, shampooings au miel de fleurs

< en:Shampoos
en: Fortifying shampoos
ar: شامبو مقوي
az: Möhkəmləndirici şampunlar
bg: Подсилващи шампоани
cs: Posilující šampony
da: Styrkende shampooer
de: Kräftigende Shampoos
el: Ενισχυτικά σαμπουάν
es: Champús fortificantes
et: Tugevdavad šampoonid
fa: شامپوهای تقویت کننده
fi: Vahvistavat shampoot
fr: Shampooing fortifiant
ga: Seampú neartaithe
hr: Jačanje šampona
hu: Erősítő samponok
hy: Ամրացնող շամպուններ
id: Sampo penguat
is: Styrkjandi sjampó
it: Shampoo fortificante
ja: 強化シャンプー
ka: გამაძლიერებელი შამპუნები
kk: Нығайтатын шампуньдер
ko: 강화 샴푸
ky: Бекемдөөчү шампуньдар
lt: Stiprinantys šampūnai
lv: Stiprinoši šampūni
mk: Зајакнувачки шампони
ms: Syampu menguatkan
mt: Xampù li jsaħħaħ
nl: Versterkende shampoos
no: Styrkende sjampoer
pl: Szampony wzmacniające
pt: Champôs fortificantes
ro: Șampoane fortifiante
ru: Укрепляющие шампуни
sk: Posilňujúce šampóny
sl: Krepilni šamponi
sq: Shampoo forcues
sr: Шампони за јачање
sv: Stärkande schampon
sw: Shampoo za kuimarisha
tg: Шампунҳои мустаҳкамкунанда
th: แชมพูเสริมความแข็งแรง
tk: Güýçlendiriji şampunlar
tr: Güçlendirici şampuanlar
uk: Зміцнюючі шампуні
uz: Mustahkamlovchi shampunlar
vi: Dầu gội tăng cường sức mạnh
zh: 强韧洗发水

< en:Shampoos
en: Untangling shampoos, Detangling shampoos
ar: شامبو فك التشابك
az: Düyün açan şampunlar
bg: Шампоани за разплитане
cs: Šampony pro rozčesávání
da: Shampoo til udredning
de: Entwirr-Shampoos
el: Σαμπουάν ξεμπερδέματος
es: Champús desenredantes
et: Pusade harutamise šampoonid
fa: شامپوهای باز کننده گره
fi: Selvittävät shampoot
fr: Shampooing démêlant
ga: Seampú dí-thadhlaí
hr: Šamponi za raščešljavanje
hu: Kibontó samponok
hy: Մազերը հեշտ սանրելու համար նախատեսված շամպուններ
id: Sampo pengurai rambut kusut
is: Sjampó til að greiða úr flækjum
it: Shampoo districante
ja: もつれをほぐすシャンプー
ka: შამპუნები კულულების გასასწორებლად
kk: Шашты ағытатын шампуньдер
ko: 엉킴 방지 샴푸
ky: Чачты чечүүчү шампуньдар
lt: Šampūnai lengvinantys iššukavimą
lv: Šampūni matu atšķetināšanai
mk: Шампони за расчешлување
ms: Syampu menguraikan rambut
mt: Xampù li jħoll ix-xagħar
nl: Ontwarrende shampoos
no: Sjampo for floker
pl: Szampony ułatwiające rozczesywanie
pt: Champôs desembaraçantes
ro: Șampoane pentru descurcarea părului
ru: Шампуни для распутывания волос
sk: Šampóny na rozčesávanie
sl: Šamponi za razčesavanje
sq: Shampo për krehje të lehtë
sr: Шампони за рашчишћавање
sv: Schampo för att reda ut tovor
sw: Shampoo za kufungua mafundo
tg: Шампунҳои кушодани гиреҳҳо
th: แชมพูแก้ผมพันกัน
tk: Saçy aňsat çözmek üçin şampunlar
tr: Saç açıcı şampuanlar
uk: Шампуні для розплутування волосся
uz: Sochni oson tarash uchun shampunlar
vi: Dầu gội gỡ rối tóc
zh: 柔顺洗发水

< en:Shampoos
ar: شامبو مضاد للجفاف
az: Quruluğa qarşı şampunlar
bg: Шампоани против изсушаване
cs: Šampony proti vysoušení
da: Shampoo mod udtørring
de: Shampoos gegen Austrocknung
el: Σαμπουάν κατά της ξηρότητας
es: Champús anti-sequedad
et: Kuivusevastased šampoonid
fa: شامپو ضد خشکی
fi: Kuivumista estävät shampoot
fr: Shampooings anti-dessèchement
ga: Seampú frith-thriomú
hr: Šamponi protiv isušivanja
hu: Szárazság elleni samponok
hy: Չորության դեմ շամպուններ
id: Sampo anti kekeringan
is: Sjampó gegn þurrki
it: Shampoo anti-secchezza
ja: 乾燥防止シャンプー
ka: შამპუნები გამოშრობის წინააღმდეგ
kk: Құрғаққа қарсы шампуньдер
ko: 건조 방지 샴푸
ky: Кургактыкка каршы шампунь
lt: Šampūnai nuo sausumo
lv: Šampūni pret sausumu
mk: Шампони против сушење
ms: Syampu anti kekeringan
mt: Xampù kontra n-nixfa
nl: Anti-droogshampoos
no: Sjampo mot tørrhet
pl: Szampony przeciw wysuszaniu
pt: Champôs anti-secura
ro: Șampoane anti-uscare
ru: Шампуни против сухости
sk: Šampóny proti vysúšaniu
sl: Šamponi proti izsuševanju
sq: Shampo kundër tharjes
sr: Шампони против исушивања
sv: Schampo mot torrhet
sw: Shampoo ya kuzuia ukavu
tg: Шампунҳо барои пешгирии хушкӣ
th: แชมพูป้องกันผมแห้ง
tk: Guraklyga garşy şampunlar
tr: Kuruluğa karşı şampuanlar
uk: Шампуні проти сухості
uz: Quruqlikka qarshi shampunlar
vi: Dầu gội chống khô
zh: 防干燥洗发水

< en:Shampoos
ar: شامبو ضد تساقط الشعر
az: Saç tökülməsinə qarşı şampunlar
bg: Шампоани против косопад
cs: Šampony proti vypadávání vlasů
da: Shampoo mod hårtab
de: Shampoos gegen Haarausfall
el: Σαμπουάν κατά της τριχόπτωσης
es: Champús anticaída
et: Juuste väljalangemise vastased šampoonid
fa: شامپو ضد ریزش مو
fi: Hiustenlähtöä ehkäisevät shampoot
fr: Shampooings anti-chute
ga: Seampúnna frith-chaillteanas gruaige
hr: Šamponi protiv ispadanja kose
hu: Hajhullás elleni samponok
hy: Մազաթափման դեմ շամպուններ
id: Sampo anti rambut rontok
is: Sjampó gegn hárlosi
it: Shampoo anticaduta
ja: 抜け毛防止シャンプー
ka: თმის ცვენის საწინააღმდეგო შამპუნები
kk: Шаш түсуге қарсы шампуньдер
ko: 탈모 방지 샴푸
ky: Чач түшүүгө каршы шампунь
lt: Šampūnai nuo plaukų slinkimo
lv: Šampūni pret matu izkrišanu
mk: Шампони против опаѓање на коса
ms: Syampu anti keguguran rambut
mt: Xampù kontra t-telf ta' xagħar
nl: Anti-haaruitval shampoos
no: Sjampo mot hårtap
pl: Szampony przeciw wypadaniu włosów
pt: Champôs antiqueda
ro: Șampoane anti-cădere
ru: Шампуни против выпадения волос
sk: Šampóny proti vypadávaniu vlasov
sl: Šamponi proti izpadanju las
sq: Shampo kundër rënies së flokëve
sr: Шампони против опадања косе
sv: Schampo mot håravfall
sw: Shampoo ya kuzuia upotezaji wa nywele
tg: Шампунҳо барои пешгирии рехтани мӯй
th: แชมพูป้องกันผมร่วง
tk: Saç dökülmesine garşy şampunlar
tr: Saç dökülmesine karşı şampuanlar
uk: Шампуні проти випадіння волосся
uz: Soch to'kilishiga qarshi shampunlar
vi: Dầu gội chống rụng tóc
zh: 防脱发香波

####

< en:Hair
en: Hair care
ar: العناية بالشعر
az: Saça qulluq
bg: Грижа за косата
bn: চুলের যত্ন
ca: Cura del cabell
cs: Péče o vlasy
da: Hårpleje
de: Haarpflege
el: Περιποίηση μαλλιών
es: Cuidado del cabello
et: Juuksehooldus
fa: مراقبت از مو
fi: Hiustenhoito
fr: Soins cheveux, Soin cheveux
ga: Cúram gruaige
he: טיפוח שיער
hr: Njega kose
hu: Hajápolás
hy: Մազերի խնամք
id: Perawatan rambut
is: Hárgreiðsla
it: Cura dei capelli
ja: ヘアケア
ka: თმის მოვლა
kk: Шаш күтімі
km: ការថែរក្សាសក់
ko: 헤어 케어
ky: Чачты күтүү
lt: Plaukų priežiūra
lv: Matu kopšana
mk: Нега на коса
ms: Penjagaan rambut
mt: Kura tax-xagħar
nl: Haarverzorging
no: Hårpleie
pl: Pielęgnacja włosów
pt: Cuidados com o cabelo
ro: Îngrijirea părului
ru: Уход за волосами
sk: Starostlivosť o vlasy
sl: Nega las
sq: Kujdesi për flokët
sr: Нега косе
sv: Hårvård
sw: Utunzaji wa nywele
tg: Нигоҳубини мӯй
th: การดูแลเส้นผม
tk: Saç idegi
tr: Saç bakımı
uk: Догляд за волоссям
ur: بالوں کی دیکھ بھال
uz: Soch parvarishi
vi: Chăm sóc tóc
zh: 头发护理

< en:Hair care
en: Hair masks
ar: أقنعة الشعر
az: Saç maskaları
bg: Маски за коса
bn: চুলের মাস্ক
ca: Màscares per al cabell
cs: Vlasové masky
da: Hårmasker
de: Haarmasken
el: Μάσκες μαλλιών
es: Mascarillas para el cabello
et: Juuksemaskid
fa: ماسک مو
fi: Hiusnaamiot
fr: Masques capillaires, masques pour cheveux
ga: Mascanna gruaige
he: מסכות שיער
hr: Maske za kosu
hu: Hajmaszkok
hy: Մազի դիմակներ
id: Masker rambut
is: Hármaskar
it: Maschere per capelli
ja: ヘアマスク
ka: თმის ნიღბები
kk: Шашқа арналған маскалар
km: ម៉ាសសក់
ko: 헤어 마스크
ky: Чач маскалары
lt: Plaukų kaukės
lv: Matu maskas
mk: Маски за коса
ms: Topeng rambut
mt: Maskri tax-xagħar
nl: Haarmaskers
no: Hårmasker
pl: Maski do włosów
pt: Máscaras capilares
ro: Măști de păr
ru: Маски для волос
sk: Vlasové masky
sl: Maske za lase
sq: Maskë për flokë
sr: Маске за косу
sv: Hårmasker
sw: Maski za nywele
tg: Ниқобҳои мӯй
th: มาส์กผม
tk: Saç maskalary
tr: Saç maskeleri
uk: Маски для волосся
ur: بالوں کے ماسک
uz: Soch maskalari
vi: Mặt nạ tóc
zh: 发膜

< en:Hair
en: Hair dyes
ar: صبغات الشعر
az: Saç boyaları
bg: Бои за коса
cs: Barvy na vlasy
da: Hårfarver
de: Haarfärbemittel
el: Βαφές μαλλιών
es: Tintes para el cabello
et: Juuksevärvid
fa: رنگ مو
fi: Hiusten värit
fr: Colorations capillaires, colorations
ga: Ruaimeanna gruaige
hr: Boje za kosu
hu: Hajfestékek
hy: Մազերի ներկեր
id: Pewarna rambut
is: Hár litarefni
it: Tinture per capelli
ja: 染毛剤
ka: თმის საღებავები
kk: Шаш бояғыштары
ko: 염색약
ky: Чач боёктору
lt: Plaukų dažai
lv: Matu krāsas
mk: Бои за коса
ms: Pewarna rambut
mt: Żebgħa tax-xagħar
nl: Haarverf
no: Hårfarger
pl: Farby do włosów
pt: Tintas de cabelo
ro: Vopsele de păr
ru: Краски для волос
sk: Farby na vlasy
sl: Barve za lase
sq: Ngjyra e flokëve
sr: Боје за косу
sv: Hårfärgningsmedel
sw: Rangi za nywele
tg: Рангҳои мӯй
th: สีย้อมผม
tk: Saç reňkleri
tr: Saç boyaları
uk: Фарби для волосся
uz: Soch bo'yoqlari
vi: Thuốc nhuộm tóc
zh: 染发剂

< en:Hair
en: Hair straightening
ar: فرد الشعر
az: Saç düzləşdirmə
bg: Изправяне на косата
bn: চুল সোজা করা
ca: Allisat de cabells
cs: Narovnávání vlasů
da: Glatning af hår
de: Haarglättung
el: Ίσιωμα μαλλιών
es: Alisado del cabello
et: Juuste sirgendamine
fa: صاف کردن مو
fi: Hius suoristus
fr: Défrisage
ga: Gruaig a dhíriú
he: החלקת שיער
hr: Ravnanje kose
hu: Hajkiegyenesítés
hy: Մազերի ուղղում
id: Pelurusan rambut
is: Sléttun hárs
it: Stiratura dei capelli
ja: 縮毛矯正
ka: თმის გასწორება
kk: Шашты түзеу
km: ការកែសក់
ko: 머리 스트레이트
ky: Чачты түздөө
lt: Plaukų tiesinimas
lv: Matu taisnošana
mk: Исправање на косата
ms: Meluruskan rambut
mt: Iddrittar tax-xagħar
nl: Haar stijlen
no: Hår retting
pl: Prostowanie włosów
pt: Alisamento capilar
ro: Îndreptarea părului
ru: Выпрямление волос
sk: Vyrovnávanie vlasov
sl: Ravnanje las
sq: Drejtimi i flokëve
sr: Исправљање косе
sv: Rakt hår
sw: Kunyoosha nywele
tg: Рост кардани мӯй
th: การยืดผม
tk: Saçyň düzedilmegi
tr: Saç düzleştirme
uk: Випрямлення волосся
ur: بالوں کو سیدھا کرنا
uz: Sochni tekislash
vi: Duỗi tóc
zh: 拉直头发

< en:Hair
fr: Coiffants

< fr:Coiffants
en: Hair Gel
ar: جل للشعر
az: Saç geli
bg: Гел за коса
cs: Gel na vlasy
da: Hårgel
de: Haargel
el: Τζελ μαλλιών
es: Gel para el cabello
et: Juuksegeel
fa: ژل مو
fi: Hiusten geeli
fr: Gels pour les cheveux, Gel pour les cheveux
ga: Glóthach gruaige
hr: Gel za kosu
hu: Hajzselé
hy: Մազի գել
id: Gel rambut
is: Hárgel
it: Gel per capelli
ja: ヘアジェル
ka: თმის გელი
kk: Шашқа арналған гель
ko: 헤어 젤
ky: Чач гели
lt: Plaukų gelis
lv: Matu želeja
mk: Гел за коса
ms: Gel rambut
mt: Ġel tax-xagħar
nl: Haargel
no: Hårgele
pl: Żel do włosów
pt: Gel para cabelo
ro: Gel de păr
ru: Гель для волос
sk: Gél na vlasy
sl: Gel za lase
sq: Xhel për flokë
sr: Гел за косу
sv: Hårgel
sw: Gel ya nywele
tg: Гели мӯй
th: เจลใส่ผม
tk: Saç üçin gel
tr: Saç jölesi
uk: Гель для волосся
uz: Soch geli
vi: Gel vuốt tóc

< fr:Coiffants
en: Hair sprays, Hairsprays
ar: مثبتات الشعر
az: Saç lakları
bg: Лакове за коса
cs: Laky na vlasy
da: Hårsprays
de: Haarsprays
el: Λακ μαλλιών
es: Laca para el cabello
et: Juukselakid
fa: اسپری مو
fi: Hiuslakat
fr: Laques pour les cheveux, Laque pour les cheveux, laque à cheveux
ga: Spraeanna gruaige
hr: Lakovi za kosu
hu: Hajlakkok
hy: Մազի լաքեր
id: Semprotan rambut
is: Hársprey
it: Lacche per capelli
ja: ヘアスプレー
ka: თმის ლაქები
kk: Шашқа арналған лактар
ko: 헤어 스프레이
ky: Чач лактары
lt: Plaukų lakas
lv: Matu lakas
mk: Лак за коса
ms: Semburan rambut
mt: Sprejs tax-xagħar
nl: Haarlak
no: Hårspray
pl: Lakiery do włosów
pt: Sprays de cabelo
ro: Fixativ de păr
ru: Лаки для волос
sk: Laky na vlasy
sl: Laki za lase
sq: Sprej për flokë
sr: Лак за косу
sv: Hårspray
sw: Dawa ya kunyunyizia nywele
tg: Лаки мӯй
th: สเปรย์ฉีดผม
tk: Saç spreyleri
tr: Saç spreyleri
uk: Лаки для волосся
uz: Soch spreyi
vi: Keo xịt tóc
zh: 发胶

###### CATEGORIE MAQUILLAGE

en: Makeup
ar: مكياج
az: Makiyaj
bg: Грим
cs: Make-up
da: Makeup
de: Make-up
el: Μακιγιάζ
es: Maquillaje
et: Meik
fa: آرایش
fi: Meikki
fr: Maquillage
ga: Smideadh
hr: Šminka
hu: Smink
hy: Դիմահարդարում
id: Rias wajah
is: Förðun
it: Trucco
ja: メイクアップ
ka: მაკიაჟი
kk: Макияж
ko: 화장
ky: Макияж
lt: Makiažas
lv: Grims
mk: Шминка
ms: Solekan
mt: Mejkapp
nl: Make-up
no: Sminke
pl: Makijaż
pt: Maquiagem
ro: Machiaj
ru: Макияж
sk: Make-up
sl: Ličila
sq: Grim
sr: Шминка
sv: Smink
sw: Vipodozi
tg: Ороиш
th: แต่งหน้า
tk: Makyaj
tr: Makyaj
uk: Макіяж
uz: Makiyaj
vi: Trang điểm
zh: 化妆品

######## CATEGORIE YEUX
######## EYES

en: Eyes
da: Øjne
sv: Ögon

#### Maquillage pour les yeux
#### Eye makeup

< en:Eyes
< en:Makeup
en: Eyes makeup
ar: مكياج العيون
az: Göz makiyajı
bg: Грим за очи
cs: Líčení očí
da: Øjenmakeup
de: Augen-Make-up
el: Μακιγιάζ ματιών
es: Maquillaje de ojos
et: Silmameik
fa: آرایش چشم
fi: Silmämeikki
fr: Maquillage pour les yeux
ga: Smideadh súl
hr: Šminka za oči
hu: Szemsmink
hy: Աչքերի դիմահարդարում
id: Rias mata
is: Augnförðun
it: Make up per occhio, Trucco occhi
ja: アイメイク
ka: თვალის მაკიაჟი
kk: Көз макияжы
ko: 아이 메이크업
ky: Көз макияжы
lt: Akių makiažas
lv: Acu grims
mk: Шминка за очи
ms: Solek mata
mt: Mejkapp tal-għajnejn
nl: Oogmake-up, Oog make-up
no: Øyesminke
pl: Makijaż oczu
pt: Maquilhagem para olhos
ro: Machiaj pentru ochi
ru: Макияж для глаз, косметика для глаз
sk: Líčenie očí
sl: Ličenje oči
sq: Grim për sy
sr: Шминка за очи
sv: Ögonmakeup
sw: Vipodozi vya macho
tg: Ороиши чашм
th: แต่งหน้าดวงตา
tk: Göz makýažy
tr: Göz makyajı
uk: Макіяж для очей
uz: Ko'z makiyaji
vi: Trang điểm mắt
zh: 眼妆

< en:Eyes makeup
en: Mascara
fr: Mascara
wikidata:en: Q324120

< en:Eyes makeup
en: Eyeliners
fr: Eye-liners, Eye-liner, Ligneur, Ligneurs
wikidata:en: Q8243409

< en:Eyes makeup
en: Eyeshadows, Eyes shadows
ar: ظلال العيون
az: Göz kölgələri
bg: Сенки за очи
bn: চোখের ছায়া
ca: Ombres d'ulls
cs: Oční stíny
da: Øjenskygger
de: Lidschatten
el: Σκιές ματιών
es: Sombras de ojos
et: Lauvärvid
fa: سایه چشم
fi: Luomivärit
fr: Fards à paupières
ga: Scáth súl
he: צלליות
hr: Sjenila za oči
hu: Szemhéjpúderek
hy: Ստվերաներկեր
id: Perona mata
is: Augnskuggar
it: Ombretti
ja: アイシャドウ
ka: თვალის ჩრდილები
kk: Көз бояуы
km: ស្រមោលភ្នែក
ko: 아이섀도
ky: Көз боёгу
lt: Akių šešėliai
lv: Acu ēnas
mk: Сенки за очи
ms: Pembayang mata
mt: Dellijiet tal-għajnejn
nl: Oogschaduw
no: Øyenskygger
pl: Cienie do powiek
pt: Sombras de olhos
ro: Farduri de pleoape
ru: Тени для век
sk: Očné tiene
sl: Senčila za oči
sq: Hije sysh
sr: Сенке за очи
sv: Ögonskuggor
sw: Vivuli vya macho
tg: Сояҳои чашм
th: อายแชโดว์
tk: Göz kölegeleri
tr: Göz farları
uk: Тіні для повік
ur: آئی شیڈو
uz: Ko'z soyalari
vi: Phấn mắt
zh: 眼影
wikidata:en: Q964307

< en:Eyes makeup
en: Eye pencils
ar: أقلام العيون
az: Göz qələmləri
bg: Моливи за очи
cs: Tužky na oči
da: Øjenblyanter
de: Augenstifte
el: Μολύβια ματιών
es: Lápices de ojos
et: Silmapliiatsid
fa: مداد چشم
fi: Silmäkynät
fr: Crayons yeux, Crayon yeux
ga: Peann luaidhe súl
hr: Olovke za oči
hu: Szemceruzák
hy: Աչքի մատիտներ
id: Pensil mata
is: Augnblýantar
it: Matite per occhi
ja: アイペンシル
ka: თვალის ფანქრები
kk: Көз қарындаштары
ko: 아이 펜슬
ky: Көз карандаштары
lt: Akių pieštukai
lv: Acu zīmuļi
mk: Моливи за очи
ms: Pensel mata
mt: Lapsijiet tal-għajnejn
nl: Oogpotloden, oogpotlood
no: Øyeblyanter
pl: Ołówki do oczu
pt: Lápis de olhos
ro: Creioane de ochi
ru: Карандаши для глаз
sk: Ceruzky na oči
sl: Svinčniki za oči
sq: Lapsa për sy
sr: Оловке за очи
sv: Ögonpennor
sw: Penseli za macho
tg: Қаламҳои чашм
tk: Göz galamlary
tr: Göz kalemleri
uk: Олівці для очей
uz: Ko'z qalamlari
vi: Bút chì kẻ mắt
zh: 眼线笔

< en:Eye pencils
en: Kohl pencils
ar: أقلام كحل
az: Sürmə qələmləri
bg: Моливи за очи с кохл
bn: কাজল পেন্সিল
ca: Llapis de kohl
cs: Kajalové tužky
da: Kohl blyanter
de: Kajalstifte
el: Μολύβια καγιάλ
es: Lápices de kohl
et: Kohl pliiatsid
fa: مداد سرمه
fi: Kajal-kynät
fr: Crayons khôl, Crayon khôl
ga: Peann luaidhe Kohl
he: עפרונות כחל
hr: Olovke za oči s kohlom
hu: Kajal szemceruzák
hy: Սուրմա մատիտներ
id: Pensil Kohl
is: Kólblýantar
it: Matite kajal
ja: コールペンシル
ka: სურმის ფანქრები
kk: Көмірлі қарындаштар
km: ខ្មៅដៃ Kohl
ko: 콜 펜슬
ky: Карандаши кохль
lt: Kohlio pieštukai
lv: Akmens ogļu zīmuļi
mk: Моливи за очи со кохл
ms: Pensel Kohl
mt: Lapsijiet Kohl
nl: Kohlpotloden
no: Kohl blyanter
pl: Ołówki do oczu Kohl
pt: Lápis de kohl
ro: Creioane kajal
ru: Карандаши для глаз с кохлем
sk: Kajalové ceruzky
sl: Svinčniki za oči s kohlom
sq: Lapsa Kohl
sr: Оловке за очи са кохлом
sv: Kohlpennor
sw: Penseli za Kohl
tg: Қаламҳои коҳл
tk: Köhli galamlar
tr: Sürme kalemleri
uk: Олівці для очей з кохлем
ur: کاجل پنسل
uz: Ko'mirli qalamlar
vi: Bút chì Kohl
zh: 煤精铅笔

#### Eye non-makeup

< en:Eyes
en: Eyewash
da: Øjenskyl
sv: Ögonskölj

< en:Eyes
en: Eye drops
da: Øjendråber
sv: Ögondroppar
wikidata:xx: Q552308

#### Maquillage pour le teint

< en:Makeup
en: Face Makeup
ar: مكياج الوجه
az: Üz makiyajı
bg: Грим за лице
cs: Make-up na obličej
da: Ansigtsmakeup
de: Gesichtsmakeup
el: Μακιγιάζ προσώπου
es: Maquillaje facial
et: Näomeik
fa: آرایش صورت
fi: Kasvomeikki
fr: Maquillage pour le teint
ga: Smideadh aghaidhe
hr: Šminka za lice
hu: Arcsmink
hy: Դեմքի դիմահարդարում
is: Andlitsförðun
it: Trucco per il viso
ja: フェイスメイク
ka: სახის მაკიაჟი
kk: Бет макияжы
ko: 페이스 메이크업
ky: Бет макияжы
lt: Veido makiažas
lv: Sejas grims
mk: Шминка за лице
ms: Solek muka
mt: Mejkapp tal-wiċċ
nl: Gezichtsmake-up
no: Ansiktsminke
pl: Makijaż twarzy
pt: Maquilhagem facial
ro: Machiaj pentru față
ru: Макияж лица
sk: Make-up na tvár
sl: Ličenje obraza
sq: Grim për fytyrë
sr: Шминка за лице
sv: Ansiktsmakeup
sw: Vipodozi vya uso
tg: Ороиши рӯй
tk: Ýüz makýažy
tr: Yüz makyajı
uk: Макіяж для обличчя
uz: Yuz makiyaji
vi: Trang điểm mặt
zh: 脸部彩妆

< en:Face Makeup
az: Tonal krem
bg: Фон дьо тен
da: Foundation
de: Foundation
es: Base de maquillaje
et: Jumestuskreem
fa: کرم پودر
fi: Meikkivoide
fr: Fonds de teint
ga: Fondúireacht
hr: Podloga
hu: Alapozó
hy: Տոնային քսուք
id: Alas bedak
is: Undirstaða
it: Fondotinta
ja: ファンデーション
ka: ტონალური კრემი
kk: Тоналды крем
ko: 파운데이션
ky: Тоналдык крем
lt: Makiažo pagrindas
lv: Tonālais krēms
mk: Пудра
ms: Krim asas
mt: Fondazzjoni
nl: Foundation
no: Foundation
pl: Podkład
pt: Base
ro: Fond de ten
ru: Тональный крем
sl: Podlaga
sq: Pudër
sr: Пудер
sv: Foundation
sw: Msingi
tg: Креми тоналӣ
th: รองพื้น
tk: Tonal krem
tr: Fondöten
uk: Тональний крем
uz: Tonal krem
vi: Kem nền
zh: 粉底
wikidata:en: Q1418455

< fr:Fonds de teint
fr: Fond de teint poudre

< fr:Fonds de teint
ar: كريم أساس سائل
az: Maye tonal krem
bg: Течен фон дьо тен
cs: Tekutý make-up
da: Flydende foundation
de: Flüssige Foundation
el: Υγρό make-up
es: Base de maquillaje líquida
et: Vedel jumestuskreem
fa: کرم پودر مایع
fi: Nestemäinen meikkivoide
fr: Fond de teint liquide
ga: Fondúireacht leachtach
hr: Tekući puder
hu: Folyékony alapozó
hy: Հեղուկ տոնային քսուք
id: Alas bedak cair
is: Fljótandi undirstaða
it: Fondotinta liquido
ja: リキッドファンデーション
ka: თხევადი ტონალური კრემი
kk: Сұйық тоналды крем
ko: 액체 파운데이션
ky: Суюк тоналдык крем
lt: Skystas makiažo pagrindas
lv: Šķidrais tonālais krēms
mk: Течна пудра
ms: Krim asas cecair
mt: Fondazzjoni likwida
nl: Vloeibare foundation
no: Flytende foundation
pl: Podkład w płynie
pt: Base líquida
ro: Fond de ten lichid
ru: Жидкий тональный крем
sk: Tekutý make-up
sl: Tekoča podlaga
sq: Pudër likuide
sr: Течни пудер
sv: Flytande foundation
sw: Msingi wa maji
tg: Креми тоналӣ моеъ
th: รองพื้นชนิดน้ำ
tk: Suwuk tonal krem
tr: Likit fondöten
uk: Рідкий тональний крем
uz: Suyuq tonal krem
vi: Kem nền dạng lỏng
zh: 粉底液

< en:Face Makeup
fr: Poudres bronzantes

< en:Face Makeup
fr: Poudres libres

< fr:Poudres libres
en: Setting powders
de: Fixierpuder
es: Polvos fijadores
fr: Poudres fixantes

< en:Face Makeup
fr: Primer

< en:Face Makeup
en: Blush, Blusher, Rouge
fr: Blush, Fards à joues, Fard à joues

< en:Face Makeup
en: BB Creams, BB Cream, Blemish Balm Creams
fr: BB Crèmes, BB Crème, BB Cream, BB Creams
wikidata:en: Q3631730

< en:Face Makeup
en: CC Creams, CC Cream, Color Control Creams
fr: CC Crèmes, CC Crème, CC Creams, CC Cream
wikidata:en: Q5009763

< en:Face Makeup
en: DD Creams, DD Cream, Daily Defense Creams, Daily Defense Cream
fr: DD Crèmes, DD Crème, DD Creams, DD Cream
wikidata:en: Q85755097

#### Maquillage pour les ongles

< en:Makeup
en: Nail makeup
fr: Maquillage pour les ongles

< en:Nail makeup
en: Nail polish
ar: طلاء الأظافر
az: Dırnaq lakı
bg: Лак за нокти
cs: Lak na nehty
da: Neglelak
de: Nagellack
el: Βερνίκι νυχιών
es: Esmalte de uñas
et: Küünelakk
fa: لاک ناخن
fi: Kynsilakka
fr: Vernis à ongles
ga: Snas ingne
hr: Lak za nokte
hu: Körömlakk
hy: Եղունգների լաք
id: Cat kuku
is: Naglalakk
it: Smalto per unghie
ja: マニキュア
ka: ფრჩხილის ლაქი
kk: Тырнақ лагы
ko: 매니큐어
ky: Тырмак боёгу
lt: Nagų lakas
lv: Nagu laka
mk: Лак за нокти
ms: Pengilat kuku
mt: Verniċ tad-dwiefer
nl: Nagellak
no: Neglelakk
pl: Lakier do paznokci
pt: Verniz para unhas
ro: Lac de unghii
ru: Лак для ногтей
sk: Lak na nechty
sl: Lak za nohte
sq: Llaku i thonjve
sr: Лак за нокте
sv: Nagellack
sw: Rangi ya kucha
tg: Лаки нохун
th: น้ำยาทาเล็บ
tk: Dyrnak üçin lak
tr: Oje
uk: Лак для нігтів
uz: Tirnoq uchun lak
vi: Sơn móng tay
zh: 指甲油
wikidata:en: Q223807

< en:Nail polish
en: Top Coat
fr: Top Coat
nl: Top Coat

< en:Nail makeup
en: Nail hardener
ar: مقوي الأظافر
az: Dırnaq bərkidici
bg: Заздравител за нокти
bn: নখের শক্তিবর্ধক
ca: Enduridor d'ungles
cs: Zpevňovač nehtů
da: Negleforstærker
de: Nagelhärter
el: Σκληρυντικό νυχιών
es: Endurecedor de uñas
et: Küünetugevdaja
fa: سفت کننده ناخن
fi: Kynnenkovettaja
fr: Durcisseur pour les ongles, Durcisseur pour ongles
ga: Cruaiteoir ingne
he: מחזק ציפורניים
hr: Učvršćivač za nokte
hu: Körömerősítő
hy: Եղունգների ամրացուցիչ
id: Pengeras kuku
is: Naglahertir
it: Indurente per unghie
ja: 爪硬化剤
ka: ფრჩხილის გამაგრებელი
kk: Тирнақ қаттылатқышы
km: ឧបករណ៍​ធ្វើ​ក្រចក​ឲ្យ​រឹងមាំ
ko: 손톱 강화제
ky: Тырмак катыргыч
lt: Nagų stipriklis
lv: Nagu stiprinātājs
mk: Зацврстувач за нокти
ms: Pengeras kuku
mt: Iebes tad-dwiefer
nl: Nagelverharder
no: Negleforsterker
pl: Utwardzacz do paznokci
pt: Endurecedor de unhas
ro: Întăritor de unghii
ru: Укрепитель для ногтей
sk: Spevňovač nechtov
sl: Utrjevalec za nohte
sq: Fortësues thonjsh
sr: Учвршћивач за нокте
sv: Nagelhärdare
sw: Ngumu ya kucha
tg: Сахткунандаи нохун
th: น้ำยาเคลือบแข็งเล็บ
tk: Dyrnak gatyldyjysy
tr: Tırnak sertleştirici
uk: Зміцнювач для нігтів
ur: ناخن سخت کرنے والا
uz: Tirnoq qotirgich
vi: Chất làm cứng móng
zh: 指甲硬化剂

< en:Nail makeup
en: Nail patch, nail stickers
fr: Nail patch, Stickers pour les ongles

#### Maquillage pour les lèvres

< en:Makeup
en: Lip Makeup
ar: مكياج الشفاه
az: Dodaq makiyajı
bg: Грим за устни
cs: Líčení rtů
da: Læbemakeup
de: Lippen-Make-up
el: Μακιγιάζ χειλιών
es: Maquillaje labial
et: Huulemeik
fa: آرایش لب
fi: Huulimeikki
fr: Maquillage pour les lèvres
ga: Smideadh liopaí
hr: Šminka za usne
hu: Ajaksmink
hy: Շրթունքների դիմահարդարում
id: Rias bibir
is: Varalita förðun
it: Trucco labbra
ja: リップメイク
ka: ტუჩის მაკიაჟი
kk: Ерін макияжы
ko: 립 메이크업
ky: Эрин макияжы
lt: Lūpų makiažas
lv: Lūpu grims
mk: Шминка за усни
ms: Solek bibir
mt: Mejkapp tax-xufftejn
nl: Lippenmake-up
no: Leppesminke
pl: Makijaż ust
pt: Maquilhagem labial
ro: Machiaj pentru buze
ru: Макияж губ
sk: Líčenie pier
sl: Ličenje ustnic
sq: Grim për buzë
sr: Шминка за усне
sv: Läppsmink
sw: Vipodozi vya midomo
tg: Ороиши лаб
th: แต่งหน้าริมฝีปาก
tk: Dodak makýažy
tr: Dudak makyajı
uk: Макіяж для губ
uz: Lablar uchun makiyaj
vi: Trang điểm môi
zh: 唇妆

< en:Lip Makeup
en: Lip pencils
ar: أقلام تحديد الشفاه
az: Dodaq qələmləri
bg: Моливи за устни
cs: Tužky na rty
da: Læbeblyanter
el: Μολύβια χειλιών
es: Lápices de labios
et: Huulepliiatsid
fa: مداد لب
fi: Huultenrajauskynät
fr: Crayons à lèvres
ga: Peann luaidhe liopaí
hr: Olovke za usne
hu: Ajakceruzák
hy: Շրթունքների մատիտներ
id: Pensil bibir
is: Varablýantar
it: Matite labbra
ja: リップペンシル
ka: ტუჩის ფანქრები
kk: Ерінге арналған қарындаштар
ko: 립 펜슬
ky: Эрин карандаштары
lt: Lūpų pieštukai
lv: Lūpu zīmuļi
mk: Моливи за усни
ms: Pensel bibir
mt: Lapsijiet tax-xufftejn
nl: Lippenpotloden
no: Lipplepper
pl: Konturówki do ust
pt: Lápis labiais
ro: Creioane de buze
ru: Карандаши для губ
sk: Ceruzky na pery
sl: Svinčniki za ustnice
sq: Lapsa për buzë
sr: Оловке за усне
sv: Läppennor
sw: Penseli za midomo
tg: Қаламҳои лаб
th: ดินสอเขียนขอบปาก
tk: Dodak galamlary
tr: Dudak kalemleri
uk: Олівці для губ
vi: Bút chì kẻ môi
zh: 唇线笔
wikidata:en: Q875981

< en:Lip pencils
en: Lip and cheek pencils
de: Lippen- und Wangenstifte
es: Lápices labiales y para mejillas
fr: Crayons à lèvres et joues

< en:Lip Makeup
en: Lipsticks
ar: أحمر شفاه
az: Dodaq boyası
bg: Червила
cs: Rtěnky
da: Læbestift
el: Κραγιόν
es: Labiales, pintalabios
et: Huulepulgad
fa: رژ لب
fi: Huulipunat
fr: Rouges à lèvres, Rouge à lèvres
ga: Lipstick
hr: Ruževi za usne
hu: Rúzsok
hy: Շրթներկներ
id: Lipstik
is: Varalitur
it: Rossetti
ja: 口紅
ka: პომადები
kk: Далап ерін далабы
ko: 립스틱
ky: Эрин боёгу
lt: Lūpų dažai
lv: Lūpu krāsas
mk: Кармини за усни
ms: Gincu bibir
mt: Lipsticks
nl: Lippenstift
no: Leppestift
pl: Szminki
pt: Batons
ro: Rujuri
ru: Губная помада
sk: Rúže
sl: Šminke za ustnice
sq: Buzëkuq
sr: Кармини
sv: Läppstift
sw: Lipstick
tg: Помада
th: ลิปสติก
tk: Dodak boýagy
tr: Rujlar
uk: Губна помада
vi: Son môi
zh: 口红
wikidata:en: Q184191

< en:Lip Makeup
en: Lip gloss, Gloss
fr: Gloss
wikidata:en: Q747675

< en:Lip Makeup
en: Lip stickers
ar: ملصقات الشفاه
az: Dodaq stikerləri
bg: Стикери за устни
cs: Samolepky na rty
da: Læbeklistermærker
de: Lippenaufkleber
el: Αυτοκόλλητα χειλιών
es: Pegatinas para labios
et: Huulekleepsud
fa: برچسب لب
fi: Huulitarrat
fr: Stickers à lèvres, Sticker à lèvres
ga: Greamáin liopaí
hr: Naljepnice za usne
hu: Ajakmatricák
hy: Շրթունքների կպչուն պիտակներ
id: Stiker bibir
is: Varalímmi
it: Adesivi per labbra
ja: リップステッカー
ka: ტუჩის სტიკერები
kk: Ерінге арналған стикерлер
ko: 입술 스티커
ky: Эрин стикерлери
lt: Lūpų lipdukai
lv: Lūpu uzlīmes
mk: Налепници за усни
ms: Pelekat bibir
mt: Stikers tax-xufftejn
nl: Lipstickers
no: Leppeklistremerker
pl: Naklejki na usta
pt: Autocolantes para lábios
ro: Autocolante pentru buze
ru: Наклейки для губ
sk: Nálepky na pery
sl: Nalepke za ustnice
sq: Ngjitëse buzësh
sr: Налепнице за усне
sv: Läppstickers
sw: Vibandiko vya midomo
tg: Стикерҳои лаб
th: สติกเกอร์ติดริมฝีปาก
tk: Dodak stikerleri
tr: Dudak çıkartmaları
uk: Наліпки для губ
uz: Lab stikerlari
vi: Miếng dán môi
zh: 唇部贴纸

######## CATEGORIE Solaire

en: Suncare, Sun Care
fr: Solaire

< en:Suncare
en: In-sun protections
ar: واقيات الشمس
az: Günəşdən qoruyucu vasitələr
bg: Слънцезащитни продукти
bn: ইন-সান সুরক্ষা
ca: Proteccions solars
cs: Ochrana proti slunci
da: Solbeskyttelse
de: Sonnenschutz
el: Αντηλιακή προστασία
es: Protección solar
et: Päikesekaitse
fa: محافظت در برابر آفتاب
fi: Aurinkosuojat
fr: Protections solaires
ga: Cosaintí gréine
he: הגנות שמש
hr: Zaštita od sunca
hu: Napvédő termékek
hy: Արևապաշտպան միջոցներ
id: Perlindungan dari matahari
is: Sólarvarnir
it: Protezioni solari
ka: მზისგან დამცავი საშუალებები
kk: Күннен қорғау
km: ការពារកម្តៅថ្ងៃ
ko: 자외선 차단제
ky: Күндөн коргоо
lt: Apsauga nuo saulės
lv: Aizsardzība pret sauli
mk: Заштита од сонце
ms: Perlindungan matahari
mt: Protezzjonijiet mix-xemx
nl: Zonbescherming
no: Solbeskyttelse
pl: Ochrona przed słońcem
pt: Protetores solares
ro: Protecții solare
ru: Солнцезащитные средства
sk: Ochrana pred slnkom
sl: Zaščita pred soncem
sq: Mbrojtje nga dielli
sr: Заштита од сунца
sv: Solskydd
sw: Kinga dhidi ya jua
tg: Муҳофизат аз офтоб
th: ผลิตภัณฑ์ป้องกันแสงแดด
tk: Günden goraýyş
tr: Güneşten korunma
uk: Захист від сонця
ur: سورج سے تحفظ
uz: Quyoshdan himoya
vi: Chống nắng

< en:In-sun protections
en: Sunscreen, Sunblock
ar: واقي شمسي
az: Günəş kremi
bg: Слънцезащитен крем
bn: সানস্ক্রিন, সানব্লক
ca: Protector solar
cs: Opalovací krém
da: Solcreme
de: Sonnencremes
el: Αντηλιακό
es: Protector solar
et: Päikesekaitsekreem
fa: کرم ضد آفتاب
fi: Aurinkovoide
fr: Crèmes solaire, crème solaire
ga: Grianchosaint
he: קרם הגנה
hr: Krema za sunčanje
hu: Naptej
hy: Արևապաշտպան քսուք
id: Tabir surya
is: Sólarvörn
it: Crema solare
ka: მზისგან დამცავი კრემი
kk: Күннен қорғайтын крем
km: ឡេការពារកម្តៅថ្ងៃ
ko: 선크림
ky: Күндөн коргоочу крем
lt: Apsauginis kremas nuo saulės
lv: Sauļošanās krēms
mk: Крем за сончање
ms: Pelindung matahari
mt: Protezzjoni mix-xemx
nl: Zonnebrandcrème
no: Solkrem
pl: Krem przeciwsłoneczny
pt: Protetor solar
ro: Cremă de protecție solară
ru: Солнцезащитный крем
sk: Opaľovací krém
sl: Krema za sončenje
sq: Krem kundër diellit
sr: Крем за сунчање
sv: Solkräm
sw: Kinga ya jua
tg: Креми муҳофизаткунандаи офтоб
th: ครีมกันแดด
tk: Günden goraýjy krem
tr: Güneş kremi
uk: Сонцезахисний крем
ur: سن سکرین
uz: Quyoshdan himoya kremi
vi: Kem chống nắng
wikidata:en: Q827658

< en:In-sun protections
< en:Lip balms
en: Lip balms with sun protection

< en:Suncare
fr: Après-solaires
en: After Sun Care
ar: العناية بعد التعرض للشمس
az: Günəşdən sonra qulluq
bg: Грижа след слънце
bn: সূর্যের পরে যত্ন
ca: Cura després del sol
cs: Péče po opalování
da: Efter solpleje
de: After-Sun-Pflege
el: Περιποίηση μετά τον ήλιο
es: Cuidado para después del sol
et: Pärast päikest hooldus
fa: مراقبت بعد از آفتاب
fi: Auringonoton jälkeinen hoito
ga: Cúram Iar-Ghréine
hr: Njega poslije sunčanja
hu: Napozás utáni ápolás
hy: Արևայրուքից հետո խնամք
id: Perawatan Setelah Terpapar Matahari
is: Eftir sól umhirðu
it: Doposole
ja: アフターサンケア
ka: მზის შემდგომი მოვლა
kk: Күннен кейінгі күтім
km: ការថែទាំក្រោយពេលថ្ងៃ
ko: 애프터 선 케어
ky: Күндөн кийинки кароо
lt: Priežiūra po saulės
lv: Kopšana pēc sauļošanās
mk: Нега после сончање
ms: Penjagaan Selepas Matahari
mt: Kura ta' wara x-Xemx
nl: Aftersun
no: Etter solpleie
pl: Pielęgnacja po opalaniu
pt: After Sun
ro: Îngrijire după plajă
ru: Уход после загара
sk: Starostlivosť po opaľovaní
sl: Nega po sončenju
sq: Kujdes pas diellit
sr: Нега после сунчања
sv: After Sun
sw: Utunzaji Baada ya Jua
tg: Нигоҳубини баъди офтоб
th: ผลิตภัณฑ์ดูแลผิวหลังออกแดด
tk: Güneşden soň ideg
tr: Güneş sonrası bakım
uk: Догляд після засмаги
ur: سورج کے بعد کی دیکھ بھال
uz: Quyoshdan keyin parvarish
vi: Chăm sóc sau khi tắm nắng
zh: 晒后护理

< en:Suncare
en: Self-tanner, Self-tanning lotion
ar: لوشن تسمير ذاتي
az: Özünqaraldıcı losyon
bg: Лосион за автобронзиране
cs: Samoopalovací přípravek
da: Selvbruner
de: Selbstbräuner
el: Αυτομαυριστικό λοσιόν
es: Autobronceador
et: Isepruunistav losjoon
fa: لوسیون برنزه کننده
fi: Itseruskettava
fr: Autobronzants
ga: Lóis féin-tanaithe
hr: Losion za samotamnjenje
hu: Önbarnító krém
hy: Ինքնաներկող լոսյոն
id: Losion penyamakan kulit
is: Sjálfbrúnkulosjon
it: Autoabbronzante
ja: セルフタンニングローション
ka: ავტორუჯის ლოსიონი
kk: Өздігінен қоңырландырғыш лосьон
ko: 셀프 태닝 로션
ky: Өзүн-өзү күйгүзүүчү лосьон
lt: Savaiminio įdegio losjonas
lv: Paštonējošs losjons
mk: Лосион за самопотемнување
ms: Losen penyamakan sendiri
mt: Lozjon li jikkunza waħdu
nl: Zelfbruiner
no: Selvbruningskrem
pl: Balsam samoopalający
pt: Autobronzeador
ro: Loțiune autobronzantă
ru: Автозагар
sk: Samoopaľovací prípravok
sl: Losjon za samoporjavitev
sq: Losion për vetë-nxirje
sr: Лосион за самопотамњивање
sv: Brun utan sol
sw: Losheni ya kujichubua
tg: Лосёни худтанкунӣ
th: โลชั่นผิวสีแทน
tk: Öz-özünden garaldyryjy losýon
tr: Bronzlaştırıcı losyon
uk: Лосьйон для автозасмаги
uz: O'z-o'zidan qoraytiruvchi loson
vi: Kem làm nâu da
zh: 自晒黑乳液
wikidata:en: Q995634

< en:Suncare
en: Tan Preparers, Tan Preparer, Tanning lotions, Tanning lotion
ar: مستحضرات تحضير البشرة للبرونزاج
az: Qaralmağa hazırlayıcı vasitələr
bg: Продукти за подготовка за тен
bn: ট্যান প্রস্তুতি
ca: Preparadors del bronzejat
cs: Přípravky pro přípravu na opalování
da: Forberedelse til solbadning
de: Bräunungsbeschleuniger
el: Προπαρασκευαστικά μαυρίσματος
es: Preparadores del bronceado
et: Päevituseelne ettevalmistus
fa: آماده سازی برنزه کننده
fi: Rusketuksen valmisteluaineet
fr: Préparateurs de bronzage
ga: Ullmhóirí tan
hr: Pripravci za samotamnjenje
hu: Barnulást elősegítő készítmények
hy: Արևայրուքին նախապատրաստող միջոցներ
id: Persiapan sebelum berjemur
is: Undirbúningur fyrir brúnku
it: Preparatori per l'abbronzatura
ja: 日焼け準備剤
ka: გარუჯვის მოსამზადებელი საშუალებები
kk: Күнге күюге дайындық
km: ផលិតផលត្រៀមសម្រាប់ការ sunburn
ko: 태닝 준비제
ky: Күнгө күйүүгө даярдоочу каражаттар
lt: Pasiruošimas įdegiui
lv: Gatavošanās sauļošanai
mk: Подготовка за сончање
ms: Persediaan penyamakan
mt: Preparazzjoni għall-ikkunzar
nl: Bruiningsvoorbereiding
no: Forberedelse til soling
pl: Preparaty przygotowujące do opalania
pt: Preparadores de bronzeamento
ro: Preparate pentru bronzare
ru: Подготовка к загару
sk: Prípravky na prípravu na opaľovanie
sl: Priprava na sončenje
sq: Përgatitës për nxirje
sr: Припреме за сунчање
sv: Förberedelser för solning
sw: Maandalizi ya ngozi kwa ajili ya kuchubua
tg: Омодагӣ барои офтобпарастӣ
th: ผลิตภัณฑ์เตรียมผิวก่อนอาบแดด
tk: Günüň täsirine taýýarlyk
tr: Bronzlaşmaya hazırlık ürünleri
uk: Підготовка до засмаги
ur: ٹین کی تیاری
uz: Qorayishga tayyorgarlik
vi: Chuẩn bị trước khi tắm nắng
zh: 晒黑准备

######## CATEGORIE Parfums

en: Perfumes, Fragrances
ar: عطور
az: Ətirlər
bg: Парфюми
cs: Parfémy
da: Parfumer
de: Parfüms
el: Αρώματα
es: Perfumes
et: Parfüümid
fa: عطر
fi: Hajuvedet
fr: Parfums
ga: Cumhráin
hr: Parfemi
hu: Parfümök
hy: Օծանելիքներ
id: Parfum
is: Ilmvötn
it: Profumi
ja: 香水
ka: სუნამოები
kk: Әтірлер
ko: 향수
ky: Атырлар
lt: Kvepalai
lv: Smaržas
mk: Парфеми
ms: Minyak wangi
mt: Fwejjaħ
nl: Parfums
no: Parfymer
pl: Perfumy
pt: Perfumes
ro: Parfumuri
ru: Духи
sk: Parfémy
sl: Parfumi
sq: Parfume
sr: Парфеми
sv: Parfymer
sw: Manukato
tg: Аттор
th: น้ำหอม
tk: Atyrlar
tr: Parfümler
uk: Парфуми
uz: Atirlar
vi: Nước hoa
zh: 香水

< en:Perfumes
en: Men perfumes, Men perfume, Men fragrances, Men fragrance, Male perfume, Male perfumes
ar: عطور رجالية
az: Kişi ətirləri
bg: Мъжки парфюми
cs: Pánské parfémy
da: Herreparfumer
de: Herrenparfums
el: Ανδρικά αρώματα
es: Perfumes de hombre
et: Meeste parfüümid
fa: عطر مردانه
fi: Miesten parfyymit
fr: Parfums homme, Parfums hommes, Parfum homme, Parfum hommes
ga: Cumhráin fir
hr: Muški parfemi
hu: Férfi parfümök
hy: Տղամարդու օծանելիքներ
id: Parfum pria
is: Herrailmvatn
it: Profumi da uomo
ja: 男性用香水
ka: მამაკაცის სუნამოები
kk: Ерлерге арналған парфюмерия
ko: 남성 향수
ky: Эркектердин атырлары
lt: Vyriški kvepalai
lv: Vīriešu smaržas
mk: Машки парфеми
ms: Minyak wangi lelaki
mt: Fwejjaħ tal-irġiel
nl: Herenparfums
no: Parfymer for menn
pl: Perfumy męskie
pt: Perfumes masculinos
ro: Parfumuri pentru bărbați
ru: Мужские духи
sk: Pánske parfémy
sl: Moški parfumi
sq: Parfume për burra
sr: Мушки парфеми
sv: Parfymer för män
sw: Manukato ya wanaume
tg: Атторҳои мардона
th: น้ำหอมสำหรับผู้ชาย
tk: Erkek atyrlary
tr: Erkek parfümleri
uk: Чоловічі парфуми
uz: Erkaklar uchun atirlar
vi: Nước hoa nam
zh: 男士香水

< en:Perfumes
en: Women perfumes, Women perfume, Women fragrances, Women fragrance, Female perfume, Female perfumes
ar: عطور نسائية
az: Qadın ətirləri
bg: Дамски парфюми
cs: Dámské parfémy
da: Dameparfumer
de: Damenparfums
el: Γυναικεία αρώματα
es: Perfumes de mujer
et: Naiste parfüümid
fa: عطر زنانه
fi: Naisten parfyymit
fr: Parfums femme, Parfum femmes, Parfum femme, Parfum femmes
ga: Cumhráin ban
hr: Ženski parfemi
hu: Női parfümök
hy: Կանացի օծանելիքներ
id: Parfum wanita
is: Kvenna ilmvatn
it: Profumi da donna
ja: 女性用香水
ka: ქალის სუნამოები
kk: Әйелдерге арналған парфюмерия
ko: 여성 향수
ky: Аялдардын атырлары
lt: Moteriški kvepalai
lv: Sieviešu smaržas
mk: Женски парфеми
ms: Minyak wangi wanita
mt: Fwejjaħ tan-nisa
nl: Damesparfums
no: Parfymer for kvinner
pl: Perfumy damskie
pt: Perfumes femininos
ro: Parfumuri pentru femei
ru: Женские духи
sk: Dámske parfémy
sl: Ženski parfumi
sq: Parfume për femra
sr: Женски парфеми
sv: Parfymer för kvinnor
sw: Manukato ya wanawake
tg: Атторҳои занона
th: น้ำหอมสำหรับผู้หญิง
tk: Aýal atyrlary
tr: Kadın parfümleri
uk: Жіночі парфуми
uz: Ayollar uchun atirlar
vi: Nước hoa nữ
zh: 女士香水

< en:Perfumes
en: Kids perfumes, Kids fragrances
ar: عطور للأطفال
az: Uşaq ətirləri
bg: Детски парфюми
cs: Dětské parfémy
da: Børneparfymer
de: Kinderparfüms
el: Παιδικά αρώματα
es: Perfumes para niños
et: Lasteparfüümid
fa: عطر کودکانه
fi: Lasten hajuvedet
fr: Parfums enfants, Parfum enfants, Parfum enfant, Parfum enfant
ga: Cumhráin páistí
hr: Dječji parfemi
hu: Gyerekparfümök
hy: Մանկական օծանելիքներ
id: Parfum anak-anak
is: Barna ilmvatn
it: Profumi per bambini
ja: 子供用香水
ka: საბავშვო სუნამოები
kk: Балаларға арналған парфюмерия
ko: 어린이 향수
ky: Балдар үчүн атырлар
lt: Vaikiški kvepalai
lv: Bērnu smaržas
mk: Детски парфеми
ms: Minyak wangi kanak-kanak
mt: Fwejjaħ tat-tfal
nl: Kinderparfums
no: Parfymer for barn
pl: Perfumy dla dzieci
pt: Perfumes infantis
ro: Parfumuri pentru copii
ru: Детские духи
sk: Detské parfémy
sl: Otroški parfumi
sq: Parfume për fëmijë
sr: Дечји парфеми
sv: Parfymer för barn
sw: Manukato ya watoto
tg: Атторҳои бачагона
th: น้ำหอมสำหรับเด็ก
tk: Çagalar üçin atyrlar
tr: Çocuk parfümleri
uk: Дитячі парфуми
uz: Bolalar uchun atirlar
vi: Nước hoa trẻ em
zh: 儿童香水

< en:Perfumes
en: Eau de toilette
ar: ماء تواليت
az: Tualet suyu
bg: Тоалетна вода
bn: টয়লেট জল
ca: Aigua de tocador
cs: Toaletní voda
da: Eau de toilette
de: Eau de Toilette
el: Eau de toilette
es: Eau de toilette
et: Tualettvesi
fa: ادو تویلت
fi: Eau de toilette
fr: Eaux de toilette, Eau de toilette
ga: Eau de toilette
he: או דה טואלט
hr: Toaletna voda
hu: Eau de toilette
hy: Զուգարանի ջուր
id: Eau de toilette
is: Eau de toilette
it: Eau de toilette
ja: オードトワレ
ka: ტუალეტის წყალი
kk: Әтір суы
km: Eau de toilette
ko: 오 드 뚜왈렛
ky: Туалет суусу
lt: Tualetinis vanduo
lv: Tualetes ūdens
mk: Тоалетна вода
ms: Eau de toilette
mt: Eau de toilette
nl: Eau de toilette
no: Eau de toilette
pl: Woda toaletowa
pt: Eau de toilette
ro: Apă de toaletă
ru: Туалетная вода
sk: Toaletná voda
sl: Toaletna voda
sq: Eau de tualetit
sr: Тоалетна вода
sv: Eau de toilette
sw: Eau de toilette
tg: Оби ҳоҷатхона
th: โอเดอทอยเลตต์
tk: Tualet suwy
tr: Eau de toilette
uk: Туалетна вода
ur: ایو ڈی ٹوائلٹ
uz: Tualet suvi
vi: Eau de toilette
zh: 淡香水
wikidata:en: Q2605029

< en:Perfumes
en: Cologne, Eau de Cologne
ar: كولونيا ، ماء كولونيا
az: Köln, odekolon
bg: Кьолнска вода, одеколон
bn: কোলোন, ও ডি কোলোন
ca: Colònia, Aigua de Colònia
cs: Kolínská voda
da: Köln, Eau de Cologne
de: Kölnisch Wasser, Eau de Cologne
el: Κολόνια, Eau de Cologne
es: Colonia, Agua de Colonia
et: Kölni vesi, odekolonn
fa: ادکلن، ادوکلن
fi: Kölninvettä, Eau de Cologne
fr: Eaux de Cologne, Eau de Cologne
ga: Köln, Eau de Cologne
he: קלן, או דה קלן
hr: Kolonjska voda
hu: Kölni, Eau de Cologne
hy: Օդեկոլոն
id: Cologne, Eau de Cologne
is: Kölnarvatn
it: Acqua di Colonia
ja: オーデコロン
ka: ოდეკოლონი
kk: Кёльн суы, одеколон
km: កូឡាជែន, អូដឺកូឡូន
ko: 콜론, 오드 콜로뉴
ky: Кельн суусу, одеколон
lt: Kelnas, odekolonas
lv: Ķelnes ūdens, odekolons
mk: Келнска вода, колонска вода
ms: Cologne, Eau de Cologne
mt: Cologne, Eau de Cologne
nl: Keulen, Eau de Cologne
no: Köln, Eau de Cologne
pl: Woda kolońska
pt: Colônia, Água de Colônia
ro: Colonie, apă de colonie
ru: Кёльнская вода, одеколон
sk: Kolínska voda
sl: Kolonjska voda
sq: Kolonjë, Eau de Cologne
sr: Келнска вода, колонска вода
sv: Köln, Eau de Cologne
sw: Cologne, Eau de Cologne
tg: Кёльн, одеколони
th: โคโลญ, โอเดอโคโลญจน์
tk: Köln, atyr
tr: Kolonya, Eau de Cologne
uk: Кельнська вода, одеколон
ur: کولون، ایو ڈی کولون
uz: Köln, odekolon
vi: Cô-lô-nhơ, Eau de Cologne
zh: 科隆香水
wikidata:en: Q2863

< en:Perfumes
fr: Brumes corporelles, Brumes corporelle, Brume corporelles, Brume corporelle

######## CATEGORIE Accessoires

en: Accessories
ar: إكسسوارات
az: Aksesuarlar
bg: Аксесоари
bn: আনুষাঙ্গিক
ca: Accessoris
cs: Příslušenství
da: Tilbehør
de: Zubehör
el: Αξεσουάρ
es: Accesorios
et: Tarvikud
fa: لوازم جانبی
fi: Lisätarvikkeet
fr: Accessoires
ga: Gabhálais
he: אביזרים
hr: Pribor
hu: Kiegészítők
hy: Պարագաներ
id: Aksesori
is: Aukahlutir
it: Accessori
ja: アクセサリー
ka: აქსესუარები
kk: Аксессуарлар
km: គ្រឿងបន្លាស់
ko: 액세서리
ky: Аксессуарлар
lt: Priedai
lv: Aksesuāri
mk: Додатоци
ms: Aksesori
mt: Aċċessorji
nl: Accessoires
no: Tilbehør
pl: Akcesoria
pt: Acessórios
ro: Accesorii
ru: Аксессуары
sk: Príslušenstvo
sl: Dodatki
sq: Aksesorë
sr: Додатна опрема
sv: Tillbehör
sw: Vifaa
tg: Лавозимот
th: เครื่องประดับ
tk: Esbaplar
tr: Aksesuarlar
uk: Аксесуари
ur: لوازمات
uz: Aksessuarlar
vi: Phụ kiện
zh: 配件

< en:Accessories
en: Tablets
fr: Comprimés à avaler

< en:Accessories
en: Razors
ar: شفرات حلاقة
az: Ülgüclər
bg: Бръсначи
cs: Holicí strojky
da: Barberskrabere
de: Rasierer
el: Ξυραφάκια
es: Maquinillas de afeitar
et: Žiletid
fa: خودتراش
fi: Partahöylät
fr: Rasoirs
ga: Rásúir
hr: Britvice
hu: Borotvák
hy: Սափրվելու ածելիներ
id: Alat cukur
is: Rakvélar
it: Rasoi
ja: カミソリ
ka: საპარსები
kk: Ұстаралар
ko: 면도기
ky: Сакал алгычтар
lt: Skustuvai
lv: Skuvekļi
mk: Брич
ms: Pisau cukur
mt: Imwieħ
nl: Scheermessen
no: Barberhøvler
pl: Maszynki do golenia
pt: Navalhas
ro: Aparate de ras
ru: Бритвы
sk: Holiace strojčeky
sl: Britvice
sq: Brisk
sr: Бриjaчи
sv: Rakhyvlar
sw: Wembe
tg: Теғҳои тарошидан
th: มีดโกน
tk: Pyçaklar
uk: Бритви
uz: Ustara
vi: Dao cạo râu
zh: 剃须刀
wikidata:en: Q13422881

< en:Razors
en: Razor blades, razorblades
ar: شفرات الحلاقة
az: Ülgüc ülgücləri
bg: Ножчета за бръснене
cs: Žiletky
da: Barberblade
de: Rasierklingen
el: Λεπίδες ξυραφιού
es: Hojas de afeitar
et: Žiletiterad
fa: تیغ های ریش تراش
fi: Partaterät
fr: Lames de rasoir
ga: Lannaí rásúir
hr: Oštrice za brijanje
hu: Penge
hy: Սափրվելու շեղբեր
id: Pisau cukur
is: Rakvélarblöð
it: Lamette da barba
ja: カミソリの刃
ka: საპარსი პირები
kk: Ұстара жүздері
ko: 면도날
ky: Сакал алгычтын бычактары
lt: Skutimosi peiliukai
lv: Skuvekļu asmeņi
mk: Сечила за бричење
ms: Bilah pisau cukur
mt: Xfafar tal-leħja
nl: Scheermesjes
no: Barberblad
pl: Ostrza do golenia
pt: Lâminas de barbear
ro: Lame de ras
ru: Лезвия для бритья
sk: Žiletky
sl: Rezila za britje
sq: Tehe brisk
sr: Сечива за бријање
sv: Rakblad
sw: Visu vya wembe
tg: Теғҳои устара
th: ใบมีดโกน
tk: Pyçaklary syrmak
uk: Леза для гоління
uz: Ustaralar
vi: Lưỡi dao cạo
zh: 剃须刀片
wikidata:en: Q11625433

< en:Accessories
en: Moist wipes
ar: مناديل مبللة
az: Nəm salfetlər
bg: Мокри кърпички
bn: ভেজা ওয়াইপ
ca: Tovalloletes humides
cs: Vlhčené ubrousky
da: Vådservietter
de: Feuchttücher
el: Υγρά μαντηλάκια
es: Toallitas húmedas
et: Niisked salvrätikud
fa: دستمال مرطوب
fi: Kosteuspyyhkeet
fr: Lingettes imprégnées
ga: Tuáillíní fliucha
he: מגבונים לחים
hr: Vlažne maramice
hu: Nedves törlőkendők
hy: Թաց անձեռոցիկներ
id: Tisu basah
it: Salviette umidificate
ja: ウェットティッシュ
ka: სველი ხელსახოცები
kk: Дымқыл майлықтар
km: ក្រណាត់សើម
ko: 물티슈
ky: Нымдуу салфеткалар
lt: Drėgnos servetėlės
lv: Mitrās salvetes
mk: Влажни марамчиња
ms: Tisu basah
mt: Wipes niedja
nl: Vochtige doekjes
no: Våtservietter
pl: Chusteczki nawilżane
pt: Toalhetes húmidos
ro: Șervețele umede
ru: Влажные салфетки
sk: Vlhčené utierky
sl: Vlažilni robčki
sq: Pëlhura të lagura
sr: Влажне марамице
sv: Våtservetter
sw: Vifuta maji
tg: Салфеткаҳои тар
th: ผ้าเปียก
tk: Çygly süpürgiçler
tr: Islak mendil
uk: Вологі серветки
ur: نم مسح
uz: Nam salfetkalar
vi: Khăn ướt
zh: 湿巾
wikidata:en: Q2916237

< en:Accessories
en: Condoms
ar: واقي ذكري
az: Kondomlar
bg: Презервативи
cs: Kondomy
da: Kondomer
de: Kondome
el: Προφυλακτικά
es: Condones
et: Kondoomid
fa: کاندوم
fi: Kondomit
fr: Préservatifs
ga: Coiscíní
hr: Kondomi
hu: Óvszerek
hy: Պահպանակներ
id: Kondom
is: smokkur
it: Preservativi
ja: コンドーム
ka: კონდომები
kk: Мүшеқаптар
ko: 콘돔
ky: Презервативдер
lt: Prezervatyvai
lv: Prezervatīvi
mk: Кондоми
ms: Kondom
mt: Kondoms
nl: Condooms
no: Kondomer
pl: Prezerwatywy
pt: Preservativos
ro: Prezervative
ru: Презервативы
sk: Kondómy
sl: Kondomi
sq: Prezervativë
sr: Кондоми
sv: Kondomer
sw: Kondomu
tg: Презервативҳо
th: ถุงยางอนามัย
tk: Prezerwatiwler
tr: Kondom
uk: Презервативи
uz: Prezervativlar
vi: Bao cao su
zh: 安全套

< fr:Préservatifs
en: Male condoms
ar: واقي ذكري للرجال
az: Kişi prezervativləri
bg: Мъжки презервативи
cs: Pánské kondomy
da: Mandlige kondomer
de: Männliche Kondome
el: Ανδρικά προφυλακτικά
es: Condones masculinos
et: Meeste kondoomid
fa: کاندوم مردانه
fi: Miesten kondomit
fr: Préservatifs masculins
ga: Coiscíní fireann
hr: Muški kondomi
hu: Férfi óvszerek
hy: Տղամարդու պահպանակներ
id: Kondom pria
is: Karlkyns smokkar
it: Preservativi maschili
ja: 男性用コンドーム
ka: მამაკაცის კონდომები
kk: Ерлерге арналған мүшеқаптар
ko: 남성용 콘돔
ky: Эркектер үчүн презервативдер
lt: Vyriški prezervatyvai
lv: Vīriešu prezervatīvi
mk: Машки кондоми
ms: Kondom lelaki
mt: Kondoms maskili
nl: Mannelijke condooms
no: Manlige kondomer
pl: Prezerwatywy męskie
pt: Preservativos masculinos
ro: Prezervative masculine
ru: Мужские презервативы
sk: Pánske kondómy
sl: Moški kondomi
sq: Prezervativë për meshkuj
sr: Мушки кондоми
sv: Manliga kondomer
sw: Kondomu za kiume
tg: Презервативҳои мардона
th: ถุงยางอนามัยชาย
tk: Erkek prezerwatiwleri
tr: Erkek kondomları
uk: Чоловічі презервативи
uz: Erkak prezervativlari
vi: Bao cao su nam
zh: 男用避孕套
wikidata:en: Q14076

< fr:Préservatifs
en: Female condoms
ar: واقي ذكري نسائي
az: Qadın prezervativləri
bg: Женски презервативи
cs: Dámské kondomy
da: Kvindelige kondomer
de: Weibliche Kondome
el: Γυναικεία προφυλακτικά
es: Condones femeninos
et: Naiste kondoomid
fa: کاندوم زنانه
fi: Naisten kondomit
fr: Préservatifs féminins
ga: Coiscíní baineann
hr: Ženski kondomi
hu: Női óvszerek
hy: Կանացի պահպանակներ
id: Kondom wanita
is: Kvenkyns smokkar
it: Preservativi femminili
ja: 女性用コンドーム
ka: ქალის კონდომები
kk: Әйелдерге арналған мүшеқаптар
ko: 여성용 콘돔
ky: Аялдар үчүн презервативдер
lt: Moteriški prezervatyvai
lv: Sieviešu prezervatīvi
mk: Женски кондоми
ms: Kondom wanita
mt: Kondoms femminili
nl: Vrouwelijke condooms
no: Kvinnekondomer
pl: Prezerwatywy damskie
pt: Preservativos femininos
ro: Prezervative feminine
ru: Женские презервативы
sk: Dámske kondómy
sl: Ženski kondomi
sq: Prezervativë femra
sr: Женски кондоми
sv: Kvinnliga kondomer
sw: Kondomu za kike
tg: Презервативҳои занона
th: ถุงยางอนามัยสำหรับผู้หญิง
tk: Aýal prezerwatiwleri
tr: Kadın kondomları
uk: Жіночі презервативи
uz: Ayollar prezervativlari
vi: Bao cao su nữ
zh: 女性安全套
wikidata:en: Q864088

< en:Accessories
en: Lubricating gels, lubricants
ar: مواد تشحيم ، جل تزليق
az: Yağlayıcı gellər, sürtkü yağları
bg: Смазочни гелове, лубриканти
cs: Lubrikační gely, lubrikanty
da: Smøremidler, smøregeler
de: Gleitgele, Schmiermittel
el: Λιπαντικά τζελ, λιπαντικά
es: Geles lubricantes, lubricantes
et: Libestavad geelid, määrdeained
fa: ژل های روان کننده، روان کننده ها
fi: Liukuvoiteet, liukasteet
fr: Gels lubrifiants, lubrifiants
ga: Gels bealaithe, bealaí
hr: Lubrikantni gelovi, lubrikanti
hu: Síkosító gélek, kenőanyagok
hy: Քսող գելեր, քսանյութեր
id: Gel pelumas, pelumas
is: Smurningshlaup, smurefni
it: Gel lubrificanti, lubrificanti
ja: 潤滑剤、潤滑剤ゲル
ka: საპოხი გელები, საპოხი მასალები
kk: Майлау гельдері, майлағыштар
ko: 윤활 젤, 윤활제
ky: Майлоочу гельдер, майлоочу майлар
lt: Lubrikantai, tepalai
lv: Smērvielas, smērvielu želejas
mk: Лубрикантни гелови, лубриканти
ms: Gel pelincir, pelincir
mt: Ġellijiet lubrifikanti, lubrifikanti
nl: Glijmiddelen, glijmiddelen
no: Smøremidler, smøregeler
pl: Żele nawilżające, lubrykanty
pt: Géis lubrificantes, lubrificantes
ro: Geluri lubrifiante, lubrifianți
ru: Смазочные гели, смазки
sk: Lubrikačné gély, lubrikanty
sl: Mazalni geli, maziva
sq: Xhel lubrifikantë, lubrifikantë
sr: Лубрикантни гелови, лубриканти
sv: Smörjmedel, glidmedel
sw: Geli za kulainisha, vilainishi
tg: Гелҳои молиданӣ, равғанҳои молиданӣ
th: เจลหล่อลื่น, สารหล่อลื่น
tk: Ýaglaýjy geller, ýaglaýjylar
tr: Kayganlaştırıcı jeller, kaydırıcılar
uk: Змащувальні гелі, мастила
uz: Moylash gellari, moylash materiallari
vi: Gel bôi trơn, chất bôi trơn
zh: 润滑凝胶、润滑剂

< en:Accessories
en: Massage candle
ar: شمعة التدليك
az: Masaj şamı
bg: Свещ за масаж
cs: Masážní svíčka
da: Massage stearinlys
de: Massagekerze
el: Κερί μασάζ
es: Vela de masaje
et: Massaažiküünal
fa: شمع ماساژ
fi: Hierontakynttilä
fr: Bougie pour massage
ga: Coinneal suathaireachta
hr: Svijeća za masažu
hu: Masszázs gyertya
hy: Մերսման մոմ
id: Lilin pijat
is: Nuddkerti
it: Candela da massaggio
ja: マッサージキャンドル
ka: მასაჟის სანთელი
kk: Массаж шамы
ko: 마사지 양초
ky: Массаж шам
lt: Masažinė žvakė
lv: Masāžas svece
mk: Свеќа за масажа
ms: Lilin urut
mt: Xemgħa tal-massaġġi
nl: Massagekaars
no: Massasjelys
pl: Świeca do masażu
pt: Vela de massagem
ro: Lumânare de masaj
ru: Свеча для массажа
sk: Masážna sviečka
sl: Masažna sveča
sq: Qiri masazhi
sr: Свећа за масажу
sv: Massageljus
sw: Mshumaa wa masaji
tg: Шамъи массаж
th: เทียนนวด
tk: Massaž şemi
tr: Masaj mumu
uk: Свічка для масажу
uz: Massaj sham
vi: Nến massage
zh: 按摩蜡烛

< en:Moist wipes
en: Baby wipes
ar: مناديل مبللة للأطفال
az: Uşaq salfetləri
bg: Бебешки мокри кърпички
bn: বেবি ওয়াইপ
ca: Tovalloletes per a nadons
cs: Dětské vlhčené ubrousky
da: Vådservietter til babyer
de: Feuchttücher für Babys
el: Μωρομάντηλα
es: Toallitas húmedas para bebés
et: Niisked salvrätikud beebidele
fa: دستمال مرطوب کودک
fi: Vauvojen kosteuspyyhkeet
fr: Lingettes pour bébé, Lingettes bébé, Lingettes bébés, Lingette bébés, Lingette bébés
ga: Tuáillíní fliucha do leanaí
he: מגבונים לחים לתינוקות
hr: Vlažne maramice za bebe
hu: Babatörlőkendők
hy: Մանկական թաց անձեռոցիկներ
id: Tisu basah bayi
it: Salviettine umidificate per bambini
ja: ベビーワイプ
ka: ბავშვის სველი ხელსახოცები
kk: Балаларға арналған дымқыл майлықтар
km: ក្រណាត់សើមសម្រាប់ទារក
ko: 아기 물티슈
ky: Ымыркайлар үчүн нымдуу салфеткалар
lt: Drėgnos servetėlės kūdikiams
lv: Mitrās salvetes zīdaiņiem
mk: Влажни марамчиња за бебиња
ms: Tisu basah bayi
mt: Wipes niedja tat-trabi
nl: Babydoekjes
no: Våtservietter for babyer
pl: Chusteczki nawilżane dla dzieci
pt: Toalhetes húmidos para bebés
ro: Șervețele umede pentru bebeluși
ru: Детские влажные салфетки
sk: Vlhčené utierky pre deti
sl: Vlažilni robčki za dojenčke
sq: Pëlhura të lagura për fëmijë
sr: Влажне марамице за бебе
sv: Våtservetter för barn
sw: Vifuta vya watoto
tg: Салфеткаҳои тар барои кӯдакон
th: ผ้าเปียกสำหรับเด็ก
tk: Balamyjyklar üçin çygly süpürgiçler
tr: Bebek mendilleri
uk: Вологі серветки для дітей
ur: بچوں کے لیے گیلے مسح
uz: Bolalar uchun nam salfetkalar
vi: Khăn ướt cho bé
zh: 婴儿湿巾

en: Cotton buds, Cotton swabs
da: Vatpinde
de: Wattestäbchen
nb: Bomullspinner
sv: Bomullspinnar
wikidata:en: Q12201
<<<<<<< HEAD
=======

en: Petroleum jellies, Vaseline
sv: Petroleumgeléer, Vaselin
wikidata:en: Q457239
>>>>>>> c1471310
<|MERGE_RESOLUTION|>--- conflicted
+++ resolved
@@ -6927,10 +6927,7 @@
 nb: Bomullspinner
 sv: Bomullspinnar
 wikidata:en: Q12201
-<<<<<<< HEAD
-=======
 
 en: Petroleum jellies, Vaseline
 sv: Petroleumgeléer, Vaselin
 wikidata:en: Q457239
->>>>>>> c1471310
