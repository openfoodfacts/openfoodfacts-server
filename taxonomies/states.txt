--- conflicted
+++ resolved
@@ -12,11 +12,7 @@
 ja:空
 nl:Leeg
 nl_be:Leeg
-<<<<<<< HEAD
 pl:Pusty
-=======
-pl:Pusty
->>>>>>> 9b41bb81
 pt:Vazio
 ro:Gol
 rs:Prazno
@@ -42,11 +38,7 @@
 ja:確認済
 nl:Gecontroleerd
 nl_be:Geverifieerd
-<<<<<<< HEAD
 pl:Sprawdzony
-=======
-pl:Sprawdzony
->>>>>>> 9b41bb81
 pt:Verificado
 ro:Verificat
 rs:Provereno
@@ -71,11 +63,7 @@
 ja:要確認
 nl:Te controleren
 nl_be:Nog te verifiëren
-<<<<<<< HEAD
 pl:Do sprawdzenia
-=======
-pl:Do sprawdzenia
->>>>>>> 9b41bb81
 pt:Pendente de verificação
 ro:De verificat
 sv:Att kontrolleras
@@ -124,11 +112,7 @@
 ja:未完了
 nl:Aan te vullen
 nl_be:Te vervolledigen
-<<<<<<< HEAD
 pl:Do uzupełnienia
-=======
-pl:Do uzupełnienia
->>>>>>> 9b41bb81
 pt:A completar
 ro:De completat
 ru:Не заполненные
@@ -153,11 +137,7 @@
 ja:期限未完了
 nl:Houdbaarheidsdatum invullen
 nl_be:Houdbaarheidsdatum invullen
-<<<<<<< HEAD
 pl:Data ważności do uzupełnienia
-=======
-pl:Data ważności do uzupełnienia
->>>>>>> 9b41bb81
 pt:Data de validade a completar
 ro:De completat data de expirare
 rs:Rok isticanja nije upotpunjen
@@ -208,11 +188,7 @@
 ja:製品名未完了
 nl:Productnaam invullen
 nl_be:Productnaam invullen
-<<<<<<< HEAD
 pl:Nazwa produktu do uzupełnienia
-=======
-pl:Nazwa produktu do uzupełnienia
->>>>>>> 9b41bb81
 pt:Nome do produto a completar
 ro:De completat numele produsului
 rs:Naziv proizvoda nije upotpunjen
@@ -530,11 +506,7 @@
 ja:写真のアップロード完了
 nl:Geüploade foto's
 nl_be:Geüploade foto's
-<<<<<<< HEAD
 pl:Zdjęcia dodane
-=======
-pl:Zdjęcia dodane
->>>>>>> 9b41bb81
 pt:Imagens enviadas
 ro:Fotografii încărcate
 ru:Фотографии загружены
@@ -666,11 +638,7 @@
 it:Nome prodotto completato
 ja:製品名完了
 nl:Productnaam klaar
-<<<<<<< HEAD
 pl:Nazwa produktu uzupełniona
-=======
-pl:Nazwa produktu uzupełniona
->>>>>>> 9b41bb81
 ru:Название указано
 sv:Produktnamn fullständigt
 vi:Tên sản phẩm đã hoàn thành
@@ -709,9 +677,4 @@
 nl:Verpakkerscode gereed
 sv:Identifieringsmärke fullständigt
 vi:Mã đóng gói đã hoàn thành
-<<<<<<< HEAD
-zh:包装代码已完成
-=======
-zh:包装代码已完成
-
->>>>>>> 9b41bb81
+zh:包装代码已完成