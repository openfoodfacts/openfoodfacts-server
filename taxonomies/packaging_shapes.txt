# Containers

en:Unknown
bg:Неизвестно
fr:Inconnu, inconnue, inconnus, inconnues
hu:Ismeretlen
nl:Onbekend
pt:Desconhecido

# For all containers: use singular as the main name, and add plural as synonym

# in English, "carton" can be any container: "a light box or container, typically one made of waxed cardboard or plastic in which drinks or foodstuffs are packaged."
# note: container is already a synonym of bin in the packaging_recycling taxonomy, it should not be listed here.
# e.g. carton of eggs, carton of milk
# en:Carton, cartons
# Currently removed to avoid confusion with the French carton (cardboard). Can be added back later once packagings are fully taxonomized.

en:container, carton
es:recipiente
fr:récipient
nl:container, karton

# undefined packaging shape: (e.g. "plastic packaging")
en:packaging
bg:опаковка
fr:emballage
nl:verpakking

# e.g. flour packet, paquet de biscuits, pack d'eau, beer pack
en:pack, packet, packs, packets, package
bg:пакет, пакети
de:Packung
es:paquete, paquetes
fr:paquet, pack, paquets, packs, packet, packets
it:pacchetto
<<<<<<< HEAD
nl:Pakket, pak, pakken
=======
nl:pak, pakket
>>>>>>> 0af59b53
pt:pacote

# adding French "fond" as a synonym of tray, used for some candy packs: "couvercle en métal, fond en plastique"
en:Tray, trays, tray with indents, shell, shells
bg:Тарелка
de:Tablettverpackung, Tablett, Schale
fr:Barquette, barquettes, Plateau, plateaux, tablette, tablettes, fond, fonds, coque, coques, présentoir, présentoirs, bac, bacs
hu:Tálca, tálcák
it:Vaschetta
nl:Tray
pt:Tabuleiro, cuvete, tabuleiros, cuvetes, couvete, couvetes

en:Jar, jars
bg:Буркан, буркани
de:Krug
el:Βάζο
es:Tarro
fr:Bocal, bocaux
hu:Befőttes üveg, befőttes üvegek
it:Vasetto, Barattolo
nl:Pot, Potten, Bokaal, Bokaalen
pt:Jarro, jarros, jarra, jarras
ro:Borcan
#suggest:packaging_materials:nl: en:glass

en:Box, boxes
bg:Кутия, кутии
de:Kasten, Schachtel, Schachteln
el:Κουτί
es:caja, cajas
fr:Boîte, boîtes, boitier, boitiers
hr:kutija
hu:Doboz, dobozok
it:Scatola, scatole, astuccio, scatoletta
nl:Doos, doosje, Dozen, Doosjes, Pakje, Pakken, Pakjes
pt:Caixa, caixas
#suggest:packaging_materials:nl: en:paper, en:cardboard

#Boxes for eggs
<en:Box
nl:Eierdoos
fr:Boîte à œufs
en:egg carton, egg box
tr:Yumurta kartonu
pl:wytłaczanka
ja:卵パック
de:Eierkarton
wikidata:en:Q959287
#suggest:packaging_materials:nl: en:cardboard

# boxes for pizza's
<en:Box
nl:Pizzadoos, pizzadozen
fr:carton à pizza
it:Cartone della pizza
de:Pizzakarton
wikidata:en:Q2097650
#suggest:packaging_materials:nl: en:cardboard

en:Case, cases
fr:Caisse, caisses, caissette, caissettes
it:Cassa, casse
nl:Doos, dozen
pt:Engradado, engradados

en:Jug, jugs
fr:Bidon, bidons
nl:Kruik, kruiken
pt:garrafão

en:Bottle, bottles
bg:Бутилка, бутилки
da:Flaske, flasker
de:Flasche, Flaschen
el:Μπουκάλι
es:botella, botellas
fr:Bouteille, bouteilles
hu:Palack, palackok
it:Bottiglia
nl:Fles, Flessen
pt:Garrafa, garrafas
wikidata:en:Q80228
#suggest:packaging_materials:nl: en:glass

en:Brick, brick carton, brick shaped carton, bricks, brick cartons, brick shaped cartons
de:Ziegel, Ziegelkarton, ziegelsteinförmiger Karton, Ziegelkartons, ziegelsteinförmige Kartons
fr:Brique, briques
hu:tégla, tégladoboz, tégla doboz, tégla karton, tégla alakú karton
nl:Drankenkarton, Melkpak, Drankenkartons, Drankencarton

en:small brick, small bricks
fr:briquette, briquettes
nl:briquette, briquettes

# Can (drink or food) made with metal
en:Can, cans
bg:Консерва или кен
da:Dåse, dåser
de:Dose, Dosen
es:Lata
fr:Boîte de conserve ou canette, boîtes de conserve ou canettes
hu:konzervdoboz, konzerv
it:Lattina, Latta
nl:Blik, Blikje, Blikjes, Bus
pt:Lata, latas
packaging_materials:en: en:metal
wikidata:en:Q2846150

# Can for drink, not canned food
<en:can
en:Drink can, beverage can, drink cans, beverage cans
bg:Кен, кенче
de:Getränkedose
es:Lata de bebida
fr:Canette, cannette, canettes, cannettes
hu:italos konzerv, italkonzerv, konzervital
it:Lattina per bevande
nl:Blikje, blikjes
pt:Lata de bebida, latas de bebidas, lata de alumínio, latas de alumínio, lata de refrigerante, latas de refrigerante, lata de refrigerantes, latas de refrigerantes
wikidata:en:Q3261783

# Can for food, not canned drinks
# Note: "canned", "conserve" : already used in the preservation taxonomy
<en:can
en:Food can, tin, tin can
bg:Консерва
de:Konservendose
es:Lata de comida
fr:Boîte de conserve, boîtes de conserves
hu:ételes konzerv, ételkonzerv, konzervétel
nl:Conservenblik
it:Lattina di cibo
pt:Lata de alimentos, latas de alimentos, lata de alimento, latas de alimento, lata de conserva, lata de conservas, latas de conserva, latas de conservas, lata de comida, latas de comida, lata de comidas, latas de comidas, lata para alimentos, latas para alimentos, lata para alimento, latas para alimento

en:pot, cup, pots, cups
bg:кофичка
de:Kanne, Becher
es:Bote, botes, vaso, vasos
fr:Pot, pots, coupelle, coupelles, verrine, verrines, ravier, raviers
hu:Pohár, fazék, lábas, edény, csésze, kanna
nl:Kuip, kuipje
pt:Pote, potes, boião, boiões, copo

<en:pot
en:individual pot, individual cup, individual pots, individual cups
fr:pot individuel, pots individuels
hu:külön edény, külön fazék
nl:Individuele pot, individuele potten
pt:Pote individual, potes individuais, boião individual, boiões individuais

en:Tumbler
fr:Gobelet
nl:Beker, Bekers, Koffiebeker, Cup
wikidata:en:Q833823

en:Tube, tubes
de:Tube, Tuben
fr:Tube, tubes
hu:Tubus, tubusok, Cső, csövek, cső alakú
nl:Tube, Tubes
pt:Bisnaga, bisnagas, tubo de bisnaga, tubos de bisnagas

en:Fastener, clip
bg:Клипса
fr:Attache
hu:Rögzítő, kapocs, csipesz
nl:Clip
pt:Atilho, atilhos, presilha, presilhas, fita, fitas, cordão, cordões, atadura, ataduras, fecho, fechos, fexo, feixo, fexos, feixos, fio, fios

en:Tie, knot
fr:Lien, noeud
nl:Knoop, strik
weight:en:light

en:Bag, bags
bg:Торбичка, торбички
da:Taske, tasker
de:Tüte, Sack, beutel
el:Σακούλα
es:bolsa, bolsas
fr:Sachet, sac, sachets, sacs, berlingots, berlingot, poche, poches, pochon, pochons
hu:Zacskó, zacskók, tasak, tasakos
it:Sacco, sacchetto, sacchettino
nl:Zak, Sachet, Tas, verzendzak, Zakken, Zakje, Zakjes
pt:Saco, sacos, saquinho, saquinhos, saqueta, saquetas

<en:Bag
en:Carrying bag, carrying bags
fr:Sac de transport, sacs de transport
nl:Draagtas, draagzak, draagzakken, draagtassen

en:Crate, crates
fr:Cagette, cagettes, cageot, cageots
hu:Láda, lécláda, ketrec
nl:Krat, kratten
pt:Caixote, caixotes

<en:Bag
en:Individual bag, individual bags
bg:Индивидуална торбичка, индивидуални торбички
de:Einzeltüten, einzelne Tüten
fr:Sachet individuel, Sachets individuels
hu:Külön zacskó, egyenkénti zacskó, külön tasak, egyenként zacskózott
nl:Individuele zak, individuele zakken
pt:Saco individual, sacos individuais, saquinho individual, saquinhos individuais, saqueta individual, saquetas individuais

en:Pouch flask, doypack, pouch
fr:Gourde, gourde individuelle, gourdes individuelles, doypack, pouch
hu:Flakon, Kulacs, flaska
it:Borraccia
pt:Frasco, frascos

en:Sleeve, sleeves,  sheath, outer open-end box
fr:Étui, étuis, Fourreau, Cavalier
hu:haskötő
nl:Banderol, huls
pt:Manga, mangas
#suggest:packaging_materials:en: en:metal, en:paper, en:cardboard, en:other

en:Mold
fr:Moule
nl:Mossel
wikidata:en:Q1432049

en:Lid, cover, lids, covers
de:Deckel
el:Καπάκι
fr:Couvercle, couvercles
hu:Fedél, tető, fedő
nl:Deksel, deksels
pt:Tampa, tampas

en:Bottle cap, bottle top, cap, top, bottle caps, bottle tops, caps, tops
bg:Капачка за бутилка, капачка, капачки
fr:Bouchon de bouteille, bouchon,  bouchons de bouteilles, bouchons
hu:Kupak, borosdugó, dugó
nl:Dop, Doppen
pt:Cápsula de garrafa, cápsulas de garrafa, tampa de garrafa, tampas de garrafa, rolha, rolhas, rolha de garrafa, rolhas de garrafa, rolha de cortiça, rolhas de cortiça, rolha de plástico, rolhas de plástico, carica, caricas, cápsula de rosca, cápsulas de rosca
wikidata:en:Q1440281

# Note: cork is listed under materials, it cannot be a synonym of wine cork in the shapes taxonomy.
<en:Bottle cap
en:Wine cork, wine bottle cork, wine corks, wine bottle corks
bg:Коркова тапа за вино, Корк за вино
fr:bouchon de bouteille de vin, bouchons de bouteille
nl:Wijnkurk, wijnkurken
wikidata:en:Q86511715

<en:Bottle cap
en:Capsule, capsules
bg:Капсула, капсули
fr:Capsule, capsules
hu:Kapszula, kapszulák
nl:Capsule, Kroonkurk, Kroonkurken
pt:Cápsula, cápsulas

en:Coffee capsule, coffee capsules
fr:Capsule de café, Capsules de café, capsules café, capsule café
hu:Kávékapszula, kávé kapszula, kávékapszulák, kávé kapszulák
nl:Koffiecapsule, Koffiecapsules, Nespressocapsule, Nespresso-capsule
pt:Cápsula de café, cápsulas de café, cápsula de cafés, cápsulas de cafés
wikidata:en:Q4236462

#As are used in Senseo
en:Coffee pad
nl:Koffiepad

en:Tea bag
bg:Чаена торбичка
nl:Theezakje

# keep the plural as the main name
en:Eating utensils, utensils, eating utensil, utensil
bg:Прибори за хранене
de:Essensutensilien, Utensilien, Essensutensil, Utensil
fr:Couverts, couvert
hu:evőeszközök, evőeszköz
nl:Bestek
pt:Talheres, talher 

# keep the plural
<en:Eating utensils
en:Chopsticks
bg:Пръчици за хранене
da:Spisepinde
de:Essstäbchen
fr:Baguettes
hu:evőpálcikák, evőpálkcika
nl:Stokjes
pt:Pauzinhos chineses, palitinhos, hashi
#suggest:packaging_materials:en: en:plastic, en:wood
wikidata:en:Q81980

<en:Eating utensils
en:Knife, knives
bg:Нож, ножове
da:Kniv, knive
de:Messer
fr:Couteau, couteaux
hu:kés, kések
nl:Mes, messen
pt:Faca, facas
wikidata:en:Q32489

<en:Eating utensils
en:Fork, forks
bg:Вилица, вилици
da:Gaffel, gafler
de:Gabel, Gabeln
fr:Fourchette, fourchettes
hu:villa, villák
nl:Vork, vorken
pt:Garfo, garfos
wikidata:en:Q81881

<en:Eating utensils
en:Spoon, spoons
bg:Лъжица, лъжици
da:Ske, skeer
de:Löffel
fr:Cuillère, cuiller, cuillères, cuillers
hu:kanál, kanalak
nl:lepel, lepels
pt:Colher, colheres
wikidata:en:Q81895

<en:Spoon
en:teaspoon
bg:чаена лъжичка, чаена лъжица
fr:cuillère à café
nl:theelepel
wikidata:en:Q216425

<en:Spoon
en:tablespoon
bg:супена лъжица
fr:cuillère à soupe
nl:soeplepel
wikidata:en:Q2002583

en:sheet, sheets
bg:лист, листа
fr:feuille, feuilles
hu:fólia, fóliák, lap, lapok
nl:blad, bladeren
pt:Folha, folhas
weight:en:light

# cardboard is listed in materials, not shapes
en:card
fr:carte, cartonnette
hu:kártya
nl:Kaart
pt:cartolina, cartolinas
# default material
packaging_materials:en: en:cardboard

en:backing, support, board, stand
fr:support, plaque
hu:tartó, tábla, állvány 
pt:suporte, placa, suportes, placas

en:Net, nets
bg:Мрежа, мрежи
de:Netz
fr:Filet, filets
hu:Háló, hálók
nl:Net, netje, netten, netjes
pt:Rede, redes, saco de rede, sacos de rede, sacos de redes, saco de redes
#suggest:packaging_materials:en: en:metal, en:other
# related_categories:en: en:Fresh garlic

en:Film, wrap, films, wraps, film wrap, film wraps, foil
bg:Фолио
da:Film
de:Folie, Film
el:Μεμβράνη
fr:Film, pellicule, films, pellicules, film de regroupement
hu:Film
it:Film, Pellicola
nl:Folie, Film, Folies
pt:Película, películas, filme, filmes, filme extensível, filme estirável
weight:en:light

en:Overpack, overpacks
fr:Suremballage, sur-emballage, suremballages, sur-emballages
hu:gyűjtőcsomag, gyűjtőcsomagolás, overpack
nl:oververpakking, oververpakkingen
pt:Sobreembalagem, sobre-embalagem, sobreembalagens, sobre-embalagens, sobrembalagens, sobrembalagens

en:Grouping package, grouping packages
de:Gruppierungspaket
fr:Emballage de regroupement, emballages de regroupement
hu:Csoportosító csomag, egyesítő csomag
nl:Groepsverpakking, groepsverpakkingen
pt:Embalagem de grupagem, embalagem de agrupagem, embalagens de grupagem, embalagens de agrupagem, embalagem agrupadora, embalagens agrupadoras

en:Seal, operculum, seals, peel-off lid
de:Dichtung, Dichtungen
fr:Opercule, opercules
hu:zárófedő
nl:Seal
pt:Tampo, tampos
# weight:en:light

en:bulk, without packaging
bg:насипно, наливно, без амбалаж
da:uden emballage
de:ohne Verpackung
fr:vrac, sans emballage
hu:ömlesztett, csomagolás nélkül, csomagolás nélküli, csomagolatlan
nl:zonder verpakking
pt:Granel, a granel, sem embalagem, sem embalagens

en:Bowl, bows
bg:Купа, купи
de:Schüssel
el:Μπολ
fr:Bol, bols
hu:Tál, tálak
nl:Schaal, Schaaltje, Schaaltjes, Vlootje, Vlootjes, Bak, Bakje, Bakjes, kom, kommen
pt:Tigela, taça, tigelas, taças
wikidata:en:Q153988

en:Plate, plates
bg:Чиния, чинии
fr:Assiette, assiettes
hu:tányér, tányérok
nl:Bord, Borden, Bordje
pt:Prato, pratos
wikidata:en:Q57216

en:Stick, sticks
fr:Batonnet, bâtonnets
hu:rúd, rudak
nl:Stok, stokken
pt:Paus, pauzinhos, varetas de madeira

en:Cosmetic stick
fr:Stick cosmétique
# related_categories:en: en:lipstick, en:deodorant
# different - do not merge

en:label, labels
bg:етикет, етикети
de:Etikett, Etiketten
fr:étiquette, étiquettes
hu:címke, címkék
nl:Label, labels
pt:Etiqueta, etiquetas, rótulo, rótulos
weight:en:light
#suggest:packaging_materials:en: en:paper, en:cardboard, en:other

en:Applicator
fr:Applicateur
nl:Applicator
#suggest:packaging_materials:en: en:plastic, en:cardboard

en:Bag-in-box
fr:Bag-in-box, Cubitainer
nl:Zak-in-doos
wikidata:en:Q799810

en:strip, band
fr:Bandelette
#suggest:packaging_materials:en: en:plastic, en:metal, en:cardboard, en:other

en:Ampoule, ampul, ampule
bg:Крушка
fr:Ampoule
nl:Ampulle
wikidata:en:Q477379
#suggest:packaging_materials:en: en:glass

en:Blister, Blister pack
bg:Блистер
fr:Blister
nl:Blister
wikidata:en:Q1334675

#en:shell with cardboard backing
#fr:coque avec chevalet carton

en:Roll, mandrel
fr:Rouleau, Bobine, Mandrin

en:Canister
fr:Bombonne
nl:Spuitbus, spuitbussen
# related_categories:en: en:Waters

en:neck seal
fr:Collerette
wikidata:en:Q61686575

en:Wire cage and cap
fr:Muselet, Muselet et plaque
#goes_with:en:glass bottle
wikidata:en:Q1061121
# related_categories:en: en:Champagnes

en:hanger
bg:закачалка
fr:Cintre
nl:Kleerhanger
# related_categories:en: en:Clothes

en:Wedge, corner piece
fr:Cale, Coin, Cornière
#suggest:packaging_materials:en: en:plastic, en:cardboard, en:metal, en:other

# close to bottle, but also ampoule is translated to vial by citeo
en:Vial, flask
fr:Flacon
nl:Flacon, Flacons

en:Clamping ring
fr:Collier

en:wrapper, wrapping
es:envoltorio
fr:enveloppage
pt:invólucro
#suggest:packaging_materials:en: en:metal, en:paper, en:other

en:envelope
bg:плик
es:sobre
fr:enveloppe
it:busta
nl:wikkel, vensterenvelop, sleeve
#suggest:packaging_materials:en: en:cardboard, en:paper

en:String, strings, ribbon, ribbons, adhesive tape, adhesive tapes, gift ribbon, gift ribbons
fr:ficelle, ficelles, ruban, rubans

en:individual dose, Individual capsule
fr:dose invididuelle, doses individuelles, dosette, dosettes
#suggest:packaging_materials:en: en:paper, en:cardboard, en:other

en:Protection cover
fr:Housse, housses, housse de protection, housses de protection
nl:Beschermingshoes, beschermingshoezen

en:pump bottle, spray, spray bottle, applicator bottle
fr:Flacon à pompe, flacons à pompe, flacon à pistolet, flacons à pistolet, Spray, sprays
#suggest:packaging_materials:en: en:plastic, en:metal, en:glass

en:squeeze bottle
fr:flacon souple, flacon pressable, flacon à presser, squeezer
nl:Knijpfles, knijpflessen

en:Aerosol can, aerosol cans
fr:Aérosol, aérosols
packaging_materials:en: en:plastic, en:metal

en:Ball flask, Roll-on bottle
fr:Flacon à bille, Roll
#suggest:packaging_materials:en: en:plastic, en:glass

en:Basket, baskets
bg:Кошница, кошници
fr:Panier, paniers
nl:Mand, manden

en:Syringe, syringes
bg:Спринцовка, спринцовки
fr:Seringue, seringues
nl:Spuit, spuiten

en:Wings, Hygiene wings
fr:Ailettes
#suggest:packaging_materials:en: en:plastic, en:paper

en:Bucket, buckets
bg:Кофа, кофи
fr:Seau, seaux
nl:Emmer, emmers
#suggest:packaging_materials:en: en:plastic, en:metal

# CITEO only translates it by pot
en:Terrine pot, terrine pots
es:Tarrina, tarrinas
fr:Terrine, terrines

en:Barrel, barrels, drum, drums, keg, kegs
fr:Tonneau, tonneaux, tonnelet, tonnelets
#suggest:packaging_materials:en: en:cardboard, en:plastic, en:metal, en:other

en:Bubble wrap
fr:Film à bulles
nl:Bubbeltjesfilm
packaging_materials:en: en:plastic

xx:cellophane

en:Cartridge, cartridges
fr:Cartouche, cartouches
nl:Cartridge, cartridges

#fr:Bac
#fr:Bidon

en:Straw, straws
bg:Сламка, сламки
fr:Paille, pailles
nl:Rietje, rietjes

en:Filling
nl:Opvulmateriaal

nl:Inlay

en:Brochure
nl:Folder

#as in "verpakking bij plastic afval", meaning the entire packaging
nl:Verpakking

en:spout, pouring spout, pour spout
fr:verseur, bec verseur
wikidata:en:Q2893427
#wikidata:en:Q54803638<|MERGE_RESOLUTION|>--- conflicted
+++ resolved
@@ -33,11 +33,7 @@
 es:paquete, paquetes
 fr:paquet, pack, paquets, packs, packet, packets
 it:pacchetto
-<<<<<<< HEAD
 nl:Pakket, pak, pakken
-=======
-nl:pak, pakket
->>>>>>> 0af59b53
 pt:pacote
 
 # adding French "fond" as a synonym of tray, used for some candy packs: "couvercle en métal, fond en plastique"
