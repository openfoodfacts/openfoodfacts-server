# Some entries are of the form A or B, or A / B
stopwords:en: or, of
stopwords:fr: ou, de, d'

# Containers

en: Unknown
ar: غير معروف
bg: Неизвестно
cs: Neznámý, neznámá, neznámí, neznámé
da: Ukendt
de: Unbekannt
el: Άγνωστο, άγνωστη, άγνωστοι, άγνωστες
es: Desconocido, desconocida, desconocidos, desconocidas
et: Tundmatu
fi: Tuntematon
fr: Inconnu, inconnue, inconnus, inconnues
hu: Ismeretlen
it: Sconosciuto, sconosciuta, sconosciuti, sconosciute
ja: 不明
ko: 알 수 없음
lt: Nežinomas, nežinoma, nežinomi, nežinomos
lv: Nezināms, nezināma, nezināmi, nezināmas
nl: Onbekend
pl: Nieznany, nieznana, nieznani, nieznane
pt: Desconhecido, desconhecida, desconhecidos, desconhecidas
ro: Necunoscut, necunoscută, necunoscuți, necunoscute
ru: Неизвестно
sk: Neznámy, neznáma, neznámi, neznáme
sl: Neznano
sv: Okänd, okända
tr: Bilinmeyen
uk: Невідомо
zh: 未知
description:en: Unidentified packaging
description:nl: Niet herkende verpakking

# For all containers: use singular as the main name, and add plural as synonym

# in English, "carton" can be any container: "a light box or container, typically one made of waxed cardboard or plastic in which drinks or foodstuffs are packaged."
# note: container is already a synonym of bin in the packaging_recycling taxonomy, it should not be listed here.
# e.g. carton of eggs, carton of milk
# en:Carton, cartons
# Currently removed to avoid confusion with the French carton (cardboard). Can be added back later once packagings are fully taxonomized.

#en:container, carton
#es:recipiente
#fr:récipient
#nl:container, karton

# undefined packaging shape: (e.g. "plastic packaging")
en: packaging
bg: опаковка
ca: embalatge
cs: zabalení
de: Verpackung
el: αμπαλάρισμα
fi: pakkausmateriaali
fr: emballage
hy: փաթեթավորում
id: kemasan
it: imballaggio
nl: verpakking
pl: opakowanie
ru: упако́вка
sq: pako, paketë
sv: förpackningsmaterial
description:nl: Het materiaal waarin iets verpakt is.

en: packet, pack, packs, packets, package
ar: حُزْمَة
az: paket
be: паке́т
bg: пакет, пакети, паке́тче
bn: প্যাকেট
ca: paquet
cs: balíček
cy: pecyn
da: pakke
de: Packung, Paket, Päckchen
el: πακέτο
eo: pako
es: paquete, paquetes
et: pakett, pakk
eu: pakete
fa: پاکت
fi: paketti
fr: paquet, pack, paquets, packs, packet, packets
gd: pacaid
he: חֲבִילָה
hi: पैकेट
hu: csomag
hy: կապոց
is: pakki
it: pacchetto
ja: パケット
ka: პაკეტი
kk: пакет
km: បេ
ko: 패킷
ky: пакет
lo: ຫໍ່
lt: pakelis
lv: paciņa
mk: пакет
mn: пакет
mo: pākete
my: အထုပ်
nl: Pakket, pak, pakken
no: pakke
pl: paczka
pt: pacote
ro: pachet
ru: паке́т
sh: замотуљак, zamotuljak
sk: balíček
sl: paket
sv: paket
sw: pakiti
tg: пакет
th: ห่อ
tm: paket
tr: paket
uk: паке́т
uz: paket
vi: gói
zh: 包
description:en: A small pack or package; a little bundle or parcel, eg. flour packet, paquet de biscuits, pack d'eau, beer pack
description:nl: Het omhulsel rond het product.

# adding French "fond" as a synonym of tray, used for some candy packs: "couvercle en métal, fond en plastique"
# fr:Barquette / Coque used by Les Mousquetaires
en: Tray, trays, tray with indents, shell, shells
bg: Тарелка
de: Tablettverpackung, Tablett, Schale
fr: Barquette, barquettes, Plateau, plateaux, tablette, tablettes, fond, fonds, coque, coques, présentoir, présentoirs, bac, bacs, barquette / coque
hu: Tálca, tálcák
it: Vaschetta
nl: Tray
pl: Tacka
pt: Tabuleiro, cuvete, tabuleiros, cuvetes, couvete, couvetes
description:nl: Een open verpakking die onderverdeeld is in verschillende vakjes.

en: Jar, jars
bg: Буркан, буркани
de: Krug
el: Βάζο
es: Tarro
fr: Bocal, bocaux
hu: Befőttes üveg, befőttes üvegek
it: Vasetto, Barattolo
nb: Glass
nl: Pot, Potten, Bokaal, Bokaalen
pl: Słoik
pt: Jarro, jarros, jarra, jarras
ro: Borcan
# suggest:packaging_materials:nl: en:glass
description:nl: Cilindervormig voorwerp van glas of aardewerk
# image:xx:bocal-verre.svg (looks like the Nutella jar)

#fr: Boîte / Coffret used by Les Mousquetaires
en: Box, boxes
bg: Кутия, кутии
de: Kasten, Schachtel, Schachteln
el: Κουτί
es: caja, cajas
fr: Boîte, boîtes, boite, boites, boitier, boitiers, coffret, coffrets, Boîte / Coffret
hr: kutija
hu: Doboz, dobozok
it: Scatola, scatole, astuccio, scatoletta
nl: Doos, doosje, Dozen, Doosjes, Pakje, Pakjes
pl: Pudełko, Pudło
pt: Caixa, caixas
# suggest:packaging_materials:nl: en:paper, en:cardboard
description:nl: Een veelal kartonnen balkvormige verpakking

# <en:box
# fr:box de pâtes
# image:xx:boite-boitier-7.svg
# suggest:category: en:instant pasta

#Boxes for eggs
< en:Box
nl: Eierdoos
en: egg carton, egg box
de: Eierkarton
fr: Boîte à œufs
# image:xx:boite-boitier-4.svg
it: scatola di uova, scatola delle uova
ja: 卵パック
pl: Wytłaczanka, Wytłoczka
tr: Yumurta kartonu
# suggest:packaging_materials:nl: en:cardboard
# suggest:category: en:eggs
description:nl: Kartonnen of geschuimd kunststoffen doos met holtes om eieren in te verpakken zonder dat deze elkaar raken
wikidata:en: Q959287

# <en:Box
# fr:Boîte à hamburger
# suggest:category: en:burgers
# image:xx:boite-boitier-2.svg

# boxes for pizza's
< en:Box
en: Pizza box
de: Pizzakarton
fr: carton à pizza
it: Cartone della pizza
nl: Pizzadoos, pizzadozen
# suggest:packaging_materials:nl: en:cardboard
description:nl: platte, vierkante, kartonnen doos waarin men een pizza kan stoppen
wikidata:en: Q2097650
# image:xx:boite-boitier-6.svg
# suggest:category: en:pizzas

< en:box
en: pill box
de: Pillendose
fr: pilulier
it: scatola per pillole
nl: pillendoos
pt: caixa de comprimidos

en: Case, cases
de: Kiste, Kisten
fr: Caisse, caisses, caissette, caissettes
it: Cassa, casse
nl: Kist, kisten
pt: Engradado, engradados

# fr:Bidon / Bonbonne used by Les Mousquetaires
en: Jug or canister, canister or jug
fr: Bidon ou bonbonne, bonbonne ou bidon
it: Caraffa o barattolo, lattina o caraffa

< en:Jug or canister
en: Jug, jugs
de: Kanne
fr: Bidon, bidons
# associated_packagings: en:cap
it: Caraffa
nl: Kruik, kruiken
pt: garrafão

#fr:Bouteille / Flacon in data from Les Mousquetaires
en: Bottle or vial, Vial or bottle
fr: Bouteille ou Flacon, Flacon ou bouteille
it: Bottiglia o flacona, flacone o bottigia

< en:Bottle or vial
en: Bottle, bottles
bg: Бутилка, бутилки
da: Flaske, flasker
de: Flasche, Flaschen
el: Μπουκάλι
es: botella, botellas
fr: Bouteille, bouteilles
hr: boca
hu: Palack, palackok
it: Bottiglia
nl: Fles, Flessen
pl: Butelka
pt: Garrafa, garrafas
# suggest:packaging_materials:nl: en:glass
# associated_packagings: en:cap
description:nl: Een langgerekt, cilindrisch en meestal van glas vervaardigd vat met een nauwe hals die met een dop of kurk af te sluiten is
wikidata:en: Q80228

# fr:bouteille de vin non gazeux
# image:xx:bouteille-2.svg
# suggest:category: en:non-sparkling wines

# fr:bouteille de jus
# image:xx:bouteille-6.svg
# suggest:category: en:juices

# fr:bouteille de bière
# image:xx:bouteille-1.svg
# suggest:category: en:beers

# <en:bottle
# fr:grande bouteille de soda
# image:xx:bouteille-7.svg
# suggest:category: en:sodas

# <en:bottle
# fr:bouteille compactable
# image:xx:bouteille-3.svg
# suggest:category: en:waters

# <en:bottle
# fr:bouteille de detergeant
# image:xx:bouteille-8.svg
# suggest:category: en:detergeants

# <en:bottle
# fr:bouteille pour liquide vaisselle
# image:xx:bouteille-9.svg
# suggest:category: en:detergeants

< en:bottle
en: hip flask
ca: petaca
cs: placatka
de: Flachmann
el: φλασκί
es: petaca, licorera
fi: taskumatti
fr: flasque
hu: lapos üveg
it: fiaschetta
lt: Kišeninė gertuvė
nl: heupfles
nn: Lommelerke
pl: Piersiówka
ru: фляжка
sk: čutora
sv: plunta
description:en: A narrow-necked vessel of metal or glass.
description:de: Ein Flachmann (ältere Bezeichnung: Taschenflasche) ist eine kleine, flache Flasche mit einer leichten Wölbung, die für das Tragen in der Brusttasche von Jacken oder in Hosentaschen konzipiert ist.
description:es: Petaca es un recipiente (caja, estuche, frasco o botella) extraplano para bebidas destiladas, cuyo tamaño y forma se adaptan a un bolsillo del pantalón.
description:fr: Une flasque est une petite bouteille plate, servant à transporter de l'alcool. Elle peut aussi être appelée flache ou flachette. Sa petite taille et sa forme lui permettent d'être transportée dans une poche.
description:nl: Heupfles, heupflacon of zakflacon is de algemene benaming voor een afgeplatte fles, vaak met een holle zijde.
wikidata:en: Q23680

en: Brick, brick carton, brick shaped carton, bricks, brick cartons, brick shaped cartons
de: Ziegel, Ziegelkarton, ziegelsteinförmiger Karton, Ziegelkartons, ziegelsteinförmige Kartons
fr: Brique, briques, brique alimentaire, briques alimentaires
hu: tégla, tégladoboz, tégla doboz, tégla karton, tégla alakú karton
nl: Drankkarton, Melkpak, Drankenkartons, Drankencarton, Drankenkarton, Drinkpahk, Drinkpakken
description:en: Verpakking voor vloeibare levensmiddelen gemaakt van gelamineerd papier

# <en:Brick
# fr:brique à ouvrir par découpe
# image:xx:brique-1.svg
# suggest:category: en:milks

# <en:Brick
# fr:brique biseautée avec bouchon revissable
# image:xx:brique-2.svg

# <en:Brick
# fr:brique plate avec bouchon revissable
# image:xx:brique-3.svg

en: small brick, small bricks
fr: briquette, briquettes
nl: briquette, briquettes
# suggest:packaging_materials:en: cardboard

# Can (drink or food) made with metal
en: Can, cans
bg: Консерва или кен
da: Dåse, dåser
de: Dose, Dosen
es: Lata
fr: Boîte de conserve ou canette, boîtes de conserve ou canettes
hr: limenka
hu: konzervdoboz, konzerv
it: Lattina, Latta
nl: Blik, Bus
pl: Puszka
pt: Lata, latas
description:nl: Een cilindervormig afgesloten blikken vaatje
# suggest:packaging_materials:en: en:unknown metal, en:aluminium, en:steel
# the line below indicates a default material: en:metal
packaging_materials:en: en:metal
wikidata:en: Q2846150


# (metal) Can for drink, not canned food
< en:can
en: Drink can, beverage can, drink cans, beverage cans
bg: Кен, кенче
de: Getränkedose
es: Lata de bebida
fr: Canette, cannette, canettes, cannettes, boîte boisson, boites boissons
hu: italos konzerv, italkonzerv, konzervital
it: Lattina per bevande
nl: Blikje, Blikjes
pl: Puszka na napoje
pt: Lata de bebida, latas de bebidas, lata de alumínio, latas de alumínio, lata de refrigerante, latas de refrigerante, lata de refrigerantes, latas de refrigerantes
description:nl: Een cilindervormig afgesloten blikken vaatje voor dranken
wikidata:en: Q3261783
# image:xx:canette.svg



# (metal) Can for food, not canned drinks
# Note: "canned", "conserve" : already used in the preservation taxonomy
< en:can
en: Food can, tin, tin can
bg: консерва за храна
de: Konservendose
es: Lata de comida
fr: Boîte de conserve, boîtes de conserves
hu: ételes konzerv, ételkonzerv, konzervétel
it: Lattina di cibo
nl: Conservenblik
pl: Puszka na żywność
pt: Lata de alimentos, latas de alimentos, lata de alimento, latas de alimento, lata de conserva, lata de conservas, latas de conserva, latas de conservas, lata de comida, latas de comida, lata de comidas, latas de comidas, lata para alimentos, latas para alimentos, lata para alimento, latas para alimento
description:nl: Een cilindervormig afgesloten blikken vaatje voor groenten, e.d.
# image:xx:boite-boitier-5.svg (boite de conserve)

# fr:Coupe / Coupelle in data from Les Mousquetaires
en: pot, cup, pots, cups
bg: кофичка
de: Becher
es: Bote, botes, vaso, vasos
fr: Pot, pots, coupelle, coupelles, verrine, verrines, ravier, raviers, coupe, coupes, coupe / coupelle
hu: Pohár, fazék, lábas, edény, csésze, kanna
nl: Kuip, kuipje
pl: Kubek, Kubeczek
pt: Pote, potes, boião, boiões, copo
comment:nl: Klopt deze vertaling wel? Is het niet meer een pot en moet kuip ergens anders onder gebracht worden?
description:nl: Wijd, houten, metalen of plastic vat

< en:pot
en: individual pot, individual cup, individual pots, individual cups
fr: pot individuel, pots individuels
hu: külön edény, külön fazék
nl: Individuele pot, individuele potten
pt: Pote individual, potes individuais, boião individual, boiões individuais

# <en:pot
# fr:salière
# image:xx:pot-5.svg 
# (image looks like a salière)
# suggest:category: en:salts, en:peppers

en: Tumbler
fr: Gobelet
nl: Beker, Bekers, Koffiebeker, Cup
description:nl: Een cilindervormig voorwerp waaruit gedronken kan worden
wikidata:en: Q833823
# image:xx:gobelet-2.svg (looks like plastic)
# image:xx:gobelet-1.svg (looks like cardboard)

en: Tube, tubes
de: Tube, Tuben
fr: Tube, tubes
hu: Tubus, tubusok, Cső, csövek, cső alakú
# image:xx:tube-1.svg 
# suggest:packaging_materials: en:cardboard, en:metal, en:glass, en:plastic, en:others
# associated_packagings: en:cap
it: Tubo, tubi
nl: Tube, Tubes
pt: Bisnaga, bisnagas, tubo de bisnaga, tubos de bisnagas
describtion:nl: Een verpakking in kokervorm gemaakt van metaal of plastic gevuld met een halfvloeibare stof

# <en:Tube
# fr:Tube avec bouchon dévissable
# image:xx:tube-1.svg
# associated_packagings: en:cap

# <en:Tube
# fr:Tube avec bouchon refermable
# image:xx:tube-2.svg 
# associated_packagings: en:cap

en: Fastener, clip
bg: Клипса
fr: Attache
hu: Rögzítő, kapocs, csipesz
it: laccetto, laccio
nl: clip, klemmetje
pt: Atilho, atilhos, presilha, presilhas, fita, fitas, cordão, cordões, atadura, ataduras, fecho, fechos, fexo, feixo, fexos, feixos, fio, fios
description:fr: Ce qui sert à relier deux ou plusieurs pièces d'un ouvrage ou à le fixer.
description:nl: Een klein werktuig waarin iets door samendrukken bijeengehouden of vastgezet kan worden

# fr:Liens ( collier , ficelle , ruban , ruban adhésif , bolduc , feuillard , bande , cordon , fil , elastique , bracelet…) in data from Les Mousquetaires
en: Tie, knot
fr: Lien, noeud, Liens, noeuds, Liens ( collier - ficelle - ruban - ruban adhésif - bolduc - feuillard - bande - cordon - fil - elastique - bracelet…)
# associated_packagings: en:bag
it: nodo, fiocco
nl: Knoop, strik
description:fr: Ce qui sert à lier, à attacher des objets ou des parties ensemble.
description:nl: Een vastgetrokken lus in garen, draad, koord of touw
weight:en: light

# fr:Poche / Pochette / Pochon in data from Les Mousquetaires
# fr:Sac / Sachet / Flowpack in data from Les Mousquetaires
en: Bag, bags
bg: Торбичка, торбички
da: Taske, tasker
de: Tüte, Sack, beutel
el: Σακούλα
es: bolsa, bolsas
fr: Sachet, sac, sachets, sacs, berlingots, berlingot, poche, poches, pochon, pochons, flowpack, Poche / Pochette / Pochon, Sac / Sachet / Flowpack
hu: Zacskó, zacskók, tasak, tasakos
it: Sacco, sacchetto, sacchettino
nl: Zak, Sachet, Tas, verzendzak, Zakken, Zakje, Zakjes
pt: Saco, sacos, saquinho, saquinhos, saqueta, saquetas
description:nl: Slappe, vormeloze verpakking

# image:xx:sac-sachet-poche-1.svg (sachet avec poignée)
# image:xx:sac-sachet-poche-2.svg (sachet)
# image:xx:sac-sachet-poche-3.svg (berlingot triangulaire)
# wikidata:en:Q2897283
# image:xx:sac-sachet-poche-5.svg (berlingot à javel)
# image:xx:sac-sachet-poche-6.svg (sac plastique fin avec poignées)
# image:xx:sac-sachet-poche-7.svg (sac carton avec poignées)
# image:xx:sac-sachet-poche-9.svg (sachet long avec soudure thermique)
# image:xx:sac-sachet-poche-3.svg (sachet fin)

en: Handle, handles
fr: Poignée, poignées
it: maniglia, maniglie

# <en:Bag
# fr:Sachet à frites cartonné
# image:xx:sac-sachet-poche-10.svg

# <en:Bag
# fr:Sachet à frites papier
# image:xx:sac-sachet-poche-11.svg

< en:Bag
en: Carrying bag, carrying bags
fr: Sac de transport, sacs de transport
nl: Draagtas, draagzak, draagzakken, draagtassen
# image:xx:sac-sachet-poche-6.svg

# fr:Cageot / Cagette / Caisse / Caissette in data from Les Mousquetaires
en: Crate, crates, punnet
de: Steige
fr: Cagette, cagettes, cageot, cageots, Cageot / Cagette / Caisse / Caissette
hu: Láda, lécláda, ketrec
nl: Krat, kratten
pt: Caixote, caixotes
description:nl: Houten of plastic doos met openingen in de zijkanten in een standaardformaat, vaak gebruikt voor opslag en het vervoer van flessen, fruit of andere waren
wikidata:en: Q2933051
# suggest:packaging_materials:en: en:wood, en:cardboard, en:plastic
# image:xx:cageot-cagette-autres-1.svg (bois)
# image:xx:cageot-cagette-autres-2.svg (plastique/generique)
# image:xx:cageot-cagette-carton.svg (carton)

< en:Bag
en: Individual bag, individual bags
bg: Индивидуална торбичка, индивидуални торбички
de: Einzeltüten, einzelne Tüten
fr: Sachet individuel, Sachets individuels
hu: Külön zacskó, egyenkénti zacskó, külön tasak, egyenként zacskózott
nl: Individuele zak, individuele zakken
pt: Saco individual, sacos individuais, saquinho individual, saquinhos individuais, saqueta individual, saquetas individuais

# fr:Gourde / Doypack in data from Les Mousquetaires
en: Pouch flask, doypack, pouch
fr: Gourde, gourde individuelle, gourdes individuelles, doypack, pouch, Gourde / Doypack
hu: Flakon, Kulacs, flaska
it: Borraccia
pt: Frasco, frascos
# comment:fr:gourde-plastique-3.svg
# suggest:packaging_materials:en: en:plastic
# image:xx:gourde-plastique-2.svg # Doypack avec fermoir
# comment:fr:gourde-plastique 1.svg # Doypack avec bouchon lateral

# fr:Étui / Fourreau in data from Les Mousquetaires
en: Sleeve, sleeves, sheath, outer open-end box
fr: Étui, étuis, Fourreau, fourreaux
hu: haskötő
nl: Banderol, huls
pt: Manga, mangas
# suggest:packaging_materials:en: en:metal, en:paper, en:cardboard, en:other
# image:xx:cavalier-etui-fourreau-3.svg (looks like yogurt cardboard sleeve)

# image:xx:cavalier-etui-fourreau-4.svg (looks like breakfast cereal box)
# suggest:packaging_materials:en: en:cardboard, en:metal, en:paper, en:other

en: Mold
fr: Moule
nl: Mossel
wikidata:en: Q1432049
# image:xx:moule-metal.svg
# image:xx:moule-carton.svg

# fr:moule à muffin ou à sauce, moule dépliable
# image:xx:moule-autre.svg
# related_categories:en: en:Chocolate muffins, en:Blueberry muffins

en: Tethered cap, attached cap, tethered caps, attached caps
bg: Прикрепена капачка
fr: Bouchon solidaire, bouchons solidaires, bouchon attaché, bouchons attachés

# fr:Bouchon (non solidaire) / Capsule / Couvercle : in data from Les Mousquetaires
en: Lid or cap, cap or lid
fr: Bouchon ou couvercle, Couvercle ou bouchon, Bouchon (non solidaire) / Capsule / Couvercle
it: Coperchio o tappo, tappo o coperchio

# covering on top of wine bottle caps
en: overcap, over cap, over capsule
fr: coiffe, coiffes

< en:Lid or cap
en: Lid, cover, lids, covers
de: Deckel
el: Καπάκι
fr: Couvercle, couvercles
hu: Fedél, tető, fedő
# image:xx:couvercle-1.svg (cloche)
# image:xx:couvercle-2.svg (couvercle)
# image:xx:couvercle-3.svg (couvercle)
# suggest:packaging_materials:en: en:metal, en:cardboard, en:glass, en:others
# associated_packagings: en:jar, en:bottle
it: coperchio
nb: Lokk
nl: Deksel, deksels
pl: Nakrętka, Zakrętka, Pokrywka, Wieczko, Wieko
pt: Tampa, tampas

< en:Lid or cap
en: Bottle cap, bottle top, cap, top, bottle caps, bottle tops, caps, tops
bg: Капачка, капачка за бутилка, капачки
fr: Bouchon, bouchons, Bouchon de bouteille, bouchons de bouteilles, bouchons
hu: Kupak, borosdugó, dugó
# image:xx:bouchon-1.svg
# associated_packagings: en:bottle
it: tappo di bottiglia
nl: Dop, Doppen
pl: Kapsel
pt: Cápsula de garrafa, cápsulas de garrafa, tampa de garrafa, tampas de garrafa, rolha, rolhas, rolha de garrafa, rolhas de garrafa, rolha de cortiça, rolhas de cortiça, rolha de plástico, rolhas de plástico, carica, caricas, cápsula de rosca, cápsulas de rosca
wikidata:en: Q1440281

# for salt and pepper
<<<<<<< HEAD
<en:Lid or cap
en:Grinder cap
fr:Bouchon broyeur, bouchons broyeurs
es:Tapa molinillo
de:Mühlenverschluss
it:Tappo macinino
=======
< en:Lid or cap
en: Grinder cap
fr: Bouchon broyeur, bouchons broyeurs
>>>>>>> f1cd9bdb

< en:Lid or cap
fr: Capsule à vis, bouchon à vis
wikidata:en: Q607619
# https://fr.wikipedia.org/wiki/Capsule_%C3%A0_vis

< en:Lid or cap
fr: bouchon mécanique, bouchon à étrier, bouchon à bascule
wikidata:en: Q1020525
# https://fr.wikipedia.org/wiki/Bouchon_m%C3%A9canique

# Note: cork is listed under materials, it cannot be a synonym of wine cork in the shapes taxonomy.
< en:Bottle cap
en: Wine cork, wine bottle cork, wine corks, wine bottle corks
bg: Коркова тапа, Корк за вино
fr: bouchon de bouteille de vin, bouchons de bouteilles de vin, bouchon de vin
hr: pluteni čep
# image:xx:bouchon-2.svg (wine cork)
# suggest:packaging_materials:en: en:plastic, en:cork
it: tappo di sughero, tappo di vino, tappo di bottiglia di vino
nl: Wijnkurk, wijnkurken, Wijn kurk
pl: Korek do wina
wikidata:en: Q86511715

< en:Wine cork
en: Champagne cork
bg: Шампанска корк
de: Sektverschluss
el: Πώμα σαμπάνιας
fr: bouchon de Champagne
hu: Pezsgő dugó
nl: Champagnestop
pl: Korek do szampana
pt: Tampa de champanhe
wikidata:en: Q106910341
# image:xx:bouchon-3.svg (champagne cork)

fr: Capsule CRD, Capsule Représentative de Droit, Capsule-congé
wikidata:en: Q2937610
# legal aluminum wrapper capsule in France and other countries
# https://fr.wikipedia.org/wiki/Capsule_CRD
# https://fr.wikipedia.org/wiki/Capsule-cong%C3%A9

< en:Bottle cap
en: Capsule, capsules
bg: Капсула, капсули
de: Kapsel, Kapseln
es: Cápsula, cápsulas
fr: Capsule, capsules
hu: Kapszula, kapszulák
it: Capsula, capsule
lt: Kapsulė, kapsulės
nl: Capsule, Kroonkurk, Kroonkurken
pl: Kapsułka, kapsułki
pt: Cápsula, cápsulas
ru: Капсула, капсулы
# image:xx:capsule-metal.svg (looks like a soda capsule)
# image:xx:capsule-autre.svg (looks like a plastic capsule for wine)
# suggest:packaging_materials:en: en:plastic, en:metal

en: Coffee capsule, coffee capsules
de: Kaffeekapsel, Kaffeekapseln
es: Cápsula de café, cápsulas de café
fr: Capsule de café, Capsules de café, capsules café, capsule café
hu: Kávékapszula, kávé kapszula, kávékapszulák, kávé kapszulák
it: Capsula di caffè, capsule di caffè
lt: Kavos kapsulė, kavos kapsulės
nl: Koffiecapsule, Koffiecapsules, Nespressocapsule, Nespresso-capsule
pl: Kapsułka do kawy
pt: Cápsula de café, cápsulas de café, cápsula de cafés, cápsulas de cafés
wikidata:en: Q4236462
# suggest:packaging_materials:en: en:plastic, en:aluminium
# related_categories:en: en:Nespresso-compatible coffee capsules

< en:Coffee capsule
en: Nespresso-compatible capsules
de: Nespresso-kompatible Kapseln
es: Cápsulas compatibles con Nespresso
fi: Nespresso-yhteensopivat kapselit
fr: Dosettes compatible Nespresso, Dosettes Nespresso, Capsules Nespresso
# he:קפסולות קפה תואמות נספרסו TODO remove coffee
it: Capsule compatibili Nespresso
lt: Nespresso kapsulės
nl: Nespresso-compatibele Capsules, Nespresso

< en:Coffee capsule
en: Tassimo-compatible capsules, T-Disc capsules
de: Tassimo-kompatible Kapseln
es: Cápsulas compatibles con Tassimo, Cápsulas T-Disc
fr: Dosettes compatible Tassimo, Dosettes Tassimo, Capsules Tassimo, Dosettes T-Disc, Capsules T-Disc
it: Capsule compatibili Tassimo, Capsule T-Disc
lt: Tassimo kapsulės, T-Disc kapsulės
nl: Tassimo-compatibele Capsules, Tassimo
# related_categories:en: en:Tassimo-compatible coffee capsules

< en:Coffee capsule
en: Dolce Gusto-compatible capsules, Dolce Gusto capsules
de: Dolce Gusto-kompatible Kapseln
es: Cápsulas compatibles con Dolce Gusto
fr: Dosettes Dolce Gusto, dosettes compatible Dolce Gusto
it: Capsule compatibili Dolce Gusto
lt: Dolce Gusto kapsulės
nl: Dolce Gusto-compatibele Capsules, Dolce Gusto
# related_categories:en: fr:Dosettes Dolce Gusto

en: Tea capsules
bg: Чайни капсули
de: Tee-Kapseln
es: Cápsulas de té
fr: Capsules de thé
hu: Tea kapszulák
it: Capsule di tè
nl: Theecapsules
pt: Cápsulas de chá

en: coffee pad, coffee pads
de: Kaffeepad, Kaffeepads
fr: dosette de café, dosettes de café
nl: Koffiepad

#As are used in Senseo
< en:coffee pad
en: Senseo-compatible coffee capsules
bg: Кафе капсули съвместими с Senseo
de: Senseo-kompatible Kapseln
es: Cápsulas de café compatibles con Senseo
fi: Senseo-yhteensopivat kahvikapselit
fr: Dosettes Senseo, Capsules Senseo, Cafés en dosettes compatible Senseo
hu: Senseo-kompatibilis kávékapszulák
it: Capsule di caffè compatibili Senseo
lt: Senseo kapsulės
nl: Senseo-compatibele koffiecapsules, Senseo-compatibele koffiecapsule, Senseo
pt: Cápsulas de café compatíveis com Senseo
# suggest:packaging_materials:en: en:paper
# related_categories:en: en:Senseo-compatible coffee capsules

en: Tea bag
bg: Чаена торбичка
# suggest:packaging_materials:en: en:paper
# related_categories:en: en:Tea bags
it: bustina di tè, bustina di te, bustina
nl: Theezakje

# keep the plural as the main name
# fr:Baguettes / Couverts / Paille -> entry from Les Mousquetaires
en: Eating utensils, utensils, eating utensil, utensil
bg: Прибори за хранене
de: Essensutensilien, Utensilien, Essensutensil, Utensil
fr: Ustensiles, ustensile, Baguettes / Couverts / Paille
hu: evőeszközök, evőeszköz
nl: Bestek
pt: Talheres, talher
# suggest:packaging_materials:en: en:plastic, en:wood

< en:Eating utensils
en: Cutlery
bg: Съдове за хранене
da: Bestik
de: Besteck
fr: Couverts, couvert
it: Posate, posata
pl: Sztućce

# keep the plural
< en:Eating utensils
en: Chopsticks
bg: Пръчици за хранене
da: Spisepinde
de: Essstäbchen
es: Palillos chinos
fr: Baguettes
hu: evőpálcikák, evőpálkcika
it: Bacchette cinesi
lt: Valgymo lazdelės
nl: Stokjes
pl: Pałeczki
pt: Pauzinhos chineses, palitinhos, hashi
ro: Bățuri de mâncat
ru: Палочки для еды
sv: Ätpinnar
tr: Yemek çubukları
wikidata:en: Q81980

< en:Cutlery
en: Knife, knives
bg: Нож, ножове
da: Kniv, knive
de: Messer
fr: Couteau, couteaux
hr: nož
hu: kés, kések
it: coltello, coltelli, coltellino, coltellini
nl: Mes, messen
pl: Nóż, noże
pt: Faca, facas
wikidata:en: Q32489

< en:Cutlery
en: Fork, forks
bg: Вилица, вилици
da: Gaffel, gafler
de: Gabel, Gabeln
fr: Fourchette, fourchettes
hr: vilica
hu: villa, villák
it: forchetta, forchette, forchettina, forchettine
nl: Vork, vorken
pl: Widelec, widelce
pt: Garfo, garfos
wikidata:en: Q81881

< en:Cutlery
en: Spoon, spoons
bg: Лъжица, лъжици
da: Ske, skeer
de: Löffel
es: Cuchara, cucharas
fr: Cuillère, cuiller, cuillères, cuillers
hr: žlica
hu: kanál, kanalak
it: Cucchiaio, cucchiai
lt: Šaukštas, šaukštai
nl: lepel, lepels
pl: Łyżka, łyżki
pt: Colher, colheres
ro: Lingură, linguri
ru: Ложка, ложки
sv: Sked, skedar
tr: Kaşık, kaşıklar
wikidata:en: Q81895

< en:Spoon
en: teaspoon
bg: чаена лъжичка, чаена лъжица
fr: cuillère à café
it: cucchiaino da tè
nl: theelepel
pl: Łyżeczki, Łyżeczka
wikidata:en: Q216425

< en:Spoon
en: tablespoon
bg: супена лъжица
fr: cuillère à soupe
it: cucchiaino
nl: soeplepel
wikidata:en: Q2002583

# fr:Plaque / Intercalaire in data from Les Mousquetaires
en: sheet, sheets, separator sheet
bg: лист, листа
fr: feuille, feuilles, feuille intercalaire, feuilles intercalaires, Plaque / Intercalaire
hu: fólia, fóliák, lap, lapok
nl: blad, bladeren
pt: Folha, folhas
weight:en: light

# cardboard is listed in materials, not shapes
en: card
fr: carte, cartonnette
hu: kártya
nl: Kaart
pt: cartolina, cartolinas
# default material
packaging_materials:en: en:cardboard

# fr:Cavalier / Cluster / Pick up in data from Les Mousquetaires
en: backing, support, board, stand
bg: подплънка
de: Stütze, Unterlage
fi: tuki
fr: support, plaque, socle, cavalier, pick up, Cavalier / Cluster / Pick up
hr: potpora
hu: tartó, tábla, állvány
ia: supporto
it: supporto
mi: kaupapa
nl: drager
pt: suporte, placa, suportes, placas
ru: подкладка
description:en: A liner or other material added behind or underneath
description:fr: Ce qui soutient une chose, ce sur quoi elle pose
description:nl: Voorwerp dat iets ondersteunt

en: Net, nets
bg: Мрежа, мрежи
cy: ffilm
de: Netz
fr: Filet, filets
hu: Háló, hálók
nl: Net, netje, netten, netjes
pl: Siatka, siatki
pt: Rede, redes, saco de rede, sacos de rede, sacos de redes, saco de redes
# suggest:packaging_materials:en: en:metal, en:other
# related_categories:en: en:Fresh garlic
# image:xx:filet-autre-1.svg
# image:xx:filet-autre-2.svg (probably the best one)
# image:xx:filet-metal.svg (flat)
# suggest:packaging_materials:en: en:metal, en:plastic

# fr:Film / Enveloppage / Feuille / Housse in data from Les Mousquetaires
en: Film, wrap, films, wraps, film wrap, film wraps, foil
af: Foelie
ar: فِلْم
be: плёнка
bg: Фолио, слой
ca: Film
da: Film
de: Folie, Film
el: Μεμβράνη
fr: Film, pellicule, films, pellicules, film de regroupement, Film / Enveloppage / Feuille / Housse
gd: film
gl: filme
he: קְרוּם
hi: फ़िल्म
hu: Film
hy: թաղանթ
is: skán
it: Film, Pellicola
ja: フィルム
lo: ຟີມ
nl: Folie, Film, Folies
pl: Folia, Film
pt: Película, películas, filme, filmes, filme extensível, filme estirável
ru: фильм
sh: фи̏лм, fȉlm
sv: Film
th: ฟิล์ม
ur: فلم
zh: 菲林
description:en: A thin layer of plastic or metal
description:nl: Dun en buigzaam vel van een metaal of kunststof
weight:en: light
# comment:en:Some languages might distinguish between plastic film and metal foil. Film in English can also mean a thin sheet of oil on water for instance.
# suggest:packaging_materials:en: en:metal, en:plastic
# image:xx:film-film-a-bulle.svg (looks like film holding water bottles together)

en: Overpack, overpacks
fr: Suremballage, sur-emballage, suremballages, sur-emballages
hu: gyűjtőcsomag, gyűjtőcsomagolás, overpack
nl: oververpakking, oververpakkingen
pt: Sobreembalagem, sobre-embalagem, sobreembalagens, sobre-embalagens, sobrembalagens, sobrembalagens

en: Grouping package, grouping packages
de: Gruppierungspaket
fr: Emballage de regroupement, emballages de regroupement
hu: Csoportosító csomag, egyesítő csomag
nl: Groepsverpakking, groepsverpakkingen
pt: Embalagem de grupagem, embalagem de agrupagem, embalagens de grupagem, embalagens de agrupagem, embalagem agrupadora, embalagens agrupadoras
# suggest:packaging_materials:en: en:plastic

# fr:Opercule / Autre Fermeture Souple in data from Les Mousquetaires
en: Seal, operculum, seals, peel-off lid
de: Dichtung, Dichtungen
fr: Opercule, opercules, Opercule / Autre Fermeture Souple
hu: zárófedő
nl: Seal
pt: Tampo, tampos
# image:xx:opercule.svg
# weight:en:light
# suggest:packaging_materials:en: en:metal, en:paper, en:cardboard, en:plastic, en:others, en:mix

en: bulk, without packaging
bg: насипно, наливно, без амбалаж
da: uden emballage
de: ohne Verpackung
es: a granel, sin empaque, sin envase, sin embalaje
fr: vrac, sans emballage
hu: ömlesztett, csomagolás nélkül, csomagolás nélküli, csomagolatlan
it: alla rinfusa, senza imballaggio
ja: 包装なし, バルク
nl: zonder verpakking
pt: Granel, a granel, sem embalagem, sem embalagens
ru: весовой, без упаковки
zh: 散装, 无包装

< en:dish
en: Bowl, bows
bg: Купа, купи
de: Schüssel
el: Μπολ
fr: Bol, bols
hu: Tál, tálak
nl: Schaal, Schaaltje, Schaaltjes, Vlootje, Vlootjes, Bak, Bakje, Bakjes, kom, kommen
pl: Miska, miski
pt: Tigela, taça, tigelas, taças
wikidata:en: Q153988
# image:xx:bol-coupe-coupelle-1.svg (bol)
# image:xx:bol-coupe-coupelle-2.svg (coupelle, which is currently amalgamated with pot)
# suggest:packaging_materials:en: en:cardboard, en:metal, en:glass, en:plastic

en: Plate, plates
bg: Чиния, чинии
fr: Assiette, assiettes
hr: tanjur
hu: tányér, tányérok
nl: Bord, Borden, Bordje
pl: Talerz, talerze
pt: Prato, pratos
wikidata:en: Q57216
# suggest:packaging_materials:en: en:plastic, en:cardboard

# fr:Pipette, Physiodose
# image:xx:flacon-et-son-bouchon-6.svg (looks like physiological serum)
# suggest:packaging_materials:en: en:plastic

en: Stick, sticks
fr: Batonnet, bâtonnets
hu: rúd, rudak
nl: Stok, stokken
pt: Paus, pauzinhos, varetas de madeira
# image:xx:batonnet.svg
# suggest:packaging_materials:en: en:wood

en: Cosmetic stick
fr: Stick cosmétique
# related_categories:en: en:lipstick, en:deodorant
# different - do not merge
# image:xx:stick-1.svg (stick deodorant)
# image:xx:stick-2.svg (stick pour les lèvres)

en: label, labels
bg: етикет, етикети
de: Etikett, Etiketten
fr: étiquette, étiquettes
hu: címke, címkék
nl: Label, labels
pl: Etykieta, etykiety
pt: Etiqueta, etiquetas, rótulo, rótulos
weight:en: light
# suggest:packaging_materials:en: en:paper, en:cardboard, en:other
# image:xx:etiquette.svg (label with a string)

en: Applicator
fr: Applicateur
nl: Applicator
# suggest:packaging_materials:en: en:plastic, en:cardboard
# image:xx:applicateur-plastique.svg (applicateur dévissable de flacon de sauce)
# image:xx:applicateur-plastique-2.svg (tampon hygiénique)

en: Bag-in-box
fr: Bag-in-box, caisse-outre, Cubitainer, BIB
nl: Zak-in-doos
wikidata:en: Q799810
# made of: fr:Boîte carton à recycler, fr:poche plastique à jeter
# https://fr.wikipedia.org/wiki/Caisse-outre
# Cubitainer is slightly different according to Wikipedia

# fr:Boîte carton de cubitainer
# image:xx:bag-in-box-complet.svg
# suggest:packaging_materials:en: en:cardboard

# fr:poche plastique de Cubitainer
# image:xx:bag-in-box-poche-plastique.svg
# suggest:packaging_materials:en: en:plastic

en: strip, band, tab
fr: Bandelette, bandelettes, bandes, bande, languette, languettes
# suggest:packaging_materials:en: en:plastic, en:metal, en:cardboard, en:other
# image:xx:bandelette-papier.svg
# image:xx:bandelette-metal.svg
# image:xx:bandelette-plastique.svg
# image:xx:bandelette-autres.svg

en: Ampoule, ampul, ampule
bg: Крушка
fr: Ampoule
hr: ampula
nl: Ampulle
wikidata:en: Q477379
# suggest:packaging_materials:en: en:glass
# image:xx:ampoule.svg
# comment:fr:this is a vial containing liquid

en: Blister, Blister pack
bg: Блистер
es: Blíster
fr: Blister
hu: Bliszter
nl: Blister
pt: Blister
wikidata:en: Q1334675
# image:xx:blister-coque-1.svg
# image:xx:blister-coque-2.svg
# image:xx:blister-coque-3.svg (sandwich)
# suggest:packaging_materials:en: en:plastic

# fr:emballage de sandwich triangle
# image:xx:blister-coque-3.svg (emballage de sandwich triangle)
# suggest:category: en:sandwich made with loaf bread

# en:shell with cardboard backing
# fr:coque avec chevalet carton
# image:xx:blister-coque-avec-chevalet-1

en: Roll, mandrel
fr: Rouleau, Bobine, Mandrin, Mandrin / Rouleau
# https://fr.wikipedia.org/wiki/Mandrin#Emballage
# comment:fr:Quand il signifie accessoire pour enroulement, le mandrin peut être un tube pour enrouler des rouleaux de papier, de feuille plastique, de tissu, etc. Le mandrin est le plus souvent en carton, réalisé par l'enroulement successif de spirales de papier croisées et collées. Parfois il est en plastique ou métallique et réutilisable. Parmi les applications domestiques, on trouve les papiers d'essuyage enroulés sur un mandrin jetable, de même le bobineau de film étirable...

# <en:Roll
# fr:rouleau de sopalin
# image:xx:bobine-rouleau-1.svg 
# suggest:packaging_materials:en: en:cardboard, en:paper

# <en:Roll
# fr:rouleau de papier toilette
# image:xx:bobine-rouleau-2.svg 
# suggest:packaging_materials:en: en:cardboard, en:paper

< en:Jug or canister
en: Canister
fr: Bombonne, bombonnes, bonbonne, bonbonnes
nl: Spuitbus, spuitbussen
# related_categories:en: en:Waters
# image:xx:bonbonne-plastique.svg https://world.openfoodfacts.org/product/3068320125367/bouteille-d-eau-evian-6l
# image:xx:bonbonne-verre.svg
# suggest:packaging_materials:en: en:plastic, en:metal, en:glass
# fr:comment:Un canister est un emballage d'allure cylindrique qui s’ouvre en totalité à une extrémité au moins
# wikidata:en:Q17175548

en: neck seal
fr: Collerette
wikidata:en: Q61686575
# image:xx:coiffe-collerette.svg
# suggest:packaging_materials:en: en:metal, en:plastic

# fr:Fermeture rigide / Fermoir / Muselet in data from Les Mousquetaires
en: Wire cage
fr: Muselet, Fermeture rigide / Fermoir / Muselet
#goes_with:en:glass bottle
wikidata:en: Q1061121
# related_categories:en: en:Champagnes
# image:xx:muselet-et-plaque.svg
# suggest:packaging_materials:en: en:metal

en: hanger
bg: закачалка
fr: Cintre
nl: Kleerhanger
# related_categories:en: en:Clothes
# image:xx:cintre.svg
# suggest:packaging_materials:en: en:metal, en:cardboard, en:others

#fr:Calage (chips, croisillons, flocons, frites, copeaux de bois, bourre…) / Cale / Coussin / Buvard in data from Les Mousquetaires
en: Wedge, wedges, wedging, corner piece
fr: Cale, Coin, Cornière, calage, cales, chips, croisillons, flocons, frites, copeaux, copeaux de bois, bourre, coussin, buvard, Calage (chips - croisillons - flocons - frites - copeaux de bois - bourre…) / Cale / Coussin / Buvard
# suggest:packaging_materials:en: en:plastic, en:cardboard, en:metal, en:other
# image:xx:cale-coin-corniere-1.svg (cardboard)
# image:xx:cale-coin-corniere-2.svg (other)

# close to bottle, but also ampoule is translated to vial by citeo
< en:Bottle or vial
en: Vial, flask
fr: Flacon
nl: Flacon, Flacons
# related_shapes: en:cap, en:vial
# image:xx:bouteille-4.svg (looks like a whiskey flask)

# fr:Flacon et son bouchon vissable
# image:xx:flacon-et-son-bouchon-5.svg
# related_shapes: en:cap, en:vial

# fr:Bouteille de sirop
# image:xx:flacon-et-son-bouchon-3.svg
# suggest:packaging_materials:en: en:metal, en:plastic

en: Clamping ring
fr: Collier
# image:xx:collier-plastique.svg
# suggest:packaging_materials:en: en:plastic

en: wrapper, wrapping
es: envoltorio
fr: enveloppage
pt: invólucro
# suggest:packaging_materials:en: en:metal, en:paper, en:other
# image:xx:enveloppage.svg

fr: agrafe

en: Sleeve, sleeves
fr: Gaine, gaines, manchon, manchons, sleever, sleevers

en: envelope
bg: плик
es: sobre
fr: enveloppe
it: busta
nl: wikkel, vensterenvelop, sleeve
# suggest:packaging_materials:en: en:cardboard, en:paper
# image:xx:enveloppe-papier.svg
# image:xx:enveloppe-carton.svg

en: String, strings, ribbon, ribbons, adhesive tapes, gift ribbon, gift ribbons
fr: ficelle, ficelles, ruban, rubans
# image:xx:ficelle-ruban-bande-3.svg (ficelle)
# image:xx:ficelle-ruban-bande-1.svg (ruban)
# image:xx:ficelle-ruban-bande-2.svg (ruban)
# suggest:packaging_materials:en: en:cardboard, en:paper, en:metal, en:others

en: individual dose, Individual capsule
de: Einzeldosis, Einzelkapsel
es: dosis individual, cápsula individual
fr: dose invididuelle, doses individuelles, dosette, dosettes
nl: individuele dosis, individuele capsule
# suggest:packaging_materials:en: en:paper, en:cardboard, en:other
# dose-individuelle-papier.svg (looks like a sugar individual dose)
# dose-individuelle-autre.svg (looks like a small doypack)

en: Protection cover
fr: Housse, housses, housse de protection, housses de protection
nl: Beschermingshoes, beschermingshoezen
# image:xx:housse.svg (looks like a suit protection cover)

en: pump bottle, spray, spray bottle, applicator bottle
de: Sprühflasche
es: espray
fr: Flacon à pompe, flacons à pompe, flacon à pistolet, flacons à pistolet, Spray, sprays
wikidata:en: Q3737688
# suggest:packaging_materials:en: en:plastic, en:metal, en:glass
# image:xx:flacon-pompe-pistolet-spray-1.svg
# image:xx:flacon-pompe-pistolet-spray-2.svg
# image:xx:flacon-et-son-bouchon-1.svg (pompe pressable)

<<<<<<< HEAD
<en:Bottle or vial
en:squeeze bottle
fr:flacon souple, flacon pressable, flacon à presser, squeezer
nl:Knijpfles, knijpflessen
es:botella exprimible, botella de apretar
de:Quetschflasche, Drückflasche
it:flacone a pressione, flacone spremibile
pt:frasco de apertar, frasco de espremer
=======
< en:Bottle or vial
en: squeeze bottle
fr: flacon souple, flacon pressable, flacon à presser, squeezer
nl: Knijpfles, knijpflessen
>>>>>>> f1cd9bdb
# suggest:packaging_materials:en: en:plastic

en: Aerosol can, aerosol cans, aerosol spray
de: Sprühdose
fr: Aérosol, aérosols
wikidata:en: Q659495
# suggest:packaging_materials:en: en:plastic, en:metal
# image:xx:aerosol.svg

<<<<<<< HEAD
en:Ball flask, Roll-on bottle
fr:Flacon à bille, Roll
es:Frascos de bola, Botella roll-on
de:Kugelflasche, Roll-on-Flasche
nl:Balflacon, Roll-on fles
wikidata:en:Q115170160
=======
en: Ball flask, Roll-on bottle
fr: Flacon à bille, Roll
wikidata:en: Q115170160
>>>>>>> f1cd9bdb
# image:xx:flacon-bille-roll.svg
# suggest:packaging_materials:en: en:plastic, en:glass

en: Basket, baskets
bg: Кошница, кошници
fr: Panier, paniers
nl: Mand, manden
# suggest:packaging_materials:en: en:plastic, en:wicker

en: Syringe, syringes
bg: Спринцовка, спринцовки
fr: Seringue, seringues
nl: Spuit, spuiten
wikidata:en: Q273318
# suggest:packaging_materials:en: en:plastic
# image:xx:seringue.svg

en: Wings, Hygiene wings
fr: Ailettes
# suggest:packaging_materials:en: en:plastic, en:paper
# image:xx:ailettes.svg

en: bucket, buckets
af: emmer
ar: دلو
as: বাল্টি
az: çanaq
be: вядро
bg: кофа, кофи
br: sailh
ca: galleda, cubell
cs: kýbl
cy: bwced
da: spand
de: Eimer
el: κουβάς
eo: sitelo
es: cubo, balde
et: pang, ämber
fa: سطل
fi: sanko, ämpäri
fo: spann
fr: seau, seaux
fy: amer
ga: buicéad
he: דלי
hi: बाल्टी
hu: veder, vödör
hy: դույլ
ia: situla
id: ember
is: fata
it: secchio
ja: バケツ
ko: 버킷
lb: Eemer
lt: kibiras
mt: barmil
nl: emmer, emmers
nn: bytte, bøtte, spann
no: bøtte, spann
pl: wiadro
pt: balde
ro: galeata
ru: ведро
sk: vedro
sl: vedro
sq: kovë
sv: hink, spann, ämbar
sw: ndoo
te: బక్కెటు, బక్కెట్టు, బొక్కెన
tr: kova
vo: böket
zh: 水桶
description:en: A container made of rigid material, often with a handle, used to carry liquids or small items.
description:da: beholder, ofte med håndtag, der benyttes til at bære væsker eller små genstande
description:de: hohes, rundes Gefäß, zumeist in Form eines Zylinders oder Kegelstumpfes, das mit einem beweglichen Henkel versehen ist und zur Aufbewahrung und/oder zum Transport, besonders von Flüssigkeiten, dient
description:es: Recipiente en forma de cilindro, cono trunco o cubo, casi siempre provisto de un asa y utilizado para transportar líquidos, polvos u objetos pequeños.
description:fr: Récipient cylindrique, ou plus souvent tronconique, de plastique, de bois ou de métal, en général pourvu d’une anse, servant à transporter un liquide, du sable ou autres.
description:it: contenitore di forma cilindrica
#suggest:packaging_materials:en: en:plastic, en:metal
description:no: beholder til å ha sand, vann, jord, etc. i; formet slik at man kan bære den, og med ett håndtak i topp
description:pt: vasilha de forma quase cilíndrica para o transporte de água e outros usos domésticos feita em madeira, metal ou plástico
description:ro: vas de lemn, de metal etc. de forma unui trunchi de con cu baza mare în partea superioară, cu toartă, folosit pentru transportul (și păstrarea) unor lichide, unor materiale granulare sau pulverulente etc.
description:sv: ihålig handtagsförsedd behållare, oftast med cirkulär bottenyta och lätt utåtgående sidor, avsedd att inrymma vatten, jord, grus, sand etc.
descrition:nl: busvormig taps toelopend vat (met hengsel), waarin men vloeistoffen of vaste stoffen kan verplaatsen
wikidata:en: Q47107
# suggest:packaging_materials:en: en:plastic, en:metal
# image:xx:seau-plastique.svg
# image:xx:seau-metal.svg

< en:bucket
en: small bucket
nl: emmertje
pl: wiaderko

# fr:Plat (Bol, Saladier, Terrine, …) in data from Les Mousquetaires
en: Dish, dishes
fr: Plat, plats, Plat, Plat (Bol - Saladier - Terrine - …)

< en:dish
en: salad bowl, salad bowls
de: Salatschüssel, Salatschüsseln
es: ensaladera, ensaladeras
fr: saladier, saladiers
it: insalatiera, insalatiere

# CITEO only translates it by pot
< en:dish
en: Terrine pot, terrine pots
es: Tarrina, tarrinas
fr: Terrine, terrines
# image:xx:terrine.svg
# image:xx:terrine-avec-couvercle.svg
# suggest:packaging_materials:en: en:plastic, en:sandstone, en:ceramic

en: Barrel, barrels, drum, drums, keg, kegs
fr: Tonneau, tonneaux, tonnelet, tonnelets
wikidata:en: Q10289
# suggest:packaging_materials:en: en:cardboard, en:plastic, en:metal, en:other
# image:xx:tonneau-tonnelet-plastique.svg
# image:xx:tonneau-tonnelet-carton.svg

en: Bubble wrap
fr: Film à bulles
nl: Bubbeltjesfilm
# suggest:packaging_materials:en: en:plastic
wikidata:en: Q19806

xx: cellophane
nl: cellofaan
description:nl: Transparant materiaal gemaakt van cellulose, in dunne vellen gewoonlijk in gebruik voor vochtdicht afsluiten van etenswaren

en: Cartridge, cartridges
fr: Cartouche, cartouches
nl: Cartridge, cartridges
# description:nl:Inktpatroon voor een printer >> actually no, food gas cartdrige
wikidata:en: Q97584727
# image:xx:cartouche.svg (looks like a gas/liquid cartdrige)

# fr:Bac
# image:xx:bac-plastique-2.svg (bac générique)
# image:xx:bac-plastique.svg (bac à glace)
# suggest:packaging_materials:en: en:cardboard, en:metal, en:others

en: drinking straw, straw, straws
be: саломінка
bg: cламка, сламки
bo: སོག་མ་པི་པི
ca: palla
cs: slámka
cy: gwelltyn
da: sugerør
de: Trinkhalm
el: καλαμάκι
eo: trinkŝalmo
es: pajilla
et: joogikõrs
fa: نی نوشیدنی
fi: pilli
fo: súgvirør
fr: paille, pailles
ga: sop
gd: sràbh
he: קש
ht: chalimo
hu: szívószál
hy: ձողիկ
id: sedotan
is: drykkjarrör
it: cannuccia
ja: ストロー
ka: საწრუპავი
km: បំពង់បឺត
ko: 빨대
lb: Stréihallem
lo: ຫລອດດູດນ້ຳ
lt: šiaudelis
lv: salmiņš
mk: сламка
mn: соруул
mo: ngongo
ms: penyedut minuman
nl: rietje, rietjes
nn: sugerøyr
no: sugerør
pl: słomka
pt: canudo
ro: pai
ru: соломинка
sh: slamka, сламка
sk: slamka
sl: slamica
sq: biule
sv: sugrör
th: หลอด
tl: halusan
tr: kamış
uk: соломинка
vi: ống hút
wa: paye
yi: שטרוי
zh: 吸管
description:en: A long tube (usually made out of plastic or paper) through which a beverage is drunk via suction
description:de: Hilfsmittel, mit welchem sich Flüssigkeiten aufsaugen lassen, um sie zu trinken
description:es: Pequeño tubo plástico que sirve para sorber líquidos, especialmente refrescos.
description:fr: Petit tube servant à aspirer un liquide.
description:nl: Dun drinkbuisje
# suggest:packaging_materials:en: en:plastic, en:paper, en:cardboard

en: Filling
af: Stopsel
bg: пълнеж
da: fyldning
de: Füllung
el: γέμιση
eo: remburaĵo
es: relleno, farsa
fi: täyte
gl: recheo
nl: Opvulmateriaal
pl: wypełnienie
pt: enchimento
ru: наполнение
sk: výplň
th: ไส้
zh: 填充
description:en: Anything that is used to fill something
description:nl: het materiaal waarmee iets opgevuld is

en: Inlay
nl: Inlay
description:en: The piece of paper or the booklet inside the case

en: Brochure
de: Broschüre, Faltblatt
es: Folleto, Prospecto
fr: Brochure
nl: Folder
sv: Broschyr
description:nl: Een blad met informatie of reclame
# suggest:packaging_materials:en: en:paper

en: spout, pouring spout, pour spout
az: lülək
bg: чучур
ca: broc
cs: hubice
de: Tülle
es: pico
fa: چرنه
fi: nokka
fo: tútur
fr: verseur, bec verseur
gl: cano
hy: ծորակ
it: beccuccio
ja: 噴出口
nl: tuit, schenktuit
pl: dzióbek
pt: bico
ru: носик
sv: pip
tr: uç
zh: 嘴子
description:en: a tube or lip through which liquid is poured or discharged.
description:fr: Appareil qui sert à verser.
description:nl: schenkpijp aan een kan of ketel
wikidata:en: Q2893427
#wikidata:en:Q54803638

fr: Bouchon verseur
en: Pouring cap
de: Ausgießkappe
es: Tapa vertedora
it: Tappo versatore
nl: Schroefdop met schenktuit
pt: Tampa de despejo
ru: Носик для наливания
zh: 倒口盖
wikidata:en: Q2921384

# fr:Pistolet / Pompe / Diffuseur / Robinet / Bouchon Technique in data from Les Mousquetaires
en: Special cap
fr: Bouchon spécial, Pistolet / Pompe / Diffuseur / Robinet / Bouchon Technique

en: Valve, valves
fr: Valve, valves, soupape, soupapes

# Used on top of a bottle to reduce the flow (e.g. for oil)
en: Reducer
fr: Réducteur
<|MERGE_RESOLUTION|>--- conflicted
+++ resolved
@@ -622,18 +622,12 @@
 wikidata:en: Q1440281
 
 # for salt and pepper
-<<<<<<< HEAD
 <en:Lid or cap
 en:Grinder cap
 fr:Bouchon broyeur, bouchons broyeurs
 es:Tapa molinillo
 de:Mühlenverschluss
 it:Tappo macinino
-=======
-< en:Lid or cap
-en: Grinder cap
-fr: Bouchon broyeur, bouchons broyeurs
->>>>>>> f1cd9bdb
 
 < en:Lid or cap
 fr: Capsule à vis, bouchon à vis
@@ -1259,7 +1253,6 @@
 # image:xx:flacon-pompe-pistolet-spray-2.svg
 # image:xx:flacon-et-son-bouchon-1.svg (pompe pressable)
 
-<<<<<<< HEAD
 <en:Bottle or vial
 en:squeeze bottle
 fr:flacon souple, flacon pressable, flacon à presser, squeezer
@@ -1268,12 +1261,6 @@
 de:Quetschflasche, Drückflasche
 it:flacone a pressione, flacone spremibile
 pt:frasco de apertar, frasco de espremer
-=======
-< en:Bottle or vial
-en: squeeze bottle
-fr: flacon souple, flacon pressable, flacon à presser, squeezer
-nl: Knijpfles, knijpflessen
->>>>>>> f1cd9bdb
 # suggest:packaging_materials:en: en:plastic
 
 en: Aerosol can, aerosol cans, aerosol spray
@@ -1283,18 +1270,12 @@
 # suggest:packaging_materials:en: en:plastic, en:metal
 # image:xx:aerosol.svg
 
-<<<<<<< HEAD
 en:Ball flask, Roll-on bottle
 fr:Flacon à bille, Roll
 es:Frascos de bola, Botella roll-on
 de:Kugelflasche, Roll-on-Flasche
 nl:Balflacon, Roll-on fles
 wikidata:en:Q115170160
-=======
-en: Ball flask, Roll-on bottle
-fr: Flacon à bille, Roll
-wikidata:en: Q115170160
->>>>>>> f1cd9bdb
 # image:xx:flacon-bille-roll.svg
 # suggest:packaging_materials:en: en:plastic, en:glass
 
