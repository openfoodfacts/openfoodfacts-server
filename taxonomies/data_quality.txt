--- conflicted
+++ resolved
@@ -7,7 +7,6 @@
 description:en: Error detected on data
 
 <en:Data quality errors
-<<<<<<< HEAD
 en:Ingredients errors
 description:en:Error on ingredients data (ingredients)
 show_on_producers_platform:en:yes
@@ -20,14 +19,12 @@
 description:fr:Au moins un ingrédient possède un pourcentage supérieur à 100% après extraction des ingredients de la photo
 show_on_producers_platform:en:yes
 
-=======
 en:Nutrition errors
 description:en:Error on nutrition data (nutrients)
 show_on_producers_platform:en:yes
 fix_action:en: add_nutrition_facts
 
 <en:Nutrition errors
->>>>>>> 99c21130
 en:Energy value in kcal does not match value computed from other nutrients
 fr:Valeur énergétique en kcal ne correspondant pas à la valeur calculée à partir des autres nutriments
 description:en:The energy value in kcal does not match value computed from other nutrients. It is often due to an error in the nutrition facts table entered by the users. Sometimes, it's an error coming from the producer.
@@ -921,12 +918,7 @@
 #description:en:Fibers are mentioned on nutrition photos, but are not present in the inputed nutrition table
 
 
-<<<<<<< HEAD
-
-### Ingredients
-=======
 ## Ingredients
->>>>>>> 99c21130
 
 <en:Data quality warnings
 en:Ingredients warnings
