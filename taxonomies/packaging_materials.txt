synonyms:xx:Recycling Code, RC

synonyms:en:biobased, bio-based, biosourced, bio-sourced
synonyms:fr:biosourcé, bio-sourcé

synonyms:fr:transparent,transparente

synonyms:fr:coloré,colorée

stopwords:en:100%
stopwords:fr:100%
stopwords:xx:100%, RC, Recycling Code

# Note: Recycling codes like "01 PETE" must be put only in the xx: entry
# They will automatically apply to all languages.
# The recycling codes must have the text label. e.g. do not put only the number "40" for "40 FE"
# "40 FE" will also match variants like "40-FE".

# List of recycling codes: https://en.wikipedia.org/wiki/Recycling_codes
# https://eur-lex.europa.eu/legal-content/EN/TXT/PDF/?uri=CELEX:31997D0129&from=EN

en:Unknown
de:Unbekannt
bg:Неизвестно
fr:Inconnu, inconnue, inconnus, inconnues
hu:Ismeretlen
nl:Overig, Onbekend
non_recyclable_and_non_biodegradable:en:maybe

en:Plastic
bg:Пластмаса
da:Plast
de:Kunststoff, Kunstoff, plastik
es:Plástico
fi:Muovi
fr:Plastique
hr:plastika
hu:Műanyag
it:Plastica
nl:Plastic, Plastiek
pl:Plastikowe, plastik
pt:Plástico
ru:Пластик
wikidata:en:Q11474
non_recyclable_and_non_biodegradable:en:maybe

en:Multilayer composite, multilayer, composite, composite materials, polycoat
de:Verbundstoff, Verbundwerkstoff, Mehrschichtverbund, Mehrschicht, Verbundmaterial, Polycoat
fr:Composites multicouches, composites multi-couches, Composite Multicouches, composite multi-couches, multi-couches, multicouches
hr:višeslojne materijale, kompozitne
nl:Composietmateriaal
pt:Compósito de várias camadas, compósito multi-camada
non_recyclable_and_non_biodegradable:en:yes

en:Recyclable material
bg:Рециклируем материал
de:wiederverwertbares Material
fr:Matériau recyclable
hu:Újrahasznosítható anyag
it:Materiale riciclabile
nl:Recycleerbaar materiaal
pt:Material reciclável
wikidata:en:Q57305800

<en:Recyclable material
<en:Plastic
en:Recyclable plastic
bg:Рециклируема пластмаса
de:wiederverwertbarer Kunststoff
fr:Plastique recyclable
hu:Újrahasznosítható műanyag
it:Plastica riciclabile
ja:プラマーク
nl:Recycleerbaar plastiek
pt:Plástico reciclável

en:Recycled material
bg:Рециклиран материал
da:Genbrugsmateriale
de:wiederverwertetes Material
fr:Matériau recyclé
hu:Újrahasznosított anyag, Újrahasznosított anyagból
it:Materiale riciclato
nl:Hergebruikt materiaal
pt:Material reciclado
wikidata:en:Q37328535

<en:Recycled material
<en:Plastic
en:Recycled plastic
bg:Рециклирана пластмаса
da:Genbrugsplast
de:wiederverwerteter Kunststoff
fr:Plastique recyclé
hu:Újrahasznosított műanyag, Újrahasznosított műanyagból
it:Plastica riciclata
nl:Hergebruikt plastiek
pt:Plástico reciclado


# Plastics:
# use the following conventions for plastic:
# in each language, for the main name, use "abbreviation + name", and put the name as the first synonym
# all abbreviations, symbols etc. go in the xx: entry, and do not need to be added to the translations in other languages
# (unless the abbreviation is different: e.g. "PEBD" = "Polyéthylène basse densité" in French instead of PELD)


en:Mixed plastics
fr:Plastiques mixtes

<en:Plastic
en:PET - Polyethylene terephthalate, Polyethylene terephthalate
xx:PET, PET(E), PETE, PET 1, PET 01, 1 PET, 01 PET, ♳
bg:PET - Полиетилентерефталат, Полиетилен терефталат
de:PET - Polyethylenterephtalat, Polyethylenterephtalat
fr:PET - Polytéréphtalate d'éthylène, Polytéréphtalate d'éthylène, polyéthylène téréphtalate
hr:PET - polietilen tereftalat
hu:PET - Polietilén-tereftalát, Polietilén-tereftalát
it:PET - Polietilene tereftalato, Polietilene tereftalato, Polietilentereftalato
nl:PET - Polyethyleentereftalaat, Polyethyleentereftalaat
pt:PET - Tereftalato de polietileno, Tereftalato de polietileno
ru:PET - Полиэтилентерефталат, Полиэтилентерефталат
wikidata:en:Q145863
recycling_code:en:1
non_recyclable_and_non_biodegradable:en:no

<en:Plastic
<en:Other plastics
en:PVDC - Polyvinylidene chloride, Polyvinylidene chloride
de:PVDC - Polyvinylidenchlorid, Polyvinylidenchlorid
fr:PVDC - Chlorure de polyvinylidène, Chlorure de polyvinylidène
xx:PVDC, 07 PVDC, PVDC 07, 07PVDC, PVDC07, 7 PVDC, PVDC 7, 7PVDC, PVDC7
wikidata:en:Q146383

<en:Polyethylene terephthalate
<en:Recycled plastic
en:rPET - Recycled Polyethylene terephthalate, Recycled PET, Recycled Polyethylene terephthalate
xx:rPET
de:Wiederverwertetes PET, rPET
fr:rPET - Polytéréphtalate d'éthylène recyclé, Polytéréphtalate d'éthylène recyclé, PET recyclé
hu:rPET - Újrahasznosított PET, Újrahasznosított PET, Újrahasznosított polietilén-tereftalát
it:PET riciclato, Polietilene tereftalato riciclato
nl:PET - Hergebruikt
pt:rPET - Tereftalato de polietileno reciclado, PET reciclado, Tereftalato de polietileno reciclado

<xx:PET
en:Biobased PET
de:Biobasiertes PET
fr:PET biosourcé
hu:Biobázisú PET
pt:Bioplástico PET
xx:Bio-PET

<xx:PET
en:Transparent PET
da:Gennemsigtig PET
de:Transparentes PET
fr:PET transparent
hu:Átlátszó PET
nl:PET transparant, Transparant PET
pt:PET transparente

<xx:rPET
en:Transparent rPET
da:Gennemsigtig rPET
de:Transparentes rPET
fr:rPET transparent, rPET transparente, PET clair
hu:Átlátszó rPET
nl:rPET transparant, Transparant rPET
pt:rPET transparente

<xx:PET
en:Colored PET
da:Farvet PET
de:Gefärbtes PET, Farbiges PET
fr:PET coloré, PET colorée
hu:Színezett PET, színes PET
nl:PET gekleurd, Gekleurd PET
pt:PET colorido

<xx:PET
en:Opaque PET
de:Undurchsichtiges PET, Intransparentes PET
fr:PET opaque
nl:PET ondoorzichtig, Ondoorzichtig PET
pt:PET opaco

<en:Plastic
en:PE - Polyethylene, Polyethylene
de:PE - Polyethylen, Polyethylen
fr:PE - Polyéthylène, Polyéthylène
hr:PE - Polietilen
xx:PE, 07 PE, PE 07, 07PE, PE07, 7 PE, PE 7, 7PE, PE7
wikidata:en:Q143429

<xx:PE
en:Biobased PE
de:Biobasiertes PE
fr:PE biosourcé
hu:Biobázisú PE
pt:Bioplástico PE
xx:Bio-PE

<en:Plastic
<xx:PE
en:HDPE - High-density polyethylene, High-density polyethylene
xx:HDPE, 2 HDPE, HDPE 2, 02 HDPE, HDPE 02, PEHD, 2 PEHD, PEHD 2, 02 PEHD, PEHD 02, HD-PE, 2 HD-PE, HD-PE 2, 02 HD-PE, HD-PE 02, PE-HD, 2 PE-HD, PE-HD 2, 02 PE-HD, PE-HD 02, RC 2, RC 02, RC2, RC02, ♴
bg:HDPE - Полиетилен с висока плътност
de:HDPE - Polyethylen hoher Dichte, Polyethylen hoher Dichte
fr:PEHD - Polyéthylène haute densité, polyéthylène haute densité
hr:HDPE - polietilen visoke gustoće            
hu:HDPE - Nagy sűrűségű polietilén, Nagy sűrűségű polietilén
it:Polietilene ad alta densità
nl:HDPE - Hogedichtheidpolyetheen, PE-HD
pt:HDPE - Polietileno de alta densidade, Polietileno de alta densidade
wikidata:en:Q2641430
non_recyclable_and_non_biodegradable:en:no

<xx:HDPE
<xx:Bio-PE
en:Biobased HDPE, Biobased PE-HD
de:Biobasiertes HDPE, Biobasiertes PE-HD
fr:PEHD biosourcé, HDPE biosourcé
hu:Biobázisú HDPE
pt:Bioplástico PEHD
xx:Bio-HDPE

<en:Plastic
en:PVC - Polyvinyl chloride, Polyvinyl chloride
xx:PVC, 3 PVC, PVC 3, 03 PVC, PVC 03, 7 V, V 7, ♵
bg:PVC - Поливинил хлорид
de:PVC - Polyvinylchlorid, Polyvinylchlorid
fr:PVC - Polychlorure de vinyle, Polychlorure de vinyle, chlorure de polyvinyle
hr:PVC - polivinil-klorid, polivinilklorid
hu:PVC - Polivinil-klorid, Polivinil-klorid, polivinilklorid, polivinil klorid
it:PVC - Cloruro di polivinile, polivinilcloruro
nl:PVC - Polyvinylchloride, polychlooretheen
pt:PVC - Policloreto de vinil, Policloreto de vinil
ru:ПВХ, Поливинилхлорид
wikidata:en:Q146368

<en:Plastic
<xx:PE
en:LDPE - Low-density polyethylene, Low-density polyethylene
xx:LDPE, 4 LDPE, LDPE 4, 04 LDPE, LDPE 04, PELD, 4 PELD, PELD 4, 04 PELD, PELD 04, LD-PE, 4 LD-PE, LD-PE 4, 04 LD-PE, LD-PE 04, PE-LD, 4 PE-LD, PE-LD 4, 04 PE-LD, PE-LD 04, ♶
bg:LDPE - Полиетилен с ниска плътност
de:LDPE - Polyethylen niedriger Dichte, Polyethylen niedriger Dichte
fr:PEBD - Polyéthylène basse densité, polyéthylène basse densité, PEBD
hr:LDPE - polietilen niske gustoće
hu:LDPE - Kis sűrűségű polietilén, Kis sűrűségű polietilén
it:Polietilene a bassa densità
nl:LDPE - Lagedichtheidpolyetheen, lagedichtheidpolyetheen
pt:LDPE - Polietileno de baixa densidade, Polietileno de baixa densidade
wikidata:en:Q2033818
non_recyclable_and_non_biodegradable:en:no

<xx:LDPE
<xx:Bio-PE
en:Biobased LDPE
de:Biobasiertes LDPE, Biobasiertes PE-LD
fr:PELD biosourcé, LDPE biosourcé
hu:Biobázisú LDPE
pt:Bioplástico PELD
xx:Bio-LDPE

<en:Plastic
en:PP - Polypropylene, Polypropylene
xx:PP, 5 PP, PP 5, PP 05, 05 PP, ♷
bg:PP - Полипропилен
de:PP - Polypropylen, Polypropylen
fr:PP - Polypropylène, Polypropylène, polypropène
hr:PP - polipropilen
hu:PP - Polipropilén, Polipropilén
it:Polipropilene, polipropene
nl:PP - Polypropeen, Polypropeen, polypropyleen
pt:PP - Polipropileno, Polipropileno
ru:Полипропилен
wikidata:en:Q146174
non_recyclable_and_non_biodegradable:en:no

<xx:PP
en:CPP - Cast PolyPropylen, Cast PolyPropylen
de:CPP - Ungerecktes Polypropylen
fr:CPP - Polypropylène coulé, Polypropylène coulé
xx:CPP, PP-C, 05 CPP, CPP 05, 5 CPP, CPP 5, 05CPP, CPP05, 5CPP, CPP5, 05 PP-C, PP-C 05, 5 PP-C, PP-C 5, 05PP-C, PP-C05, 5PP-C, PP-C5

<xx:PP
en:OPP - Oriented PolyPropylen, Oriented PolyPropylen
de:OPP - Orientiertes Polypropylen
fr:OPP - PolyPropylène Orienté, PolyPropylène Orienté
xx:OPP, PP-O, 05 OPP, OPP 05, 5 OPP, OPP 5, 05OPP, OPP05, 5OPP, OPP5, 05 PP-O, PP-O 05, 5 PP-O, PP-O 5, 05PP-O, PP-O05, 5PP-O, PP-O5

<en:Plastic
en:PS - Polystyrene, Polystyrene
bg:PS - Полистирен
de:PS - Polystyrol, Polystyrol
fr:PS - Polystyrène, Polystyrène
hr:PS - polistiren
hu:PS - Polisztirol, Polisztirol
it:PS - Polistirene, polistirolo
nl:PS - Polystyreen, Polystyreen
pt:PS - Poliestireno, Poliestireno
ru:PS - Полистирол, Полистирол
xx:PS, 6 PS, PS 6, 06 PS, PS 06, ♸
wikidata:en:Q146243

<en:Plastic
en:Other plastics, All other plastics, other plastic
bg:Други пластмаси
da:Anden plast
de:Andere Kunststoffe
fr:Autres plastiques, autre plastique
hr:O - ostali polimerni materijali
hu:Egyéb műanyag, Más műanyag, Minden más műanyag
it:Altre plastiche
nl:Andere plastics
pl:07 inne
pt:Outros plásticos, Todos os outros plásticos, outro plástico
ru:Другие пластики, Другие пластмассы
xx:07 OTHER, OTHER 07, 7 OTHER, OTHER 7, 07 O, O 07, 7 O, O 7, ♹
non_recyclable_and_non_biodegradable:en:yes

<en:Plastic
<en:Other plastics
en:PC - Polycarbonate, Polycarbonate
de:PC - Polycarbonate, Polycarbonate
fr:PC - Polycarbonate, Polycarbonate
hr:PC - polikarbonati
xx:PC, 07 PC, PC 07, 07PC, PC07, 7 PC, PC 7, 7PC, PC7
wikidata:en:Q62246

<en:Plastic
<en:Other plastics
en:PA - Polyamide, Polyamide
de:PA - Polyamide, Polyamide
fr:PA - Polyamide, Polyamide
hr:PA - poliamid, poliamidi
xx:PA, 07 PA, PA 07, 07PA, PA07, 7 PA, PA 7, 7PA, PA7
wikidata:en:Q145273

# 09 is for Alkaline batteries, not sure if 09 ABS exists.
<en:Plastic
<en:Other plastics
en:Acrylonitrile butadiene styrene
bg:Акрилонитрил-бутадиен-стирен
de:ABS - Acrylnitril-Butadien-Styrol, Acrylnitril-Butadien-Styrol, Acrylnitril-Butadien-Styrol-Copolymer
fr:Acrylonitrile butadiène styrène
hu:ABS-műanyag, Akrilnitril-butadién-sztirol
nl:Acrylonitril-butadieen-styreen
pt:Acrilonitrila butadieno estireno
xx:ABS, 07 ABS, ABS 07, 07ABS, ABS07, 7 ABS, ABS 7, 7ABS, ABS7, 9 ABS, ABS 9, 09 ABS, ABS 09
wikidata:en:Q143496

<en:Plastic
<en:Other plastics
en:PMMA - Poly(methyl methacrylate), Poly(methyl methacrylate)
de:PMMA - Polymethylmethacrylat, Polymethylmethacrylat, Acrylglas, Plexiglas
fr:PMMA - Poly(méthacrylate de méthyle), Poly(méthacrylate de méthyle)
xx:PMMA, 07 PMMA, PMMA 07, 07PMMA, PMMA07, 7 PMMA, PMMA 7, 7PMMA, PMMA7
wikidata:en:Q146123

<en:Plastic
<en:Other plastics
en:PLA - Polylactic acid, Polylactic acid, PLA
de:PLA - Polylactide, Polylactide, Polymilchsäuren
fr:PLA - Acide polylactique, Acide polylactique
hu:PLA - Politejsav, Politejsav
nl:PLA - Polymelkzuur
pt:PLA - Ácido poliláctico, poliácido láctico
xx:PLA, 07 PLA, PLA 07, 07PLA, PLA07, 7 PLA, PLA 7, 7PLA, PLA7
wikidata:en:Q413769

<en:Plastic
<en:Other plastics
<xx:PE
en:LLDPE - Linear low-density polyethylene, Linear low-density polyethylene
de:LLDPE - Lineares Polyethylen niedriger Dichte, Lineares Polyethylen niedriger Dichte
fr:LLDPE - Polyéthylène basse densité linéaire, Polyéthylène basse densité linéaire
xx:LLDPE, 07 LLDPE, LLDPE 07, 07LLDPE, LLDPE07, 7 LLDPE, LLDPE 7, 7LLDPE, LLDPE7, PE-LLD, 07 PE-LLD, PE-LLD 07, 07PE-LLD, PE-LLD07, 7 PE-LLD, PE-LLD 7, 7PE-LLD, PE-LLD7
wikidata:en:Q1863987

<en:Multilayer composite
<xx:PET
en:PETmet - Metalized polyethylene terephthalate, Metalized polyethylene terephthalate
de:PETmet - Metallisiertes Polyethylenterephthalat, Metallisiertes Polyethylenterephthalat
fr:PETmet - Polyéthylène téréphtalate métallisé
xx:PETmet, 07 PETmet, PETmet 07, 07PETmet, PETmet07, 7 PETmet, PETmet 7, 7PETmet, PETmet7, met-PET, 07 met-PET, met-PET 07, 07met-PET, met-PET07, 7 met-PET, met-PET 7, 7met-PET, met-PET7

<en:Multilayer composite
<xx:PE
en:PEmet - Metalized polyethylene, Metalized polyethylene
de:PEmet - Metallisiertes Polyethylen, Metallisiertes Polyethylen
xx:PEmet, 07 PEmet, PEmet 07, 07PEmet, PEmet07, 7 PEmet, PEmet 7, 7PEmet, PEmet7, met-PE, 07 met-PE, met-PE 07, 07met-PE, met-PE07, 7 met-PE, met-PE 7, 7met-PE, met-PE7

<en:Plastic
<en:Other plastics
<xx:PE
en:MDPE - Medium-density polyethylene, Medium-density polyethylene
de:MDPE - Polyethylen mittlerer Dichte, Polyethylen mittlerer Dichte
fr:MDPE - Polyéthylène moyenne densité, Polyéthylène moyenne densité
xx:MDPE, 07 MDPE, MDPE 07, 07MDPE, MDPE07, 7 MDPE, MDPE 7, 7MDPE, MDPE7, PE-MD, 07 PE-MD, PE-MD 07, 07PE-MD, PE-MD07, 7 PE-MD, PE-MD 7, 7PE-MD, PE-MD7

<en:Plastic
<en:Other plastics
en:EVOH - Ethylene vinyl alcohol, Ethylene vinyl alcohol, EVOH - ethylene-vinylalcohol copolymer, ethylene-vinylalcohol copolymer
de:EVOH - Ethylen-Vinylalkohol-Copolymer, Ethylen-Vinylalkohol-Copolymer
xx:EVOH, 07 EVOH, EVOH 07, 07EVOH, EVOH07, 7 EVOH, EVOH 7, 7EVOH, EVOH7, EVAL
wikidata:en:Q582510

en:Lead–acid battery
de:Bleibatterie, Blei-Säure-Batterie
fr:Batterie au plomb
hu:Ólom-sav akkumulátor
nl:Lood, Loodaccu
pt:Bateria de chumbo-ácido
xx:08 Lead, Lead 08, 8 Lead, Lead 8
wikidata:en:Q337724

en:Alkaline battery
bg:Алкална батерия
de:Alkalibatterie, Alkaline Batterie
fr:Pile alcaline, batterie alcaline, accumulateur alcaline
hr:alkalni članak
hu:Alkáli elem, 19 Alkáli
nl:Alkalinebatterij
pt:Bateria alcalina, pilha alcalina
xx:09 Alkaline, Alkaline 09, 9 Alkaline, Alkaline 9
wikidata:en:Q861345

en:Nickel–cadmium battery
bg:Никел-кадмиева батерия
de:Nickel–Cadmium-Batterie
fr:Accumulateur nickel-cadmium, batterie nickel-cadmium
hr:nikal-kadmijeva baterija
hu:Nikkel-kadmium akkumulátor
nl:Nikkel-cadmium-accu
pt:Bateria de níquel cádmio, pilha de níquel cádmio, bateria de níquel-cádmio, pilha de níquel-cádmio
xx:10 NiCD, NiCD 10, 10 NiCad, NiCad 10
wikidata:en:Q898377

en:Nickel–metal hydride battery
de:Nickelmetallhydrid Batterie
fr:Accumulateur nickel-hydrure métallique, batterie nickel-hydrure métallique
hr:nikal-metal-hibridna baterija
hu:Nikkel-fémhidrid akkumulátor,Nikkel-metál-hidrid akkumulátor
nl:nikkel-metaalhydride-accu, NiMH-accu
pt:Bateria de níquel-hidreto metálico, bateria de hidreto metálico de níquel, pilha de níquel-hidreto metálico, pilha de hidreto metálico de níquel
xx:11 NiMH, NiMH 11, 11-NiMH, NiMH-11
wikidata:en:Q308567

en:Lithium battery
bg:Литиева батерия
de:Lithiumbatterie, Litiumbatterie
fr:Accumulateur lithium, batterie lithium, batterie au lithium, accumulateur au lithium
hu:Lítium akkumulátor
nl:Lithium-ion-accu, Li-ion-accu
pt:Bateria de lítio, pilha de lítio
xx:12 Li, Li 12
wikidata:en:Q899079

en:Silver-oxide battery
de:Silberoxidbatterie
hr:srebrov oksid baterija
hu:Ezüst-oxid akkumulátor, Ezüst-oxid elem
nl:Zilveroxide batterij
pt:Bateria de óxido de prata, bateria prata-óxido, pilha de óxido de prata, pilha prata-óxido
xx:13 SO(Z), 13 SO, SO(Z) 13, SO 13
wikidata:en:Q900791

en:Zinc–carbon battery
de:Zink–Kohle-Batterie
hr:cink-ugljik baterija
hu:Cink-szén akkumulátor, Szén-cink akkumulátor, Szén-cink elem
nl:Zink-koolstofcel
pt:Bateria de zinco-carbono, pilha de zinco-carbono
xx:14 CZ, CZ 14
wikidata:en:Q28765

en:Cardboard, fiberboard, fibreboard
bg:Картон
da:Pap
de:Pappe
fr:Carton, carton standard, cartonné, cartonnée
hr:karton
hu:Hullámkarton, Hullámpapír kartondoboz, kartondoboz
it:Cartone, cartone ondulato
nl:Karton, Strokarton, Vouwkarton, Massiefkarton, Golfkarton, Turfkarton, Vormkarton, Kartonnen
pt:Cartão, cartão ondulado, cartão canelado, cartonado, cartonada, papelão, papel grosso
sv:Kartong
wikidata:en:Q389782

<en:cardboard
en:Corrugated cardboard
de:Wellpappe
bg:Вълнообразен картон
fr:Carton ondulé
hr:valovita ljepenka
xx:20 PAP, PAP 20, 20PAP, PAP20, 20 C PAP, 20 C PCB

<en:cardboard
en:Non-corrugated cardboard
de:Ungewellte Pappe, Nicht gewellte Pappe, Sonstige Pappe, Andere Pappe
bg:Друг картон
fr:Carton non ondulé
hr:ravna ljepenka
xx:21 PAP, PAP 21, 21PAP, PAP21

<en:Cardboard
<en:Recycled material
en:Recycled cardboard, 100% recycled cardboard
da:Genbrugspap
de:Recycelte Pappe, Recyclingpappe, Recycelter Karton, Recyclingkarton
fr:Carton recyclé, carton recyclé 100%, carton 100% recyclé
hu:Újrahasznosított hullámpapír, újrahasznosított karton
nl:Recycled karton
pt:Cartão reciclado, cartão ondulado reciclado, cartonado reciclado, cartonada reciclada, papelão reciclado, cartolina reciclada, papel grosso reciclado

<en:Cardboard
en:FSC cardboard
de:FSC Karton, FSC Pappe
fr:Carton FSC
nl:FSC karton
pt:Cartão FSC
# associated_label:en: en:FSC

<en:Cardboard
en:Grass carton
de:Graskarton

en:Paper
bg:Хартия
da:Papir
de:Papier
fr:Papier, papier standard
hr:papir
hu:Papír
it:Carta
nl:Papier
ru:Бумага
ja:紙
pl:papier
pt:Papel
sv:Papper
xx:22 PAP, PAP 22, 22PAP, PAP22
wikidata:en:Q11472

fr:Papier sulfurisé

en:Cellulose

# thick cardboard (e.g. book covers)
<en:cardboard
en:Paperboard
de:Karton
fi:Kartonki
fr:Papier cartonné
hr:ljepenka
hu:Kartonpapír, Karton, Papírkarton
it:Cartoncino
pt:Papel cartonado
xx:23 PBD, PBD 23, 23 PPB, PPB 23, PPB, PBD
wikidata:en:Q14934005


<en:paper
en:Other paper
de:Sonstiges Papier, Anderes Papier
fr:Autres papiers, autre papier
hu:Egyéb papír, más papír
nl:Ander karton
pt:Outro papel, outros papéis

<en:paper
en:Recycled paper, 100% recycled paper
bg:Рециклирана хартия
da:Genbrugspapir
de:Recyceltes Papier, Recyclingpapier, 100% recyceltes Papier, 100% Recyclingpapier
fr:Papier recyclé, papier recyclé 100%, papier 100% recyclé
hu:Újrahasznosított papír
nl:Recycled papier
pt:Papel reciclado, 100% papel reciclado, papel 100% reciclado

<en:paper
en:FSC paper
de:FSC Papier
fr:Papier FSC
nl:FSC-papier
pt:Papel FSC
# We have a en:FSC label - https://world.openfoodfacts.org/label/FSC - https://www.wikidata.org/wiki/Q748367
# associated_label:en: en:FSC

<en:Paper
en:Kraft paper, kraft
bg:Крафт хартия
de:Kraftpapier
fr:Papier kraft, kraft
hr:natronski papir
nl:Kraft-papier
pt:Papel kraft, kraft
wikidata:en:Q1755609

en:Wax
bg:Восък
da:Voks
de:Wachs
fr:Cire
hr:vosak
hu:Viasz
nl:Was
pt:Papel cera, papel de cera
wikidata:en:Q124695

en:Metal, Metals
bg:Метал, метали
da:Metal, Metaller
de:Metall, Metalle
fr:Métal, Métaux, métallique, métalliques
hr:metale
hu:Fém, fémek
it:Metallo,Metalli
nl:Metaal, Metalen
pt:Metais
ru:Металл
wikidata:en:Q11426

<en:Metals
en:Recyclable Metals
bg:Рециклируеми метали
de:Wiederverwertbare Metalle, Wiederverwertbares Metall, Recycelbares Metall, Recycelbare Metalle
fr:Métaux recyclables
hu:Újrahasznosítható fémek
it:Metalli riciclabili
nl:Recyclebaar metaal
pt:Metais recicláveis

# Adding iron as a synonym of steel, as most "iron" packaging is in fact steel
<en:Metals
en:Steel, iron
bg:Стомана, желязо
de:Stahl
da:Stål
fr:Acier, fer
hr:čelik
hu:Acél
it:Acciaio
nl:IJzer, Staal
pt:Aço
ru:Сталь
ja:スチール
xx:40 FE, FE 40
wikidata:en:Q11427
description:en:Steel is magnetic. If you approach a magnet, it should be attracted, unlike aluminium.

<en:steel
en:Tin-plated steel
de:Weißblech, Weissblech
fr:Fer blanc
wikidata:en:Q2556927

<en:Recyclable Metals
en:Aluminium
bg:Алуминий
da:Aluminium
de:Aluminium
fr:Aluminium
hr:aluminij
hu:Alumínium
it:Alluminio
nl:Aluminium
pt:Alumínio
ru:Алюминий
ja:アルミ
xx:41 ALU, ALU 41, ALU, ALU41, 41ALU
wikidata:en:Q663
description:fr:L'aluminium est trié grâce au courant de Foucault, qui a la propriété de repousser l’emballage en aluminium.

<en:Aluminium
en:Heavy aluminium, thick aluminium
de:Schweres Aluminium, dickes Aluminium
fr:Aluminium lourd, aluminium épais
nl:Dik aluminium
pt:Alumínio pesado, alumínio grosso, alumínio rígido

# Thin sheets, small things that cannot be easily recycled
<en:Aluminium
en:Light aluminium, thin aluminium
de:Leichtes Aluminium, dünnes Aluminium
fr:Aluminium léger, aluminium fin
nl:Dun aluminium
pt:Alumínio leve, alumínio fino, alumínio maleável

en:Wood, wooden
bg:Дърво
da:Træ
de:Holz
fr:Bois
hr:drvo
hu:Fa
it:Legno
nl:Hout
pt:Madeira
ru:Древесина
xx:50 FOR, FOR 50
wikidata:en:Q287

en:Cork
bg:Корк
da:Kork
de:Kork
fr:Liège
hr:pluto
hu:Parafa
nl:Kurk
pt:Cortiça
ru:Пробка
xx:51 FOR, FOR 51
wikidata:en:Q49444

en:Cotton
bg:Памук
da:Bomuld
de:Baumwolle
fr:Coton
hr:pamuk
hu:Pamut
it:Cotone
nl:Katoen
pt:Algodão
ru:Хлопок
xx:60 COT, COT 60, 60 TEX, TEX 60
wikidata:en:Q8231603
description:nl:de bastvezels van een soort van hennep waar bijvoorbeeld zakken van gemaakt worden

en:Jute
bg:юта
de:Jute
es:yute
fr:jute
hr:juta
hu:juta
it:iuta
nl:jute
pt:juta
ru:джутовое волокно
xx:61 TEX, TEX 61
wikidata:en:Q107211
description:en:The coarse, strong fiber of the East Indian plants, Corchorus olitorius and Corchorus capsularis, used to make mats, paper, gunny cloth etc.
description:fr:Fibre de Malvacée (Corchorus capsularis) cultivée dans les régions tropicales
description:nl:Bastvezels van een soort van hennep waar bijvoorbeeld zakken van gemaakt worden

en:Other Textiles
bg:Друг текстил
de:Andere Textilien
fr:Autres textiles, autre textile
hu:Egyéb textilek, Egyéb textil, Egyéb textília, Más textilek
nl:Ander textiel
pt:Outros têxteis
xx:62 TEX, TEX 62, 63 TEX, TEX 63, 64 TEX, TEX 64, 65 TEX, TEX 65, 66 TEX, TEX 66, 67 TEX, TEX 67, 68 TEX, TEX 68, 69 TEX, TEX 69

en:Glass
bg:Стъкло
da:Glas
de:Glas
es:Vidrio, cristal
fr:Verre
hr:staklo
hu:Üveg
it:Vetro
nl:Glas, Glazen
pl:szkło
pt:vidro
wikidata:en:Q11469

<en:Glass
en:Clear Glass
bg:Безцветно стъкло
da:Klar Glas
de:Klarglas, Farbloses Glas
fr:Verre transparent
hr:bezbojno staklo
hu:Fehér üveg
nl:transparant glas, transparant glazen
pt:Vidro transparente
xx:70 GL, GL 70, 70GL, GL70, 70 GLS, GLS 70, 70GLS, GLS70
wikidata:en:Q28869937

<en:Glass
en:Green Glass
bg:Зелено стъкло
da:Grønt Glas
de:Grünglas, Grünes Glas
fr:Verre vert
hr:zeleno staklo
hu:Zöld üveg
nl:Groen glas, groene glazen
pt:Vidro verde
xx:71 GL, GL 71, 71GL, GL71, 71 GLS, GLS 71, 71GLS, GLS71

<en:Glass
en:Brown Glass
de:Braunglas, Braunes Glas
bg:Кафяво стъкло
fr:Verre brun
hr:smeđe staklo
nl:Bruin glas, bruine glazen
xx:72 GL, GL 72, 72GL, GL72, 72 GLS, GLS 72, 72GLS, GLS72
wikidata:en:Q2184152
# wikidata is for brown glass bottles

<en:Glass
en:Dark Sort Glass
de:Dunkles Sortierglas
fr:Verre sombre
hr:ostalih boja staklo
hu:Sötét válogatott üveg
nl:Donker glas, donkere glazen
xx:73 GL, GL 73, 73GL, GL73, 73 GLS, GLS 73, 73GLS, GLS73

<en:Glass
en:Light Sort Glass
de:Helles Sortierglas
fr:Verre clair
hu:Világos válogatott üveg
nl:Lichtgekleurd glas
xx:74 GL, GL 74, 74GL, GL74, 74 GLS, GLS 74, 74GLS, GLS74

<en:Glass
en:Light Leaded Glass
de:Leichtes Bleiglas
xx:75 GL, GL 75, 75GL, GL75, 75 GLS, GLS 75, 75GLS, GLS75

<en:Glass
en:Leaded Glass
de:Bleiglas
hu:Ólomüveg
nl:Loodglas
pt:Vidro de chumbo
xx:76 GL, GL 76, 76GL, GL76, 76 GLS, GLS 76, 76GLS, GLS76
wikidata:en:Q392551

<en:Glass
en:Copper Mixed/Copper Backed Glass, Copper Mixed Glass, Copper Backed Glass
de:Kupfer gemischt/Glas mit Kupfer hinterlegt, Kupfer gemischt Glas, Glas mit Kupfer hinterlegt
xx:77 GL, GL 77, 77GL, GL77, 77 GLS, GLS 77, 77GLS, GLS77

<en:Glass
en:Silver Mixed/Silver Backed Glass, Silver Mixed Glass, Silver Backed Glass
de:Silber gemischt/Glas mit Silber hinterlegt, Silber gemischt Glas, Glas mit Silber hinterlegt
xx:78 GL, GL 78, 78GL, GL78, 78 GLS, GLS 78, 78GLS, GLS78

<en:Glass
en:Gold Mixed/Gold Backed Glass, Gold Mixed Glass, Gold Backed Glass
de:Gold gemischt/Glas mit Gold hinterlegt, Gold gemischt Glas, Glas mit Gold hinterlegt
xx:79 GL, GL 79, 79GL, GL79, 79 GLS, GLS 79, 79GLS, GLS79

<en:Multilayer composite
en:Paper and fibreboard/miscellaneous metals, Paper and fibreboard + miscellaneous metals
de:Papier und Pappe/verschiedene Metalle, Papier und Pappe + verschiedene Metalle
hr:papir i karton/raznovrsni metali
xx:80 C/X, 80 C/*, 80 CX, 80 C*

<xx:80 C/X
xx:80 C/PAP

<xx:80 C/X
xx:80 C/FE

<xx:80 C/X
xx:80 C/ALU

<en:Multilayer composite
en:Paper and plastic, Paper + Plastic
de:Papier und Pappe/Kunststoff, Papier und Pappe + Kunststoff
bg:Хартия и картон / пластмаси
fr:Papier et plastique
hr:papir i karton/plastika
hu:Papír és műanyag
nl:Papier en plastic
pt:Papel e plástico, Papel + plástico
xx:81 C/X, 81 C/*, 81 CX, 81 C*, 81 PapPet

<xx:81 C/X
xx:81 C/PAP

<xx:81 C/X
xx:81 C/PET

<xx:81 C/X
xx:81 C/PVDC

<xx:81 C/X
xx:81 C/rPET

<xx:81 C/X
xx:81 C/HDPE, 81 C/PEHD

<xx:81 C/X
xx:81 C/PVC

<xx:81 C/X
xx:81 C/LDPE, 81 C/PELD

<xx:81 C/X
xx:81 C/PP

<xx:81 C/X
xx:81 C/CPP

<xx:81 C/X
xx:81 C/OPP

<xx:81 C/X
xx:81 C/PC

<xx:81 C/X
xx:81 C/PA

<xx:81 C/X
xx:81 C/ABS

<xx:81 C/X
xx:81 C/PLA

<xx:81 C/X
xx:81 C/LLDPE
description:en:Composite material with paper and LLDPE (linear low-density polyethylene)
description:nl:Uit papier en LLDPE (lineair lagedichtheidpolyethyleen) samengesteld materiaal

<xx:81 C/X
xx:81 C/PETmet

<xx:81 C/X
xx:81 C/PEmet

<xx:81 C/X
xx:81 C/MDPE, 81 C/PEMD

<xx:81 C/X
xx:81 C/EVOH

<en:Multilayer composite
en:Paper and fibreboard/aluminium, Paper and fibreboard + aluminium
de:Papier und Pappe/Aluminium, Papier und Pappe + Aluminium
hr:papir i karton/aluminij
xx:82 C/X, 82 C/*, 82 CX, 82 C*

<xx:82 C/X
xx:82 C/PAP

<xx:82 C/X
xx:82 C/ALU

<en:Multilayer composite
en:Paper and fibreboard/tinplate, Paper and fibreboard + tinplate
de:Papier und Pappe/Weißblech, Papier und Pappe + Weißblech, Papier und Pappe/Weissblech, Papier und Pappe + Weissblech
hr:papir i karton/bijeli lim
xx:83 C/X, 83 C/*, 83 CX, 83 C*

<xx:83 C/X
xx:83 C/PAP

<xx:83 C/X
xx:83 C/FE

<en:Multilayer composite
en:Paper and cardboard / Plastic / Aluminium, Paper and fibreboard/plastic/aluminium, Paper and fibreboard + plastic + aluminium
de:Papier und Pappe/Kunststoff/Aluminium, Papier und Pappe + Kunststoff + Aluminium
bg:Хартия и картон / Пластмаси / Алуминий
hr:papir i karton/plastika/aluminij
hu:Papír és karton / Műanyag / Alumínium
xx:84 C/X, 84 C/*, 84 CX, 84 C*, PapAl

<xx:84 C/X
xx:84 C/PAP

<xx:84 C/X
xx:84 C/PET

<xx:84 C/X
xx:84 C/PVDC

<xx:84 C/X
xx:84 C/rPET

<xx:84 C/X
xx:84 C/HDPE, 84 C/PEHD

<xx:84 C/X
xx:84 C/PVC

<xx:84 C/X
xx:84 C/LDPE, 84 C/PELD

<xx:84 C/X
xx:84 C/PP

<xx:84 C/X
xx:84 C/CPP

<xx:84 C/X
xx:84 C/OPP

<xx:84 C/X
xx:84 C/PC

<xx:84 C/X
xx:84 C/PA

<xx:84 C/X
xx:84 C/ABS

<xx:84 C/X
xx:84 C/PLA

<xx:84 C/X
xx:84 C/LLDPE
description:en:Composite material with paper, cardboard, aluminium and LLDPE (linear low-density polyethylene) 
description:nl:Uit papier, karton, aluminium en LLDPE (lineair lagedichtheidpolyethyleen) samengesteld materiaal

<xx:84 C/X
xx:84 C/PETmet

<xx:84 C/X
xx:84 C/PEmet

<xx:84 C/X
xx:84 C/MDPE, 84 C/PEMD

<xx:84 C/X
xx:84 C/EVOH

<xx:84 C/X
xx:84 C/ALU

<en:Multilayer composite
en:Paper and fibreboard/plastic/aluminium/tinplate, Paper and fibreboard + plastic + aluminium + tinplate
de:Papier und Pappe/Kunststoff/Aluminium/Weißblech, Papier und Pappe + Kunststoff + Aluminium + Weißblech, Papier und Pappe/Kunststoff/Aluminium/Weissblech, Papier und Pappe + Kunststoff + Aluminium + Weissblech
hr:papir i karton/plastika/aluminij/bijeli lim
xx:85 C/X, 85 C/*, 85 CX, 85 C*

<xx:85 C/X
xx:85 C/PAP

<xx:85 C/X
xx:85 C/PET

<xx:85 C/X
xx:85 C/PVDC

<xx:85 C/X
xx:85 C/rPET

<xx:85 C/X
xx:85 C/HDPE, 85 C/PEHD

<xx:85 C/X
xx:85 C/PVC

<xx:85 C/X
xx:85 C/LDPE, 85 C/PELD

<xx:85 C/X
xx:85 C/PP

<xx:85 C/X
xx:85 C/CPP

<xx:85 C/X
xx:85 C/OPP

<xx:85 C/X
xx:85 C/PC

<xx:85 C/X
xx:85 C/PA

<xx:85 C/X
xx:85 C/ABS

<xx:85 C/X
xx:85 C/PLA

<xx:85 C/X
xx:85 C/LLDPE
description:en:Composite material with paper, fibreboard and LLDPE (linear low-density polyethylene)
description:nl:Uit papier, karton en LLDPE (lineair lagedichtheidpolyethyleen) samengesteld materiaal

<xx:85 C/X
xx:85 C/PETmet

<xx:85 C/X
xx:85 C/PEmet

<xx:85 C/X
xx:85 C/MDPE, 85 C/PEMD

<xx:85 C/X
xx:85 C/EVOH

<xx:85 C/X
xx:85 C/ALU

<xx:85 C/X
xx:85 C/FE

<en:Plastic
en:Biodegradable plastic, Card-stock Laminate
de:Biologisch abbaubarer Kunststoff, Kartonlaminat
bg:Биоразградима пластмаса
hu:Lebomló műanyag, Laminált kartonpapír
nl:Biologisch afbreekbaar plastic, Biologisch afbreekbaar plastiek
pt:Plástico biodegradável
xx:87 CSL, CSL 87
description:en:Biodegradable plastic
description:nl:Biologisch afbreekbaar plastic

<en:Multilayer composite
en:Plastic/aluminium, Plastic + aluminium
de:Kunststoff/Aluminium, Kunststoff + Aluminium
hr:plastika/aluminij
xx:90 C/X, 90 C/*, 90 CX, 90 C*, 90 C/ALU
description:en:Composite material with plastic and aluminium
description:nl:Uit plastic en aluminium samengesteld materiaal

<xx:90 C/X
xx:90 C/PET
description:en:Composite material with PET (Polyethylene terephthalate) and aluminium
description:nl:Uit PET (Polyethylene terephthalate) en aluminium samengesteld materiaal

<xx:90 C/X
xx:90 C/PVDC
description:en:Composite material with  PVDC (polyvinylidene chloride) and aluminium
description:nl:Uit PVDC (polyvinylidene chloride) en aluminium samengesteld materiaal

<xx:90 C/PET
xx:90 C/rPET
description:en:Composite material with rPET (recycled Polyethylene terephthalate) and aluminium
description:nl:Uit PET (gerecycleerd Polyethylene terephthalate) en aluminium samengesteld materiaal

<xx:90 C/X
xx:90 C/HDPE, 90 C/PEHD
description:en:Composite material from HDPE (high density polyethylene) and aluminium
description:nl:Uit HDPE (high density polyethylene) en aluminium samengesteld materiaal

<xx:90 C/X
xx:90 C/PVC
description:en:Composite material from  PVC (Polyvinyl chloride) and aluminium
description:nl:Uit PVC (Polyvinyl chloride) en aluminium samengesteld materiaal

<xx:90 C/X
xx:90 C/LDPE, 90 C/PELD

<xx:90 C/X
xx:90 C/PP
description:en:Composite material PP (polypropylene) and aluminium
description:nl:Uit PP (polypropyleen) en aluminium samengesteld materiaal

<xx:90 C/X
xx:90 C/CPP

<xx:90 C/X
xx:90 C/OPP

<xx:90 C/X
xx:90 C/PC

<xx:90 C/X
xx:90 C/PA

<xx:90 C/X
xx:90 C/ABS

<xx:90 C/X
xx:90 C/PLA

<xx:90 C/X
xx:90 C/LLDPE

<xx:90 C/X
xx:90 C/PETmet

<xx:90 C/X
xx:90 C/PEmet

<xx:90 C/X
xx:90 C/MDPE, 90 C/PEMD
description:en:Composite material with MDPE (Medium-density polyethylene) and aluminium
description:nl:Uit MDPE (middendichtheids polyethyleen) en aluminium samengesteld materiaal

<xx:90 C/X
xx:90 C/EVOH
description:en:Composite material from EVOH (ethylene vinyl alcohol) and aluminium
description:nl:Uit EVOH (etheen-vinylalcohol) en aluminium samengesteld materiaal

<en:Multilayer composite
en:Plastic/tinplate, Plastic + tinplate
de:Kunststoff/Weißblech, Kunststoff + Weißblech, Kunststoff/Weissblech, Kunststoff + Weissblech
hr:plastika/bijeli lim
xx:91 C/X, 91 C/*, 91 CX, 91 C*, 91 C/FE
description:en:Composite material with plastic and tin plate
description:nl:Uit plastic en blik samengesteld materiaal

<xx:91 C/X
xx:91 C/PET
description:en:Composite material with PET (Polyethylene terephthalate) and tin plate
description:nl:Uit PET (Polyethylene terephthalate) en blik samengesteld materiaal

<xx:91 C/X
xx:91 C/PVDC
description:en:Composite material with  PVDC (polyvinylidene chloride) and tin plate
description:nl:Uit PVDC (polyvinylidene chloride) en blik samengesteld materiaal

<xx:91 C/PET
xx:91 C/rPET
description:en:Composite material with rPET (recycled polyethylene terephthalate) and tin plate
description:nl:Uit rPET (gerecycleerd polyethylene terephthalate) en blik samengesteld materiaal

<xx:91 C/X
xx:91 C/HDPE, 91 C/PEHD
description:en:Composite material from HDPE (high density polyethylene) and tin plate
description:nl:Uit HDPE (high density polyethylene) en blik samengesteld materiaal

<xx:91 C/X
xx:91 C/PVC
description:en:Composite material from  PVC (Polyvinyl chloride) and tin plate
description:nl:Uit PVC (Polyvinyl chloride) en blik samengesteld materiaal

<xx:91 C/X
xx:91 C/LDPE, 91 C/PELD

<xx:91 C/X
xx:91 C/PP
description:en:Composite material PP (polypropylene) and tin plate
description:nl:Uit PP (polypropyleen) en blik samengesteld materiaal

<xx:91 C/X
xx:91 C/CPP

<xx:91 C/X
xx:91 C/OPP

<xx:91 C/X
xx:91 C/PC

<xx:91 C/X
xx:91 C/PA

<xx:91 C/X
xx:91 C/ABS

<xx:91 C/X
xx:91 C/PLA

<xx:91 C/X
xx:91 C/LLDPE
description:en:Composite material with LLDPE (linear low-density polyethylene) and tin plate
description:nl:Uit LLDPE (lineair lagedichtheidpolyethyleen) en blik samengesteld materiaal

<xx:91 C/X
xx:91 C/PETmet

<xx:91 C/X
xx:91 C/PEmet

<xx:91 C/X
xx:91 C/MDPE, 91 C/PEMD
description:en:Composite material with MDPE (Medium-density polyethylene) and tin plate
description:nl:Uit MDPE (middendichtheids polyethyleen) en blik samengesteld materiaal

<xx:91 C/X
xx:91 C/EVOH
description:en:Composite material from EVOH (ethylene vinyl alcohol) and tin plate
description:nl:Uit EVOH (etheen-vinylalcohol) en blik samengesteld materiaal

<en:Multilayer composite
en:Plastic/miscellaneous metals, Plastic + miscellaneous metals
de:Kunststoff/verschiedene Metalle, Kunststoff + verschiedene Metalle
hr:plastika/raznovrsni metali
xx:92 C/X, 92 C/*, 92 CX, 92 C*
description:en:Composite material with plastic and metal
description:nl:Uit plastic en metaal samengesteld materiaal

<xx:92 C/X
xx:92 C/PET
description:en:Composite material with PET (polyethylene terephthalate) and metal
description:nl:Uit PET (polyethylene terephthalate) en metaal samengesteld materiaal

<xx:92 C/X
xx:92 C/PVDC
description:en:Composite material with  PVDC (polyvinylidene chloride) and metal
description:nl:Uit PVDC (polyvinylidene chloride) en metaal samengesteld materiaal

<xx:92 C/PET
xx:92 C/rPET
description:en:Composite material with rPET (recycled polyethylene terephthalate) and metal
description:nl:Uit rPET (gerecycleerd polyethylene terephthalate) en metaal samengesteld materiaal

<xx:92 C/X
xx:92 C/HDPE, 92 C/PEHD
description:en:Composite material from HDPE (high density polyethylene) and metal
description:nl:Uit HDPE (high density polyethylene) en metaal samengesteld materiaal

<xx:92 C/X
xx:92 C/PVC
description:en:Composite material from  PVC (Polyvinyl chloride) and metal
description:nl:Uit PVC (Polyvinyl chloride) en metaal samengesteld materiaal

<xx:92 C/X
xx:92 C/LDPE, 92 C/PELD

<xx:92 C/X
xx:92 C/PP
description:en:Composite material PP (polypropylene) and metal
description:nl:Uit PP (polypropyleen) en metaal samengesteld materiaal

<xx:92 C/X
xx:92 C/CPP

<xx:92 C/X
xx:92 C/OPP

<xx:92 C/X
xx:92 C/PC

<xx:92 C/X
xx:92 C/PA

<xx:92 C/X
xx:92 C/ABS

<xx:92 C/X
xx:92 C/PLA

<xx:92 C/X
xx:92 C/LLDPE
description:en:Composite material with LLDPE (linear low-density polyethylene) and metal
description:nl:Uit LLDPE (lineair lagedichtheidpolyethyleen) en metaal samengesteld materiaal

<xx:92 C/X
xx:92 C/PETmet

<xx:92 C/X
xx:92 C/PEmet

<xx:92 C/X
xx:92 C/MDPE, 92 C/PEMD
description:en:Composite material with MDPE (Medium-density polyethylene) and metal
description:nl:Uit MDPE (middendichtheids polyethyleen) en metaal samengesteld materiaal

<xx:92 C/X
xx:92 C/EVOH
description:en:Composite material from EVOH (ethylene vinyl alcohol) and metal
description:nl:Uit EVOH (etheen-vinylalcohol) en metaal samengesteld materiaal

<xx:92 C/X
xx:92 C/ALU
description:en:Composite material with plastic and iron
description:nl:Uit plastic en ijzer samengesteld materiaal
comment:en:This should not exist as code 90 is reserved for this

<xx:92 C/X
xx:92 C/FE
description:en:Composite plastic with plastic and iron
description:nl:Uit plastic en ijzer samengesteld materiaal

<en:Multilayer composite
en:Glass/Plastic, Glass + Plastic
de:Glas/Kunststoff, Glas + Kunststoff
hr:staklo/plastika
xx:95 C/X, 95 C/*, 95 CX, 95 C*
description:en:Composite material with glass and plastic
description:nl:Uit glas en aluminium samengesteld materiaal

#<xx:95 C/X
#xx:95 C/GL
#comment:en:This can not exist, as 98 is for glass (GL) with a plastic. So what is GL?

<xx:95 C/X
xx:95 C/PET
description:en:Composite material with glass and PET (Polyethylene terephthalate)
description:nl:Uit glas en PET (Polyethylene terephthalate) samengesteld materiaal

<xx:95 C/X
xx:95 C/PVDC
description:en:Composite material with glass and PVDC (polyvinylidene chloride)
description:nl:Uit glas en PVDC (polyvinylidene chloride) samengesteld materiaal

<xx:95 C/PET
xx:95 C/rPET
description:en:Composite material with glass and recycled PET (Polyethylene terephthalate)
description:nl:Uit glas en rPET (gerecycleerd Polyethylene terephthalate) samengesteld materiaal

<xx:95 C/X
xx:95 C/HDPE, 95 C/PEHD
description:en:Composite material with glass and HDPE (high density polyethylene)
description:nl:Uit glas en HDPE (high density polyethylene) samengesteld materiaal

<xx:95 C/X
xx:95 C/PVC
description:en:Composite material with glass and PVC (Polyvinyl chloride)
description:nl:Uit glas en PVC (Polyvinyl chloride) samengesteld materiaal

<xx:95 C/X
xx:95 C/LDPE, 95 C/PELD
description:en:Composite material with glass and LDPE (low density polyethylene)
description:nl:Uit glas en LDPE (low density polyethylene) samengesteld materiaal

<xx:95 C/X
xx:95 C/PP
description:en:Composite material with glass and PP (polypropylene)
description:nl:Uit glas en PP (polypropyleen) samengesteld materiaal

<xx:95 C/PP
xx:95 C/CPP
description:en:Composite material with glass and CPP (cast polypropylene)
description:nl:Uit glas en CPP (cast polypropyleen) samengesteld materiaal

<xx:95 C/PP
xx:95 C/OPP
description:en:Composite material with glass and OPP (orientated polypropylene)
description:nl:Uit glas en OPP (oriented polypropyleen) samengesteld materiaal

<xx:95 C/PP
xx:95 C/BOPP
description:en:Composite material with glass and BOPP (biaxially orientated polypropylene)
description:nl:Uit glas en BOPP (biaxially oriented polypropyleen) samengesteld materiaal

<xx:95 C/X
xx:95 C/PC
description:en:Composite material with glass and PC (polycarbonate)
description:nl:Uit glas en PC (polycarbonaat) samengesteld materiaal

<xx:95 C/X
xx:95 C/PA
description:en:Composite material with glass and PA (polyamide)
description:nl:Uit glas en PA (polyamide) samengesteld materiaal

<xx:95 C/X
xx:95 C/ABS
description:en:Composite material with glass and ABS (acrylonitrile butadiene styrene)
description:nl:Uit glas en ABS (acrylonitril-butadieen-styreen) samengesteld materiaal

<xx:95 C/X
xx:95 C/PLA
description:en:Composite material with glass and PLA (Polylactic acid)
description:nl:Uit glas en PLA (polymelkzuur) samengesteld materiaal

<xx:95 C/X
xx:95 C/LLDPE
description:en:Composite material with glass and LLDPE (linear low-density polyethylene)
description:nl:Uit glas en LLDPE (lineair lagedichtheidpolyethyleen) samengesteld materiaal

<xx:95 C/PET
xx:95 C/PETmet
description:en:Composite material with glass and PETmet (metallized Polyethylene terephthalate)
description:nl:Uit glas en PETmet (gemetalliseerd Polyethylene terephthalate) samengesteld materiaal

<xx:95 C/X
xx:95 C/PEmet
description:en:Composite material with glass and PEmet (metallized polyethylene)
description:nl:Uit glas en PEmet (gemetalliseerd polyethyleen) samengesteld materiaal

<xx:95 C/X
xx:95 C/MDPE, 95 C/PEMD
description:en:Composite material with glass and MDPE (Medium-density polyethylene)
description:nl:Uit glas en MDPE (middendichtheids polyethyleen) samengesteld materiaal

<xx:95 C/X
xx:95 C/EVOH
description:en:Composite material with glass and EVOH (ethylene vinyl alcohol)
description:nl:Uit glas en EVOH (etheen-vinylalcohol) samengesteld materiaal

<en:Multilayer composite
en:Glass/aluminium, Glass + aluminium
de:Glas/Aluminium, Glas + Aluminium
hr:staklo/aluminij
xx:96 C/X, 96 C/*, 96 CX, 96 C*
description:en:Composite material with glass and aluminium
description:nl:Uit glas en aluminium samengesteld materiaal

#<xx:96 C/X
#xx:96 C/GL
#comment:en:This can not exist, as 98 is for glass with a metal. So what is GL?

<xx:96 C/X
xx:96 C/ALU
description:en:Composite material with glass and aluminium
description:nl:Uit glas en aluminium samengesteld materiaal
comment:en:This is superfluous, as it is already defined by 96, but maybe C/ALU occurs in the wild

<en:Multilayer composite
en:Glass/tinplate, Glass + tinplate
de:Glas/Weißblech, Glas + Weißblech, Glas/Weissblech, Glas + Weissblech
hr:staklo/bijeli lim
xx:97 C/X, 97 C/*, 97 CX, 97 C*
description:en:Composite material with glass and tin plate (steel coated with tin)
description:nl:Uit glas en blik (vertind plaatstaal) samengesteld materiaal

#<xx:97 C/X
#xx:97 C/GL
#comment:en:This can not exist, as 98 is for glass with a metal (GL does not add anything). 97 is reserverd for tinplate

<xx:97 C/X
xx:97 C/FE
description:en:Composite material with glass and tin plate (steel coated with tin)
description:nl:Uit glas en blik (vertind plaatstaal) samengesteld materiaal
#comment:en:This should not exist, as 97 is for glass with a tin plate (but that is in part also Fe)

<en:Multilayer composite
en:Glass/miscellaneous metals, Glass + miscellaneous metals
de:Glas/verschiedene Metalle, Glas + verschiedene Metalle
hr:staklo/raznovrsni metali
xx:98 C/X, 98 C/*, 98 CX, 98 C*
description:en:Composite material with glass and metal
description:nl:Uit glas en metaal samengesteld materiaal

#<xx:98 C/X
#xx:98 C/GL
#comment:en:This can not exist, as 98 is for glass with a metal. So what is GL?

<xx:98 C/X
xx:98 C/FE
description:en:Composite material with glass and iron
description:nl:Uit glas en ijzer samengesteld materiaal

<xx:98 C/X
xx:98 C/ALU
description:en:Composite packaging with glass and aluminium (should be 96 C/ALU)
description:nl:Uit glas en aluminium samengesteld materiaal

#
# Packaging producers and identifications
#

en:SIG
xx:SIG
wikidata:en:Q1397471
web:en:https://www.sig.biz/en
description:en:Producer of packaging

<en:SIG
en:SIG Combibloc
xx:SIG Combibloc
web:en:https://www.sig.biz/en/packaging/packaging-explorer
description:en:Packaging for fluid foods

<en:Multilayer composite
en:Tetra Pak, Tetrapak, Tetra Pack, Tetrapack, Standard Tetra Pak
xx:Tetra Pak, Tetrapak, Tetra Pack, Tetrapack, Standard Tetra Pak
fr:Tetra Pak, Tetra Pak Standard, Brique type Tetra Pak standard
packaging_shapes:en: en:brick
wikidata:en:Q659200
web:en:https://www.tetrapak.com
description:en:Producer of packaging for wet (mainly liquid) foods

#<en:Tetra Pak
#en:Biobased Tetra Pak
#de:Biobasiertes Tetra Pak, Biobasiertes Tetrapak
#fr:Tetra Pak biosourcé, Brique type Tetra Pak biosourcé
#This not a product line

<en:Tetra Pak
en:Tetra Brik
xx:Tetra Brik
wikidata:en:Q3822538
web:en:https://www.tetrapak.com/solutions/packaging/packages/tetra-brik
description:en:drink cartons in various shapes and with various openings

<en:Tetra Pak
en:Tetra Brik Aseptic
xx:Tetra Brik Aseptic
web:en:https://www.tetrapak.com/solutions/packaging/packages/tetra-brik-aseptic
description:en:drink cartons in various shapes and with various openings

<en:Tetra Pak
en:Tetra Rex
xx:Tetra Rex
web:en:https://www.tetrapak.com/solutions/packaging/packages/tetra-rex
description:en:Tetra Rex®Plant-based is manufactured solely from a combination of plastics derived from sugar cane and paperboard. The plant-based plastics used by Tetra Pak are produced by Brazilian chemical company, Braskem, which sources all of its feedstock from sugar cane.

<en:Tetra Pak
en:Tetra Top
xx:Tetra Top
web:en:https://www.tetrapak.com/solutions/packaging/packages/tetra-top
description:Drink cartons with a large separable top

<en:Tetra Pak
en:Tetra Stelo Aseptic, Tetra Stelo
xx:Tetra Stelo Aseptic, Tetra Stelo
web:en:https://www.tetrapak.com/solutions/packaging/packages/tetra-stelo-aseptic
description:en:Carton drink cartons

<en:Tetra Pak
en:Tetra Fino Aseptic, Tetra Fino
xx:Tetra Fino Aseptic, Tetra Fino
web:en:https://www.tetrapak.com/solutions/packaging/packages/tetra-fino-aseptic
description:en:Pillow-shape drink packaging, staw hole optional

<en:Tetra Pak
en:Tetra Classic Aseptic, Tetra Classic
xx:Tetra Classic Aseptic, Tetra Classic
wikidata:en:Q4050869
web:en:https://www.tetrapak.com/solutions/packaging/packages/tetra-classic-aseptic
description:en:Packaging with a tetrahedron shape

<en:Tetra Pak
en:Tetra Gemina Aseptic, Tetra Gemina
xx:Tetra Gemina Aseptic, Tetra Gemina
web:en:https://www.tetrapak.com/solutions/packaging/packages/tetra-gemina-aseptic
description:en:Carton packages, Tetra Gemina Aseptic is made mainly from paper, a renewable source, and is available with FSC certified packaging material

<en:Tetra Pak
en:Tetra Wedge Aseptic, Tetra Wedge
xx:Tetra Wedge Aseptic, Tetra Wedge
web:en:https://www.tetrapak.com/solutions/packaging/packages/tetra-wedge-aseptic
description:en:Drink cartons with a pre-punched straw hole

<en:Tetra Pak
en:Tetra Prisma Aseptic, Tetra Prisma
xx:Tetra Prisma Aseptic, Tetra Prisma
web:en:https://www.tetrapak.com/solutions/packaging/packages/tetra-prisma-aseptic
description:en:Drink cartons. Tetra Prisma Aseptic is made mainly from paper, a renewable source & is available with FSC™ (Forest Stewardship Council™) certified packaging material

<en:Tetra Pak
en:Tetra Recart
xx:Tetra Recart
web:en:https://www.tetrapak.com/solutions/packaging/packages/tetra-recart
description:en:Retortable carton designed for shelf-stable food products, an alternative to cans, glass jars or pouches.

en:Elopak, Elo-Pak
xx:Elopak, Elo-Pak
wikidata:en:Q819899
web:en:https://www.elopak.com/
description:en:Producer of packaging cartons

<en:Elopak
<en:Multilayer composite
en:D-PAK, D-PAK cartons
xx:D-PAK
packaging_shapes:en: en:brick
web:en:https://www.elopak.com/d-pak-cartons/
description:en:cartons for fluid non-food products, like detergents, softeners, etc.

<en:Elopak
<en:Multilayer composite
en:Pure-Pak, PurePak
xx:Pure-Pak, PurePak
packaging_shapes:en: en:brick
description:en:drink cartons for chilled or ambient distribution

<en:Pure-Pak
en:Pure-Pak Classic, PurePak Classic
xx:Pure-Pak Classic, PurePak Classic
web:en:https://www.elopak.com/pure-pak-classic/
description:en:drink cartons

<en:Pure-Pak
en:Pure-Pak Sense, PurePak Sense
xx:Pure-Pak Sense, PurePak Sense
web:en:https://www.elopak.com/range-of-ambient-packages/
description:en:drink cartons

<en:Pure-Pak
en:Pure-Pak Sense Aseptic, PurePak Sense Aseptic
xx:Pure-Pak Sense Aseptic, PurePak Sense Aseptic
web:https://www.elopak.com/pure-pak-sense-aseptic-3/
description:en:drink carton for milk, milk alternatives and juice

<en:Pure-Pak
en:Pure-Pak eSense, PurePak eSense
xx:Pure-Pak eSense, PurePak eSense
web:en:https://www.elopak.com/pure-pak-esense/
description:en:Pure-Pak eSense is an aseptic carton for low and high acid products which is aluminium-free, made with sustainably sourced paperboard and polyolefin blend barrier

<en:Pure-Pak
en:Naturally Pure-Pak, Naturally PurePak, Pure-Pak Naturally, PurePak Naturally
xx:Naturally Pure-Pak, Naturally PurePak, Pure-Pak Naturally, PurePak Naturally
web:en:https://www.elopak.com/naturally-pure-pak/
description:en:Cartons made with Natural Brown Board are fully renewable, recyclable and have a lower carbon footprint than cartons made with our standard board.


<en:Pure-Pak
en:Pure-Pak Imagine, PurePak Imagine
xx:Pure-Pak Imagine, PurePak Imagine
web:en:https://www.elopak.com/pure-pak-imagine/
description:en:The Pure-Pak Imagine carton has no plastic screw cap and is 100% forest based made with Natural Brown Board. The carton is fully renewable and carbon neutral, creating the perfect low carbon, circular economy approach.

en:Italpack, Italpack Cartons
xx:Italpack, Italpack Cartons
web:en:http://www.italpack.net/en/
description:en:packaging for for powdery and granular products in pre-made square-bottom paper bags

en:sandstone
ca:gres
cs:pískovec
da:sandsten
de:Sandstein
el:ψαμμίτης
eo:grejso
es:arenisca
fi:hiekkakivi
fr:Grès
io:greso
it:gres
nl:zandsteen
po:piaskowiec
ru:песчаник
sv:sandsten
non_recyclable_and_non_biodegradable:en:yes
wikidata:en:Q13085
description:fr:Glaise mêlée de sable fin, et dont on fait des poteries

en:porcelain
af:porselein
da:porcelæn
de:Porzellan
eo:porcelano
es:porcelana
fr:Porcelaine
nl:porselein
no:porselen
pl:porcelán
pt:porcelana
sv:porslin
non_recyclable_and_non_biodegradable:en:yes
wikidata:en:Q130693
description:fr:Céramique blanche, très fine et qui sert à fabriquer des vases, etc.
description:nl:fijn, geglazuurd aardewerk

en:Ceramic
bg:Керамика
da:Keramik
de:Keramik
fr:Céramique
hr:keramika
hu:Kerámia
nl:Keramiek
pt:Cerâmica
wikidata:en:Q45621
non_recyclable_and_non_biodegradable:en:yes
description:nl:materiaal dat noch een metaal noch een polymeer is. Voorbeelden van keramieken zijn bijvoorbeeld aardewerk, steengoed en porselein

en:fabric, fabrics
de:Stoff, Stoffe, Gewebe
fr:tissu, tissus
<<<<<<< HEAD
nl:textiel, stof, stoffen
wikidata:en:Q28823
description:nl:uit draden geweven materiaal en daaruit gemaakte voorwerpen
=======
nl:Stof, stoffen

en:adhesive tape
de:Klebeband
fr:ruban adhésif
wikidata:en:Q320441

<en:adhesive tape
en:adhesive plastic tape
de:Kunststoffklebeband

<en:adhesive tape
en:washi tape
de:Washi-Tape
ja:和紙テープ
>>>>>>> ec4627e4
<|MERGE_RESOLUTION|>--- conflicted
+++ resolved
@@ -1743,12 +1743,9 @@
 en:fabric, fabrics
 de:Stoff, Stoffe, Gewebe
 fr:tissu, tissus
-<<<<<<< HEAD
 nl:textiel, stof, stoffen
 wikidata:en:Q28823
 description:nl:uit draden geweven materiaal en daaruit gemaakte voorwerpen
-=======
-nl:Stof, stoffen
 
 en:adhesive tape
 de:Klebeband
@@ -1762,5 +1759,4 @@
 <en:adhesive tape
 en:washi tape
 de:Washi-Tape
-ja:和紙テープ
->>>>>>> ec4627e4
+ja:和紙テープ