--- conflicted
+++ resolved
@@ -217,32 +217,6 @@
 <en:Plastic
 en:PET 1 - Polyethylene terephthalate, PET - Polyethylene terephthalate, Polyethylene terephthalate
 xx:PET, PET(E), PETE, PET 1, PET 01, 1 PET, 01 PET, ♳
-<<<<<<< HEAD
-bg:PET - Полиетилентерефталат, Полиетилен терефталат
-ca:PET - polietilè tereftalat, polietilè tereftalat
-cs:PET - polyethylentereftalát, polyethylentereftalát
-da:PET - Polyetylentereftalat, Polyetylentereftalat
-de:PET - Polyethylenterephtalat, Polyethylenterephtalat
-el:PET - τερεφθαλικό πολυαιθυλένιο, τερεφθαλικό πολυαιθυλένιο
-es:PET - Polietilentereftalato, Polietilentereftalato
-fi:PET - polyetyleenitereftalaatti, polyetyleenitereftalaatti
-fr:PET - Polytéréphtalate d'éthylène, Polytéréphtalate d'éthylène, polyéthylène téréphtalate
-ga:PET - Teireataláit phoileitiléine, Teireataláit phoileitiléine
-he:פוליאתילן טרפתאלט - PET, פוליאתילן טרפתאלט
-hr:PET - polietilen tereftalat, Polietilentereftalat
-hu:PET - Polietilén-tereftalát, Polietilén-tereftalát
-is:PET - PólýetýlenterefþalatPólýetýlenterefþalat
-it:PET - Polietilene tereftalato, Polietilene tereftalato, Polietilentereftalato
-lt:PET - Polietileno tereftalatas, Polietileno tereftalatas
-nl:PET - Polyethyleentereftalaat, Polyethyleentereftalaat
-nn:PET - polyetylentereftalat, polyetylentereftalat
-pt:PET - Tereftalato de polietileno, Tereftalato de polietileno
-ru:PET - Полиэтилентерефталат, Полиэтилентерефталат
-sk:PET - Polyetyléntereftalát, Polyetyléntereftalát
-sl:PET - Polietilentereftalat, Polietilentereftalat
-sv:PET - Polyetentereftalat, Polyetentereftalat
-uk:PET - поліетилентерефталат, поліетилентерефталат
-=======
 bg:PET 1 - Полиетилентерефталат, PET - Полиетилентерефталат, Полиетилен терефталат
 de:PET 1 - Polyethylenterephtalat, PET - Polyethylenterephtalat, Polyethylenterephtalat
 fr:PET 1 - Polytéréphtalate d'éthylène, PET - Polytéréphtalate d'éthylène, Polytéréphtalate d'éthylène, polyéthylène téréphtalate
@@ -252,7 +226,6 @@
 nl:PET 1 - Polyethyleentereftalaat, PET - Polyethyleentereftalaat, Polyethyleentereftalaat
 pt:PET 1 - Tereftalato de polietileno, PET - Tereftalato de polietileno, Tereftalato de polietileno
 ru:PET 1 - Полиэтилентерефталат, PET - Полиэтилентерефталат, Полиэтилентерефталат
->>>>>>> 46684884
 wikidata:en:Q145863
 recycling_code:en:1
 non_recyclable_and_non_biodegradable:en:no
@@ -265,22 +238,16 @@
 
 <en:Plastic
 <en:Other plastics
-<<<<<<< HEAD
-en:PVDC - Polyvinylidene chloride, Polyvinylidene chloride
-de:PVDC - Polyvinylidenchlorid, Polyvinylidenchlorid
-es:PVDC - cloruro de polivinilideno, cloruro de polivinilideno
-fr:PVDC - Chlorure de polyvinylidène, Chlorure de polyvinylidène
-hu:PVDC - polivinilidén-klorid, polivinilidén-klorid
-it:PVDC - Polivinildencloruro, Polivinildencloruro
-nl:PVDC - Polyvinylidene chloride, Polyvinylidene chloride
-nn:PVDC - polyvinylidenklorid, polyvinylidenklorid
-ru:PVDC - поливинилиденхлорид, поливинилиденхлорид
-sv:PVDC - Polyvinylidenklorid, Polyvinylidenklorid
-=======
-en:PVDC 7 - Polyvinylidene chloride, PVDC - Polyvinylidene chloride, Polyvinylidene chloride
-de:PVDC 7 - Polyvinylidenchlorid, PVDC - Polyvinylidenchlorid, Polyvinylidenchlorid
-fr:PVDC 7 - Chlorure de polyvinylidène, PVDC - Chlorure de polyvinylidène, Chlorure de polyvinylidène
->>>>>>> 46684884
+en:PVDC 7 - Polyvinylidene chloride, Polyvinylidene chloride
+de:PVDC 7 - Polyvinylidenchlorid, Polyvinylidenchlorid
+es:PVDC 7 - cloruro de polivinilideno, cloruro de polivinilideno
+fr:PVDC 7 - Chlorure de polyvinylidène, Chlorure de polyvinylidène
+hu:PVDC 7 - polivinilidén-klorid, polivinilidén-klorid
+it:PVDC 7 - Polivinildencloruro, Polivinildencloruro
+nl:PVDC 7 - Polyvinylidene chloride, Polyvinylidene chloride
+nn:PVDC 7 - polyvinylidenklorid, polyvinylidenklorid
+ru:PVDC 7 - поливинилиденхлорид, поливинилиденхлорид
+sv:PVDC 7 - Polyvinylidenklorid, Polyvinylidenklorid
 xx:PVDC, 07 PVDC, PVDC 07, 07PVDC, PVDC07, 7 PVDC, PVDC 7, 7PVDC, PVDC7
 wikidata:en:Q146383
 description:de:Polyvinylidenchlorid wird als wasserbasierte Beschichtung auf Folien aus anderen Kunststoffen aufgetragen, was die Haltbarkeit der verpackten Lebensmittel erhöht.
@@ -393,42 +360,35 @@
 description:pt:Garrafas PET convencionais que foram tornadas opacas pela adição de certos pigmentos de cor, como dióxido de titânio para branco, para ter uma barreira à luz para proteger líquidos, como leite. Este material requer um processo específico de reciclagem.
 
 <en:Plastic
-<<<<<<< HEAD
-en:PE - Polyethylene, Polyethylene
-bg:PE - Полиетилен, Полиетилен
-ca:PE - polietilè, polietilè
-cs:PE - polyethylen, polyethylen
-da:PE - polyethylen, polyethylen
-de:PE - Polyethylen, Polyethylen
-el:PE - Πολυαιθυλένιο, Πολυαιθυλένιο
-es:PE - polietileno, polietileno
-et:PE - polüeteen, polüeteen
-fi:PE - polyeteeni, polyeteeni
-fr:PE - Polyéthylène, Polyéthylène
-hr:PE - Polietilen, Polietilen
-hu:PE - polietilén, polietilén
-is:PE - Fjöletýlen, Fjöletýlen
-it:PE - polietilene, polietilene
-lt:PE - Polietilenas, Polietilenas
-lv:PE - Polietilēns, Polietilēns
-nb:PE - polyetenpolyeten, polyeten
-nl:PE - polyetheen, polyetheen
-nn:PE - polyetylen, polyetylen
-pl:PE - polietylen, polietylen
-pt:PE - polietileno, polietileno
-ro:PE - Polietilenă, Polietilenă
-ru:PE - полиэтилен, полиэтилен
-sk:PE - Polyetylén, Polyetylén
-sl:PE - Polieten, Polieten
-sq:PE - Polietileni, Polietileni
-sv:PE - polyeten, polyeten
-uk:PE - поліетилен, поліетилен
-=======
 en:PE 7 - Polyethylene, PE - Polyethylene, Polyethylene
+bg:PE 7 - Полиетилен, PE - Полиетилен, Полиетилен
+ca:PE 7- polietilè, PE - polietilè, polietilè
+cs:PE 7 - polyethylen, PE - polyethylen, polyethylen
+da:PE 7 - polyethylen, PE - polyethylen, polyethylen
 de:PE 7 - Polyethylen, PE - Polyethylen, Polyethylen
+el:PE 7 - Πολυαιθυλένιο, PE - Πολυαιθυλένιο, Πολυαιθυλένιο
+es:PE 7 - polietileno, PE - polietileno, polietileno
+et:PE 7 - polüeteen, PE - polüeteen, polüeteen
+fi:PE 7 - polyeteeni, PE - polyeteeni, polyeteeni
 fr:PE 7 - Polyéthylène, PE - Polyéthylène, Polyéthylène
 hr:PE 7 - Polietilen, PE - Polietilen, Polietilen
->>>>>>> 46684884
+hu:PE 7 - polietilén, PE - polietilén, polietilén
+is:PE 7 - Fjöletýlen, PE - Fjöletýlen, Fjöletýlen
+it:PE 7 - polietilene, PE - polietilene, polietilene
+lt:PE 7 - Polietilenas, PE - Polietilenas, Polietilenas
+lv:PE 7 - Polietilēns, PE - Polietilēns, Polietilēns
+nb:PE 7 - polyetenpolyeten, PE - polyetenpolyeten, polyeten
+nl:PE 7 - polyetheen, PE - polyetheen, polyetheen
+nn:PE 7 - polyetylen, PE - polyetylen, polyetylen
+pl:PE 7 - polietylen, PE - polietylen, polietylen
+pt:PE 7 - polietileno, PE - polietileno, polietileno
+ro:PE 7 - Polietilenă, PE - Polietilenă, Polietilenă
+ru:PE 7 - полиэтилен, PE - полиэтилен, полиэтилен
+sk:PE 7 - Polyetylén, PE - Polyetylén, Polyetylén
+sl:PE 7 - Polieten, PE - Polieten, Polieten
+sq:PE 7 - Polietileni, PE - Polietileni, Polietileni
+sv:PE 7 - polyeten,  - polyeten, polyeten
+uk:PE 7 - поліетилен, PE - поліетилен, поліетилен
 xx:PE, 07 PE, PE 07, 07PE, PE07, 7 PE, PE 7, 7PE, PE7
 wikidata:en:Q143429
 description:de:Polyethylen ist der am häufigsten verwendete Kunststoff. Es ist gut zu recyceln, weil es eingeschmolzen werden kann. Es kommt als HDPE (High Density) und als LDPE (Low Density) vor.
@@ -458,34 +418,23 @@
 <xx:PE
 en:HDPE 2 - High-density polyethylene, HDPE - High-density polyethylene, High-density polyethylene
 xx:HDPE, 2 HDPE, HDPE 2, 02 HDPE, HDPE 02, PEHD, 2 PEHD, PEHD 2, 02 PEHD, PEHD 02, HD-PE, 2 HD-PE, HD-PE 2, 02 HD-PE, HD-PE 02, PE-HD, 2 PE-HD, PE-HD 2, 02 PE-HD, PE-HD 02, RC 2, RC 02, RC2, RC02, ♴
-<<<<<<< HEAD
-ar:HDPE - متعدد إثيلين عالي الكثافة
-bg:HDPE - Полиетилен с висока плътност, Полиетилен с висока плътност
-ca:HDPE - polietilè d'alta densitat, polietilè d'alta densitat
-cs:HDPE - Polyethylen s vysokou hustotou, Polyethylen s vysokou hustotou
-de:HDPE - Polyethylen hoher Dichte, Polyethylen hoher Dichte
-fi:HDPE - suurtiheyspolyeteeni, suurtiheyspolyeteeni
-fr:PEHD - Polyéthylène haute densité, polyéthylène haute densité
-hr:HDPE - polietilen visoke gustoće, polietilen visoke gustoće        
-hu:HDPE - Nagy sűrűségű polietilén, Nagy sűrűségű polietilén
-it:HDPE - Polietilene ad alta densità, Polietilene ad alta densità
-lt:HDPE - Didelio tankio polietilenas, Didelio tankio polietilenas
-nl:HDPE - Hogedichtheidpolyetheen, Hogedichtheidpolyetheen
-nn:HDPE - høgdensitetspolyetylen, høgdensitetspolyetylen
-pl:HDPE - polietylen wysokiej gęstości, polietylen wysokiej gęstości
-pt:HDPE - Polietileno de alta densidade, Polietileno de alta densidade
-ru:HDPE - полиэтилен высокой плотности, полиэтилен высокой плотности
-uk:HDPE - Поліетилен високої щільності, Поліетилен високої щільності
-=======
-bg:HDPE 2 - Полиетилен с висока плътност, HDPE - Полиетилен с висока плътност
-de:HDPE 2 - Polyethylen hoher Dichte, HDPE - Polyethylen hoher Dichte, Polyethylen hoher Dichte
+ar:HDPE 2 - متعدد إثيلين عالي الكثافة
+bg:HDPE 2 - Полиетилен с висока плътност, Полиетилен с висока плътност
+ca:HDPE 2 - polietilè d'alta densitat, polietilè d'alta densitat
+cs:HDPE 2 - Polyethylen s vysokou hustotou, Polyethylen s vysokou hustotou
+de:HDPE 2 - Polyethylen hoher Dichte, Polyethylen hoher Dichte
+fi:HDPE 2 - suurtiheyspolyeteeni, suurtiheyspolyeteeni
 fr:PEHD 2 - Polyéthylène haute densité, PEHD - Polyéthylène haute densité, polyéthylène haute densité, HDPE - 2 - Polyéthylène haute densité
-hr:HDPE 2 - polietilen visoke gustoće, HDPE - polietilen visoke gustoće         
-hu:HDPE 2 - Nagy sűrűségű polietilén, HDPE - Nagy sűrűségű polietilén, Nagy sűrűségű polietilén
-it:HDPE 2 - Polietilene ad alta densità, HDPE - Polietilene ad alta densità, Polietilene ad alta densità
-nl:HDPE 2 - Hogedichtheidpolyetheen, HDPE - Hogedichtheidpolyetheen, Hogedichtheidpolyetheen
-pt:HDPE 2 - Polietileno de alta densidade, HDPE - Polietileno de alta densidade, Polietileno de alta densidade
->>>>>>> 46684884
+hr:HDPE 2 - polietilen visoke gustoće, polietilen visoke gustoće        
+hu:HDPE 2 - Nagy sűrűségű polietilén, Nagy sűrűségű polietilén
+it:HDPE 2 - Polietilene ad alta densità, Polietilene ad alta densità
+lt:HDPE 2 - Didelio tankio polietilenas, Didelio tankio polietilenas
+nl:HDPE 2 - Hogedichtheidpolyetheen, Hogedichtheidpolyetheen
+nn:HDPE 2 - høgdensitetspolyetylen, høgdensitetspolyetylen
+pl:HDPE 2 - polietylen wysokiej gęstości, polietylen wysokiej gęstości
+pt:HDPE 2 - Polietileno de alta densidade, Polietileno de alta densidade
+ru:HDPE 2 - полиэтилен высокой плотности, полиэтилен высокой плотности
+uk:HDPE 2 - Поліетилен високої щільності, Поліетилен високої щільності
 wikidata:en:Q2641430
 non_recyclable_and_non_biodegradable:en:no
 description:de:Polyethylen hoher Dichte (HDPE) wird aus Polyethylen hergestellt, das aus Erdöl gewonnen wird. HDPE wird als Rohstoff für härtere Kunststoffprodukte (Verschlüsse, Flaschen, Beutel) verwendet. HDPE kann als Rohstoff wiederverwendet werden.
@@ -516,40 +465,28 @@
 <en:Plastic
 en:PVC 3 - Polyvinyl chloride, PVC - Polyvinyl chloride, Polyvinyl chloride
 xx:PVC, 3 PVC, PVC 3, 03 PVC, PVC 03, 7 V, V 7, ♵
-<<<<<<< HEAD
-bg:PVC - Поливинил хлорид, Поливинил хлорид
-ca:PVC - clorur de polivinil, clorur de polivinil
-cs:PVC - polyvinylchlorid, polyvinylchlorid
-da:PVC - Polyvinylchlorid, Polyvinylchlorid
-de:PVC - Polyvinylchlorid, Polyvinylchlorid
-el:PVC - Πολυβινυλοχλωρίδιο, Πολυβινυλοχλωρίδιο
-es:PVC - cloruro de polivinilo, cloruro de polivinilo
-et:PVC - polüvinüülkloriid, polüvinüülkloriid
-fi:PVC - polyvinyylikloridi, polyvinyylikloridi
-fr:PVC - Polychlorure de vinyle, Polychlorure de vinyle, chlorure de polyvinyle
-ga:PVC - Polaiviniolclóiríd, Polaiviniolclóiríd
-hr:PVC - polivinil-klorid, polivinilklorid
-hu:PVC - Polivinil-klorid, Polivinil-klorid, polivinilklorid, polivinil klorid
-it:PVC - Cloruro di polivinile, polivinilcloruro
-lt:PVC - Polivinilchloridas, Polivinilchloridas
-nl:PVC - Polyvinylchloride, polychlooretheen
-pt:PVC - Policloreto de vinil, Policloreto de vinil
-ro:PVC - Policlorură de vinil, Policlorură de vinil
-ru:ПВХ - Поливинилхлорид, Поливинилхлорид
-sk:PVC - Polyvinylchlorid, Polyvinylchlorid
-sl:PVC - Polivinil klorid, Polivinil klorid
-sv:PVC - polyvinylklorid, polyvinylklorid
-=======
 bg:PVC 3 - Поливинил хлорид, PVC - Поливинил хлорид
+ca:PVC 3 - clorur de polivinil, clorur de polivinil
+cs:PVC 3 - polyvinylchlorid, polyvinylchlorid
+da:PVC 3 - Polyvinylchlorid, Polyvinylchlorid
 de:PVC 3 - Polyvinylchlorid, PVC - Polyvinylchlorid, Polyvinylchlorid
+el:PVC 3 - Πολυβινυλοχλωρίδιο, Πολυβινυλοχλωρίδιο
+es:PVC 3 - cloruro de polivinilo, cloruro de polivinilo
+et:PVC 3 - polüvinüülkloriid, polüvinüülkloriid
+fi:PVC 3 - polyvinyylikloridi, polyvinyylikloridi
 fr:PVC 3 - Polychlorure de vinyle, PVC - Polychlorure de vinyle, Polychlorure de vinyle, chlorure de polyvinyle
+ga:PVC 3 - Polaiviniolclóiríd, Polaiviniolclóiríd
 hr:PVC 3 - polivinil-klorid, PVC - polivinil-klorid, polivinilklorid
 hu:PVC 3 - Polivinil-klorid, PVC - Polivinil-klorid, Polivinil-klorid, polivinilklorid, polivinil klorid
 it:PVC 3 - Cloruro di polivinile, PVC - Cloruro di polivinile, polivinilcloruro
+lt:PVC 3 - Polivinilchloridas, Polivinilchloridas
 nl:PVC 3 - Polyvinylchloride, PVC - Polyvinylchloride, polychlooretheen
 pt:PVC 3 - Policloreto de vinil, PVC - Policloreto de vinil, Policloreto de vinil
-ru:ПВХ, Поливинилхлорид
->>>>>>> 46684884
+ro:PVC 3 - Policlorură de vinil, Policlorură de vinil
+ru:ПВХ 3 - Поливинилхлорид, Поливинилхлорид
+sk:PVC 3 - Polyvinylchlorid, Polyvinylchlorid
+sl:PVC 3 - Polivinil klorid, Polivinil klorid
+sv:PVC 3 - polyvinylklorid, polyvinylklorid
 wikidata:en:Q146368
 description:en:Material from  PVC (Polyvinyl chloride)
 description:de:PVC gehört zu den am häufigsten verwendeten Kunststoffen. Es wird als Folie für frisches Obst und Gemüse sowie Fleischprodukte verwendet. Beim Verbrennen von PVC werden Schadstoffe freigesetzt. Eine Wiederverwendung von Lebensmittelverpackungen findet nicht statt.
@@ -564,33 +501,22 @@
 <xx:PE
 en:LDPE 4 - Low-density polyethylene, LDPE - Low-density polyethylene, Low-density polyethylene
 xx:LDPE, 4 LDPE, LDPE 4, 04 LDPE, LDPE 04, PELD, 4 PELD, PELD 4, 04 PELD, PELD 04, LD-PE, 4 LD-PE, LD-PE 4, 04 LD-PE, LD-PE 04, PE-LD, 4 PE-LD, PE-LD 4, 04 PE-LD, PE-LD 04, ♶
-<<<<<<< HEAD
-bg:LDPE - Полиетилен с ниска плътност, Полиетилен с ниска плътност
-ca:LDPE - Polietilè de baixa densitat, Polietilè de baixa densitat
-cs:LDPE - Polyethylen s nízkou hustotou, Polyethylen s nízkou hustotou
-de:LDPE - Polyethylen niedriger Dichte, Polyethylen niedriger Dichte
-es:LDPE - polietileno de baja densidad, polietileno de baja densidad
-fr:PEBD - Polyéthylène basse densité, polyéthylène basse densité, PEBD
-hr:LDPE - polietilen niske gustoće, polietilen niske gustoće
-hu:LDPE - Kis sűrűségű polietilén, Kis sűrűségű polietilén
-it:LDPE - Polietilene a bassa densità, Polietilene a bassa densità
-lt:LDPE - Mažo tankio polietilenas, Mažo tankio polietilenas
-nl:LDPE - Lagedichtheidpolyetheen, lagedichtheidpolyetheen
-nn:LDPE - polyeten med låg tettleik, polyeten med låg tettleik
-pl:LDPE - polietylen niskiej gęstości, polietylen niskiej gęstości
-pt:LDPE - Polietileno de baixa densidade, Polietileno de baixa densidade
-ru:LDPE - полиэтилен низкой плотности, полиэтилен низкой плотности
-uk:LDPE - поліетилен низької щільності, поліетилен низької щільності
-=======
 bg:LDPE 4 - Полиетилен с ниска плътност, LDPE - Полиетилен с ниска плътност
+ca:LDPE 4 - Polietilè de baixa densitat, Polietilè de baixa densitat
+cs:LDPE 4 - Polyethylen s nízkou hustotou, Polyethylen s nízkou hustotou
 de:LDPE 4 - Polyethylen niedriger Dichte, LDPE - Polyethylen niedriger Dichte, Polyethylen niedriger Dichte
+es:LDPE 4 - polietileno de baja densidad, polietileno de baja densidad
 fr:PEBD 4 - Polyéthylène basse densité, PEBD - Polyéthylène basse densité, polyéthylène basse densité, PEBD, PE-BD
 hr:LDPE 4 - polietilen niske gustoće, LDPE - polietilen niske gustoće
 hu:LDPE 4 - Kis sűrűségű polietilén, LDPE - Kis sűrűségű polietilén, Kis sűrűségű polietilén
-it:Polietilene a bassa densità
+it:LDPE 4 - Polietilene a bassa densità, Polietilene a bassa densità
+lt:LDPE 4 - Mažo tankio polietilenas, Mažo tankio polietilenas
 nl:LDPE 4 - Lagedichtheidpolyetheen, LDPE - Lagedichtheidpolyetheen, lagedichtheidpolyetheen
+nn:LDPE 4 - polyeten med låg tettleik, polyeten med låg tettleik
+pl:LDPE 4 - polietylen niskiej gęstości, polietylen niskiej gęstości
 pt:LDPE 4 - Polietileno de baixa densidade, LDPE - Polietileno de baixa densidade, Polietileno de baixa densidade
->>>>>>> 46684884
+ru:LDPE 4 - полиэтилен низкой плотности, полиэтилен низкой плотности
+uk:LDPE 4 - поліетилен низької щільності, поліетилен низької щільності
 wikidata:en:Q2033818
 non_recyclable_and_non_biodegradable:en:no
 description:de:LDPE wird als Folie in Verpackungen verwendet. LDPE kann leicht wiederverwendet werden, um neue Folie herzustellen.
@@ -621,45 +547,33 @@
 <en:Plastic
 en:PP 5 - Polypropylene, PP - Polypropylene, Polypropylene
 xx:PP, 5 PP, PP 5, PP 05, 05 PP, ♷
-<<<<<<< HEAD
-bg:PP - Полипропилен, Полипропилен
-ca:PP - polipropilè, polipropilè
-cs:pp - polypropylen, polypropylen
-da:PP - polypropylen, polypropylen
-de:PP - Polypropylen, Polypropylen
-el:PP - Πολυπροπυλένιο, Πολυπροπυλένιο
-et:PP - polüpropeen, polüpropeen
-fi:PP - polypropeeni, polypropeeni
-fr:PP - Polypropylène, Polypropylène, polypropène
-ga:PP - Polaprópailéin, Polaprópailéin
-hr:PP - polipropilen, polipropilen
-hu:PP - Polipropilén, Polipropilén
-is:PP - Fjölprópýlen, Fjölprópýlen
-it:PP - Polipropilene, polipropene
-lt:PP - Polipropilenas, Polipropilenas
-nb:PP - polypropen, polypropen
-nl:PP - Polypropeen, Polypropeen, polypropyleen
-nn:PP - polypropylen, polypropylen
-pl:PP - polipropylen, polipropylen
-pt:PP - Polipropileno, Polipropileno
-ro:PP - Polipropilenă, Polipropilenă
-ru:ПП - Полипропилен, Полипропилен, PP - Полипропилен
-sk:PP - Polypropylén, Polypropylén
-sr:PP - полипропилен, полипропилен
-sv:PP - polypropen, polypropen
-tr:PP - Polipropilen, Polipropilen
-uk:PP - поліпропілен, поліпропілен
-=======
 bg:PP 5 - Полипропилен, PP - Полипропилен
+ca:PP 5 - polipropilè, polipropilè
+cs:pp 5 - polypropylen, polypropylen
+da:PP 5 - polypropylen, polypropylen
 de:PP 5 - Polypropylen, PP - Polypropylen, Polypropylen
+el:PP 5 - Πολυπροπυλένιο, Πολυπροπυλένιο
+et:PP 5 - polüpropeen, polüpropeen
+fi:PP 5 - polypropeeni, polypropeeni
 fr:PP 5 - Polypropylène, PP - Polypropylène, Polypropylène, polypropène
+ga:PP 5 - Polaprópailéin, Polaprópailéin
 hr:PP 5 - polipropilen, PP - polipropilen, polipropilen
 hu:PP 5 - Polipropilén, PP - Polipropilén, Polipropilén
+is:PP 5 - Fjölprópýlen, Fjölprópýlen
 it:PP 5 - Polipropilene, PP - Polipropilene, Polipropilene, polipropene
+lt:PP 5 - Polipropilenas, Polipropilenas
+nb:PP 5 - polypropen, polypropen
 nl:PP 5 - Polypropeen, PP - Polypropeen, Polypropeen, polypropyleen
+nn:PP 5 - polypropylen, polypropylen
+pl:PP 5 - polipropylen, polipropylen
 pt:PP 5 - Polipropileno, PP - Polipropileno, Polipropileno
-ru:Полипропилен
->>>>>>> 46684884
+ro:PP 5 - Polipropilenă, Polipropilenă
+ru:ПП 5 - Полипропилен, Полипропилен, PP - Полипропилен
+sk:PP 5 - Polypropylén, Polypropylén
+sr:PP 5 - полипропилен, полипропилен
+sv:PP 5 - polypropen, polypropen
+tr:PP 5 - Polipropilen, Polipropilen
+uk:PP 5 - поліпропілен, поліпропілен
 wikidata:en:Q146174
 non_recyclable_and_non_biodegradable:en:no
 description:de:Polypropylen (PP) ist ein thermoplastisches Polymer, das aus Öl hergestellt wird. Aufgrund seiner Haltbarkeit und Beständigkeit gegen Feuchtigkeit und Chemikalien wird es häufig in Lebensmittelverpackungen verwendet. PP kann durch mechanische Recyclingprozesse recycelt werden, wird jedoch aufgrund mangelnder Nachfrage nach recycelten PP-Produkten häufig nicht zum Recycling gesammelt.
@@ -699,50 +613,37 @@
 description:pt:OPP, ou polipropileno orientado, é um tipo de filme plástico que é criado esticando o material em uma direção. Isso lhe dá força e clareza, tornando-o útil para embalagens de alimentos, principalmente para itens como doces e assados. O OPP é reciclável, mas não é comumente coletado pela maioria dos programas de reciclagem na calçada.
 
 <en:Plastic
-<<<<<<< HEAD
-en:PS - Polystyrene, Polystyrene
-bg:PS - Полистирен, Полистирен
-bs:PS - Polistiren, Polistiren
-ca:PS - poliestirè, poliestirè
-cs:PS - polystyren, polystyren
-da:PS - Polystyren, Polystyren
-de:PS - Polystyrol, Polystyrol
-el:PS - Πολυστυρένιο, Πολυστυρένιο
-et:PS - Polüstürool, Polüstürool
-fi:PS - Polystyreeni, Polystyreeni
-fr:PS - Polystyrène, Polystyrène
-ga:PS - Polaistiréin, Polaistiréin
-hr:PS - polistiren, polistiren
-hu:PS - Polisztirol, Polisztirol
-it:PS - Polistirene, polistirolo
-lt:PS - Polistirenas, Polistirenas
-lv:PS - polistirols, polistirols
-mk:PS - Полистирен, Полистирен
-nb:PS - polystyren, polystyren
-nl:PS - Polystyreen, Polystyreen
-nn:PS - polystyren, polystyren
-pl:PS - polistyren, polistyren
-pt:PS - Poliestireno, Poliestireno
-ro:PS - Polistiren, Polistiren
-ru:PS - Полистирол, Полистирол
-sk:PS - Polystyrén, Polystyrén
-sl:PS - Polistiren, Polistiren
-sv:PS - polystyren, polystyren
-tr:PS - polistiren, polistiren
-uk:PS - полістирол, полістирол
-=======
 en:PS 6 - Polystyrene, PS - Polystyrene, Polystyrene
->>>>>>> 46684884
 xx:PS, 6 PS, PS 6, 06 PS, PS 06, ♸
 bg:PS 6 - Полистирен, PS - Полистирен, Полистирен
+bs:PS 6 - Polistiren, Polistiren
+ca:PS 6 - poliestirè, poliestirè
+cs:PS 6 - polystyren, polystyren
+da:PS 6 - Polystyren, Polystyren
 de:PS 6 - Polystyrol, PS - Polystyrol, Polystyrol
+el:PS 6 - Πολυστυρένιο, Πολυστυρένιο
+et:PS 6 - Polüstürool, Polüstürool
+fi:PS 6 - Polystyreeni, Polystyreeni
 fr:PS 6 - Polystyrène, PS - Polystyrène, Polystyrène
+ga:PS 6 - Polaistiréin, Polaistiréin
 hr:PS 6 - polistiren, PS - polistiren, Polistiren
 hu:PS 6 - Polisztirol, PS - Polisztirol, Polisztirol
 it:PS 6 - Polistirene, PS - Polistirene, Polistirolo
+lt:PS 6 - Polistirenas, Polistirenas
+lv:PS 6 - polistirols, polistirols
+mk:PS 6 - Полистирен, Полистирен
+nb:PS 6 - polystyren, polystyren
 nl:PS 6 - Polystyreen, PS - Polystyreen, Polystyreen
+nn:PS 6 - polystyren, polystyren
+pl:PS 6 - polistyren, polistyren
 pt:PS 6 - Poliestireno, PS - Poliestireno, Poliestireno
+ro:PS 6 - Polistiren, Polistiren
 ru:PS 6 - Полистирол, PS - Полистирол, Полистирол
+sk:PS 6 - Polystyrén, Polystyrén
+sl:PS 6 - Polistiren, Polistiren
+sv:PS 6 - polystyren, polystyren
+tr:PS 6 - polistiren, polistiren
+uk:PS 6 - полістирол, полістирол
 wikidata:en:Q146243
 description:de:Polystyrol ist ein Kunststoff, der durch Polymerisation von Styrolmonomeren hergestellt wird. Es wird häufig in Lebensmittelverpackungen verwendet, da es leicht und kostengünstig ist und gute Isoliereigenschaften aufweist. Polystyrol ist jedoch nicht leicht recycelbar und das meiste davon landet auf Mülldeponien oder in der Umwelt und schadet der Tierwelt und dem Ökosystem.
 description:en:Polystyrene is a plastic produced through polymerization of styrene monomers. It is widely used in food packaging as it is lightweight, low-cost, and has good insulation properties. However, polystyrene is not easily recyclable and most of it ends up in landfills or the environment, causing harm to wildlife and the ecosystem.
@@ -753,20 +654,8 @@
 description:pt:O poliestireno é um plástico produzido através da polimerização de monômeros de estireno. É amplamente utilizado em embalagens de alimentos, pois é leve, de baixo custo e possui boas propriedades de isolamento. No entanto, o poliestireno não é facilmente reciclável e a maior parte acaba em aterros sanitários ou no meio ambiente, causando danos à vida selvagem e ao ecossistema.
 
 <en:Plastic
-<<<<<<< HEAD
-en:O - Other plastics, other plastics, All other plastics, other plastic
-bg:O - nДруги пластмаси
-da:O - Anden plast
-de:O - Andere Kunststoffe
-fr:O - Autres plastiques, Autres plastiques, autre plastique
-hr:O - ostali polimerni materijali
-hu:O - Egyéb műanyag, Más műanyag, Minden más műanyag
-it:O - Altre plastiche
-nl:O - Andere plastics
-pt:O - Outros plásticos, Todos os outros plásticos, outro plástico
-ru:O - Другие пластики, Другие пластмассы
-=======
 en:O 7 - Other plastics, O - Other plastics, Other plastics, All other plastics, other plastic
+xx:07 OTHER, OTHER 07, 7 OTHER, OTHER 7, 07 O, O 07, 7 O, O 7, ♹
 bg:O 7 - Други пластмаси, O - Други пластмаси, Други пластмаси
 da:O 7 - Anden plast, O - Anden plast, Anden plast
 de:O 7 - Andere Kunststoffe, O - Andere Kunststoffe, Andere Kunststoffe
@@ -778,8 +667,6 @@
 pl:O 7 - Inne, O - Inne, Inne
 pt:O 7 - Outros plásticos, O - Outros plásticos, Outros plásticos, Todos os outros plásticos, outro plástico
 ru:O 7 - Другие пластики, O - Другие пластики, Другие пластики, Другие пластмассы
->>>>>>> 46684884
-xx:07 OTHER, OTHER 07, 7 OTHER, OTHER 7, 07 O, O 07, 7 O, O 7, ♹
 non_recyclable_and_non_biodegradable:en:yes
 description:en:Unlisted plastics
 description:nl:Plastics die nog niet op de lijst staan.
