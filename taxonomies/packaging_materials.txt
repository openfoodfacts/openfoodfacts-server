synonyms:xx:Recycling Code, RC

synonyms:en:biobased, bio-based, biosourced, bio-sourced
synonyms:fr:biosourcé, bio-sourcé

synonyms:fr:transparent,transparente

synonyms:fr:coloré,colorée

stopwords:en:100%
stopwords:fr:100%
stopwords:xx:100%, RC, Recycling Code

# Note: Recycling codes like "01 PETE" must be put only in the xx: entry
# They will automatically apply to all languages.
# The recycling codes must have the text label. e.g. do not put only the number "40" for "40 FE"
# "40 FE" will also match variants like "40-FE".

# Note on the descriptions:
# Try to use the wiktionary entry for a basic description
# use chatGPT with the question "Summarise in 3 sentences the production of material X, how it is used in food packaging and and how it is recycled"
# use Google Translate for the language you understand.
# Tweak as needed

# List of recycling codes: https://en.wikipedia.org/wiki/Recycling_codes
# https://eur-lex.europa.eu/legal-content/EN/TXT/PDF/?uri=CELEX:31997D0129&from=EN


en:Unknown
de:Unbekannt
bg:Неизвестно
fr:Inconnu, inconnue, inconnus, inconnues
hu:Ismeretlen
nl:Onbekend
non_recyclable_and_non_biodegradable:en:maybe
description:de:Art und Herkunft des Materials sind unbekannt und können nicht erkannt werden.
description:en:The nature and origing of the material is unknown and can not be recognised.
description:es:La naturaleza y el origen del material son desconocidos y no pueden ser reconocidos.
description:fr:La nature et l'origine du matériau sont inconnues et ne peuvent pas être reconnues.
description:it:La natura e l'origine del materiale sono sconosciute e non possono essere riconosciute.
description:nl:De aard en herkomst van het materiaal is onbekend en niet te achterhalen.
description:pt:A natureza e a origem do material são desconhecidas e não podem ser reconhecidas.

en:Plastic
ar:بلاستيك
be:пластма́са
bg:Пластмаса
ca:plàstic
cs:umělá hmota
da:Plast
de:Kunststoff, Kunstoff, plastik
el:πλαστικό
es:Plástico
et:plast
fi:Muovi
fr:Plastique
he:פלסטיק
hr:plastika
hu:Műanyag
is:plast
it:Plastica
ja:プラスチック
ko:플라스틱
lt:plastikas
lv:plastmasa
mk:пластика
nl:Plastic, Plastiek
no:plast
pl:Plastikowe, plastik
pt:Plástico
ru:Пластик
sk:plast
sl:plastika
sv:plast
tr:plastik
uk:пластма́са
zh:塑料
wikidata:en:Q11474
non_recyclable_and_non_biodegradable:en:maybe
description:de:Kunststoff wird aus Erdöl oder Erdgas hergestellt. Kunststoff wird aufgrund seiner Haltbarkeit und geringen Kosten häufig in Lebensmittelverpackungen verwendet. Kunststoffrecycling ist aufgrund der verschiedenen Kunststoffarten und der Notwendigkeit, sie zu sortieren und zu verarbeiten, eine Herausforderung, aber es trägt dazu bei, die Menge an Kunststoffabfällen in der Umwelt zu reduzieren.
description:en:Plastic is produced from petroleum or natural gas. Plastic is widely used in food packaging due to its durability and low cost. Plastic recycling is challenging due to the different types of plastic, and the need to sort and process them, but it helps to reduce the amount of plastic waste in the environment.
description:es:El plástico se produce a partir del petróleo o del gas natural. El plástico es ampliamente utilizado en el envasado de alimentos debido a su durabilidad y bajo costo. El reciclaje de plástico es un desafío debido a los diferentes tipos de plástico y la necesidad de clasificarlos y procesarlos, pero ayuda a reducir la cantidad de desechos plásticos en el medio ambiente.
Description:fr:Le plastique est produit à partir de pétrole ou de gaz naturel. Le plastique est largement utilisé dans les emballages alimentaires en raison de sa durabilité et de son faible coût. Le recyclage du plastique est difficile en raison des différents types de plastique et de la nécessité de les trier et de les traiter, mais il contribue à réduire la quantité de déchets plastiques dans l'environnement.
descxription:it:La plastica è prodotta dal petrolio o dal gas naturale. La plastica è ampiamente utilizzata negli imballaggi alimentari grazie alla sua durata e al basso costo. Il riciclaggio della plastica è impegnativo a causa dei diversi tipi di plastica e della necessità di selezionarli e lavorarli, ma aiuta a ridurre la quantità di rifiuti di plastica nell'ambiente.
description:nl:Kunststof wordt geproduceerd uit aardolie of aardgas. Plastic wordt veel gebruikt in voedselverpakkingen vanwege de duurzaamheid en lage kosten. Het recyclen van plastic is een uitdaging vanwege de verschillende soorten plastic en de noodzaak om ze te sorteren en te verwerken, maar het helpt de hoeveelheid plastic afval in het milieu te verminderen.
description:pt:O plástico é produzido a partir do petróleo ou do gás natural. O plástico é amplamente utilizado em embalagens de alimentos devido à sua durabilidade e baixo custo. A reciclagem de plástico é um desafio devido aos diferentes tipos de plástico e à necessidade de separá-los e processá-los, mas ajuda a reduzir a quantidade de resíduos plásticos no meio ambiente.

en:composite material, Multilayer composite, multilayer, composite, composite materials, polycoat
ar:مادة مركبة
ca:Material compost
da:Kompositmateriale
de:Verbundwerkstoff, Verbundstoff, Mehrschichtverbund, Mehrschicht, Verbundmaterial, Polycoat
es:material compuesto
et:Komposiitmaterjal
eu:Material konposatu
fi:komposiittimateriaali
fr:Composites multicouches, composites multi-couches, Composite Multicouches, composite multi-couches, multi-couches, multicouches
he:חומר מרוכב
hr:kompozitni materijal, višeslojne materijale, kompozitne
hu:kompozit anyag
it:materiale composito
ja:複合材料
ko:복합 재료
lv:kompozītmateriāli
mk:композитен материјал
nl:Composietmateriaal
nn:kompositt
pl:Materiał kompozytowy
pt:Compósito de várias camadas, compósito multi-camada, compósito
ro:material compozit
ru:композиционный материал
sk:kompozitný materiál
sl:Kompozit
sq:Material kompozit
sr:композитни материјал
sv:Kompositmaterial
tr:Kompozit malzemeler
uk:композиційний матеріал
zh:复合材料
wikidata:en:Q181790
non_recyclable_and_non_biodegradable:en:yes
description:de:Verbundmaterialien werden hergestellt, indem zwei oder mehr Materialien kombiniert werden, um gewünschte Eigenschaften zu erzielen. Sie werden aufgrund ihrer Haltbarkeit, ihres geringen Gewichts und ihrer Feuchtigkeitsbeständigkeit häufig in Lebensmittelverpackungen verwendet. Verbundmaterialien können recycelt werden, aber der Prozess kann aufgrund der Vielfalt der Materialien, die bei ihrer Herstellung verwendet werden, eine Herausforderung darstellen.
description:en:Composite materials are produced by combining two or more materials to achieve desired properties. They are commonly used in food packaging due to their durability, lightweight and moisture resistance. Composite materials can be recycled, but the process can be challenging due to the variety of materials used in their production.
description:fr:Les matériaux composites sont produits en combinant deux ou plusieurs matériaux pour obtenir les propriétés souhaitées. Ils sont couramment utilisés dans les emballages alimentaires en raison de leur durabilité, de leur légèreté et de leur résistance à l'humidité. Les matériaux composites peuvent être recyclés, mais le processus peut être difficile en raison de la variété des matériaux utilisés dans leur production.
description:it:I materiali compositi vengono prodotti combinando due o più materiali per ottenere le proprietà desiderate. Sono comunemente usati negli imballaggi alimentari grazie alla loro durata, leggerezza e resistenza all'umidità. I materiali compositi possono essere riciclati, ma il processo può essere impegnativo a causa della varietà di materiali utilizzati nella loro produzione.
description:nl:Composietmaterialen worden geproduceerd door twee of meer materialen te combineren om de gewenste eigenschappen te bereiken. Ze worden vaak gebruikt in voedselverpakkingen vanwege hun duurzaamheid, lichtgewicht en vochtbestendigheid. Composietmaterialen kunnen worden gerecycled, maar het proces kan een uitdaging zijn vanwege de verscheidenheid aan materialen die bij de productie ervan worden gebruikt.
description:pt:Os materiais compósitos são produzidos pela combinação de dois ou mais materiais para obter as propriedades desejadas. Eles são comumente usados em embalagens de alimentos devido à sua durabilidade, leveza e resistência à umidade. Materiais compostos podem ser reciclados, mas o processo pode ser desafiador devido à variedade de materiais usados em sua produção.

en:Recyclable material
bg:Рециклируем материал
de:wiederverwertbares Material
es:material reciclable
fr:Matériau recyclable
hu:Újrahasznosítható anyag
it:Materiale riciclabile
nl:Recycleerbaar materiaal
pt:Material reciclável
wikidata:en:Q57305800
description:de:Wertstoffe entstehen durch die Sammlung und Verarbeitung von Abfallprodukten. Sie werden bei der Herstellung von Lebensmittelverpackungen als umweltfreundlichere Alternative zu herkömmlichen Materialien verwendet. Ist die Verpackung einmal benutzt, kann sie gesammelt, aufbereitet und wieder in Wertstoffe umgewandelt werden, die später wiederverwendet werden können.
description:en:Recyclable materials are produced through the collection and processing of waste products. They are used in the production of food packaging as a more environmentally friendly alternative to traditional materials. Once the packaging has been used, it can be collected, processed and transformed back into recyclable material to be used again in the future.
description:es:Los materiales reciclables se producen a través de la recolección y el procesamiento de productos de desecho. Se utilizan en la producción de envases para alimentos como una alternativa más ecológica a los materiales tradicionales. Una vez que se ha utilizado el embalaje, se puede recoger, procesar y transformar de nuevo en material reciclable para volver a utilizarlo en el futuro.
description:fr:Les matériaux recyclables sont produits par la collecte et le traitement des déchets. Ils sont utilisés dans la production d'emballages alimentaires comme une alternative plus écologique aux matériaux traditionnels. Une fois l'emballage utilisé, il peut être collecté, traité et retransformé en matériau recyclable pour être réutilisé à l'avenir.
description:it:I materiali riciclabili sono prodotti attraverso la raccolta e il trattamento dei prodotti di scarto. Sono utilizzati nella produzione di imballaggi alimentari come alternativa più rispettosa dell'ambiente ai materiali tradizionali. Una volta che l'imballaggio è stato utilizzato, può essere raccolto, lavorato e trasformato nuovamente in materiale riciclabile per essere riutilizzato in futuro.
description:nl:Door de inzameling en verwerking van afvalproducten worden recyclebare materialen geproduceerd. Ze worden gebruikt bij de productie van voedselverpakkingen als een milieuvriendelijker alternatief voor traditionele materialen. Nadat de verpakking is gebruikt, kan deze worden ingezameld, verwerkt en weer worden omgezet in recyclebaar materiaal dat in de toekomst opnieuw kan worden gebruikt.
description:pt:Os materiais recicláveis são produzidos através da coleta e processamento de resíduos. Eles são usados na produção de embalagens de alimentos como uma alternativa mais ecológica aos materiais tradicionais. Uma vez utilizada, a embalagem pode ser recolhida, processada e transformada novamente em material reciclável para ser reutilizado no futuro.

<en:Recyclable material
<en:Plastic
en:Recyclable plastic
bg:Рециклируема пластмаса
de:wiederverwertbarer Kunststoff
es:Plástico reciclable
fr:Plastique recyclable
hu:Újrahasznosítható műanyag
it:Plastica riciclabile
ja:プラマーク
nl:Recycleerbaar plastic, Recycleerbaar plastiek
pt:Plástico reciclável
description:de:Recyclebaar plastic wordt geproduceerd uit aardolieproducten en kan worden omgesmolten en opnieuw worden gevormd tot nieuwe plastic producten. Voedselverpakkingen worden veel gebruikt voor recyclebaar plastic en vormen een barrière om voedsel te beschermen tegen besmetting en de houdbaarheid te verlengen. Bij het recyclen van plastic wordt het plastic verzameld en gesorteerd, schoongemaakt en versnipperd en vervolgens omgesmolten om er nieuwe producten of materialen van te maken.
description:en:Recyclable plastic is produced from petroleum products and can be melted down and re-molded into new plastic products. Food packaging is a common use for recyclable plastic, providing a barrier to protect food from contamination and extend shelf life. Recycling of plastic involves collecting and sorting the plastic, cleaning and shredding it, then melting it down to make new products or materials.
description:es:El plástico reciclable se produce a partir de productos derivados del petróleo y se puede derretir y volver a moldear en nuevos productos de plástico. El envasado de alimentos es un uso común para el plástico reciclable, ya que proporciona una barrera para proteger los alimentos de la contaminación y prolongar la vida útil. El reciclaje de plástico implica recolectar y clasificar el plástico, limpiarlo y triturarlo, y luego fundirlo para fabricar nuevos productos o materiales.
description:fr:Le plastique recyclable est produit à partir de produits pétroliers et peut être fondu et remodelé en de nouveaux produits en plastique. Les emballages alimentaires sont une utilisation courante du plastique recyclable, fournissant une barrière pour protéger les aliments de la contamination et prolonger la durée de conservation. Le recyclage du plastique consiste à collecter et à trier le plastique, à le nettoyer et à le déchiqueter, puis à le fondre pour fabriquer de nouveaux produits ou matériaux.
description:it:La plastica riciclabile è prodotta da prodotti petroliferi e può essere fusa e rimodellata in nuovi prodotti in plastica. L'imballaggio alimentare è un uso comune per la plastica riciclabile, fornendo una barriera per proteggere gli alimenti dalla contaminazione e prolungare la durata di conservazione. Il riciclaggio della plastica comporta la raccolta e lo smistamento della plastica, la pulizia e la triturazione, quindi la fusione per creare nuovi prodotti o materiali.
description:nl:Recyclebaar plastic wordt geproduceerd uit aardolieproducten en kan worden omgesmolten en opnieuw worden gevormd tot nieuwe plastic producten. Voedselverpakkingen worden veel gebruikt voor recyclebaar plastic en vormen een barrière om voedsel te beschermen tegen besmetting en de houdbaarheid te verlengen. Bij het recyclen van plastic wordt het plastic verzameld en gesorteerd, schoongemaakt en versnipperd en vervolgens omgesmolten om er nieuwe producten of materialen van te maken.
description:pt:O plástico reciclável é produzido a partir de produtos petrolíferos e pode ser derretido e remodelado em novos produtos plásticos. A embalagem de alimentos é um uso comum para o plástico reciclável, fornecendo uma barreira para proteger os alimentos da contaminação e prolongar a vida útil. A reciclagem de plástico envolve coletar e classificar o plástico, limpá-lo e triturá-lo e, em seguida, derretê-lo para fazer novos produtos ou materiais.

en:Recycled material
bg:Рециклиран материал
da:Genbrugsmateriale
de:wiederverwertetes Material
fr:Matériau recyclé
hu:Újrahasznosított anyag, Újrahasznosított anyagból
it:Materiale riciclato
nl:Hergebruikt materiaal
pt:Material reciclado
wikidata:en:Q37328535
description:de:Recycelte Materialien werden hergestellt, indem Abfallstoffe wie Papier, Glas oder Kunststoff gesammelt und verarbeitet und in neue Produkte umgewandelt werden. Recycelte Materialien können in Lebensmittelverpackungen wie Behältern und Verpackungen verwendet werden, um die Menge an erzeugtem Abfall zu reduzieren und die Auswirkungen auf die Umwelt zu minimieren. Der Prozess des Recyclings hilft, Ressourcen zu schonen, Treibhausgasemissionen zu reduzieren und spart Energie im Vergleich zur Herstellung von Materialien aus Rohstoffen.
description:en:Recycled materials are produced by collecting and processing waste materials, such as paper, glass, or plastic, and transforming them into new products. Recycled materials can be used in food packaging, such as containers and wraps, to reduce the amount of waste generated and minimize the impact on the environment. The process of recycling helps conserve resources, reduce greenhouse gas emissions, and saves energy compared to producing materials from raw materials.
description:es:Los materiales reciclados se producen recolectando y procesando materiales de desecho, como papel, vidrio o plástico, y transformándolos en nuevos productos. Los materiales reciclados se pueden utilizar en envases de alimentos, como envases y envolturas, para reducir la cantidad de residuos generados y minimizar el impacto en el medio ambiente. El proceso de reciclaje ayuda a conservar los recursos, reduce las emisiones de gases de efecto invernadero y ahorra energía en comparación con la producción de materiales a partir de materias primas.
description:fr:Les matériaux recyclés sont produits en collectant et en traitant les déchets, tels que le papier, le verre ou le plastique, et en les transformant en nouveaux produits. Les matériaux recyclés peuvent être utilisés dans les emballages alimentaires, tels que les contenants et les emballages, afin de réduire la quantité de déchets générés et de minimiser l'impact sur l'environnement. Le processus de recyclage permet de conserver les ressources, de réduire les émissions de gaz à effet de serre et d'économiser de l'énergie par rapport à la production de matériaux à partir de matières premières.
description:it:I materiali riciclati vengono prodotti raccogliendo e trattando materiali di scarto, come carta, vetro o plastica, e trasformandoli in nuovi prodotti. I materiali riciclati possono essere utilizzati negli imballaggi alimentari, come contenitori e involucri, per ridurre la quantità di rifiuti generati e minimizzare l'impatto sull'ambiente. Il processo di riciclaggio aiuta a conservare le risorse, ridurre le emissioni di gas serra e risparmiare energia rispetto alla produzione di materiali da materie prime.
description:nl:Gerecycleerde materialen worden geproduceerd door afvalmaterialen, zoals papier, glas of plastic, in te zamelen, te verwerken en om te zetten in nieuwe producten. Gerecycleerde materialen kunnen worden gebruikt in voedselverpakkingen, zoals containers en wikkels, om de hoeveelheid geproduceerd afval te verminderen en de impact op het milieu te minimaliseren. Het recyclingproces helpt hulpbronnen te besparen, de uitstoot van broeikasgassen te verminderen en energie te besparen in vergelijking met het produceren van materialen uit grondstoffen.
description:pt:Materiais reciclados são produzidos coletando e processando resíduos, como papel, vidro ou plástico, e transformando-os em novos produtos. Materiais reciclados podem ser usados em embalagens de alimentos, como recipientes e embalagens, para reduzir a quantidade de resíduos gerados e minimizar o impacto no meio ambiente. O processo de reciclagem ajuda a conservar recursos, reduzir as emissões de gases de efeito estufa e economizar energia em comparação com a produção de materiais a partir de matérias-primas.

<en:Recycled material
<en:Plastic
en:Recycled plastic
bg:Рециклирана пластмаса
da:Genbrugsplast
de:wiederverwerteter Kunststoff
es:Plástico reciclado
fr:Plastique recyclé
hu:Újrahasznosított műanyag, Újrahasznosított műanyagból
it:Plastica riciclata
nl:Hergebruikt plastic, Hergebruikt plastiek
pt:Plástico reciclado
description:de:Gebrauchtes Kunststoff, das verarbeitet und wiederverwendet wurde
description:en:Used plastic that has been processed and reused
description:es:Material usado que ha sido procesado y reutilizado
description:fr:Plastique usagé qui a été traité et réutilisé
description:it:Plastica usato che è stato lavorato e riutilizzato
description:nl:Gebruikt plastic dat verwerkt is en opnieuw wordt gebruikt
description:pt:Plástico usado que foi processado e reutilizado

# Note: cellophane is made from cellulose, it is not a plastic
# The name cellophane might be misused (by consumers or producers) when there is a clear transparent plastic film
en:Cellophane
fr:Cellophane

# Plastics:
# use the following conventions for plastic:
# in each language, for the main name, use "abbreviation + resin code + ' - ' + name"
# + abbreviation + name, and name as synonyms
# all abbreviations, symbols etc. go in the xx: entry, and do not need to be added to the translations in other languages
# (unless the abbreviation is different: e.g. "PEBD" = "Polyéthylène basse densité" in French instead of PELD)


en:Mixed plastics
fr:Plastiques mixtes

<en:Plastic
en:PET 1 - Polyethylene terephthalate, PET - Polyethylene terephthalate, Polyethylene terephthalate
xx:PET, PET(E), PETE, PET 1, PET 01, 1 PET, 01 PET, ♳
bg:PET 1 - Полиетилентерефталат, PET - Полиетилентерефталат, Полиетилен терефталат
de:PET 1 - Polyethylenterephtalat, PET - Polyethylenterephtalat, Polyethylenterephtalat
fr:PET 1 - Polytéréphtalate d'éthylène, PET - Polytéréphtalate d'éthylène, Polytéréphtalate d'éthylène, polyéthylène téréphtalate
hr:PET 1 - polietilen tereftalat, PET - polietilen tereftalat, olietilen tereftalat
hu:PET 1 - Polietilén-tereftalát, PET - Polietilén-tereftalát, Polietilén-tereftalát
it:PET 1 - Polietilene tereftalato, PET - Polietilene tereftalato, Polietilene tereftalato, Polietilentereftalato
nl:PET 1 - Polyethyleentereftalaat, PET - Polyethyleentereftalaat, Polyethyleentereftalaat
pt:PET 1 - Tereftalato de polietileno, PET - Tereftalato de polietileno, Tereftalato de polietileno
ru:PET 1 - Полиэтилентерефталат, PET - Полиэтилентерефталат, Полиэтилентерефталат
wikidata:en:Q145863
recycling_code:en:1
non_recyclable_and_non_biodegradable:en:no
description:de:Polyethylenterephthalat (PET) ist ein Kunststoff, der für Flaschen und andere Lebensmittelverpackungen verwendet wird. PET ist recycelbar.
description:en:Polyethylene terephthalate (PET) is a plastic used for bottles and other food packaging. PET is recyclable.
description:es:El tereftalato de polietileno (PET) es un plástico utilizado para botellas y otros envases de alimentos. El PET es reciclable.
description:fr:Le polyéthylène téréphtalate (PET) est un plastique utilisé pour les bouteilles et autres emballages alimentaires. Le PET est recyclable.
description:it:Il polietilene tereftalato (PET) è una plastica utilizzata per bottiglie e altri imballaggi alimentari. Il PET è riciclabile.
description:nl:Polyethyleentereftalaat (PET) is een kunststof die wordt gebruikt voor flessen en andere verpakkingen van voedingsmiddelen. PET is recycleerbaar.

<en:Plastic
<en:Other plastics
<<<<<<< HEAD
en:PVDC 7 - Polyvinylidene chloride, PVDC - Polyvinylidene chloride, Polyvinylidene chloride
de:PVDC 7 - Polyvinylidenchlorid, PVDC - Polyvinylidenchlorid, Polyvinylidenchlorid
fr:PVDC 7 - Chlorure de polyvinylidène, PVDC - Chlorure de polyvinylidène, Chlorure de polyvinylidène, Polychlorure de vinylidène, PVDC - Polychlorure de vinylidène
=======
en:PVDC 7 - Polyvinylidene chloride, Polyvinylidene chloride
de:PVDC 7 - Polyvinylidenchlorid, Polyvinylidenchlorid
es:PVDC 7 - cloruro de polivinilideno, cloruro de polivinilideno
fr:PVDC 7 - Chlorure de polyvinylidène, Chlorure de polyvinylidène
hu:PVDC 7 - polivinilidén-klorid, polivinilidén-klorid
it:PVDC 7 - Polivinildencloruro, Polivinildencloruro
nl:PVDC 7 - Polyvinylidene chloride, Polyvinylidene chloride
nn:PVDC 7 - polyvinylidenklorid, polyvinylidenklorid
ru:PVDC 7 - поливинилиденхлорид, поливинилиденхлорид
sv:PVDC 7 - Polyvinylidenklorid, Polyvinylidenklorid
>>>>>>> d9072f92
xx:PVDC, 07 PVDC, PVDC 07, 07PVDC, PVDC07, 7 PVDC, PVDC 7, 7PVDC, PVDC7
wikidata:en:Q146383
description:de:Polyvinylidenchlorid wird als wasserbasierte Beschichtung auf Folien aus anderen Kunststoffen aufgetragen, was die Haltbarkeit der verpackten Lebensmittel erhöht.
description:en:Polyvinylidene chloride is applied as a water-based coating to films made of other plastics, which increases the shelf life of the packaged food.
description:de:Polyvinylidenchlorid wird als wasserbasierte Beschichtung auf Folien aus anderen Kunststoffen aufgetragen, was die Haltbarkeit der verpackten Lebensmittel erhöht.
description:es:El cloruro de polivinilideno se aplica como recubrimiento a base de agua a películas hechas de otros plásticos, lo que aumenta la vida útil de los alimentos envasados.
description:fr:Le chlorure de polyvinylidène est appliqué comme revêtement à base d'eau sur des films faits d'autres plastiques, ce qui augmente la durée de conservation des aliments emballés.
description:it:Il cloruro di polivinilidene viene applicato come rivestimento a base d'acqua su pellicole di altre materie plastiche, il che aumenta la durata di conservazione degli alimenti confezionati.
description:nl:Polyvinylideenchloride wordt als coating op waterbasis aangebracht op films van andere kunststoffen, waardoor de houdbaarheid van het verpakte voedsel wordt verlengd.
description:pt:O cloreto de polivinilideno é aplicado como revestimento à base de água em filmes feitos de outros plásticos, o que aumenta a vida útil dos alimentos embalados.

<en:Polyethylene terephthalate
<en:Recycled plastic
en:rPET - Recycled Polyethylene terephthalate, Recycled PET, Recycled Polyethylene terephthalate
xx:rPET, r-PET
de:rPET - Wiederverwertetes PET
es:rPET - Tereftalato de polietileno reciclado
fr:rPET - Polytéréphtalate d'éthylène recyclé, Polytéréphtalate d'éthylène recyclé, PET recyclé
hu:rPET - Újrahasznosított PET, Újrahasznosított PET, Újrahasznosított polietilén-tereftalát
it:rPET - Polietilene tereftalato riciclato, Polietilene tereftalato riciclato
nl:rPET - Hergebruikt Polyethyleentereftalaat, Hergebruikt Polyethyleentereftalaat
pt:rPET - Tereftalato de polietileno reciclado, PET reciclado, Tereftalato de polietileno reciclado
description:en:rPET (recycled polyethylene terephthalate)
description:de:Recycelter PET-Kunststoff, hauptsächlich auf Basis von Verbraucherflaschen.
description:es:Plástico PET reciclado, principalmente a base de botellas de consumo.
description:fr:Plastique PET recyclé, principalement à base de bouteilles de consommation.
description:it:Plastica PET riciclata, principalmente basata su bottiglie di consumo.
description:nl:Gerecycleerde PET plastic, voornamelijk gebaseerd op flessen voor consumenten.
description:pt:Plástico PET reciclado, principalmente baseado em garrafas de consumo.

# Not really PET
<en:Plastic
<en:Other plastics
en:PETG- Polyethylene terephthalate glycol, Polyethylene terephthalate glycol, Glycolized Polyethylene terephthalate, Glycolised Polyethylene terephthalate
fr:PETG - Polyéthylène téréphtalate glycolisé, Polyéthylène téréphtalate glycolisé
xx:PETG

# Not exactly a plastic
# Plastique / Silicone in data from Les Mousquetaires
en:Silicone
fr:Silicone, Plastique / Silicone

<en:Plastic
en:Biobased plastic
fr:Plastique biosourcé, Plastiques / Autres plastiques Biosourcés (base amidon)

<xx:PET
<<<<<<< HEAD
<en:Biobased plastic
en:Biobased PET
de:Biobasiertes PET
fr:PET biosourcé
hu:Biobázisú PET
pt:Bioplástico PET
xx:Bio-PET
=======
en:bPET - Biobased PET, Biobased PET
de:bPET - Biobasiertes PET, Biobasiertes PET
fr:bPET - PET biosourcé, PET biosourcé
hu:bPET - Biobázisú PET, Biobázisú PET
nl:bPET - Biobased PET, Biobased PET
pt:bPET - Bioplástico PET, Bioplástico PET
xx:bPET
description:de:Biobasiertes PET ist Kunststoff, der teilweise aus jährlich nachwachsender Biomasse wie verschiedenen Zuckern aus landwirtschaftlichen Aktivitäten hergestellt wird.
description:en:Biobased PET is plastic partially produced using annually renewable biomass like different sugars obtained from agricultural activities.
description:es:El PET de base biológica es un plástico producido parcialmente a partir de biomasa renovable anualmente como diferentes azúcares obtenidos de actividades agrícolas.
description:fr:Le PET biosourcé est un plastique partiellement produit à partir de biomasse renouvelable annuellement comme différents sucres issus d'activités agricoles.
description:it:Il PET biobased è plastica parzialmente prodotta utilizzando biomassa rinnovabile annualmente come diversi zuccheri ottenuti da attività agricole.
description:nl:Biobased PET is plastic dat gedeeltelijk wordt geproduceerd met behulp van jaarlijks hernieuwbare biomassa, zoals verschillende suikers die worden verkregen uit landbouwactiviteiten.
description:pt:O PET de base biológica é um plástico parcialmente produzido usando biomassa renovável anualmente, como diferentes açúcares obtidos de atividades agrícolas.
>>>>>>> d9072f92

<xx:PET
en:PET - Transparent, Clear PET, transparent PET
da:Pet - Gennemsigtig
de:PET - Transparentes
fr:PET - transparent
hu:PET - Átlátszó 
nl:PET - transparant, Transparant PET
pt:PET - transparente
description:en:Transparant PET (polyethylene terephthalate)
description:de:Transparentes PET (Polyethylenterephthalat)
description:es:PET transparente (tereftalato de polietileno)
description:fr:PET transparent (polyéthylène téréphtalate)
description:it:PET trasparente (polietilene tereftalato)
description:nl:Transparant (doorzichtig) PET (polyethylene terephthalate)
description:pt:PET transparente (tereftalato de polietileno)

<xx:rPET
en:rPET - Transparent, Clear rPET
da:rPET - Gennemsigtig 
de:rPET - Transparentes
fr:rPET - transparent, rPET transparente, PET clair
hu:rPET - Átlátszó 
nl:rPET - transparant, Transparant rPET
pt:rPET - transparente
description:en:Transparant rPET (polyethylene terephthalate)
description:de:Transparentes rPET (Polyethylenterephthalat)
description:es:rPET transparente (tereftalato de polietileno)
description:fr:rPET transparent (polyéthylène téréphtalate)
description:it:rPET trasparente (polietilene tereftalato)
description:nl:Transparant (doorzichtig) rPET (polyethylene terephthalate)
description:pt:rPET transparente (tereftalato de polietileno)

<xx:PET
en:PET - Colored, Colored PET
da:PET - Farvet 
de:PET - Gefärbtes, Farbiges PET
fr:PET - coloré, PET coloré
hu:PET - Színezet, színes PET
nl:PET - gekleurd, Gekleurd PET
pt:PET - colorido
description:en:Colored PET (polyethylene terephthalate), which requires additional recycling processes
description:Farbiges PET (Polyethylenterephthalat), das zusätzliche Recyclingprozesse erfordert
description:es:PET coloreado (tereftalato de polietileno), que requiere procesos de reciclaje adicionales
description:fr:PET coloré (polyéthylène téréphtalate), qui nécessite des processus de recyclage supplémentaires
description:PET colorato (polietilene tereftalato), che richiede ulteriori processi di riciclaggio
description:nl:Gekleurd PET (polyethyleentereftalaat), dat extra recyclingprocessen vereist
description:pt:PET colorido (tereftalato de polietileno), que requer processos de reciclagem adicionais
#comment:en:This is banned in India, Japan and South Korea

<xx:PET
en:PET - Opaque, Opaque PET
de:PET - Undurchsichtiges, Intransparentes PET
es:PET - opaco
fr:PET - opaque
it:PET - opaco
nl:PET - ondoorzichtig, Ondoorzichtig PET
pt:PET - opaco
description:de:Herkömmliche PET-Flaschen, die durch Zugabe bestimmter Farbpigmente, wie Titandioxid für Weiß, opak gemacht wurden, um eine Lichtbarriere zum Schutz von Flüssigkeiten, wie Milch, zu haben. Dieses Material erfordert einen speziellen Recyclingprozess.
description:en:Conventional PET bottles that have been made opaque by adding certain colour pigments, such as titanium dioxide for white, in order have a light barrier to protect liquids, such as milk. This material requires a specific recycling process.
description:es:Botellas de PET convencionales que se han vuelto opacas mediante la adición de ciertos pigmentos de color, como el dióxido de titanio para el blanco, con el fin de tener una barrera de luz para proteger líquidos, como la leche. Este material requiere un proceso de reciclaje específico.
description:fr:Les bouteilles en PET conventionnelles qui ont été rendues opaques en ajoutant certains pigments de couleur, comme le dioxyde de titane pour le blanc, afin d'avoir une barrière lumineuse pour protéger les liquides, comme le lait. Ce matériau nécessite un processus de recyclage spécifique.
description:it:Bottiglie in PET convenzionali che sono state rese opache aggiungendo alcuni pigmenti colorati, come il biossido di titanio per il bianco, in modo da avere una barriera luminosa per proteggere i liquidi, come il latte. Questo materiale richiede uno specifico processo di riciclaggio.
description:nl:Conventionele PET-flessen die ondoorzichtig zijn gemaakt door bepaalde kleurpigmenten toe te voegen, zoals titaniumdioxide voor wit, om een lichtbarrière te hebben om vloeistoffen, zoals melk, te beschermen. Dit materiaal vereist een specifiek recyclingproces.
description:pt:Garrafas PET convencionais que foram tornadas opacas pela adição de certos pigmentos de cor, como dióxido de titânio para branco, para ter uma barreira à luz para proteger líquidos, como leite. Este material requer um processo específico de reciclagem.

<en:Plastic
en:PE 7 - Polyethylene, PE - Polyethylene, Polyethylene
bg:PE 7 - Полиетилен, PE - Полиетилен, Полиетилен
ca:PE 7- polietilè, PE - polietilè, polietilè
cs:PE 7 - polyethylen, PE - polyethylen, polyethylen
da:PE 7 - polyethylen, PE - polyethylen, polyethylen
de:PE 7 - Polyethylen, PE - Polyethylen, Polyethylen
el:PE 7 - Πολυαιθυλένιο, PE - Πολυαιθυλένιο, Πολυαιθυλένιο
es:PE 7 - polietileno, PE - polietileno, polietileno
et:PE 7 - polüeteen, PE - polüeteen, polüeteen
fi:PE 7 - polyeteeni, PE - polyeteeni, polyeteeni
fr:PE 7 - Polyéthylène, PE - Polyéthylène, Polyéthylène
hr:PE 7 - Polietilen, PE - Polietilen, Polietilen
hu:PE 7 - polietilén, PE - polietilén, polietilén
is:PE 7 - Fjöletýlen, PE - Fjöletýlen, Fjöletýlen
it:PE 7 - polietilene, PE - polietilene, polietilene
lt:PE 7 - Polietilenas, PE - Polietilenas, Polietilenas
lv:PE 7 - Polietilēns, PE - Polietilēns, Polietilēns
nb:PE 7 - polyetenpolyeten, PE - polyetenpolyeten, polyeten
nl:PE 7 - polyetheen, PE - polyetheen, polyetheen
nn:PE 7 - polyetylen, PE - polyetylen, polyetylen
pl:PE 7 - polietylen, PE - polietylen, polietylen
pt:PE 7 - polietileno, PE - polietileno, polietileno
ro:PE 7 - Polietilenă, PE - Polietilenă, Polietilenă
ru:PE 7 - полиэтилен, PE - полиэтилен, полиэтилен
sk:PE 7 - Polyetylén, PE - Polyetylén, Polyetylén
sl:PE 7 - Polieten, PE - Polieten, Polieten
sq:PE 7 - Polietileni, PE - Polietileni, Polietileni
sv:PE 7 - polyeten,  - polyeten, polyeten
uk:PE 7 - поліетилен, PE - поліетилен, поліетилен
xx:PE, 07 PE, PE 07, 07PE, PE07, 7 PE, PE 7, 7PE, PE7
wikidata:en:Q143429
description:de:Polyethylen ist der am häufigsten verwendete Kunststoff. Es ist gut zu recyceln, weil es eingeschmolzen werden kann. Es kommt als HDPE (High Density) und als LDPE (Low Density) vor.
description:en:Polyethylene is the most commonly used plastic. It is good to recycle because it can be melted down. It occurs as HDPE (high density) and as LDPE (low density).description:es:El polietileno es el plástico más utilizado. Es bueno reciclar porque se puede derretir. Se presenta como HDPE (alta densidad) y como LDPE (baja densidad).
description:fr:Le polyéthylène est le plastique le plus couramment utilisé. Il est bon de recycler car il peut être fondu. Il se présente sous forme de HDPE (haute densité) et de LDPE (basse densité).
description:it:Il polietilene è la plastica più comunemente usata. È bene riciclare perché può essere sciolto. Si presenta come HDPE (alta densità) e come LDPE (bassa densità).
description:nl:Polyetheen is de meest gebruikte plastic. Het is geod te recycleren, omdat het kan worden omgesmolten. Het komt voor als HDPE (hoge dichtheid) en als LDPE (lage dichtheid).
description:pt:O polietileno é o plástico mais utilizado. É bom reciclar porque pode ser derretido. Ocorre como HDPE (alta densidade) e como LDPE (baixa densidade).

<xx:PE
<<<<<<< HEAD
<en:Biobased plastic
en:Biobased PE
de:Biobasiertes PE
fr:PE biosourcé
hu:Biobázisú PE
pt:Bioplástico PE
xx:Bio-PE
=======
en:bioPE - Biobased, Biobased PE
de:bioPE - Biobasiertes, Biobasiertes PE
fr:bioPE - biosourcé, PE biosourcé
hu:bioPE - Biobázisú, Biobázisú PE
nl:bioPE - Biobased, Biobased PE
pt:bioPE - Bioplástico, Bioplástico P
xx:Bio-PE, bioPE, bPE
description:de:Biobasierter PE-Kunststoff wird entweder vollständig oder teilweise aus nachwachsenden pflanzlichen Ressourcen wie Zuckerrohr oder Mais oder anderen biologischen Ressourcen hergestellt. Es kann problemlos im selben Strom wie herkömmliche Kunststoffe recycelt werden.
description:en:Bio-based PE plastic is made either fully or partially from renewable plant-based resources such as sugar cane or corn or other biological resources. It can easily be recycled in the same stream as traditional plastics.
description:es:El plástico PE de base biológica se fabrica total o parcialmente a partir de recursos renovables de origen vegetal, como la caña de azúcar, el maíz u otros recursos biológicos. Se puede reciclar fácilmente en el mismo flujo que los plásticos tradicionales.
description:fr:Le plastique PE biosourcé est fabriqué entièrement ou partiellement à partir de ressources végétales renouvelables telles que la canne à sucre ou le maïs ou d'autres ressources biologiques. Il peut facilement être recyclé dans le même flux que les plastiques traditionnels.
description:it:La plastica PE a base biologica è prodotta interamente o parzialmente da risorse vegetali rinnovabili come la canna da zucchero o il mais o altre risorse biologiche. Può essere facilmente riciclato nello stesso flusso della plastica tradizionale.
description:nl:Bio-based PE plastic wordt geheel of gedeeltelijk gemaakt van hernieuwbare plantaardige grondstoffen zoals suikerriet of mais of andere biologische grondstoffen. Het kan gemakkelijk worden gerecycled in dezelfde stroom als traditionele kunststoffen.
description:pt:O plástico PE de base biológica é feito total ou parcialmente de recursos vegetais renováveis, como cana-de-açúcar ou milho ou outros recursos biológicos. Ele pode ser facilmente reciclado no mesmo fluxo que os plásticos tradicionais.
>>>>>>> d9072f92

<en:Plastic
<xx:PE
en:HDPE 2 - High-density polyethylene, HDPE - High-density polyethylene, High-density polyethylene
xx:HDPE, 2 HDPE, HDPE 2, 02 HDPE, HDPE 02, PEHD, 2 PEHD, PEHD 2, 02 PEHD, PEHD 02, HD-PE, 2 HD-PE, HD-PE 2, 02 HD-PE, HD-PE 02, PE-HD, 2 PE-HD, PE-HD 2, 02 PE-HD, PE-HD 02, RC 2, RC 02, RC2, RC02, ♴
<<<<<<< HEAD
bg:HDPE 2 - Полиетилен с висока плътност, HDPE - Полиетилен с висока плътност
de:HDPE 2 - Polyethylen hoher Dichte, HDPE - Polyethylen hoher Dichte, Polyethylen hoher Dichte
fr:PEHD 2 - Polyéthylène haute densité, PEHD - Polyéthylène haute densité, polyéthylène haute densité, HDPE - 2 - Polyéthylène haute densité, Surlyn
hr:HDPE 2 - polietilen visoke gustoće, HDPE - polietilen visoke gustoće         
hu:HDPE 2 - Nagy sűrűségű polietilén, HDPE - Nagy sűrűségű polietilén, Nagy sűrűségű polietilén
it:HDPE 2 - Polietilene ad alta densità, HDPE - Polietilene ad alta densità, Polietilene ad alta densità
nl:HDPE 2 - Hogedichtheidpolyetheen, HDPE - Hogedichtheidpolyetheen, Hogedichtheidpolyetheen
pt:HDPE 2 - Polietileno de alta densidade, HDPE - Polietileno de alta densidade, Polietileno de alta densidade
=======
ar:HDPE 2 - متعدد إثيلين عالي الكثافة
bg:HDPE 2 - Полиетилен с висока плътност, Полиетилен с висока плътност
ca:HDPE 2 - polietilè d'alta densitat, polietilè d'alta densitat
cs:HDPE 2 - Polyethylen s vysokou hustotou, Polyethylen s vysokou hustotou
de:HDPE 2 - Polyethylen hoher Dichte, Polyethylen hoher Dichte
fi:HDPE 2 - suurtiheyspolyeteeni, suurtiheyspolyeteeni
fr:PEHD 2 - Polyéthylène haute densité, PEHD - Polyéthylène haute densité, polyéthylène haute densité, HDPE - 2 - Polyéthylène haute densité
hr:HDPE 2 - polietilen visoke gustoće, polietilen visoke gustoće        
hu:HDPE 2 - Nagy sűrűségű polietilén, Nagy sűrűségű polietilén
it:HDPE 2 - Polietilene ad alta densità, Polietilene ad alta densità
lt:HDPE 2 - Didelio tankio polietilenas, Didelio tankio polietilenas
nl:HDPE 2 - Hogedichtheidpolyetheen, Hogedichtheidpolyetheen
nn:HDPE 2 - høgdensitetspolyetylen, høgdensitetspolyetylen
pl:HDPE 2 - polietylen wysokiej gęstości, polietylen wysokiej gęstości
pt:HDPE 2 - Polietileno de alta densidade, Polietileno de alta densidade
ru:HDPE 2 - полиэтилен высокой плотности, полиэтилен высокой плотности
uk:HDPE 2 - Поліетилен високої щільності, Поліетилен високої щільності
>>>>>>> d9072f92
wikidata:en:Q2641430
non_recyclable_and_non_biodegradable:en:no
description:de:Polyethylen hoher Dichte (HDPE) wird aus Polyethylen hergestellt, das aus Erdöl gewonnen wird. HDPE wird als Rohstoff für härtere Kunststoffprodukte (Verschlüsse, Flaschen, Beutel) verwendet. HDPE kann als Rohstoff wiederverwendet werden.
description:en:High-density polyethylene (HDPE) is made from polyethylene that is extracted from petroleum. HDPE is used as a raw material for harder plastic products (caps, bottles, bags). HDPE can be reused as a raw material.
description:es:El polietileno de alta densidad (HDPE) está hecho de polietileno que se extrae del petróleo. El HDPE se utiliza como materia prima para productos de plástico más duro (tapas, botellas, bolsas). El HDPE se puede reutilizar como materia prima.
description:fr:Le polyéthylène haute densité (HDPE) est fabriqué à partir de polyéthylène extrait du pétrole. Le HDPE est utilisé comme matière première pour les produits en plastique plus durs (bouchons, bouteilles, sacs). Le PEHD peut être réutilisé comme matière première.
description:it:Il polietilene ad alta densità (HDPE) è costituito da polietilene estratto dal petrolio. L'HDPE è utilizzato come materia prima per prodotti in plastica più dura (tappi, bottiglie, sacchetti). L'HDPE può essere riutilizzato come materia prima.
description:nl:Hogedichtheidpolyetheen (HDPE) wordt gemaakt van polyetheen dat uit aardolie wordt gewonnen. HDPE wordt gebruikt als grondstof voor hardere kunststof producten (doppen, flessen, zakken). HDPE kan opnieuw gebruikt worden als grondstof.
description:pt:O polietileno de alta densidade (PEAD) é feito de polietileno extraído do petróleo. O HDPE é utilizado como matéria-prima para produtos plásticos mais duros (tampas, garrafas, sacolas). O HDPE pode ser reutilizado como matéria-prima.

<xx:HDPE
<xx:Bio-PE
en:bioHDPE - Biobased HDPE, Biobased PE-HD
de:bioHDPE - Biobasiertes HDPE, Biobasiertes PE-HD
fr:bioHDPE - PEHD biosourcé, PEHD biosourcé, HDPE biosourcé
hu:bioHDPE - Biobázisú HDPE
nl:bioHDPE - Biologische HDPE
pt:bioHDPE - Bioplástico PEHD
xx:Bio-HDPE, bHDPE
description:de:Das biobasierte HDPE ist dem herkömmlichen Polyethylen strukturell ähnlich, stammt jedoch aus natürlichen und nachwachsenden Rohstoffen. Es kann in den gleichen Kanälen wie Standard-Polyethylen recycelt werden.
description:en:The biobased HDPE is structurally similar to conventional polyethylene but it comes from natural and renewable resources. It can be recycled in the same channels as standard polyethylene.
description:es:El HDPE de base biológica es estructuralmente similar al polietileno convencional pero proviene de recursos naturales y renovables. Se puede reciclar en los mismos canales que el polietileno estándar.
description:fr:Le PEHD biosourcé est structurellement similaire au polyéthylène conventionnel mais il est issu de ressources naturelles et renouvelables. Il peut être recyclé dans les mêmes filières que le polyéthylène standard.
description:it:L'HDPE biobased è strutturalmente simile al polietilene convenzionale ma proviene da risorse naturali e rinnovabili. Può essere riciclato negli stessi canali del polietilene standard.
description:nl:Het biobased HDPE is qua structuur vergelijkbaar met conventioneel polyethyleen, maar het is afkomstig van natuurlijke en hernieuwbare bronnen. Het kan worden gerecycled in dezelfde kanalen als standaard polyethyleen.
description:pt:O HDPE de base biológica é estruturalmente semelhante ao polietileno convencional, mas provém de recursos naturais e renováveis. Pode ser reciclado nos mesmos canais que o polietileno padrão.

<en:Plastic
en:PVC 3 - Polyvinyl chloride, PVC - Polyvinyl chloride, Polyvinyl chloride
xx:PVC, 3 PVC, PVC 3, 03 PVC, PVC 03, 7 V, V 7, ♵
bg:PVC 3 - Поливинил хлорид, PVC - Поливинил хлорид
ca:PVC 3 - clorur de polivinil, clorur de polivinil
cs:PVC 3 - polyvinylchlorid, polyvinylchlorid
da:PVC 3 - Polyvinylchlorid, Polyvinylchlorid
de:PVC 3 - Polyvinylchlorid, PVC - Polyvinylchlorid, Polyvinylchlorid
el:PVC 3 - Πολυβινυλοχλωρίδιο, Πολυβινυλοχλωρίδιο
es:PVC 3 - cloruro de polivinilo, cloruro de polivinilo
et:PVC 3 - polüvinüülkloriid, polüvinüülkloriid
fi:PVC 3 - polyvinyylikloridi, polyvinyylikloridi
fr:PVC 3 - Polychlorure de vinyle, PVC - Polychlorure de vinyle, Polychlorure de vinyle, chlorure de polyvinyle
ga:PVC 3 - Polaiviniolclóiríd, Polaiviniolclóiríd
hr:PVC 3 - polivinil-klorid, PVC - polivinil-klorid, polivinilklorid
hu:PVC 3 - Polivinil-klorid, PVC - Polivinil-klorid, Polivinil-klorid, polivinilklorid, polivinil klorid
it:PVC 3 - Cloruro di polivinile, PVC - Cloruro di polivinile, polivinilcloruro
lt:PVC 3 - Polivinilchloridas, Polivinilchloridas
nl:PVC 3 - Polyvinylchloride, PVC - Polyvinylchloride, polychlooretheen
pt:PVC 3 - Policloreto de vinil, PVC - Policloreto de vinil, Policloreto de vinil
ro:PVC 3 - Policlorură de vinil, Policlorură de vinil
ru:ПВХ 3 - Поливинилхлорид, Поливинилхлорид
sk:PVC 3 - Polyvinylchlorid, Polyvinylchlorid
sl:PVC 3 - Polivinil klorid, Polivinil klorid
sv:PVC 3 - polyvinylklorid, polyvinylklorid
wikidata:en:Q146368
description:en:Material from  PVC (Polyvinyl chloride)
description:de:PVC gehört zu den am häufigsten verwendeten Kunststoffen. Es wird als Folie für frisches Obst und Gemüse sowie Fleischprodukte verwendet. Beim Verbrennen von PVC werden Schadstoffe freigesetzt. Eine Wiederverwendung von Lebensmittelverpackungen findet nicht statt.
description:en:PVC is one of the most commonly used plastics. It is used as a foil for fresh fruit and vegetables, and meat products. When PVC is burned, harmful substances are released. Reuse of food packaging does not take place.
descrirption:es:El PVC es uno de los plásticos más utilizados. Se utiliza como lámina para frutas y verduras frescas y productos cárnicos. Cuando se quema el PVC, se liberan sustancias nocivas. No se realiza la reutilización de los envases de alimentos.
description:fr:Le PVC est l'un des plastiques les plus couramment utilisés. Il est utilisé comme feuille pour les fruits et légumes frais et les produits à base de viande. Lorsque le PVC est brûlé, des substances nocives sont libérées. La réutilisation des emballages alimentaires n'a pas lieu.
description:it:Il PVC è una delle materie plastiche più comunemente utilizzate. Viene utilizzato come lamina per frutta e verdura fresca e prodotti a base di carne. Quando il PVC viene bruciato, vengono rilasciate sostanze nocive. Il riutilizzo degli imballaggi alimentari non ha luogo.
description:nl:PVC is een van de meeste gebruikte plastics. Het wordt gebruikt als folie voor verse groente en fruit, en vleesproducten. Bij de verbranding van PVC komen schadelijke stoffen vrij. Hergebruik van levensmiddelenverpakking vindt niet plaats.
description:pt:O PVC é um dos plásticos mais usados. É usado como folha para frutas e vegetais frescos e produtos à base de carne. Quando o PVC é queimado, substâncias nocivas são liberadas. Não há reaproveitamento de embalagens de alimentos.

<en:Plastic
<xx:PE
en:LDPE 4 - Low-density polyethylene, LDPE - Low-density polyethylene, Low-density polyethylene
xx:LDPE, 4 LDPE, LDPE 4, 04 LDPE, LDPE 04, PELD, 4 PELD, PELD 4, 04 PELD, PELD 04, LD-PE, 4 LD-PE, LD-PE 4, 04 LD-PE, LD-PE 04, PE-LD, 4 PE-LD, PE-LD 4, 04 PE-LD, PE-LD 04, ♶
bg:LDPE 4 - Полиетилен с ниска плътност, LDPE - Полиетилен с ниска плътност
ca:LDPE 4 - Polietilè de baixa densitat, Polietilè de baixa densitat
cs:LDPE 4 - Polyethylen s nízkou hustotou, Polyethylen s nízkou hustotou
de:LDPE 4 - Polyethylen niedriger Dichte, LDPE - Polyethylen niedriger Dichte, Polyethylen niedriger Dichte
<<<<<<< HEAD
fr:PEBD 4 - Polyéthylène basse densité, PEBD - Polyéthylène basse densité, polyéthylène basse densité, PEBD, PE-BD, PEBDL, PEBDL - Polyethylène basse densité linéaire
=======
es:LDPE 4 - polietileno de baja densidad, polietileno de baja densidad
fr:PEBD 4 - Polyéthylène basse densité, PEBD - Polyéthylène basse densité, polyéthylène basse densité, PEBD, PE-BD
>>>>>>> d9072f92
hr:LDPE 4 - polietilen niske gustoće, LDPE - polietilen niske gustoće
hu:LDPE 4 - Kis sűrűségű polietilén, LDPE - Kis sűrűségű polietilén, Kis sűrűségű polietilén
it:LDPE 4 - Polietilene a bassa densità, Polietilene a bassa densità
lt:LDPE 4 - Mažo tankio polietilenas, Mažo tankio polietilenas
nl:LDPE 4 - Lagedichtheidpolyetheen, LDPE - Lagedichtheidpolyetheen, lagedichtheidpolyetheen
nn:LDPE 4 - polyeten med låg tettleik, polyeten med låg tettleik
pl:LDPE 4 - polietylen niskiej gęstości, polietylen niskiej gęstości
pt:LDPE 4 - Polietileno de baixa densidade, LDPE - Polietileno de baixa densidade, Polietileno de baixa densidade
ru:LDPE 4 - полиэтилен низкой плотности, полиэтилен низкой плотности
uk:LDPE 4 - поліетилен низької щільності, поліетилен низької щільності
wikidata:en:Q2033818
non_recyclable_and_non_biodegradable:en:no
description:de:LDPE wird als Folie in Verpackungen verwendet. LDPE kann leicht wiederverwendet werden, um neue Folie herzustellen.
description:en:LDPE is used as foil in packaging. LDPE can easily be reused to make new foil.
description:es:El LDPE se utiliza como lámina en el embalaje. El LDPE se puede reutilizar fácilmente para hacer láminas nuevas.
description:fr:Le LDPE est utilisé comme feuille dans les emballages. Le LDPE peut facilement être réutilisé pour fabriquer une nouvelle feuille.
description:it:L'LDPE viene utilizzato come pellicola negli imballaggi. L'LDPE può essere facilmente riutilizzato per creare un nuovo foglio.
description:nl:LDPE wordt gebruikt als folie in verpakkingen. LDPE kan goed hergebruikt worden tot nieuwe folie.
description:pt:O LDPE é usado como papel alumínio em embalagens. O LDPE pode ser facilmente reutilizado para fazer novas folhas.

<xx:LDPE
<xx:Bio-PE
en:Bio-LDPE - Biobased LDPE, Biobased LDPE
de:Bio-LDPE - Biobasiertes LDPE, Biobasiertes LDPE, Biobasiertes PE-LD
fr:Bio-PELD - PELD biosourcé, PELD biosourcé, LDPE biosourcé
hu:Bio-LDPE - Biobázisú LDPE, Biobázisú LDPE
nl:Bio-LDPE - Biologische LDPE, Biologische LDPE
pt:Bio-PELD - Bioplástico PELD, Bioplástico PELD
xx:Bio-LDPE, bLDPE
description:de:Bio-LDPE oder Low-Density-Polyethylen ist eine Kunststoffart, die aus erneuerbaren Ressourcen wie Zuckerrohr anstelle von fossilen Brennstoffen hergestellt wird. Es wird häufig in Lebensmittelverpackungen verwendet, insbesondere für Produkte wie Brot, Sandwiches und frische Produkte. Da es aus nachwachsenden Rohstoffen hergestellt wird, gilt es als nachhaltiger und umweltfreundlicher als herkömmliches LDPE. Bio-LDPE kann recycelt werden, ist jedoch in Recyclingprogrammen nicht so weit verbreitet wie herkömmliches LDPE, was bedeutet, dass es möglicherweise auf einer Mülldeponie entsorgt werden muss.
description:en:Bio LDPE, or low-density polyethylene, is a type of plastic made from renewable resources such as sugarcane instead of fossil fuels. It is commonly used in food packaging, particularly for products such as bread, sandwiches, and fresh produce. Because it is made from renewable resources, it is considered more sustainable and environmentally friendly than traditional LDPE. Bio LDPE can be recycled, but it is not as widely accepted in recycling programs as traditional LDPE, meaning it may need to be disposed of in a landfill.
description:es:El Bio LDPE, o polietileno de baja densidad, es un tipo de plástico fabricado a partir de recursos renovables como la caña de azúcar en lugar de combustibles fósiles. Se usa comúnmente en el empaque de alimentos, particularmente para productos como pan, sándwiches y productos frescos. Debido a que está hecho de recursos renovables, se considera más sostenible y respetuoso con el medio ambiente que el LDPE tradicional. El Bio LDPE se puede reciclar, pero no es tan ampliamente aceptado en los programas de reciclaje como el LDPE tradicional, lo que significa que es posible que deba desecharse en un vertedero.
description:fr:Le bio LDPE, ou polyéthylène basse densité, est un type de plastique fabriqué à partir de ressources renouvelables telles que la canne à sucre au lieu de combustibles fossiles. Il est couramment utilisé dans les emballages alimentaires, en particulier pour des produits tels que le pain, les sandwichs et les produits frais. Parce qu'il est fabriqué à partir de ressources renouvelables, il est considéré comme plus durable et respectueux de l'environnement que le LDPE traditionnel. Le PEBD bio peut être recyclé, mais il n'est pas aussi largement accepté dans les programmes de recyclage que le PEBD traditionnel, ce qui signifie qu'il peut être nécessaire de le jeter dans une décharge.
description:it:Il bio LDPE, o polietilene a bassa densità, è un tipo di plastica ricavata da risorse rinnovabili come la canna da zucchero anziché dai combustibili fossili. È comunemente usato negli imballaggi alimentari, in particolare per prodotti come pane, panini e prodotti freschi. Poiché è realizzato con risorse rinnovabili, è considerato più sostenibile e rispettoso dell'ambiente rispetto al tradizionale LDPE. Il bio LDPE può essere riciclato, ma non è così ampiamente accettato nei programmi di riciclaggio come il tradizionale LDPE, il che significa che potrebbe essere necessario smaltirlo in una discarica.
description:nl:Bio LDPE, of polyethyleen met lage dichtheid, is een soort plastic gemaakt van hernieuwbare bronnen zoals suikerriet in plaats van fossiele brandstoffen. Het wordt veel gebruikt in voedselverpakkingen, met name voor producten zoals brood, sandwiches en verse producten. Omdat het is gemaakt van hernieuwbare bronnen, wordt het als duurzamer en milieuvriendelijker beschouwd dan traditioneel LDPE. Bio-LDPE kan worden gerecycled, maar wordt niet zo algemeen geaccepteerd in recyclingprogramma's als traditioneel LDPE, wat betekent dat het mogelijk moet worden afgevoerd naar een stortplaats.
description:pt:O Bio LDPE, ou polietileno de baixa densidade, é um tipo de plástico feito de recursos renováveis, como a cana-de-açúcar, em vez de combustíveis fósseis. É comumente usado em embalagens de alimentos, principalmente para produtos como pão, sanduíches e produtos frescos. Por ser feito de recursos renováveis, é considerado mais sustentável e ecologicamente correto do que o LDPE tradicional. O Bio LDPE pode ser reciclado, mas não é tão amplamente aceito em programas de reciclagem quanto o LDPE tradicional, o que significa que pode ser necessário descartá-lo em um aterro sanitário.

<en:Plastic
en:PP 5 - Polypropylene, PP - Polypropylene, Polypropylene
xx:PP, 5 PP, PP 5, PP 05, 05 PP, ♷
bg:PP 5 - Полипропилен, PP - Полипропилен
ca:PP 5 - polipropilè, polipropilè
cs:pp 5 - polypropylen, polypropylen
da:PP 5 - polypropylen, polypropylen
de:PP 5 - Polypropylen, PP - Polypropylen, Polypropylen
el:PP 5 - Πολυπροπυλένιο, Πολυπροπυλένιο
et:PP 5 - polüpropeen, polüpropeen
fi:PP 5 - polypropeeni, polypropeeni
fr:PP 5 - Polypropylène, PP - Polypropylène, Polypropylène, polypropène
ga:PP 5 - Polaprópailéin, Polaprópailéin
hr:PP 5 - polipropilen, PP - polipropilen, polipropilen
hu:PP 5 - Polipropilén, PP - Polipropilén, Polipropilén
is:PP 5 - Fjölprópýlen, Fjölprópýlen
it:PP 5 - Polipropilene, PP - Polipropilene, Polipropilene, polipropene
lt:PP 5 - Polipropilenas, Polipropilenas
nb:PP 5 - polypropen, polypropen
nl:PP 5 - Polypropeen, PP - Polypropeen, Polypropeen, polypropyleen
nn:PP 5 - polypropylen, polypropylen
pl:PP 5 - polipropylen, polipropylen
pt:PP 5 - Polipropileno, PP - Polipropileno, Polipropileno
ro:PP 5 - Polipropilenă, Polipropilenă
ru:ПП 5 - Полипропилен, Полипропилен, PP - Полипропилен
sk:PP 5 - Polypropylén, Polypropylén
sr:PP 5 - полипропилен, полипропилен
sv:PP 5 - polypropen, polypropen
tr:PP 5 - Polipropilen, Polipropilen
uk:PP 5 - поліпропілен, поліпропілен
wikidata:en:Q146174
non_recyclable_and_non_biodegradable:en:no
description:de:Polypropylen (PP) ist ein thermoplastisches Polymer, das aus Öl hergestellt wird. Aufgrund seiner Haltbarkeit und Beständigkeit gegen Feuchtigkeit und Chemikalien wird es häufig in Lebensmittelverpackungen verwendet. PP kann durch mechanische Recyclingprozesse recycelt werden, wird jedoch aufgrund mangelnder Nachfrage nach recycelten PP-Produkten häufig nicht zum Recycling gesammelt.
description:en:Polypropylene (PP) is a thermoplastic polymer that is created from oil. It is commonly used in food packaging due to its durability and resistance to moisture and chemicals. PP can be recycled through mechanical recycling processes, but it is often not collected for recycling due to lack of demand for recycled PP products.
description:es:El polipropileno (PP) es un polímero termoplástico que se crea a partir del petróleo. Se utiliza comúnmente en el envasado de alimentos debido a su durabilidad y resistencia a la humedad y los productos químicos. El PP se puede reciclar a través de procesos de reciclaje mecánico, pero a menudo no se recolecta para reciclar debido a la falta de demanda de productos de PP reciclados.
description:fr:Le polypropylène (PP) est un polymère thermoplastique créé à partir de pétrole. Il est couramment utilisé dans les emballages alimentaires en raison de sa durabilité et de sa résistance à l'humidité et aux produits chimiques. Le PP peut être recyclé par des processus de recyclage mécaniques, mais il n'est souvent pas collecté pour être recyclé en raison du manque de demande de produits en PP recyclé.
description:it:Il polipropilene (PP) è un polimero termoplastico creato dal petrolio. È comunemente usato negli imballaggi alimentari grazie alla sua durata e resistenza all'umidità e agli agenti chimici. Il PP può essere riciclato attraverso processi di riciclaggio meccanico, ma spesso non viene raccolto per il riciclaggio a causa della mancanza di domanda di prodotti in PP riciclato.
description:nl:Polypropyleen (PP) is een thermoplastisch polymeer dat wordt gemaakt van olie. Het wordt vaak gebruikt in voedselverpakkingen vanwege zijn duurzaamheid en weerstand tegen vocht en chemicaliën. PP kan worden gerecycled via mechanische recyclingprocessen, maar wordt vaak niet ingezameld voor recycling vanwege een gebrek aan vraag naar gerecyclede PP-producten.
description:pt:O polipropileno (PP) é um polímero termoplástico criado a partir do petróleo. É comumente usado em embalagens de alimentos devido à sua durabilidade e resistência à umidade e produtos químicos. O PP pode ser reciclado por meio de processos de reciclagem mecânica, mas muitas vezes não é coletado para reciclagem devido à falta de demanda por produtos de PP reciclado.

<xx:PP
en:CPP - Cast PolyPropylen, Cast PolyPropylen
de:CPP - Ungerecktes Polypropylen, Ungerecktes Polypropylen
fr:CPP - Polypropylène coulé, Polypropylène coulé
nl:CPP - Gegoten polypropeen, Gegoten polypropeen
xx:CPP, PP-C, 05 CPP, CPP 05, 5 CPP, CPP 5, 05CPP, CPP05, 5CPP, CPP5, 05 PP-C, PP-C 05, 5 PP-C, PP-C 5, 05PP-C, PP-C05, 5PP-C, PP-C5
description:de:CPP oder gegossenes Polypropylen ist eine Kunststoffart, die durch Gießen von geschmolzenem Polypropylen in eine Form hergestellt wird. Es wird häufig in Lebensmittelverpackungen verwendet, da es leicht und langlebig ist und gute Barriereeigenschaften aufweist, um Lebensmittel vor Feuchtigkeit, Licht und anderen Verunreinigungen zu schützen. CPP kann recycelt werden, wird jedoch von den meisten Recyclingprogrammen am Straßenrand nicht allgemein akzeptiert und muss möglicherweise zu einer spezialisierten Einrichtung zur ordnungsgemäßen Verarbeitung gebracht werden.
description:en:CPP, or cast polypropylene, is a type of plastic that is created by casting molten polypropylene into a mold. It is commonly used in food packaging because it is lightweight, durable, and has good barrier properties to protect food from moisture, light, and other contaminants. CPP can be recycled, but it is not widely accepted in most curbside recycling programs and may need to be taken to a specialized facility for proper processing.
description:es:CPP, o polipropileno fundido, es un tipo de plástico que se crea al colar polipropileno fundido en un molde. Se usa comúnmente en el empaque de alimentos porque es liviano, duradero y tiene buenas propiedades de barrera para proteger los alimentos de la humedad, la luz y otros contaminantes. El CPP se puede reciclar, pero no es ampliamente aceptado en la mayoría de los programas de reciclaje en la acera y es posible que deba llevarse a una instalación especializada para su procesamiento adecuado.
description:fr:Le CPP, ou polypropylène coulé, est un type de plastique créé en coulant du polypropylène fondu dans un moule. Il est couramment utilisé dans les emballages alimentaires car il est léger, durable et possède de bonnes propriétés de barrière pour protéger les aliments de l'humidité, de la lumière et d'autres contaminants. Le CPP peut être recyclé, mais il n'est pas largement accepté dans la plupart des programmes de collecte sélective et peut devoir être apporté à une installation spécialisée pour un traitement approprié.
description:it:Il CPP, o polipropilene fuso, è un tipo di plastica che viene creato colando il polipropilene fuso in uno stampo. È comunemente usato negli imballaggi alimentari perché è leggero, resistente e ha buone proprietà barriera per proteggere gli alimenti da umidità, luce e altri contaminanti. Il CPP può essere riciclato, ma non è ampiamente accettato nella maggior parte dei programmi di riciclaggio sul marciapiede e potrebbe essere necessario portarlo in una struttura specializzata per una corretta elaborazione.
description:nl:CPP, of gegoten polypropyleen, is een soort plastic dat wordt gemaakt door gesmolten polypropyleen in een mal te gieten. Het wordt vaak gebruikt in voedselverpakkingen omdat het lichtgewicht en duurzaam is en goede barrière-eigenschappen heeft om voedsel te beschermen tegen vocht, licht en andere verontreinigingen. CPP kan worden gerecycled, maar wordt niet algemeen geaccepteerd in de meeste recyclingprogramma's aan de straatkant en moet mogelijk naar een gespecialiseerde faciliteit worden gebracht voor juiste verwerking.
description:pt:CPP, ou polipropileno fundido, é um tipo de plástico criado pela fundição de polipropileno fundido em um molde. É comumente usado em embalagens de alimentos porque é leve, durável e possui boas propriedades de barreira para proteger os alimentos da umidade, luz e outros contaminantes. O CPP pode ser reciclado, mas não é amplamente aceito na maioria dos programas de reciclagem na calçada e pode precisar ser levado a uma instalação especializada para processamento adequado.

<xx:PP
en:OPP - Oriented PolyPropylen, Oriented PolyPropylen
de:OPP - Orientiertes Polypropylen
fr:OPP - PolyPropylène Orienté, PolyPropylène Orienté
nl:OPP - Georienteerde polypropeen, Georienteerde polypropeen
xx:OPP, PP-O, 05 OPP, OPP 05, 5 OPP, OPP 5, 05OPP, OPP05, 5OPP, OPP5, 05 PP-O, PP-O 05, 5 PP-O, PP-O 5, 05PP-O, PP-O05, 5PP-O, PP-O5
description:de:OPP oder orientiertes Polypropylen ist eine Art Kunststofffolie, die durch Strecken des Materials in eine Richtung entsteht. Dies verleiht ihm Stärke und Klarheit, was es für Lebensmittelverpackungen nützlich macht, insbesondere für Artikel wie Süßigkeiten und Backwaren. OPP ist recycelbar, wird jedoch von den meisten Recyclingprogrammen am Straßenrand nicht gesammelt.
description:en:OPP, or oriented polypropylene, is a type of plastic film that is created by stretching the material in one direction. This gives it strength and clarity, making it useful for food packaging, particularly for items like candy and baked goods. OPP is recyclable, but it is not commonly collected by most curbside recycling programs.
description:es:OPP, o polipropileno orientado, es un tipo de película plástica que se crea estirando el material en una dirección. Esto le da fuerza y claridad, lo que lo hace útil para el envasado de alimentos, en particular para artículos como dulces y productos horneados. El OPP es reciclable, pero la mayoría de los programas de reciclaje en la acera no lo recolectan comúnmente.
description:fr:L'OPP, ou polypropylène orienté, est un type de film plastique créé en étirant le matériau dans une direction. Cela lui donne force et clarté, ce qui le rend utile pour les emballages alimentaires, en particulier pour des articles comme les bonbons et les produits de boulangerie. L'OPP est recyclable, mais il n'est pas couramment collecté par la plupart des programmes de collecte sélective.
description:it:OPP, o polipropilene orientato, è un tipo di film plastico che viene creato allungando il materiale in una direzione. Ciò gli conferisce forza e chiarezza, rendendolo utile per l'imballaggio alimentare, in particolare per articoli come caramelle e prodotti da forno. L'OPP è riciclabile, ma non viene comunemente raccolto dalla maggior parte dei programmi di riciclaggio sul marciapiede.
description:nl:OPP, of georiënteerd polypropyleen, is een soort plastic film die wordt gemaakt door het materiaal in één richting uit te rekken. Dit geeft het kracht en duidelijkheid, waardoor het geschikt is voor voedselverpakkingen, met name voor artikelen zoals snoep en gebak. OPP is recyclebaar, maar wordt niet vaak ingezameld door de meeste recyclingprogramma's aan de stoeprand.
description:pt:OPP, ou polipropileno orientado, é um tipo de filme plástico que é criado esticando o material em uma direção. Isso lhe dá força e clareza, tornando-o útil para embalagens de alimentos, principalmente para itens como doces e assados. O OPP é reciclável, mas não é comumente coletado pela maioria dos programas de reciclagem na calçada.

<en:Plastic
en:PS 6 - Polystyrene, PS - Polystyrene, Polystyrene
xx:PS, 6 PS, PS 6, 06 PS, PS 06, ♸
bg:PS 6 - Полистирен, PS - Полистирен, Полистирен
bs:PS 6 - Polistiren, Polistiren
ca:PS 6 - poliestirè, poliestirè
cs:PS 6 - polystyren, polystyren
da:PS 6 - Polystyren, Polystyren
de:PS 6 - Polystyrol, PS - Polystyrol, Polystyrol
el:PS 6 - Πολυστυρένιο, Πολυστυρένιο
et:PS 6 - Polüstürool, Polüstürool
fi:PS 6 - Polystyreeni, Polystyreeni
fr:PS 6 - Polystyrène, PS - Polystyrène, Polystyrène
ga:PS 6 - Polaistiréin, Polaistiréin
hr:PS 6 - polistiren, PS - polistiren, Polistiren
hu:PS 6 - Polisztirol, PS - Polisztirol, Polisztirol
it:PS 6 - Polistirene, PS - Polistirene, Polistirolo
lt:PS 6 - Polistirenas, Polistirenas
lv:PS 6 - polistirols, polistirols
mk:PS 6 - Полистирен, Полистирен
nb:PS 6 - polystyren, polystyren
nl:PS 6 - Polystyreen, PS - Polystyreen, Polystyreen
nn:PS 6 - polystyren, polystyren
pl:PS 6 - polistyren, polistyren
pt:PS 6 - Poliestireno, PS - Poliestireno, Poliestireno
ro:PS 6 - Polistiren, Polistiren
ru:PS 6 - Полистирол, PS - Полистирол, Полистирол
sk:PS 6 - Polystyrén, Polystyrén
sl:PS 6 - Polistiren, Polistiren
sv:PS 6 - polystyren, polystyren
tr:PS 6 - polistiren, polistiren
uk:PS 6 - полістирол, полістирол
wikidata:en:Q146243
description:de:Polystyrol ist ein Kunststoff, der durch Polymerisation von Styrolmonomeren hergestellt wird. Es wird häufig in Lebensmittelverpackungen verwendet, da es leicht und kostengünstig ist und gute Isoliereigenschaften aufweist. Polystyrol ist jedoch nicht leicht recycelbar und das meiste davon landet auf Mülldeponien oder in der Umwelt und schadet der Tierwelt und dem Ökosystem.
description:en:Polystyrene is a plastic produced through polymerization of styrene monomers. It is widely used in food packaging as it is lightweight, low-cost, and has good insulation properties. However, polystyrene is not easily recyclable and most of it ends up in landfills or the environment, causing harm to wildlife and the ecosystem.
description:es:El poliestireno es un plástico producido a través de la polimerización de monómeros de estireno. Es ampliamente utilizado en el envasado de alimentos, ya que es liviano, de bajo costo y tiene buenas propiedades de aislamiento. Sin embargo, el poliestireno no es fácilmente reciclable y la mayor parte termina en vertederos o en el medio ambiente, causando daños a la vida silvestre y al ecosistema.
description:fr:Le polystyrène est un plastique produit par polymérisation de monomères de styrène. Il est largement utilisé dans les emballages alimentaires car il est léger, peu coûteux et possède de bonnes propriétés d'isolation. Cependant, le polystyrène n'est pas facilement recyclable et la majeure partie se retrouve dans les décharges ou dans l'environnement, causant des dommages à la faune et à l'écosystème.
description:it:Il polistirene è una plastica prodotta attraverso la polimerizzazione di monomeri di stirene. È ampiamente utilizzato negli imballaggi alimentari in quanto è leggero, economico e ha buone proprietà isolanti. Tuttavia, il polistirolo non è facilmente riciclabile e la maggior parte finisce nelle discariche o nell'ambiente, causando danni alla fauna selvatica e all'ecosistema.
description:nl:Polystyreen is een kunststof die wordt geproduceerd door polymerisatie van styreenmonomeren. Het wordt veel gebruikt in voedselverpakkingen omdat het licht van gewicht is, goedkoop is en goede isolerende eigenschappen heeft. Polystyreen is echter niet gemakkelijk te recyclen en het meeste komt terecht op stortplaatsen of in het milieu, met schade aan dieren in het wild en het ecosysteem tot gevolg.
description:pt:O poliestireno é um plástico produzido através da polimerização de monômeros de estireno. É amplamente utilizado em embalagens de alimentos, pois é leve, de baixo custo e possui boas propriedades de isolamento. No entanto, o poliestireno não é facilmente reciclável e a maior parte acaba em aterros sanitários ou no meio ambiente, causando danos à vida selvagem e ao ecossistema.

<en:PS 6 - Polystyrene
en:EPS - Expanded polystyrene, Foamed polystyrene
fr:PSE - Polystyrène expansé, PSE - Polystyrène expansé / moussé, Polystyrène expansé, Polystyrène moussé

<en:Plastic
en:O 7 - Other plastics, O - Other plastics, Other plastics, All other plastics, other plastic
xx:07 OTHER, OTHER 07, 7 OTHER, OTHER 7, 07 O, O 07, 7 O, O 7, ♹
bg:O 7 - Други пластмаси, O - Други пластмаси, Други пластмаси
da:O 7 - Anden plast, O - Anden plast, Anden plast
de:O 7 - Andere Kunststoffe, O - Andere Kunststoffe, Andere Kunststoffe
fr:O 7 - Autres plastiques, O - Autres plastiques, Autres plastiques, autre plastique
hr:O 7 - ostali polimerni materijali, O - ostali polimerni materijali, ostali polimerni materijali
hu:O 7 - Egyéb műanyag, O - Egyéb műanyag, Egyéb műanyag, Más műanyag, Minden más műanyag
it:O 7 - Altre plastiche, O - Altre plastiche, Altre plastiche
nl:O 7 - Andere plastics, O - Andere plastics, Andere plastics
pl:O 7 - Inne, O - Inne, Inne
pt:O 7 - Outros plásticos, O - Outros plásticos, Outros plásticos, Todos os outros plásticos, outro plástico
ru:O 7 - Другие пластики, O - Другие пластики, Другие пластики, Другие пластмассы
non_recyclable_and_non_biodegradable:en:yes
description:en:Unlisted plastics
description:nl:Plastics die nog niet op de lijst staan.

<en:Plastic
<en:Other plastics
en:PC - Polycarbonate, Polycarbonate
bg:PC - Поликарбонат, Поликарбонат
ca:PC - policarbonat, policarbonat
cs:PC - polykarbonát, polykarbonát
da:PA - Polykarbonat, Polykarbonat
de:PC - Polycarbonate, Polycarbonate
<<<<<<< HEAD
fr:PC - Polycarbonate, Polycarbonate, Plastiques / PC - Polyethylène carbonate
hr:PC - polikarbonati
=======
el:PC - πολυανθρακικό, πολυανθρακικό
et:PC - Polükarbonaadid, Polükarbonaadid
fi:PC - Polykarbonaatti, Polykarbonaatti
fr:PC - Polycarbonate, Polycarbonate
hr:PC - polikarbonati, polikarbonati
hu:PC - polikarbonát, polikarbonát
is:PC - Pólýkarbónat, Pólýkarbónat
it:PC - policarbonato, policarbonato
lt:PC - Polikarbonatas, Polikarbonatas
mk:PC - поликарбонат, поликарбонат
nb:PC - polykarbonat, polykarbonat
nl:PC - polycarbonaat, polycarbonaat
nn:PC - polykarbonat, polykarbonat
pl:PC - poliwęglany, poliwęglany
pt:PC - policarbonato, policarbonato
ro:PC - Policarbonat, Policarbonat
ru:PC - поликарбонаты, поликарбонаты
sr:PC - поликарбонат, поликарбонат
sv:PC - Polykarbonat, Polykarbonat
tr:PC - Polikarbonat, Polikarbonat
uk:PC - полікарбонат, полікарбонат
>>>>>>> d9072f92
xx:PC, 07 PC, PC 07, 07PC, PC07, 7 PC, PC 7, 7PC, PC7
wikidata:en:Q62246
description:de:Polycarbonat wird durch Polymerisation von Bisphenol A mit Phosgen hergestellt. Aufgrund seiner Transparenz, Festigkeit und Hitzebeständigkeit wird es häufig in Lebensmittelverpackungen verwendet. Polycarbonat kann recycelt werden, aber seine niedrige Recyclingrate ist auf die Schwierigkeit zurückzuführen, es von anderen Materialien zu trennen, und auf das Fehlen von Recyclinganlagen für diese Art von Kunststoff.
description:en:Polycarbonate is produced by polymerizing bisphenol A with phosgene. It is commonly used in food packaging due to its transparency, strength, and resistance to heat. Polycarbonate can be recycled but its low recycling rate is due to the difficulty in separating it from other materials and the lack of recycling facilities for this type of plastic.
description:es:El policarbonato se produce polimerizando bisfenol A con fosgeno. Se utiliza comúnmente en el envasado de alimentos debido a su transparencia, fuerza y resistencia al calor. El policarbonato se puede reciclar, pero su baja tasa de reciclaje se debe a la dificultad para separarlo de otros materiales y la falta de instalaciones de reciclaje para este tipo de plástico.
description:fr:Le polycarbonate est produit en polymérisant du bisphénol A avec du phosgène. Il est couramment utilisé dans les emballages alimentaires en raison de sa transparence, de sa solidité et de sa résistance à la chaleur. Le polycarbonate est recyclable mais son faible taux de recyclage est dû à la difficulté de le séparer des autres matériaux et au manque d'installations de recyclage pour ce type de plastique.
description:it:Il policarbonato è prodotto polimerizzando il bisfenolo A con fosgene. È comunemente usato negli imballaggi alimentari per la sua trasparenza, robustezza e resistenza al calore. Il policarbonato può essere riciclato ma il suo basso tasso di riciclaggio è dovuto alla difficoltà di separarlo da altri materiali e alla mancanza di impianti di riciclaggio per questo tipo di plastica.
description:nl:Polycarbonaat wordt geproduceerd door bisfenol A te polymeriseren met fosgeen. Het wordt vaak gebruikt in voedselverpakkingen vanwege zijn transparantie, sterkte en weerstand tegen hitte. Polycarbonaat kan worden gerecycled, maar het lage recyclingpercentage is te wijten aan de moeilijkheid om het te scheiden van andere materialen en het gebrek aan recyclingfaciliteiten voor dit soort plastic.
description:pt:O policarbonato é produzido pela polimerização do bisfenol A com fosgênio. É comumente usado em embalagens de alimentos devido à sua transparência, força e resistência ao calor. O policarbonato pode ser reciclado, mas a sua baixa taxa de reciclagem deve-se à dificuldade em separá-lo de outros materiais e à falta de instalações de reciclagem para este tipo de plástico.

# PA - Polyamide (PA 66 - Nylon) in data from Les Mousquetaires
<en:Plastic
<en:Other plastics
en:PA - Polyamide, Polyamide
ca:PA - poliamida, poliamida
cs:PA - polyamid, polyamid
de:PA - Polyamide, Polyamide
<<<<<<< HEAD
fr:PA - Polyamide, Polyamide, PA - Polyamide (PA 66 - Nylon)
=======
el:PA - Πολυαμίδιο, Πολυαμίδιο
es:PA - poliamida, poliamida
et:PA - Polüamiid, Polüamiid
fi:PA - Polyamidi, Polyamidi
fr:PA - Polyamide, Polyamide
>>>>>>> d9072f92
hr:PA - poliamid, poliamidi
hu:PA - poliamid, poliamid
it:PA - Poliammide, Poliammide
lt:PA - Poliamidas, Poliamidas
nb:PA - polyamid, polyamid
nl:PA - polyamide, polyamide
nn:PA - polyamid, polyamid
pl:PA - poliamidy, poliamidy
pt:PA - poliamida, poliamida
ro:PA - Poliamidă, Poliamidă
ru:PA - Полиамиды, Полиамиды
sk:PA - Polyamid, Polyamid
sv:PA - polyamid, polyamid
tr:PA - Poliamit, Poliamit
uk:PA - Поліамід, Поліамід
xx:PA, 07 PA, PA 07, 07PA, PA07, 7 PA, PA 7, 7PA, PA7
wikidata:en:Q145273
description:en:Polyamide (PA), also known as nylon, is a synthetic polymer that was first developed in the 1930s by DuPont. It is commonly used in food packaging because it is strong, durable, and heat-resistant. However, it is not easily recyclable and most PA ends up in landfills or the environment.

<en:Plastic
<en:Other plastics
en:PU/PUR - Polyurethan, Polyurethan
fr:PU/PUR - Polyuréthane, Polyuréthane
xx:PU/PUR,PU,PUR

# 09 is for Alkaline batteries, not sure if 09 ABS exists.

<en:Plastic
<en:Other plastics
en:ABS - Acrylonitrile butadiene styrene, Acrylonitrile butadiene styrene
bg:ABS - Акрилонитрил-бутадиен-стирен, Акрилонитрил-бутадиен-стирен
ca:ABS - Acrilonitril butadiè estirè, Acrilonitril butadiè estirè
cs:ABS - Akrylonitrilbutadienstyren, Akrylonitrilbutadienstyren
de:ABS - Acrylnitril-Butadien-Styrol, Acrylnitril-Butadien-Styrol, Acrylnitril-Butadien-Styrol-Copolymer
es:ABS - Acrilonitrilo butadieno estireno, Acrilonitrilo butadieno estireno
fi:ABS - Akryylinitriilibutadieenistyreeni, Akryylinitriilibutadieenistyreeni
fr:ABS - Acrylonitrile butadiène styrène, Acrylonitrile butadiène styrène
hu:ABS - Akrilnitril-butadién-sztirol, ABS-műanyag, Akrilnitril-butadién-sztirol
it:ABS - acrilonitrile butadiene stirene, acrilonitrile butadiene stirene
nb:ABS - Akrylnitril-butadien-styren, Akrylnitril-butadien-styren
nl:ABS - Acrylonitrilbutadieenstyreen, Acrylonitril-butadieen-styreen
nn:ABS - akrylnitrilbutadienstyren, akrylnitrilbutadienstyren
pt:ABS - Acrilonitrila butadieno estireno, Acrilonitrila butadieno estireno
ru:ABS - акрилонитрил бутадиен стирол, акрилонитрил бутадиен стирол
sk:ABS - Akrylonitrilbutadiénstyrén, Akrylonitrilbutadiénstyrén
sr:ABS - акрилонитрил бутадиен стирен, акрилонитрил бутадиен стирен
tr:ABS - Akrilonitril bütadien stiren, Akrilonitril bütadien stiren
xx:ABS, 07 ABS, ABS 07, 07ABS, ABS07, 7 ABS, ABS 7, 7ABS, ABS7, 9 ABS, ABS 9, 09 ABS, ABS 09
wikidata:en:Q143496
description:en:ABS (Acrylonitrile Butadiene Styrene) plastic is a thermoplastic polymer that was first developed in the 1930s. It is commonly used in food packaging due to its strength, durability, and heat resistance. ABS is recyclable, but it is not widely recycled due to lack of infrastructure for the collection and processing of the material.



<en:Plastic
<en:Other plastics
en:PMMA - Poly(methyl methacrylate), Poly(methyl methacrylate)
bg:PMMA - Полиметилметакрилат, Полиметилметакрилат
ca:PMMA - polimetilmetacrilat, polimetilmetacrilat
cs:PMMA - Polymethylmethakrylát, Polymethylmethakrylát
da:PMMA - Akryl, Akryl
de:PMMA - Polymethylmethacrylat, Polymethylmethacrylat, Acrylglas, Plexiglas
el:PMMA - Πολυμεθακρυλικό μεθύλιο, Πολυμεθακρυλικό μεθύλιο
es:PMMA - polimetilmetacrilato, polimetilmetacrilato
et:PMMA - polümetüülmetakrülaat, polümetüülmetakrülaat
fi:PMMA - akryyli, akryyli
fr:PMMA - Polyméthacrylate de méthyle, Poly(méthacrylate de méthyle)
ga:PMMA - Peirspéacs, Peirspéacs
hu:PMMA - poli-metil-metakrilát, poli-metil-metakrilát
it:PMMA - polimetilmetacrilato, polimetilmetacrilato
nb:PMMA - Polymetylmetakrylat, Polymetylmetakrylat
nl:PMMA - polymethylmethacrylaat, polymethylmethacrylaat
nn:PMMA - polymetylmetakrylat, polymetylmetakrylat
pl:PMMA - polimetakrylan metylu, poli(metakrylan metylu)
pt:PMMA - acrílico, acrílico
ru:PMMA - органическое стекло, органическое стекло
sk:PMMA - Polymetylmetakrylát, Polymetylmetakrylát
sl:PMMA - polimetilmetaakrilat, polimetilmetaakrilat
sr:PMMA - плексиглас, плексиглас, pleksiglas
sv:PMMA - polymetylmetakrylat, polymetylmetakrylat
tr:PMMA - Pleksi, Pleksi
uk:PMMA - органічне скло, органічне скло
xx:PMMA, 07 PMMA, PMMA 07, 07PMMA, PMMA07, 7 PMMA, PMMA 7, 7PMMA, PMMA7
wikidata:en:Q146123
description:de:PMMA, auch Acrylglas oder Plexiglas genannt, ist ein transparenter Kunststoff. Da es lebensmittelecht ist, kann es in Lebensmittelverpackungen wie Fleisch und Käse verwendet werden. PMMA kann recycelt werden, aber es wird nicht so häufig recycelt wie einige andere Kunststoffe, da es keine Recyclinganlagen gibt, die es verarbeiten können.
description:en:PMMA, also known as acrylic or plexiglass, is a transparant plastic. As it is food safe, it can be used in food packaging, such as for meat and cheese. PMMA can be recycled, but it is not as widely recycled as some other plastics due to the lack of recycling facilities that can process it.
description:es:El PMMA, también conocido como acrílico o plexiglás, es un plástico transparente. Como es apto para alimentos, se puede utilizar en envases de alimentos, como carne y queso. El PMMA se puede reciclar, pero no se recicla tanto como otros plásticos debido a la falta de instalaciones de reciclaje que puedan procesarlo.
description:fr:Le PMMA, également connu sous le nom d'acrylique ou de plexiglas, est un plastique transparent. Comme il est sans danger pour les aliments, il peut être utilisé dans les emballages alimentaires, comme pour la viande et le fromage. Le PMMA peut être recyclé, mais il n'est pas aussi largement recyclé que certains autres plastiques en raison du manque d'installations de recyclage capables de le traiter.
description:it:Il PMMA, noto anche come acrilico o plexiglass, è una plastica trasparente. Poiché è sicuro per gli alimenti, può essere utilizzato negli imballaggi alimentari, ad esempio per carne e formaggio. Il PMMA può essere riciclato, ma non è ampiamente riciclato come alcune altre materie plastiche a causa della mancanza di impianti di riciclaggio in grado di elaborarlo.
description:nl:PMMA, ook wel acryl of plexiglas genoemd, is een doorzichtige kunststof. Omdat het voedselveilig is, kan het worden gebruikt in voedselverpakkingen, zoals voor vlees en kaas. PMMA kan worden gerecycled, maar wordt niet zo breed gerecycled als sommige andere kunststoffen vanwege het gebrek aan recyclingfaciliteiten die het kunnen verwerken.
description:pt:O PMMA, também conhecido como acrílico ou plexiglass, é um plástico transparente. Por ser seguro para alimentos, pode ser usado em embalagens de alimentos, como carnes e queijos. O PMMA pode ser reciclado, mas não é tão amplamente reciclado quanto alguns outros plásticos devido à falta de instalações de reciclagem que possam processá-lo.

<en:Plastic
<en:Other plastics
en:PLA - Polylactic acid, Polylactic acid
ca:PLA - Acid polilàctic, Acid polilàctic
cs:PLA - polylaktid, polylaktid
da:PLA - Polymælkesyre, Polymælkesyre
de:PLA - Polylactide, Polylactide, Polymilchsäuren
el:PLA - Πολυγαλακτικό οξύ, Πολυγαλακτικό οξύ
es:PLA - poliácido láctico, poliácido láctico
fi:PLA - Polylaktidi, Polylaktidi
fr:PLA - Acide polylactique, Acide polylactique
hu:PLA - Politejsav, Politejsav
it:PLA - acido polilattico, acido polilattico
nb:PLA - Polymelkesyre, Polymelkesyre
nl:PLA - Polymelkzuur, Polymelkzuur
nn:PLA - polymjølkesyre, polymjølkesyre
pl:PLA - Polilaktyd, Polilaktyd
pt:PLA - Ácido poliláctico, Ácido poliláctico, poliácido láctico
ro:PLA - Acid polilactic, Acid polilactic
ru:PLA - полимолочная кислота, полимолочная кислота
sv:PLA - Polylaktid, Polylaktid
tr:PLA - Polilaktik asit, Polilaktik asit
uk:PLA - полілактид, полілактид
xx:PLA, 07 PLA, PLA 07, 07PLA, PLA07, 7 PLA, PLA 7, 7PLA, PLA7
wikidata:en:Q413769
description:de:Polymilchsäure (PLA) wird aus Milchsäure landwirtschaftlicher Nutzpflanzen wie Mais oder Zuckerrohr hergestellt und unter anderem für Gläser oder Deckel verwendet. PLA ist unter industriellen Kompostierungsbedingungen kompostierbar.
description:en:Polylactic acid (PLA) is made from lactic acid originating from agricultural crops, such as corn or sugar cane. PLA is used, among other things, for jars or lids. PLA is compostable under industrial composting conditions.
description:es:El ácido poliláctico (PLA) se elabora a partir del ácido láctico procedente de cultivos agrícolas, como el maíz o la caña de azúcar, y se utiliza, entre otras cosas, para la elaboración de tarros o tapas. El PLA es compostable en condiciones de compostaje industrial.
description:fr:L'acide polylactique (PLA) est fabriqué à partir d'acide lactique provenant de cultures agricoles telles que le maïs ou la canne à sucre.Le PLA est utilisé, entre autres, pour les pots ou les couvercles. Le PLA est compostable dans des conditions de compostage industriel.
description:it:L'acido polilattico (PLA) è ottenuto dall'acido lattico proveniente da colture agricole, come il mais o la canna da zucchero e viene utilizzato, tra l'altro, per barattoli o coperchi. Il PLA è compostabile in condizioni di compostaggio industriale.
description:nl:Polymelkzuur (PLA) wordt gemaakt uit melkzuur afkomst uit landbouwgewassen, zoals maïs of suikerriet.PLA wordt gebruikt o.a voor potjes of deksels. PLA is composteerbaar onder industriële composteeromstandigheden.
description:pt:O ácido poliláctico (PLA) é produzido a partir do ácido láctico proveniente de culturas agrícolas, como o milho ou a cana-de-açúcar.O PLA é utilizado, entre outras coisas, para frascos ou tampas. O PLA é compostável em condições de compostagem industrial.

<en:PLA - Polylactic acid
en:CPLA - Crystallized Polyactic Acid, Crystallized Polyactic Acid

<en:Plastic
<en:Other plastics
<xx:PE
en:LLDPE - Linear low-density polyethylene, Linear low-density polyethylene
de:LLDPE - Lineares Polyethylen niedriger Dichte, Lineares Polyethylen niedriger Dichte
fr:LLDPE - Polyéthylène basse densité linéaire, Polyéthylène basse densité linéaire
it:LLDPE - Polietilene lineare a bassa densità, Polietilene lineare a bassa densità
nl:LLDPE - Lineair lagedichtheidpolyethyleen, Lineair lagedichtheidpolyethyleen
nn:LLDPE - lineært polyeten med låg tettleik, lineært polyeten med låg tettleik
xx:LLDPE, 07 LLDPE, LLDPE 07, 07LLDPE, LLDPE07, 7 LLDPE, LLDPE 7, 7LLDPE, LLDPE7, PE-LLD, 07 PE-LLD, PE-LLD 07, 07PE-LLD, PE-LLD07, 7 PE-LLD, PE-LLD 7, 7PE-LLD, PE-LLD7
wikidata:en:Q1863987
description:de:LLDPE oder lineares Polyethylen niedriger Dichte ist eine Kunststoffart, die durch einen Prozess namens Copolymerisation hergestellt wird. Aufgrund seiner Flexibilität und Haltbarkeit wird es häufig in Lebensmittelverpackungen verwendet. Leider kann LLDPE schwierig zu recyceln sein und landet oft auf Deponien, obwohl einige Recyclinglösungen entwickelt werden.
description:en:LLDPE, or linear low-density polyethylene, is a type of plastic that is produced through a process called copolymerization. It is commonly used in food packaging due to its flexibility and durability. Unfortunately, LLDPE can be difficult to recycle and often ends up in landfills, although some recycling solutions are being developed.
descrption:es:El LLDPE, o polietileno lineal de baja densidad, es un tipo de plástico que se produce mediante un proceso llamado copolimerización. Se utiliza comúnmente en el envasado de alimentos debido a su flexibilidad y durabilidad. Desafortunadamente, el LLDPE puede ser difícil de reciclar y, a menudo, termina en vertederos, aunque se están desarrollando algunas soluciones de reciclaje.
description:fr:Le LLDPE, ou polyéthylène linéaire basse densité, est un type de plastique produit par un processus appelé copolymérisation. Il est couramment utilisé dans les emballages alimentaires en raison de sa flexibilité et de sa durabilité. Malheureusement, le LLDPE peut être difficile à recycler et finit souvent dans les décharges, bien que certaines solutions de recyclage soient en cours de développement.
description:it:LLDPE, o polietilene lineare a bassa densità, è un tipo di plastica che viene prodotta attraverso un processo chiamato copolimerizzazione. È comunemente usato negli imballaggi alimentari grazie alla sua flessibilità e durata. Sfortunatamente, LLDPE può essere difficile da riciclare e spesso finisce nelle discariche, sebbene siano in fase di sviluppo alcune soluzioni di riciclaggio.
description:nl:LLDPE oder lineares Polyethylen niedriger Dichte ist eine Kunststoffart, die durch einen Prozess namens Copolymerisation hergestellt wird. Aufgrund seiner Flexibilität und Haltbarkeit wird es häufig in Lebensmittelverpackungen verwendet. Leider kann LLDPE schwierig zu recyceln sein und landet oft auf Deponien, obwohl einige Recyclinglösungen entwickelt werden.
description:pt:LLDPE, ou polietileno linear de baixa densidade, é um tipo de plástico produzido por meio de um processo chamado copolimerização. É comumente usado em embalagens de alimentos devido à sua flexibilidade e durabilidade. Infelizmente, o LLDPE pode ser difícil de reciclar e muitas vezes acaba em aterros sanitários, embora algumas soluções de reciclagem estejam sendo desenvolvidas.


<en:Multilayer composite
<xx:PET
en:PETmet - Metalized polyethylene terephthalate, Metalized polyethylene terephthalate
de:PETmet - Metallisiertes Polyethylenterephthalat, Metallisiertes Polyethylenterephthalat
fr:PETmet - Polyéthylène téréphtalate métallisé
xx:PETmet, 07 PETmet, PETmet 07, 07PETmet, PETmet07, 7 PETmet, PETmet 7, 7PETmet, PETmet7, met-PET, 07 met-PET, met-PET 07, 07met-PET, met-PET07, 7 met-PET, met-PET 7, 7met-PET, met-PET7
description:en:Material from PETmet (metallized Polyethylene terephthalate)
description:nl:Uit PETmet (gemetalliseerd Polyethylene terephthalate) samengesteld materiaal

<en:Multilayer composite
<xx:PE
en:PEmet - Metalized polyethylene, Metalized polyethylene
de:PEmet - Metallisiertes Polyethylen, Metallisiertes Polyethylen
xx:PEmet, 07 PEmet, PEmet 07, 07PEmet, PEmet07, 7 PEmet, PEmet 7, 7PEmet, PEmet7, met-PE, 07 met-PE, met-PE 07, 07met-PE, met-PE07, 7 met-PE, met-PE 7, 7met-PE, met-PE7
description:en:PEmet (metallized polyethylene)
description:de:PEmet (Metallisiertes Polyethylen)
description:nl:PEmet (gemetalliseerd polyethyleen)

<en:Plastic
<en:Other plastics
<xx:PE
en:MDPE - Medium-density polyethylene, Medium-density polyethylene
de:MDPE - Polyethylen mittlerer Dichte, Polyethylen mittlerer Dichte
fr:MDPE - Polyéthylène moyenne densité, Polyéthylène moyenne densité
nl:MDPE - Gemiddelde dichtheidspolyethyleen, Gemiddelde dichtheidspolyethyleen
xx:MDPE, 07 MDPE, MDPE 07, 07MDPE, MDPE07, 7 MDPE, MDPE 7, 7MDPE, MDPE7, PE-MD, 07 PE-MD, PE-MD 07, 07PE-MD, PE-MD07, 7 PE-MD, PE-MD 7, 7PE-MD, PE-MD7
wikidata:en:Q6807106
description:de:MDPE ist ein Polyethylen mittlerer Dichte, das zur Herstellung flexibler, aber starrer Flaschen geeignet ist; zum Verpacken frittierter Lebensmittel. MDPE kann wiederverwendet werden.
description:en:MDPE is a medium density polyethylene suitable for making flexible, but rigid bottles; for packaging fried foods. MDPE can be reused.
description:es:MDPE es un polietileno de densidad media adecuado para fabricar botellas flexibles pero rígidas; para envasar frituras. El MDPE se puede reutilizar.
descxription:fr:Le MDPE est un polyéthylène de densité moyenne adapté à la fabrication de bouteilles souples mais rigides ; pour l'emballage des aliments frits. Le MDPE peut être réutilisé.
description:it:L'MDPE è un polietilene a media densità adatto alla realizzazione di bottiglie flessibili, ma rigide; per il confezionamento di cibi fritti. MDPE può essere riutilizzato.
description:nl:MDPE is een polyethyleen met gemiddelde dichtheid, geschikt voor het maken van flexibele, maar stijve flessen; voor het verpakken van gebakken voedsel. MDPE kan hergebruikt worden.
description:pt:O MDPE é um polietileno de média densidade adequado para fazer garrafas flexíveis, mas rígidas; para embalar frituras. O MDPE pode ser reutilizado.
wikipedia:en:https://en.wikipedia.org/wiki/Medium-density_polyethylene

<en:Plastic
<en:Other plastics
xx:EVOH, 07 EVOH, EVOH 07, 07EVOH, EVOH07, 7 EVOH, EVOH 7, 7EVOH, EVOH7, EVAL
en:EVOH - Ethylene vinyl alcohol, Ethylene vinyl alcohol, EVOH - ethylene-vinylalcohol copolymer, ethylene-vinylalcohol copolymer
de:EVOH - Ethylen-Vinylalkohol-Copolymer, Ethylen-Vinylalkohol-Copolymer
fr:EVOH - Ethylène alcool vinylique, Ethylène alcool vinylique, Plastiques / EVOH - Ethylène alcool vinylique
wikidata:en:Q582510
description:de:EVOH (Ethylene Vinyl Alcohol) ist ein flexibler, durchscheinender und glänzender Kunststoff und dient als Barriere gegen Außenluft für verderbliche Produkte. EVOH ist nicht recycelbar.
description:en:EVOH (Ethylene Vinyl Alcohol) is a flexible, translucent and shiny plastic and serves as a barrier against outside air for perishable products. EVOH is not recyclable.
description:es:El EVOH (Etilenvinil Alcohol) es un plástico flexible, translúcido y brillante que sirve como barrera contra el aire exterior para productos perecederos. El EVOH no es reciclable.
description:fr:L'EVOH (Ethylene Vinyl Alcohol) est un plastique souple, translucide et brillant et sert de barrière contre l'air extérieur pour les produits périssables. L'EVOH n'est pas recyclable.
description:it:EVOH (Ethylene Vinyl Alcohol) è una plastica flessibile, traslucida e lucida e funge da barriera contro l'aria esterna per i prodotti deperibili. EVOH non è riciclabile.
description:nl:EVOH (etheen-vinylalcohol) is een flexibele, doorzichtige en glimmende plastic en dient als bescherming tegen buitenlucht voor beperkt houdbare producten. EVOH is niet recycleerbaar. 
description:pt:O EVOH (Etileno Vinil Álcool) é um plástico flexível, translúcido e brilhante que serve como barreira contra o ar externo para produtos perecíveis. EVOH não é reciclável.

<en:Plastic
<en:Other plastics
xx:EVA
fr:EVA - Éthylène-acétate de vinyle, Éthylène-acétate de vinyle, Plastiques / EVA - Éthylène-acétate de vinyle

<en:Plastic
<en:Other plastics
xx:PAN
fr:PAN - Polyacrylonitrile, Polyacrylonitrile, Plastiques / PAN - Polyacrylonitrile

<en:Plastic
<en:Other plastics
xx:PEF
fr:PEF - Polyethylène Furanoate, Polyethylène Furanoate, Plastiques / PEF - Polyethylène Furanoate

en:Lead–acid battery
de:Bleibatterie, Blei-Säure-Batterie
fr:Batterie au plomb
hu:Ólom-sav akkumulátor
nl:Lood, Loodaccu
pt:Bateria de chumbo-ácido
xx:08 Lead, Lead 08, 8 Lead, Lead 8
wikidata:en:Q337724

en:Alkaline battery
bg:Алкална батерия
ca:pila alcalina
cs:alkalický článek
de:Alkalibatterie, Alkaline Batterie, Alkali-Mangan-Zelle
es:pila alcalina
et:leelisaku
fi:alkaliparisto
fr:Pile alcaline, batterie alcaline, accumulateur alcaline
hr:alkalni članak
hu:Alkáli elem, 19 Alkáli
nb:Alkalisk batteri
nl:Alkalinebatterij
pl:bateria alkaliczna
pt:Bateria alcalina, pilha alcalina
ro:baterie alcalină
ru:Щелочной элемент
sk:alkalický článok
sr:alkalna baterija
sv:alkaliskt batteri
tr:alkalin pil
uk:Лужна батарейка
xx:09 Alkaline, Alkaline 09, 9 Alkaline, Alkaline 9
wikidata:en:Q861345
description:de:Alkalibatterien enthalten schwere und korrosive Metalle, die die Umwelt schädigen können. Alkalibatterien sind recycelbar und müssen in der Regel separat zurückgegeben werden.
description:en:Alkaline batteries contain heavy and corrosive metals, which can harm the environment. Alkaline batteries can be recycled and must usually be returned separately.
description:es:Las pilas alcalinas contienen metales pesados ​​y corrosivos que pueden dañar el medio ambiente. Las pilas alcalinas se pueden reciclar y normalmente se deben devolver por separado.
description:fr:Les piles alcalines contiennent des métaux lourds et corrosifs, qui peuvent nuire à l'environnement. Les piles alcalines peuvent être recyclées et doivent généralement être retournées séparément.
description:it:Le batterie alcaline contengono metalli pesanti e corrosivi, che possono danneggiare l'ambiente. Le batterie alcaline possono essere riciclate e di solito devono essere restituite separatamente.
description:nl:Alkaline batterijen bevatten zware en corrosieve metalen, die schade voor het milieu kunnen opleveren. Alkaline batterijen kunnen recycled worden en dienen meestal gescheiden ingeleverd te worden.
description:pt:As pilhas alcalinas contêm metais pesados ​​e corrosivos, que podem prejudicar o meio ambiente. As pilhas alcalinas podem ser recicladas e geralmente devem ser devolvidas separadamente.

en:Nickel–cadmium battery
bg:Никел-кадмиева батерия
de:Nickel–Cadmium-Batterie
fr:Accumulateur nickel-cadmium, batterie nickel-cadmium
hr:nikal-kadmijeva baterija
hu:Nikkel-kadmium akkumulátor
nl:Nikkel-cadmium-accu
pt:Bateria de níquel cádmio, pilha de níquel cádmio, bateria de níquel-cádmio, pilha de níquel-cádmio
xx:10 NiCD, NiCD 10, 10 NiCad, NiCad 10
wikidata:en:Q898377

en:Nickel–metal hydride battery
de:Nickelmetallhydrid Batterie
fr:Accumulateur nickel-hydrure métallique, batterie nickel-hydrure métallique
hr:nikal-metal-hibridna baterija
hu:Nikkel-fémhidrid akkumulátor,Nikkel-metál-hidrid akkumulátor
nl:nikkel-metaalhydride-accu, NiMH-accu
pt:Bateria de níquel-hidreto metálico, bateria de hidreto metálico de níquel, pilha de níquel-hidreto metálico, pilha de hidreto metálico de níquel
xx:11 NiMH, NiMH 11, 11-NiMH, NiMH-11
wikidata:en:Q308567

en:Lithium battery
bg:Литиева батерия
de:Lithiumbatterie, Litiumbatterie
fr:Accumulateur lithium, batterie lithium, batterie au lithium, accumulateur au lithium
hu:Lítium akkumulátor
nl:Lithium-ion-accu, Li-ion-accu
pt:Bateria de lítio, pilha de lítio
xx:12 Li, Li 12
wikidata:en:Q899079

en:Silver-oxide battery
de:Silberoxidbatterie
hr:srebrov oksid baterija
hu:Ezüst-oxid akkumulátor, Ezüst-oxid elem
nl:Zilveroxide batterij
pt:Bateria de óxido de prata, bateria prata-óxido, pilha de óxido de prata, pilha prata-óxido
xx:13 SO(Z), 13 SO, SO(Z) 13, SO 13
wikidata:en:Q900791

en:Zinc–carbon battery
de:Zink–Kohle-Batterie
hr:cink-ugljik baterija
hu:Cink-szén akkumulátor, Szén-cink akkumulátor, Szén-cink elem
nl:Zink-koolstofcel
pt:Bateria de zinco-carbono, pilha de zinco-carbono
xx:14 CZ, CZ 14
wikidata:en:Q28765

en:Cardboard, fiberboard, fibreboard
bg:Картон
ca:cartó
cs:lepenka
da:karton, Pap
de:Karton, Pappe
et:papp
fi:pahvi
fr:Carton, carton standard, cartonné, cartonnée
ga:cairtchlár
hr:karton
hu:Hullámkarton, Hullámpapír kartondoboz, kartondoboz
it:Cartone
<<<<<<< HEAD
nl:Karton, Strokarton, Vouwkarton, Massiefkarton, Golfkarton, Turfkarton, Vormkarton, Kartonnen
pt:Cartão, cartão ondulado, cartão canelado, cartonado, cartonada, papelão, papel grosso
=======
lt:Kartonas
lv:kartons
mk:картон
nl:Karton, Strokarton, Vouwkarton, Massiefkarton, Turfkarton, Vormkarton, Kartonnen
pl:karton
pt:Cartão, cartão canelado, cartonado, cartonada, papelão, papel grosso
ro:carton
ru:картон
>>>>>>> d9072f92
sv:Kartong
uk:картон
wikidata:en:Q389782
description:de:Karton ist ein Oberbegriff für Produkte auf Papierbasis, die aus Holz, Lumpen und Gräsern hergestellt werden. Karton ist langlebig und verhindert, dass Feuchtigkeit in das Lebensmittelprodukt eindringt. Karton ist bis zu 7 Mal recycelbar.
description:en:Cardboard is a generic term for paper-based products created from woord, rags and grasses. Cardboard is durable and prevents moisture from infiltrating the food product. Cardboard is recyclable up to 7 times.
description:es:Cartón es un término genérico para productos a base de papel creados a partir de madera, trapos y hierbas. El cartón es duradero y evita que la humedad se infiltre en el producto alimenticio. El cartón es reciclable hasta 7 veces.
description:fr:Le carton est un terme générique pour les produits à base de papier créés à partir de bois, de chiffons et d'herbes. Le carton est durable et empêche l'humidité de s'infiltrer dans le produit alimentaire. Le carton est recyclable jusqu'à 7 fois.
description:it:Cartone è un termine generico per prodotti a base di carta creati da legno, stracci ed erba. Il cartone è resistente e impedisce all'umidità di infiltrarsi nel prodotto alimentare. Il cartone è riciclabile fino a 7 volte.
desription:nl:Karton is een verzamelnaam voor op papier gebaseerde producten gemaakt van hout, vodden en grassen. Karton is duurzaam en voorkomt dat vocht in het voedingsproduct binnendringt. Karton is tot 7 keer recyclebaar.
description:pt:Papelão é um termo genérico para produtos à base de papel criados a partir de madeira, trapos e gramíneas. O papelão é durável e evita que a umidade se infiltre no produto alimentício. O papelão é reciclável até 7 vezes.

# fr:Cellulosique / Carton ondulé in data from Les Mousquetaires
<en:cardboard
en:Corrugated cardboard
bg:Вълнообразен картон
<<<<<<< HEAD
fr:Carton ondulé, Cellulosique / Carton ondulé
hr:valovita ljepenka
it:Cartone ondulato
=======
ca:Cartró ondulat
cs:vlnitá lepenka
de:Wellpappe
es:cartón ondulado
fi:aaltopahvi
fr:Carton ondulé
hr:valovita ljepenka
it:cartone ondulato
nb:Bølgepapp
nl:golfkarton
pt:cartão ondulado
ro:Carton ondulat
ru:гофрокартон
sv:wellpapp
tr:Oluklu mukavva
uk:гофрокартон
wikipedia:en:Q7463524
>>>>>>> d9072f92
xx:20 PAP, PAP 20, 20PAP, PAP20, 20 C PAP, 20 C PCB
description:de:Material, bestehend aus einer oder mehreren Lagen dünner Wellpappe aus Holz, Lumpen und Gräsern (und Recyclingpappe). Wellpappe wird hauptsächlich für Umverpackungen verwendet. Wellpappe ist bis zu 7 Mal recycelbar.
description:en:Material, consisting of one or more layers of thin, corrugated cardboard made from wood, rags and grasses (and recycled cardboard). Corrugated cardboard is mainly used for outer packaging boxes. Corrugated cardboard is recyclable up to 7 times.
description:es:Material, que consiste en una o más capas de cartón corrugado delgado hecho de madera, trapos y pastos (y cartón reciclado). El cartón corrugado se utiliza principalmente para cajas de embalaje exterior. El cartón corrugado es reciclable hasta 7 veces.
description:fr:Matériau, composé d'une ou plusieurs couches de carton ondulé mince fabriqué à partir de bois, de chiffons et d'herbes (et de carton recyclé). Le carton ondulé est principalement utilisé pour les boîtes d'emballage extérieur. Le carton ondulé est recyclable jusqu'à 7 fois.
description:it:Materiale, costituito da uno o più strati di sottile cartone ondulato ricavato da legno, stracci ed erba (e cartone riciclato). Il cartone ondulato viene utilizzato principalmente per le scatole di imballaggio esterno. Il cartone ondulato è riciclabile fino a 7 volte.
description:nl:Materiaal, bestaande uit één of meer lagen dun, gegolfd karton gemaakt van hout, vodden en grassen (en hergebruikt karton). Golfkarton wordt vooral gebruikt voor buitenste verpakkingsdozen. Golfkarton is tot 7 keer recyclebaar.
description:pt:Material, consistindo de uma ou mais camadas de papelão ondulado fino feito de madeira, trapos e gramíneas (e papelão reciclado). O papelão ondulado é usado principalmente para embalagens externas. O papelão ondulado é reciclável até 7 vezes.

<en:cardboard
en:Non-corrugated cardboard
de:Ungewellte Pappe, Nicht gewellte Pappe, Sonstige Pappe, Andere Pappe
bg:Друг картон
fr:Carton non ondulé, carton plat, Cellulosique / Carton plat
hr:ravna ljepenka
xx:21 PAP, PAP 21, 21PAP, PAP21

<en:cardboard
en:Armed cardboard
fr:Carton armé, Cellulosique / Carton armé

<en:Cardboard
<en:Recycled material
en:Recycled cardboard, 100% recycled cardboard
da:Genbrugspap
de:Recycelte Pappe, Recyclingpappe, Recycelter Karton, Recyclingkarton
fr:Carton recyclé, carton recyclé 100%, carton 100% recyclé
hu:Újrahasznosított hullámpapír, újrahasznosított karton
nl:Recycled karton
pt:Cartão reciclado, cartão ondulado reciclado, cartonado reciclado, cartonada reciclada, papelão reciclado, cartolina reciclada, papel grosso reciclado
description:de:Recyclingkarton wird aus gebrauchtem und gesammeltem Karton hergestellt und kann für neue Lebensmittelverpackungen verwendet werden. Es kann dann zur Wiederverwendung zurückgegeben werden.
description:en:Recycled cardboard is made from used and collected cardboard and can be used for new food packaging. It can then be returned for reuse.
description:es:El cartón reciclado está hecho de cartón usado y recolectado y puede usarse para nuevos envases de alimentos. Luego se puede devolver para su reutilización.
description:fr:Le carton recyclé est fabriqué à partir de carton usagé et collecté et peut être utilisé pour de nouveaux emballages alimentaires. Il peut ensuite être retourné pour être réutilisé.
description:it:Il cartone riciclato è realizzato con cartone usato e raccolto e può essere utilizzato per nuovi imballaggi alimentari. Può quindi essere restituito per il riutilizzo.
description:nl:Recycled karton wordt gemaakt van gebruikt en ingezameld karton, en kan gebruikt worden voor nieuwe voedselverpakkingen. Daarna kan het opnieuw ingeleverd worden voor hertgebruik.
description:pt:O papelão reciclado é feito de papelão usado e coletado e pode ser usado para novas embalagens de alimentos. Ele pode então ser devolvido para reutilização.

<en:Cardboard
en:FSC cardboard
de:FSC Karton, FSC Pappe
fr:Carton FSC
nl:FSC karton
pt:Cartão FSC
# associated_label:en: en:FSC

<en:Cardboard
en:Grass carton
de:Graskarton

en:Paper
bg:Хартия
da:Papir
de:Papier
fr:Papier, papier standard, Cellulosique / Papier / Vélin
hr:papir
hu:Papír
it:Carta
nl:Papier
ru:Бумага
ja:紙
pl:papier
pt:Papel
sv:Papper
xx:22 PAP, PAP 22, 22PAP, PAP22
wikidata:en:Q11472

en:baking paper, parchment paper
bg:Пергаментова хартия
ca:Paper vegetal
cs:pečicí papír
da:bagepapir
de:Backpapier
el:λαδόκολλα
es:papel sulfurizado, papel de horno
fi:leivinpaperi
fr:Papier sulfurisé, papier cuisson, papier parchemin
hu:sütőpapír
is:Smjörpappír
it:Carta da forno, cartaforno
lv:pergamentpapīrs
nb:bakepapir
nl:bakpapier
pl:Papier do pieczenia
pt:papel vegetal, papel manteiga
ru:Пергаментная бумага
sv:Bakplåtspapper
tr:Fırın kâğıdı
uk:Пергаментний папір
wikidata:en:Q798500
description:de:beschichtetes Papier, das verwendet wird, um das Backgut vor dem Anbacken am Blech oder der Form zu schützen
description:en:Cellulose-based paper used in baking as a disposable non-stick surface.
description:es:El papel sulfurizado es un papel vegetal tratado químicamente para tapar los poros de la celulosa y así hacerlo impermeable y para que además sea resistente a las elevadas temperaturas de un horno doméstico.
description:fr:Papier utilisé entre un plat et la nourriture à cuire pour ne pas qu'elle y adhère
description:it:La carta da forno evita che i cibi si attacchino alla placca da forno, permette di rinunciare all'uso di grassi come la margarina, il burro e l’olio.
description:nl:Speciaal geprepareerd papier dat in de oven gebruikt wordt om te bakken etenswaar niet aan de bakplaat of de bakvorm te laten kleven
description:pt:O papel manteiga[1] é um tipo de papel translúcido e antiaderente, muito utilizado na culinária.

en:Cellulose
fr:Cellulose, Cellulose moulée, Cellulosique / Cellulose moulée, Cellulosique / Autres fibres cellulosiques / végétales

en:Rubber
fr:Caoutchouc, Cellulosique / Caoutchouc

# thick cardboard (e.g. book covers)
<en:cardboard
en:Paperboard
# de:Karton
fi:Kartonki
fr:Papier cartonné
hr:ljepenka
hu:Kartonpapír, Karton, Papírkarton
it:Cartoncino
pt:Papel cartonado
xx:23 PBD, PBD 23, 23 PPB, PPB 23, PPB, PBD
wikidata:en:Q14934005


<en:paper
en:Other paper
de:Sonstiges Papier, Anderes Papier
fr:Autres papiers, autre papier, Cellulosique / Autre papier
hu:Egyéb papír, más papír
nl:Ander karton
pt:Outro papel, outros papéis

<en:paper
en:Recycled paper, 100% recycled paper
bg:Рециклирана хартия
da:Genbrugspapir
de:Recyceltes Papier, Recyclingpapier, 100% recyceltes Papier, 100% Recyclingpapier
fr:Papier recyclé, papier recyclé 100%, papier 100% recyclé
hu:Újrahasznosított papír
nl:Recycled papier
pt:Papel reciclado, 100% papel reciclado, papel 100% reciclado

<en:paper
en:FSC paper
de:FSC Papier
fr:Papier FSC
nl:FSC-papier
pt:Papel FSC
# We have a en:FSC label - https://world.openfoodfacts.org/label/FSC - https://www.wikidata.org/wiki/Q748367
# associated_label:en: en:FSC

<en:Paper
en:Kraft paper, kraft
bg:Крафт хартия
de:Kraftpapier
fr:Papier kraft, kraft
hr:natronski papir
nl:Kraft-papier
pt:Papel kraft, kraft
wikidata:en:Q1755609

en:Wax
bg:Восък
ca:cera
cs:vosk
da:Voks
de:Wachs
el:κερί
es:cera
et:Vahad
fi:vaha
fr:Cire
ga:Céir
hr:vosak
hu:Viasz
is:Vax
it:cera
lt:Vaškas
lv:vaski
mk:восок
nb:voks
nn:voks
nl:Was
pl:woski
pt:cera
ro:ceară
ru:воск
sk:Vosk
sl:vosek
sr:vosak, восак
sv:vax
uk:віск
wikidata:en:Q124695

en:Metal, Metals
bg:Метал, метали
da:Metal, Metaller
de:Metall, Metalle
<<<<<<< HEAD
fr:Métal, Métaux, métallique, métalliques, Métaux / Autres métaux (dont métaux non magnétiques)
=======
fr:Métal, Métaux, métallique, métalliques
es:Metal
>>>>>>> d9072f92
hr:metale
hu:Fém, fémek
it:Metallo, Metalli
nl:Metaal, Metalen
pt:Metais
ru:Металл
wikidata:en:Q11426
description:de:Alle Metalle können bei ordnungsgemäßer Rückgabe wiederverwendet werden.
description:en:All metals can be reused, if returned properly.
description:es:Todos los metales se pueden reutilizar, si se devuelven correctamente.
description:fr:Tous les métaux peuvent être réutilisés s'ils sont retournés correctement.
description:it:Tutti i metalli possono essere riutilizzati, se restituiti correttamente.
description:nl:Alle metalen kunnen opnieuw hergebruikt worden, mist goed geretourneerd.
descruiption:pt:Todos os metais podem ser reutilizados, se devolvidos adequadamente.

<en:Metals
en:Recyclable Metals
bg:Рециклируеми метали
de:Wiederverwertbare Metalle, Wiederverwertbares Metall, Recycelbares Metall, Recycelbare Metalle
es:Metales Reciclables
fr:Métaux recyclables
hu:Újrahasznosítható fémek
it:Metalli riciclabili
nl:Recyclebaar metaal
pt:Metais recicláveis
description:de:Alle Metalle können bei ordnungsgemäßer Rückgabe wiederverwendet werden.
description:en:All metals can be reused, if returned properly.
description:es:Todos los metales se pueden reutilizar, si se devuelven correctamente.
description:fr:Tous les métaux peuvent être réutilisés s'ils sont retournés correctement.
description:it:Tutti i metalli possono essere riutilizzati, se restituiti correttamente.
description:nl:Alle metalen kunnen opnieuw hergebruikt worden, mist goed geretourneerd.
descruiption:pt:Todos os metais podem ser reutilizados, se devolvidos adequadamente.

# Adding iron as a synonym of steel, as most "iron" packaging is in fact steel
<en:Metals
en:Steel, iron
bg:Стомана, желязо
de:Stahl
da:Stål
fr:Acier, fer, Métaux / Acier et fer (magnétiques)
hr:čelik
hu:Acél
it:Acciaio
nl:IJzer, Staal
pt:Aço
ru:Сталь
ja:スチール
xx:40 FE, FE 40
wikidata:en:Q11427
description:de:Alle Metalle können bei ordnungsgemäßer Rückgabe wiederverwendet werden.
description:en:Alle Metalle können bei ordnungsgemäßer Rückgabe wiederverwendet werden. Stahl ist magnetisch. Wenn Sie sich einem Magneten nähern, sollte dieser im Gegensatz zu Aluminium angezogen werden. Somit kann es leicht aus jeglichen Abfällen extrahiert werden.
description:es:Todos los metales se pueden reutilizar, si se devuelven correctamente. El acero es magnético. Si te acercas a un imán, debería ser atraído, a diferencia del aluminio. Por lo tanto, se puede extraer fácilmente de cualquier residuo.
description:fr:Tous les métaux peuvent être réutilisés s'ils sont retournés correctement. L'acier est magnétique. Si vous vous approchez d'un aimant, il doit être attiré, contrairement à l'aluminium. Ainsi, il peut être facilement extrait de n'importe quel déchet.
description:it:Tutti i metalli possono essere riutilizzati, se restituiti correttamente. L'acciaio è magnetico. Se ti avvicini a un magnete, dovrebbe essere attratto, a differenza dell'alluminio. Così può essere facilmente estratto da qualsiasi rifiuto.
description:nl:Alle metalen kunnen worden hergebruikt, mits correct geretourneerd. Staal is magnetisch. Als u een magneet nadert, moet deze worden aangetrokken, in tegenstelling tot aluminium. Zo kan het gemakkelijk uit elk afval worden gehaald.
description:pt:Todos os metais podem ser reutilizados, se devolvidos adequadamente. O aço é magnético. Se você se aproximar de um ímã, ele deve ser atraído, ao contrário do alumínio. Assim, pode ser facilmente extraído de qualquer resíduo.

<en:steel
en:Tin-plated steel
ca:Llauna
de:Weißblech, Weissblech
es:hojalata
eu:Latorri
fr:Fer blanc
hu:fehérbádog
it:latta
nl:blik
pt:folha de flandres
ru:жесть
sv:Bleck
tr:Teneke
uk:Бляха
wikidata:en:Q2556927
description:de:Für Konservendosen wird verzinnter Stahl (gegen Rost) verwendet. Oft wird auf der Innenseite eine zusätzliche Kunststoffschicht aufgebracht. Verzinnter Stahl ist magnetisch. Wenn Sie einen Magneten hinzufügen, sollte dieser im Gegensatz zu Aluminium angezogen werden. So lässt es sich problemlos aus jedem Abfall entfernen.
description:en:Steel with a layer of tin (against rust formation) is used for food cans. An extra layer of plastic is often applied to the inside. Tin-coated steel is magnetic. If you add a magnet, it should be attracted, unlike aluminum. So it can be easily removed from any waste.
description:es:El acero estañado (contra la oxidación) se utiliza para latas de alimentos. A menudo, se aplica una capa adicional de plástico en el interior. El acero estañado es magnético. Si agrega un imán, debe ser atraído, a diferencia del aluminio. Por lo que se puede eliminar fácilmente de cualquier residuo.
description:fr:L'acier étamé (contre la rouille) est utilisé pour les boîtes de conserve. Souvent, une couche supplémentaire de plastique est appliquée à l'intérieur. L'acier étamé est magnétique. Si vous ajoutez un aimant, il doit être attiré, contrairement à l'aluminium. Ainsi, il peut être facilement retiré de tout déchet.
description:it:L'acciaio stagnato (contro la ruggine) viene utilizzato per le lattine per alimenti. Spesso all'interno viene applicato uno strato extra di plastica. L'acciaio stagnato è magnetico. Se aggiungi un magnete, dovrebbe essere attratto, a differenza dell'alluminio. Quindi può essere facilmente rimosso da qualsiasi rifiuto.
description:nl:Staal met een laagje tin (Tegen roestvorming) wordt gebruikt voor conservenblikken. Vaak wordt een extra laag plastic aan de binnenkant aangebracht. Staal met een laagje tin is magnetisch. Als je een magneet erbij doet, moet deze worden aangetrokken, in tegenstelling tot aluminium. Zo kan het gemakkelijk uit elk afval worden gehaald.
description:pt:Aço estanhado (contra ferrugem) é usado para latas de alimentos. Muitas vezes, uma camada extra de plástico é aplicada no interior. O aço revestido de estanho é magnético. Se você adicionar um ímã, ele deve ser atraído, ao contrário do alumínio. Portanto, pode ser facilmente removido de qualquer resíduo.

<en:Recyclable Metals
en:Aluminium
bg:Алуминий
ca:alumini
cs:hliník
da:Aluminium
de:Aluminium
<<<<<<< HEAD
fr:Aluminium, Métaux / Aluminium
=======
el:αργίλιο
es:aluminio
et:alumiinium
fi:alumiini
fr:Aluminium
ga:alúmanam
>>>>>>> d9072f92
hr:aluminij
hu:Alumínium
it:Alluminio
ja:アルミ
lt:aliuminis
lv:alumīnijs
mt:aluminju
nl:Aluminium
nn:aluminium
pl:glin
pt:Alumínio
ro:aluminiu
ru:Алюминий
sk:hliník
sl:aluminij
sv:aluminium
xx:41 ALU, ALU 41, ALU, ALU41, 41ALU
wikidata:en:Q663
description:de:Die Aluminiumproduktion aus Erz hat einen großen CO2-Fußabdruck, aber Recycling kann diesen um das 20-fache verbessern. Aluminium wird beispielsweise als Folie, Schalen oder Dosen verwendet. Aluminium ist gut recycelbar, erfordert aber einen separaten Rücklauf oder eine spezielle Absaugtechnik (nur bei dickem Aluminium).
description:en:Aluminum production from ore has a large carbon footprint, but recycling can improve this by 20x. For example, aluminum is used as foil, trays or cans. Aluminum is highly recyclable, but requires a separate return flow or special extraction technology (only for thick aluminium).
description:es:La producción de aluminio a partir de minerales tiene una gran huella de carbono, pero el reciclaje puede mejorarla 20 veces. Por ejemplo, el aluminio se utiliza como papel de aluminio, bandejas o latas. El aluminio es altamente reciclable, pero requiere un flujo de retorno separado o una tecnología de extracción especial (solo para aluminio grueso).
description:fr:La production d'aluminium à partir de minerai a une empreinte carbone importante, mais le recyclage peut l'améliorer de 20 fois. Par exemple, l'aluminium est utilisé sous forme de papier d'aluminium, de barquettes ou de canettes. L'aluminium est hautement recyclable, mais nécessite un flux de retour séparé ou une technologie d'extraction spéciale (uniquement pour l'aluminium épais).
description:it:La produzione di alluminio dal minerale ha una grande impronta di carbonio, ma il riciclaggio può migliorarla di 20 volte. Ad esempio, l'alluminio viene utilizzato come pellicola, vassoi o lattine. L'alluminio è altamente riciclabile, ma richiede un flusso di ritorno separato o una speciale tecnologia di estrazione (solo per alluminio spesso).
description:nl:Aluminiumproductie vanuit erts heeft een grote koolstofvoetafdruk, maar door hergebruik kan dit 20x beter worden. Aluminium wordt bijvoorbeeld gebruikt als folie, bakjes of blikjes. Aluminium is zeer goed recycleerbaar, maar vergt een aparte retourstroom of speciale extractietechnologie (alleen voor dik aluminium).
description:pt:A produção de alumínio a partir do minério tem uma grande pegada de carbono, mas a reciclagem pode melhorar isso em 20 vezes. Por exemplo, o alumínio é usado como papel alumínio, bandejas ou latas. O alumínio é altamente reciclável, mas requer um fluxo de retorno separado ou tecnologia de extração especial (somente para alumínio espesso).

<en:Aluminium
en:Heavy aluminium, thick aluminium
de:Schweres Aluminium, dickes Aluminium
es:Aluminio grueso, Aluminio pesado
fr:Aluminium lourd, aluminium épais
it:Alluminio spesso, Alluminio pesante
nl:Dik aluminium, Zwaar aluminium
pt:Alumínio pesado, alumínio grosso, alumínio rígido
description:de:Die Aluminiumproduktion aus Erz hat einen großen CO2-Fußabdruck, aber Recycling kann diesen um das 20-fache verbessern. Dickes Aluminium wird zum Beispiel für Schalen oder Dosen verwendet. Dickes Aluminium lässt sich gut recyceln, erfordert aber einen separaten Rücklauf oder eine spezielle Absaugtechnik.
description:en:Aluminum production from ore has a large carbon footprint, but recycling can improve this by 20x. Thick aluminum is used, for example, for trays or cans. Thick aluminum is highly recyclable, but requires a separate return flow or special extraction technology.
description:es:La producción de aluminio a partir de minerales tiene una gran huella de carbono, pero el reciclaje puede mejorarla 20 veces. El aluminio grueso se utiliza, por ejemplo, para bandejas o latas. El aluminio grueso es altamente reciclable, pero requiere un flujo de retorno separado o una tecnología de extracción especial.
description:fr:La production d'aluminium à partir de minerai a une empreinte carbone importante, mais le recyclage peut l'améliorer de 20 fois. L'aluminium épais est utilisé, par exemple, pour les barquettes ou les canettes. L'aluminium épais est hautement recyclable, mais nécessite un flux de retour séparé ou une technologie d'extraction spéciale.
description:it:La produzione di alluminio dal minerale ha una grande impronta di carbonio, ma il riciclaggio può migliorarla di 20 volte. L'alluminio spesso viene utilizzato, ad esempio, per vassoi o lattine. L'alluminio spesso è altamente riciclabile, ma richiede un flusso di ritorno separato o una speciale tecnologia di estrazione.
description:nl:Aluminiumproductie vanuit erts heeft een grote koolstofvoetafdruk, maar door hergebruik kan dit 20x beter worden. Dik aluminium wordt bijvoorbeeld gebruikt voor bakjes of blikjes. Dik aluminium is zeer goed recycleerbaar, maar vergt een aparte retourstroom of speciale extractietechnologie.
description:pt:A produção de alumínio a partir do minério tem uma grande pegada de carbono, mas a reciclagem pode melhorar isso em 20 vezes. O alumínio grosso é usado, por exemplo, para bandejas ou latas. O alumínio espesso é altamente reciclável, mas requer um fluxo de retorno separado ou tecnologia de extração especial.

# Thin sheets, small things that cannot be easily recycled
<en:Aluminium
en:Light aluminium, thin aluminium
de:Leichtes Aluminium, dünnes Aluminium
fr:Aluminium léger, aluminium fin
nl:Dun aluminium
pt:Alumínio leve, alumínio fino, alumínio maleável
description:de:Die Aluminiumproduktion aus Erz hat einen großen CO2-Fußabdruck, aber Recycling kann diesen um das 20-fache verbessern. Als Folie wird beispielsweise dünnes Aluminium verwendet. Dünnes Aluminium ist schwer zu recyceln, da es nicht aus Abfallströmen gewonnen werden kann.
description:en:Aluminum production from ore has a large carbon footprint, but recycling can improve this by 20x. For example, thin aluminum is used as a foil. Thin aluminum is difficult to recycle because it cannot be extracted from waste streams.
description:es:La producción de aluminio a partir de minerales tiene una gran huella de carbono, pero el reciclaje puede mejorarla 20 veces. Por ejemplo, el aluminio delgado se usa como lámina. El aluminio delgado es difícil de reciclar porque no se puede extraer de los flujos de desechos.
description:fr:La production d'aluminium à partir de minerai a une empreinte carbone importante, mais le recyclage peut l'améliorer de 20 fois. Par exemple, de l'aluminium mince est utilisé comme feuille. L'aluminium mince est difficile à recycler car il ne peut pas être extrait des flux de déchets.
description:it:La produzione di alluminio dal minerale ha una grande impronta di carbonio, ma il riciclaggio può migliorarla di 20 volte. Ad esempio, l'alluminio sottile viene utilizzato come lamina. L'alluminio sottile è difficile da riciclare perché non può essere estratto dai flussi di rifiuti.
description:nl:Aluminiumproductie vanuit erts heeft een grote koolstofvoetafdruk, maar door hergebruik kan dit 20x beter worden. Dun aluminium wordt bijvoorbeeld gebruikt als folie. Dun aluminium is moeilijk recycleerbaar, omdat het niet uit afvalstromen kan worden gehaald.
description:pt:A produção de alumínio a partir do minério tem uma grande pegada de carbono, mas a reciclagem pode melhorar isso em 20 vezes. Por exemplo, alumínio fino é usado como folha. O alumínio fino é difícil de reciclar porque não pode ser extraído dos fluxos de resíduos.

en:Wood, wooden
bg:Дървесина
ca:fusta
cs:dřevo
da:Træ
de:Holz
<<<<<<< HEAD
fr:Bois, Cellulosique / Bois, Cellulosique / Autre bois
=======
el:ξύλο
es:madera
et:puit
eu:zur
fi:puuaines
fr:Bois
ga:adhmad
>>>>>>> d9072f92
hr:drvo
hu:Fa
is:Viður
it:Legno
lt:Mediena
lv:koksne
mk:дрво
mt:injam
nb:treverk
nn:trevirke
nl:Hout
pl:drewno
pt:Madeira
ro:lemn
ru:Древесина
sk:drevo
sl:les
sq:dru
sr:дрво
sv:trä
tr:tahta
uk:деревина
xx:50 FOR, FOR 50
wikidata:en:Q287
description:de:Holz ist das innere Material von Bäumen und Sträuchern. Holz kann als Kisten für Obst oder Gemüse und als kleine Behälter verwendet werden. Unbehandeltes Holz kann leicht wiederverwendet werden, aber es gibt oft keine Sammelinfrastruktur.
description:en:Wood is the inner material of trees and shrubs. Wood can be used as crates for fruit or vegetables, and as small containers. Untreated wood can easily be reused, but there is often no collection infrastructure.
description:es:La madera es el material interior de árboles y arbustos. La madera se puede utilizar como cajas para frutas o verduras y como pequeños contenedores. La madera sin tratar se puede reutilizar fácilmente, pero a menudo no hay infraestructura de recolección.
description:fr:Le bois est le matériau intérieur des arbres et arbustes. Le bois peut être utilisé comme caisses pour les fruits ou les légumes, et comme petits contenants. Le bois non traité peut facilement être réutilisé, mais il n'y a souvent pas d'infrastructure de collecte.
description:it:Il legno è il materiale interno di alberi e arbusti. Il legno può essere utilizzato come cassette per frutta o verdura e come piccoli contenitori. Il legno non trattato può essere facilmente riutilizzato, ma spesso non esiste un'infrastruttura di raccolta.
description:nl:Hout is het materiaal in het binnenste van bomen en struiken. Hout kan worden gebruikt als kratten voor groente of fruit, en als kleine bakjes. Onbehandeld hout kan makkelijk herbruikt worden, maar er is vaak geen inzamelingsinfrastructuur.
description:pt:A madeira é o material interno de árvores e arbustos. A madeira pode ser usada como caixotes para frutas ou vegetais e como pequenos recipientes. A madeira não tratada pode ser facilmente reaproveitada, mas muitas vezes não há infraestrutura de coleta.

en:Cork
af:kurk
bg:Корк
ca:suro
co:sùvaru
cs:korek
da:Kork
de:Kork
<<<<<<< HEAD
fr:Liège, Cellulosique / Liège
=======
eo:korko
es:corcho
fi:korkki
fo:tøppur
fr:Liège
fy:koark
>>>>>>> d9072f92
hr:pluto
hu:Parafa
id:gabus
io:korko
it:sughero
nl:Kurk
oc:siure
pt:Cortiça
ru:Пробка
sv:kork
sw:kizibo
xx:51 FOR, FOR 51
wikidata:en:Q49444
<<<<<<< HEAD

en:Textile, textiles
fr:Textile, textiles

<en:Textile
=======
descrition:de:Kork ist ein leichtes, elastisches Material, das aus der Rinde der Korkeiche hergestellt wird. Kork wird hauptsächlich als Weinflaschenverschluss verwendet. Weinkorken können für andere Zwecke wiederverwendet werden.
description:en:Cork is a light, elastic material made from the bark of the cork oak. Cork is mainly used as a wine bottle seal. Wine corks can be reused for other purposes.
description:es:El corcho es un material ligero y elástico hecho de la corteza del alcornoque. El corcho se utiliza principalmente como sello de botella de vino. Los corchos de vino se pueden reutilizar para otros fines.
description:fr:Le liège est un matériau léger et élastique fabriqué à partir de l'écorce du chêne-liège. Le liège est principalement utilisé comme sceau de bouteille de vin. Les bouchons de vin peuvent être réutilisés à d'autres fins.
description:it:Il sughero è un materiale leggero ed elastico ricavato dalla corteccia della quercia da sughero. Il sughero viene utilizzato principalmente come sigillo per bottiglie di vino. I tappi per vino possono essere riutilizzati per altri scopi.
description:nl:Kurk is een licht, elastisch materiaal, dat wordt gemaakt van de schors van de kurkeik. Kurk wordt voornamelijk gebruikt als afdichting van wijnflessen. Wijnkurken kunnen worden hergebruikt voor andere doeleinden.
description:pt:A cortiça é um material leve e elástico feito da casca do sobreiro. A cortiça é utilizada principalmente como vedante de garrafas de vinho. As rolhas de vinho podem ser reutilizadas para outros fins.

#<en:textile
>>>>>>> d9072f92
en:Cotton
af:katoen
ar:قطن
az:pambıq
be:бавоўнік
bg:Памук
br:koton
ca:cotó
cs:bavlna
da:Bomuld
de:Baumwolle
<<<<<<< HEAD
fr:Coton, Fibre - Textile / Coton
=======
el:βαμβάκι
eo:kotono
es:algodón
et:puuvill
eu:algodoi
fa:پنبه
fi:puuvilla
fo:bummull
fr:Coton
fy:ketoen
he:כותנה
>>>>>>> d9072f92
hr:pamuk
hu:Pamut
hy:բամբակենի
id:kapas
is:baðmull
it:Cotone
ja:綿
ka:ბამბა
ko:면화
lt:medvilnė
lv:kokvilna
mn:хөвөн
mt:qoton
nl:Katoen
no:bomull
pl:bawełna
pt:Algodão
ro:bumbac
sq:pambuk
ru:Хлопок
sk:bavlna
sl:bombaž
sr:памук
sv:bomull
th:ฝ้าย
tr:pamuk
uk:бавовна
vi:bông
zh:棉花
xx:60 COT, COT 60, 60 TEX, TEX 60
wikidata:en:Q8231603
<<<<<<< HEAD

<en:Textile
en:Linen, flax
fr:Lin, Fibre - Textile / Lin

en:Jute
bg:Юта
de:Jute
hr:juta
hu:Juta
nl:Jute
pt:Juta
ru:Джутовое волокно
=======
description:de:Baumwolle ist eine Naturfaser, die hauptsächlich in warmen Klimazonen angebaut und geerntet wird. Es wird häufig bei der Herstellung von Kleidung und Textilien verwendet, kann aber auch bei der Herstellung von Lebensmittelverpackungsmaterialien verwendet werden. Baumwolle kann auch recycelt und zur Herstellung neuer Produkte wie Papier oder Isolierung verwendet werden.
description:en:Cotton is a natural fiber that is grown and harvested primarily in warm climates. It is commonly used in the production of clothing and textiles, but can also be used in the production of food packaging materials. Cotton can also be recycled and used to create new products, such as paper or insulation.
description:es:El algodón es una fibra natural que se cultiva y cosecha principalmente en climas cálidos. Se usa comúnmente en la producción de prendas de vestir y textiles, pero también se puede usar en la producción de materiales de envasado de alimentos. El algodón también se puede reciclar y utilizar para crear nuevos productos, como papel o aislamiento.
description:fr:Le coton est une fibre naturelle qui est cultivée et récoltée principalement dans les climats chauds. Il est couramment utilisé dans la production de vêtements et de textiles, mais peut également être utilisé dans la production de matériaux d'emballage alimentaire. Le coton peut également être recyclé et utilisé pour créer de nouveaux produits, tels que du papier ou de l'isolation.
description:it:Il cotone è una fibra naturale che viene coltivata e raccolta principalmente in climi caldi. È comunemente utilizzato nella produzione di abbigliamento e tessuti, ma può essere utilizzato anche nella produzione di materiali per l'imballaggio alimentare. Il cotone può anche essere riciclato e utilizzato per creare nuovi prodotti, come carta o materiale isolante.
description:nl:Katoen is een natuurlijke vezel die voornamelijk in warme klimaten wordt verbouwd en geoogst. Het wordt veel gebruikt bij de productie van kleding en textiel, maar kan ook worden gebruikt bij de productie van voedselverpakkingsmaterialen. Katoen kan ook worden gerecycled en gebruikt om nieuwe producten te maken, zoals papier of isolatiemateriaal.
description:pt:O algodão é uma fibra natural cultivada e colhida principalmente em climas quentes. É comumente usado na produção de roupas e têxteis, mas também pode ser usado na produção de materiais de embalagem de alimentos. O algodão também pode ser reciclado e usado para criar novos produtos, como papel ou isolamento.

#<en:Fiber
en:61 TEX Jute, Jute
bg:61 TEX юта, юта
ca:61 TEX jute, jute
cs:61 TEX Juta, Juta
da:61 TEX jute, jute
de:61 TEX Jute, Jute
el:61 TEX Γιούτα, Γιούτα
es:61 TEX yute, yute
et:61 TEX Džuut, Džuut
fi:61 TEX Juutti, Juutti
fr:61 TEX jute, jute
hr:61 TEX juta, juta
hu:61 TEX juta, juta
it:61 TEX iuta, iuta
lt:61 TEX Džiutas, Džiutas
lv:61 TEX Džuta, Džuta
mk:61 TEX јута, јута
nb:61 TEX jute, jute
nl:61 TEX jute, jute
nn:61 TEX jute, jute
pl:61 TEX juta, juta
pt:61 TEX juta, juta
ro:61 TEX Iută, Iută
ru:61 TEX джут, джут
sk:61 TEX Juta, Juta
sl:61 TEX juti, juti
sr:61 TEX jute, jute
sv:61 TEX jute, jute
tr:61 TEX Jüt, Jüt
uk:61 TEX Джут, Джут
>>>>>>> d9072f92
xx:61 TEX, TEX 61
wikidata:en:Q107211
biodegradable:en:yes
description:de:Jute ist eine Naturfaser, die aus dem Stamm der Jutepflanze gewonnen wird. Es wird häufig zur Herstellung von Sackleinen und anderen Arten von groben Stoffen sowie bei der Herstellung von Lebensmittelverpackungsmaterialien verwendet. Jute kann auch recycelt werden, indem sie als Rohstoff für die Herstellung anderer Produkte auf Jutebasis verwendet wird. Jute ist biologisch abbaubar.
description:en:Jute is a natural fiber that is obtained from the stem of the jute plant. It is commonly used to make burlap and other types of rough fabrics, as well as in the production of food packaging materials. Jute can also be recycled, by being used as a raw material for the production of other jute-based products. Jute is bio-degradable.
description:es:El yute es una fibra natural que se obtiene del tallo de la planta de yute. Se usa comúnmente para hacer arpillera y otros tipos de telas ásperas, así como en la producción de materiales para empaque de alimentos. El yute también se puede reciclar, utilizándose como materia prima para la producción de otros productos a base de yute. El yute es biodegradable.
description:fr:Le jute est une fibre naturelle obtenue à partir de la tige de la plante de jute. Il est couramment utilisé pour fabriquer de la toile de jute et d'autres types de tissus rugueux, ainsi que dans la production de matériaux d'emballage alimentaire. Le jute peut également être recyclé, en étant utilisé comme matière première pour la production d'autres produits à base de jute. Le jute est biodégradable.
description:it:La iuta è una fibra naturale che si ottiene dal fusto della pianta della iuta. È comunemente usato per realizzare juta e altri tipi di tessuti ruvidi, nonché nella produzione di materiali per l'imballaggio alimentare. La iuta può anche essere riciclata, essendo utilizzata come materia prima per la produzione di altri prodotti a base di iuta. La iuta è biodegradabile.
description:nl:Jute is een natuurlijke vezel die wordt gewonnen uit de stengel van de juteplant. Het wordt vaak gebruikt om jute en andere soorten ruwe stoffen te maken, evenals bij de productie van voedselverpakkingsmaterialen. Jute kan ook worden gerecycled door als grondstof te worden gebruikt voor de productie van andere op jute gebaseerde producten. Jute is biologisch afbreekbaar.
description:pt:A juta é uma fibra natural obtida do caule da planta de juta. É comumente usado para fazer estopa e outros tipos de tecidos ásperos, bem como na produção de materiais de embalagem de alimentos. A juta também pode ser reciclada, sendo utilizada como matéria-prima para a produção de outros produtos à base de juta. A juta é biodegradável.

<en:Textile
en:Other Textiles
bg:Друг текстил
de:Andere Textilien
<<<<<<< HEAD
fr:Autres textiles, autre textile, Fibre - Textile / Autre fibre végétale / cellulosique
=======
es:Otros textiles
fr:Autres textiles, autre textile
>>>>>>> d9072f92
hu:Egyéb textilek, Egyéb textil, Egyéb textília, Más textilek
it:Altri Tessili
nl:Ander textiel
pt:Outros têxteis
xx:62 TEX, TEX 62, 63 TEX, TEX 63, 64 TEX, TEX 64, 65 TEX, TEX 65, 66 TEX, TEX 66, 67 TEX, TEX 67, 68 TEX, TEX 68, 69 TEX, TEX 69
description:Elk textiel (uit draden gemaakt materiaal) dat niet jute of katoen is.

# Silicates / Verre (sodo-calcique) in data from Les Mousquetaires
en:Glass
bg:Стъкло
bs:Staklo
ca:vidre
cs:sklo
da:Glas
de:Glas
el:γυαλί
es:Vidrio, cristal
<<<<<<< HEAD
fr:Verre, Silicates / Verre (sodo-calcique), Silicates / Verre autre que sodo-calcique (cristal - pyrex etc.), Silicates / Autre Silicates
=======
et:klaas
fi:lasi
fr:Verre
ga:gloine
>>>>>>> d9072f92
hr:staklo
hu:Üveg
is:Gler
it:Vetro
lt:Stiklas
lv:stikls
mk:стакло
mt:ħġieġ
nb:glass
nn:glas
nl:Glas, Glazen
pl:szkło
pt:vidro
ro:sticlă
ru:стекло
sk:sklo
sl:steklo
sq:xham
sr:стакло, staklo
sv:glas
tr:Cam
uk:скло
wikidata:en:Q11469
description:de:Glas wird hergestellt, indem eine Mischung aus Kieselsäure, Soda und Kalkstein auf eine hohe Temperatur erhitzt wird, wodurch eine Flüssigkeit entsteht, die in verschiedene Formen geformt werden kann. Glas wird häufig in Lebensmittelverpackungen verwendet, da es ein undurchlässiges Material ist, das Lebensmittel vor Licht, Luft und Bakterien schützen und auch hohen Temperaturen standhalten kann. Glasverpackungen können recycelt werden, wobei das recycelte Glas zur Herstellung neuer Glasprodukte verwendet wird.
description:en:Glass is produced by heating a mixture of silica, soda ash, and limestone to a high temperature, creating a liquid that can be molded into various shapes. Glass is commonly used in food packaging because it is an impermeable material that can protect food from light, air, and bacteria, and can also withstand high temperatures. Glass packaging can be recycled, with the recycled glass used to create new glass products.
description:es:El vidrio se produce calentando una mezcla de sílice, carbonato de sodio y piedra caliza a alta temperatura, creando un líquido que se puede moldear en varias formas. El vidrio se usa comúnmente en el empaque de alimentos porque es un material impermeable que puede proteger los alimentos de la luz, el aire y las bacterias, y también puede soportar altas temperaturas. Los envases de vidrio se pueden reciclar y el vidrio reciclado se utiliza para crear nuevos productos de vidrio.
description:fr:Le verre est produit en chauffant un mélange de silice, de carbonate de soude et de calcaire à haute température, créant ainsi un liquide qui peut être moulé en différentes formes. Le verre est couramment utilisé dans les emballages alimentaires car il s'agit d'un matériau imperméable qui peut protéger les aliments de la lumière, de l'air et des bactéries, et peut également résister à des températures élevées. Les emballages en verre peuvent être recyclés, le verre recyclé étant utilisé pour créer de nouveaux produits en verre.
description:it:Il vetro viene prodotto riscaldando ad alta temperatura una miscela di silice, carbonato di sodio e calcare, creando un liquido che può essere modellato in varie forme. Il vetro è comunemente utilizzato negli imballaggi alimentari perché è un materiale impermeabile in grado di proteggere gli alimenti dalla luce, dall'aria e dai batteri e può anche resistere alle alte temperature. Gli imballaggi in vetro possono essere riciclati, con il vetro riciclato utilizzato per creare nuovi prodotti in vetro.
description:nl:Glas wordt geproduceerd door een mengsel van silica, natriumcarbonaat en kalksteen tot een hoge temperatuur te verhitten, waardoor een vloeistof ontstaat die in verschillende vormen kan worden gegoten. Glas wordt vaak gebruikt in voedselverpakkingen omdat het een ondoordringbaar materiaal is dat voedsel kan beschermen tegen licht, lucht en bacteriën, en ook bestand is tegen hoge temperaturen. Glazen verpakkingen kunnen worden gerecycled, waarbij het gerecyclede glas wordt gebruikt om nieuwe glasproducten te maken.
description:pt:O vidro é produzido pelo aquecimento de uma mistura de sílica, carbonato de sódio e calcário a uma temperatura elevada, criando um líquido que pode ser moldado em várias formas. O vidro é comumente usado em embalagens de alimentos porque é um material impermeável que pode proteger os alimentos da luz, do ar e das bactérias, além de suportar altas temperaturas. As embalagens de vidro podem ser recicladas, com o vidro reciclado usado para criar novos produtos de vidro.

<en:Glass
en:Clear Glass
bg:Безцветно стъкло
da:Klar Glas
de:Klarglas, Farbloses Glas
fr:Verre transparent
hr:bezbojno staklo
hu:Fehér üveg
nl:transparant glas, transparant glazen
pt:Vidro transparente
xx:70 GL, GL 70, 70GL, GL70, 70 GLS, GLS 70, 70GLS, GLS70
wikidata:en:Q28869937

<en:Glass
en:Green Glass
bg:Зелено стъкло
da:Grønt Glas
de:Grünglas, Grünes Glas
fr:Verre vert
hr:zeleno staklo
hu:Zöld üveg
nl:Groen glas, groene glazen
pt:Vidro verde
xx:71 GL, GL 71, 71GL, GL71, 71 GLS, GLS 71, 71GLS, GLS71

<en:Glass
en:Brown Glass
de:Braunglas, Braunes Glas
bg:Кафяво стъкло
es:vidrio marrón
fr:Verre brun
hr:smeđe staklo
it:vetro marrone
nl:Bruin glas, bruine glazen
pt:vidro marrom
xx:72 GL, GL 72, 72GL, GL72, 72 GLS, GLS 72, 72GLS, GLS72
wikidata:en:Q2184152
# wikidata is for brown glass bottles
description:de:Braunglas entsteht durch Zugabe von Eisenoxid zu den bei der Glasherstellung verwendeten Rohstoffen, wodurch es seine charakteristische braune Farbe erhält. Es wird häufig in Lebensmittelverpackungen verwendet, da es Licht und UV-Strahlen effektiv blockiert und so dazu beiträgt, die darin enthaltenen Lebensmittel zu konservieren. Braunglas kann recycelt werden und ist aufgrund seiner weit verbreiteten Verwendung in Lebensmittel- und Getränkeverpackungen eine der am häufigsten recycelten Glasarten.
description:en:Brown glass is made by adding iron oxide to the raw materials used in glass production, which gives it its characteristic brown color. It is commonly used in food packaging because it effectively blocks out light and UV rays, helping to preserve the food inside. Brown glass can be recycled, and it is one of the most commonly recycled types of glass due to its widespread use in food and beverage packaging.
description:es:El vidrio marrón se fabrica añadiendo óxido de hierro a las materias primas utilizadas en la producción del vidrio, lo que le confiere su característico color marrón. Se utiliza comúnmente en el envasado de alimentos porque bloquea eficazmente la luz y los rayos UV, lo que ayuda a conservar los alimentos en su interior. El vidrio marrón se puede reciclar y es uno de los tipos de vidrio que se reciclan con mayor frecuencia debido a su uso generalizado en los envases de alimentos y bebidas.
description:fr:Le verre brun est fabriqué en ajoutant de l'oxyde de fer aux matières premières utilisées dans la production de verre, ce qui lui donne sa couleur brune caractéristique. Il est couramment utilisé dans les emballages alimentaires car il bloque efficacement la lumière et les rayons UV, aidant à préserver les aliments à l'intérieur. Le verre brun peut être recyclé et c'est l'un des types de verre les plus couramment recyclés en raison de son utilisation répandue dans les emballages alimentaires et de boissons.
description:it:Il vetro marrone viene prodotto aggiungendo ossido di ferro alle materie prime utilizzate nella produzione del vetro, che gli conferisce il caratteristico colore marrone. È comunemente usato negli imballaggi alimentari perché blocca efficacemente la luce e i raggi UV, contribuendo a preservare il cibo all'interno. Il vetro marrone può essere riciclato ed è uno dei tipi di vetro più comunemente riciclati grazie al suo uso diffuso negli imballaggi per alimenti e bevande.
description:nl:Bruin glas wordt gemaakt door ijzeroxide toe te voegen aan de grondstoffen die bij de glasproductie worden gebruikt, waardoor het zijn karakteristieke bruine kleur krijgt. Het wordt vaak gebruikt in voedselverpakkingen omdat het effectief licht en UV-stralen blokkeert, waardoor het voedsel binnenin beter wordt bewaard. Bruin glas kan worden gerecycled en het is een van de meest gerecyclede glassoorten vanwege het wijdverbreide gebruik in voedsel- en drankverpakkingen.
description:pt:O vidro marrom é feito adicionando óxido de ferro às matérias-primas usadas na produção de vidro, o que lhe confere sua característica cor marrom. É comumente usado em embalagens de alimentos porque bloqueia efetivamente a luz e os raios ultravioleta, ajudando a preservar os alimentos no interior. O vidro marrom pode ser reciclado e é um dos tipos de vidro mais comumente reciclados devido ao seu uso generalizado em embalagens de alimentos e bebidas.

<en:Glass
en:Dark Sort Glass
de:Dunkles Sortierglas
fr:Verre sombre
hr:ostalih boja staklo
hu:Sötét válogatott üveg
nl:Donker glas, donkere glazen
xx:73 GL, GL 73, 73GL, GL73, 73 GLS, GLS 73, 73GLS, GLS73

<en:Glass
en:Light Sort Glass
de:Helles Sortierglas
fr:Verre clair
hu:Világos válogatott üveg
nl:Lichtgekleurd glas
xx:74 GL, GL 74, 74GL, GL74, 74 GLS, GLS 74, 74GLS, GLS74

<en:Glass
en:Light Leaded Glass
de:Leichtes Bleiglas
xx:75 GL, GL 75, 75GL, GL75, 75 GLS, GLS 75, 75GLS, GLS75

<en:Glass
en:76 GL - Leaded Glass, Leaded Glass
ca:76 GL - vidre de plom, vidre de plom
cs:76 GL - Křišťálové sklo, Křišťálové sklo
da:76 GL - blyglas, blyglas
de:76 GL - Bleiglas, Bleiglas
es:76 GL - vidrio de plomo, vidrio de plomo
et:76 GL - Pliiklaas, Pliiklaas
fi:76 GL - Kristalli, Kristalli
fr:76 GL - cristal, cristal
hu:76 GL - Ólomüveg, Ólomüveg, kristályüveg
it:76 GL - vetro cristallo, vetro cristallo
lt:76 GL - Krištolas, Krištolas
mk:76 GL - кристал, кристал
nb:76 GL - Krystallglass, Krystallglass
nl:76 GL - kristal, kristal,, Loodglas
nn:76 GL - Krystallglas, Krystallglas
pl:76 GL - szkło ołowiowe, szkło ołowiowe
pt:76 GL - Vidro de crits, Vidro de chumbo, Cristal de chumbo
ro:76 GL - Cristal, Cristal
ru:76 GL - хрусталь, хрусталь
sv:76 GL - kristallglas, kristallglas
uk:76 GL - Кришталь, Кришталь
xx:76 GL, GL 76, 76GL, GL76, 76 GLS, GLS 76, 76GLS, GLS76
wikidata:en:Q392551
comment:en:chatGPT does not provided a sensible answer. 

<en:Glass
en:Copper Mixed/Copper Backed Glass, Copper Mixed Glass, Copper Backed Glass
de:Kupfer gemischt/Glas mit Kupfer hinterlegt, Kupfer gemischt Glas, Glas mit Kupfer hinterlegt
xx:77 GL, GL 77, 77GL, GL77, 77 GLS, GLS 77, 77GLS, GLS77

<en:Glass
en:Silver Mixed/Silver Backed Glass, Silver Mixed Glass, Silver Backed Glass
de:Silber gemischt/Glas mit Silber hinterlegt, Silber gemischt Glas, Glas mit Silber hinterlegt
xx:78 GL, GL 78, 78GL, GL78, 78 GLS, GLS 78, 78GLS, GLS78

<en:Glass
en:Gold Mixed/Gold Backed Glass, Gold Mixed Glass, Gold Backed Glass
de:Gold gemischt/Glas mit Gold hinterlegt, Gold gemischt Glas, Glas mit Gold hinterlegt
xx:79 GL, GL 79, 79GL, GL79, 79 GLS, GLS 79, 79GLS, GLS79

<en:Multilayer composite
en:Paper and fibreboard/miscellaneous metals, Paper and fibreboard + miscellaneous metals
de:Papier und Pappe/verschiedene Metalle, Papier und Pappe + verschiedene Metalle
hr:papir i karton/raznovrsni metali
xx:80 C/X, 80 C/*, 80 CX, 80 C*

#<xx:80 C/X
#xx:80 C/PAP
#comment:en:This should not exist as 80 by definition contains paper/fibreboard

<xx:80 C/X
xx:80 C/FE
comment:en:This should not exist as 80 by definition contains no iron

<xx:80 C/X
xx:80 C/ALU
comment:en:This should not exist as 80 by definition contains no aluminium

<en:Multilayer composite
en:Paper and plastic, Paper + Plastic
de:Papier und Pappe/Kunststoff, Papier und Pappe + Kunststoff
bg:Хартия и картон / пластмаси
fr:Papier et plastique
hr:papir i karton/plastika
hu:Papír és műanyag
nl:Papier en plastic
pt:Papel e plástico, Papel + plástico
xx:81 C/X, 81 C/*, 81 CX, 81 C*, 81 PapPet

<xx:81 C/X
xx:81 C/PAP
comment:en:This should not exist as 81 by definition contains paper/fibreboard

<xx:81 C/X
xx:81 C/PET
description:en:Composite material with paper, fibreboard and PET (Polyethylene terephthalate) 
description:nl:Uit paper, karton en PET (Polyethylene terephthalate) samengesteld materiaal

<xx:81 C/X
xx:81 C/PVDC
description:en:Composite material with paper, fibreboard and PVDC (polyvinylidene chloride) 
description:nl:Uit paper, karton en PVDC (polyvinylidene chloride)  samengesteld materiaal

<xx:81 C/X
xx:81 C/rPET
description:en:Composite material with paper, fibreboard and rPET (recycled polyethylene terephthalate)
description:nl:Uit paper, karton en rPET (gerecycleerd polyethylene terephthalate) samengesteld materiaal

<xx:81 C/X
xx:81 C/HDPE, 81 C/PEHD
description:en:Composite material with paper, fibreboard and HDPE (high density polyethylene) 
description:nl:Uit paper, karton en HDPE (high density polyethylene) samengesteld materiaal

<xx:81 C/X
xx:81 C/PVC
description:en:Composite material with paper, fibreboard and PVC (Polyvinyl chloride)
description:nl:Uit paper, karton en PVC (Polyvinyl chloride) samengesteld materiaal

<xx:81 C/X
xx:81 C/LDPE, 81 C/PELD
description:en:Composite material with paper, fibreboard and LLDPE (linear low-density polyethylene)
description:nl:Uit paper, karton en LLDPE (lineair lagedichtheidpolyethyleen) samengesteld materiaal

<xx:81 C/X
xx:81 C/PP
description:en:Composite material with paper, fibreboard and PP (polypropylene)
description:nl:Uit paper, karton en PP (polypropyleen) samengesteld materiaal

<xx:81 C/X
xx:81 C/CPP
description:en:Composite material with paper, fibreboard and CPP (cast polypropylene)
description:nl:Uit papier, karton en CPP (gegoten polypropyleen) samengesteld materiaal

<xx:81 C/X
xx:81 C/OPP
description:en:Composite material with paper, fibreboard and OPP (orientated polypropylene)
description:nl:Uit papier, karton en OPP (georienteerd polypropyleen) samengesteld materiaal

<xx:81 C/X
xx:81 C/PC
description:en:Composite material with paper, fibreboard and PC (polycarbonate)
description:nl:Uit papier, karton en PC (polycarbonaat) samengesteld materiaal

<xx:81 C/X
xx:81 C/PA
description:en:Composite material with paper, fibreboard and PA (polyamide)
description:nl:Uit papier, karton en PA (polyamide) samengesteld materiaal

<xx:81 C/X
xx:81 C/ABS
description:en:Composite material with paper, fibreboard and ABS (acrylonitrile butadiene styrene)
description:nl:Uit papier, karton en ABS (acrylonitril-butadieen-styreen) samengesteld materiaal

<xx:81 C/X
xx:81 C/PLA
description:en:Composite material with with paper, fibreboard and PLA (Polylactic acid)
description:nl:Uit papier, karton en PLA (polymelkzuur) samengesteld materiaal

<xx:81 C/X
xx:81 C/LLDPE
description:en:Composite material with paper, fibreboard and LLDPE (linear low-density polyethylene)
description:nl:Uit papier, karton en LLDPE (lineair lagedichtheidpolyethyleen) samengesteld materiaal

<xx:81 C/X
xx:81 C/PETmet
description:en:Composite material with paper, fibreboard and PETmet (metallized Polyethylene terephthalate)
description:nl:Uit papier, karton en PETmet (gemetalliseerd Polyethylene terephthalate) samengesteld materiaal
comment:en:This variant is not possible, as it is code 84, due to the metal in PETmet

<xx:81 C/X
xx:81 C/PEmet
description:en:Composite material with paper, fibreboard and PEmet (metallized polyethylene)
description:nl:Uit papier, karton en PEmet (gemetalliseerd polyethyleen) samengesteld materiaal
comment:en:This variant is not possible, as it is code 84, due to the metal in PETmet

<xx:81 C/X
xx:81 C/MDPE, 81 C/PEMD
description:en:Composite material with paper, fibreboard and MDPE (Medium-density polyethylene)
description:nl:Uit papier, karton en MDPE (middendichtheids polyethyleen) samengesteld materiaal

<xx:81 C/X
xx:81 C/EVOH
description:en:Composite material with paper, fibreboard and EVOH (ethylene vinyl alcohol)
description:nl:Uit papier, karton en EVOH (etheen-vinylalcohol) samengesteld materiaal

<en:Multilayer composite
en:Paper and fibreboard/aluminium, Paper and fibreboard + aluminium
de:Papier und Pappe/Aluminium, Papier und Pappe + Aluminium
hr:papir i karton/aluminij
xx:82 C/X, 82 C/*, 82 CX, 82 C*

<xx:82 C/X
xx:82 C/PAP
comment:en:This should not exist as 82 by definitions contains paper/fibreboard

<xx:82 C/X
xx:82 C/ALU
comment:en:This should not exist as 82 by definitions contains aluminium

<en:Multilayer composite
en:Paper and fibreboard/tinplate, Paper and fibreboard + tinplate
de:Papier und Pappe/Weißblech, Papier und Pappe + Weißblech, Papier und Pappe/Weissblech, Papier und Pappe + Weissblech
hr:papir i karton/bijeli lim
xx:83 C/X, 83 C/*, 83 CX, 83 C*

<xx:83 C/X
xx:83 C/PAP
comment:en:This should not exist as 82 by definitions contains paper and fibreboard

<xx:83 C/X
xx:83 C/FE
comment:en:This should not exist as 82 by can not contain iron

<en:Multilayer composite
en:Paper and cardboard / Plastic / Aluminium, Paper and fibreboard/plastic/aluminium, Paper and fibreboard + plastic + aluminium
de:Papier und Pappe/Kunststoff/Aluminium, Papier und Pappe + Kunststoff + Aluminium
bg:Хартия и картон / Пластмаси / Алуминий
hr:papir i karton/plastika/aluminij
hu:Papír és karton / Műanyag / Alumínium
xx:84 C/X, 84 C/*, 84 CX, 84 C*, PapAl

<xx:84 C/X
xx:84 C/PAP
comment:en:This should not exist as 84 by definitions contains paper and fibreboard

<xx:84 C/X
xx:84 C/PET
description:en:Composite material with paper, fibreboard, aluminium and PET (Polyethylene terephthalate) 
description:nl:Uit paper, karton, aluminium en PET (Polyethylene terephthalate) samengesteld materiaal

<xx:84 C/X
xx:84 C/PVDC
description:en:Composite material with paper, fibreboard, aluminium and PVDC (polyvinylidene chloride) 
description:nl:Uit paper, karton, aluminium en PVDC (polyvinylidene chloride)  samengesteld materiaal

<xx:84 C/X
xx:84 C/rPET
description:en:Composite material with paper, fibreboard, aluminium and rPET (recycled polyethylene terephthalate)
description:nl:Uit paper, karton, aluminium en rPET (gerecycleerd polyethylene terephthalate) samengesteld materiaal

<xx:84 C/X
xx:84 C/HDPE, 84 C/PEHD
description:en:Composite material with paper, fibreboard, aluminium and HDPE (high density polyethylene) 
description:nl:Uit paper, karton, aluminium en HDPE (high density polyethylene) samengesteld materiaal

<xx:84 C/X
xx:84 C/PVC
description:en:Composite material with paper, fibreboard, aluminium and PVC (Polyvinyl chloride)
description:nl:Uit paper, karton, aluminium en PVC (Polyvinyl chloride) samengesteld materiaal

<xx:84 C/X
xx:84 C/LDPE, 84 C/PELD

<xx:84 C/X
xx:84 C/PP
description:en:Composite material with paper, fibreboard, aluminium and PP (polypropylene)
description:nl:Uit paper, karton, aluminium en PP (polypropyleen) samengesteld materiaal

<xx:84 C/X
xx:84 C/CPP
description:en:Composite material with paper, fibreboard, aluminium and CPP (cast polypropylene)
description:nl:Uit paper, karton, aluminium en CPP (gegoten polypropyleen) samengesteld materiaal

<xx:84 C/X
xx:84 C/OPP
description:en:Composite material with paper, fibreboard, aluminium and OPP (orientated polypropylene)
description:nl:Uit papier, karton, aluminium en OPP (georienteerd polypropyleen) samengesteld materiaal

<xx:84 C/X
xx:84 C/PC
description:en:Composite material with paper, fibreboard, aluminium and PC (polycarbonate)
description:nl:Uit papier, karton, aluminium en PC (polycarbonaat) samengesteld materiaal

<xx:84 C/X
xx:84 C/PA
description:en:Composite material with paper, fibreboard, aluminium and PA (polyamide)
description:nl:Uit papier, karton, aluminium en PA (polyamide) samengesteld materiaal

<xx:84 C/X
xx:84 C/ABS
description:en:Composite material with paper, fibreboard, aluminium and ABS (acrylonitrile butadiene styrene)
description:nl:Uit papier, karton, aluminium en ABS (acrylonitril-butadieen-styreen) samengesteld materiaal

<xx:84 C/X
xx:84 C/PLA
description:en:Composite material with with paper, fibreboard, aluminium and PLA (Polylactic acid)
description:nl:Uit papier, karton, aluminium en PLA (polymelkzuur) samengesteld materiaal

<xx:84 C/X
xx:84 C/LLDPE
description:en:Composite material with paper, fibreboard, aluminium and LLDPE (linear low-density polyethylene) 
description:nl:Uit papier, karton, aluminium en LLDPE (lineair lagedichtheidpolyethyleen) samengesteld materiaal

<xx:84 C/X
xx:84 C/PETmet
description:de:Material aus Papier, Pappe, Aluminium und PET mit (metallisiertem Polyethylenterephthalat). Es ist nicht möglich, dieses Material zu recyceln.
description:en:Material composed of paper, cardboard, aluminum and PET with (metallized Polyethylene terephthalate). It is not possible to recycle this material.
description:es:Material compuesto por papel, cartón, aluminio y PET con (Polietileno tereftalato metalizado). No es posible reciclar este material.
description:fr:Matériau composé de papier, carton, aluminium et PET avec (Polyéthylène téréphtalate métallisé). Il n'est pas possible de recycler ce matériau.
description:it:Materiale composto da carta, cartone, alluminio e PET con (Polietilene tereftalato metallizzato). Non è possibile riciclare questo materiale.
description:nl:Uit papier, karton, aluminium en PETmet (gemetalliseerd Polyethylene terephthalate) samengesteld materiaal. Het is niet mogelijk dit materiaal te recyclen.
description:pt:Material composto por papel, papelão, alumínio e PET com (polietileno tereftalato metalizado). Não é possível reciclar este material.

<xx:84 C/X
xx:84 C/PEmet
description:de:Material aus Papier, Pappe, Aluminium und PEmet (metallisiertes Polyethylen). Es ist nicht möglich, dieses Material zu recyceln.
description:en:Material composed of paper, cardboard, aluminum and PEmet (metallized polyethylene). It is not possible to recycle this material.
description:es:Material compuesto por papel, cartón, aluminio y PEmet (polietileno metalizado). No es posible reciclar este material.
description:fr:Matériau composé de papier, carton, aluminium et PEmet (polyéthylène métallisé). Il n'est pas possible de recycler ce matériau.
description:it:Materiale composto da carta, cartone, alluminio e PEmet (polietilene metallizzato). Non è possibile riciclare questo materiale.
description:nl:Uit papier, karton, aluminium en PEmet (gemetalliseerd polyethyleen) samengesteld materiaal. Het is niet mogelijk dit materiaal te recyclen.
description:pt:Material composto por papel, papelão, alumínio e PEmet (polietileno metalizado). Não é possível reciclar este material.

<xx:84 C/X
xx:84 C/MDPE, 84 C/PEMD
description:en:Composite material with paper, fibreboard, aluminium and MDPE (Medium-density polyethylene)
description:nl:Uit papier, karton, aluminium en MDPE (middendichtheids polyethyleen) samengesteld materiaal

<xx:84 C/X
xx:84 C/EVOH
description:en:Composite material with paper, fibreboard, aluminium and EVOH (ethylene vinyl alcohol)
description:nl:Uit papier, karton, aluminium en EVOH (etheen-vinylalcohol) samengesteld materiaal

<xx:84 C/X
xx:84 C/ALU

<en:Multilayer composite
en:Paper and fibreboard/plastic/aluminium/tinplate, Paper and fibreboard + plastic + aluminium + tinplate
de:Papier und Pappe/Kunststoff/Aluminium/Weißblech, Papier und Pappe + Kunststoff + Aluminium + Weißblech, Papier und Pappe/Kunststoff/Aluminium/Weissblech, Papier und Pappe + Kunststoff + Aluminium + Weissblech
hr:papir i karton/plastika/aluminij/bijeli lim
xx:85 C/X, 85 C/*, 85 CX, 85 C*

<xx:85 C/X
xx:85 C/PAP

<xx:85 C/X
xx:85 C/PET
description:en:Composite material with paper, fibreboard, aluminium, tin plate and PET (Polyethylene terephthalate) 
description:nl:Uit paper, karton, aluminium, blik en PET (Polyethylene terephthalate) samengesteld materiaal

<xx:85 C/X
xx:85 C/PVDC
description:en:Composite material with paper, fibreboard, aluminium, tin plate and PVDC (polyvinylidene chloride) 
description:nl:Uit paper, karton, aluminium, blik en PVDC (polyvinylidene chloride) samengesteld materiaal

<xx:85 C/X
xx:85 C/rPET
description:en:Composite material with paper, fibreboard, aluminium, tin plate and rPET (recycled polyethylene terephthalate)
description:nl:Uit paper, karton, aluminium, blik en rPET (gerecycleerd polyethylene terephthalate) samengesteld materiaal

<xx:85 C/X
xx:85 C/HDPE, 85 C/PEHD
description:en:Composite material with paper, fibreboard, aluminium, tin plate and HDPE (high density polyethylene) 
description:nl:Uit paper, karton, aluminium, blik en HDPE (high density polyethylene) samengesteld materiaal

<xx:85 C/X
xx:85 C/PVC
description:en:Composite material with paper, fibreboard, aluminium, tin plate and PVC (Polyvinyl chloride)
description:nl:Uit paper, karton, aluminium, blik en PVC (Polyvinyl chloride) samengesteld materiaal

<xx:85 C/X
xx:85 C/LDPE, 85 C/PELD
description:en:Composite material with paper, fibreboard, aluminium, tin plate and LLDPE (linear low-density polyethylene)
description:nl:Uit paper, karton, aluminium, blik en LLDPE (lineair lagedichtheidpolyethyleen) samengesteld materiaal

<xx:85 C/X
xx:85 C/PP
description:en:Composite material with paper, fibreboard, aluminium, tin plate and PP (polypropylene)
description:nl:Uit paper, karton, aluminium, blik en PP (polypropyleen) samengesteld materiaal

<xx:85 C/X
xx:85 C/CPP
description:en:Composite material with paper, fibreboard, aluminium, tin plate and CPP (cast polypropylene)
description:nl:Uit paper, karton, aluminium, blik en CPP (gegoten polypropyleen) samengesteld materiaal

<xx:85 C/X
xx:85 C/OPP
description:en:Composite material with paper, fibreboard, aluminium, tin plate and OPP (orientated polypropylene)
description:nl:Uit papier, karton, aluminium, blik en OPP (georienteerd polypropyleen) samengesteld materiaal

<xx:85 C/X
xx:85 C/PC
description:en:Composite material with paper, fibreboard, aluminium, tin plate and PC (polycarbonate)
description:nl:Uit papier, karton, aluminium, blik en PC (polycarbonaat) samengesteld materiaal

<xx:85 C/X
xx:85 C/PA
description:en:Composite material with paper, fibreboard, aluminium, tin plate and PA (polyamide)
description:nl:Uit papier, karton, aluminium, blik en PA (polyamide) samengesteld materiaal

<xx:85 C/X
xx:85 C/ABS
description:en:Composite material with paper, fibreboard, aluminium, tin plate and ABS (acrylonitrile butadiene styrene)
description:nl:Uit papier, karton, aluminium, blik en ABS (acrylonitril-butadieen-styreen) samengesteld materiaal

<xx:85 C/X
xx:85 C/PLA
description:en:Composite material with with paper, fibreboard, aluminium, tin plate and PLA (Polylactic acid)
description:nl:Uit papier, karton, aluminium, blik en PLA (polymelkzuur) samengesteld materiaal

<xx:85 C/X
xx:85 C/LLDPE
description:en:Composite material with paper, fibreboard, aluminium, tin plate and LLDPE (linear low-density polyethylene)
description:nl:Uit papier, karton, aluminium, blik en LLDPE (lineair lagedichtheidpolyethyleen) samengesteld materiaal

<xx:85 C/X
xx:85 C/PETmet
description:en:Composite material with paper, fibreboard, aluminium, tin plate and PETmet (metallized Polyethylene terephthalate)
description:nl:Uit papier, karton, aluminium, blik en PETmet (gemetalliseerd Polyethylene terephthalate) samengesteld materiaal

<xx:85 C/X
xx:85 C/PEmet
description:en:Composite material with paper, fibreboard  and PEmet (metallized polyethylene)
description:nl:Uit papier, karton en PEmet (gemetalliseerd polyethyleen) samengesteld materiaal

<xx:85 C/X
xx:85 C/MDPE, 85 C/PEMD
description:en:Composite material with paper, fibreboard, aluminium, tin plate and MDPE (Medium-density polyethylene)
description:nl:Uit papier, karton, aluminium, blik en MDPE (middendichtheids polyethyleen) samengesteld materiaal

<xx:85 C/X
xx:85 C/EVOH
description:en:Composite material with paper, fibreboard, aluminium and EVOH (ethylene vinyl alcohol)
description:nl:Uit papier, karton, aluminium en EVOH (etheen-vinylalcohol) samengesteld materiaal

<xx:85 C/X
xx:85 C/ALU
comment:en:This should not exist as 85 by defition contains aluminium

<xx:85 C/X
xx:85 C/FE
comment:en:This should not exist as 85 by defition contains tin plate

<en:Plastic
en:Biodegradable plastic, Card-stock Laminate
de:Biologisch abbaubarer Kunststoff, Kartonlaminat
bg:Биоразградима пластмаса
hu:Lebomló műanyag, Laminált kartonpapír
nl:Biologisch afbreekbaar plastic, Biologisch afbreekbaar plastiek
pt:Plástico biodegradável
xx:87 CSL, CSL 87
description:en:Biodegradable plastic
description:nl:Biologisch afbreekbaar plastic

<en:Multilayer composite
en:Plastic/aluminium, Plastic + aluminium
de:Kunststoff/Aluminium, Kunststoff + Aluminium
hr:plastika/aluminij
xx:90 C/X, 90 C/*, 90 CX, 90 C*, 90 C/ALU
description:en:Composite material with plastic and aluminium
description:nl:Uit plastic en aluminium samengesteld materiaal

<xx:90 C/X
xx:90 C/PET
description:en:Composite material with PET (Polyethylene terephthalate) and aluminium
description:nl:Uit PET (Polyethylene terephthalate) en aluminium samengesteld materiaal

<xx:90 C/X
xx:90 C/PVDC
description:en:Composite material with  PVDC (polyvinylidene chloride) and aluminium
description:nl:Uit PVDC (polyvinylidene chloride) en aluminium samengesteld materiaal

<xx:90 C/PET
xx:90 C/rPET
description:en:Composite material with rPET (recycled Polyethylene terephthalate) and aluminium
description:nl:Uit PET (gerecycleerd Polyethylene terephthalate) en aluminium samengesteld materiaal

<xx:90 C/X
xx:90 C/HDPE, 90 C/PEHD
description:en:Composite material from HDPE (high density polyethylene) and aluminium
description:nl:Uit HDPE (high density polyethylene) en aluminium samengesteld materiaal

<xx:90 C/X
xx:90 C/PVC
description:en:Composite material from  PVC (Polyvinyl chloride) and aluminium
description:nl:Uit PVC (Polyvinyl chloride) en aluminium samengesteld materiaal

<xx:90 C/X
xx:90 C/LDPE, 90 C/PELD

<xx:90 C/X
xx:90 C/PP
description:en:Composite material with PP (polypropylene) and aluminium
description:nl:Uit PP (polypropyleen) en aluminium samengesteld materiaal

<xx:90 C/X
xx:90 C/CPP
description:en:Composite material with CPP (cast polypropylene) and aluminium
description:nl:Uit CPP (gegoten polypropyleen) en aluminium samengesteld materiaal

<xx:90 C/X
xx:90 C/OPP
description:en:Composite material with OPP (orientated polypropylene) and aluminium
description:nl:Uit OPP (georienteerd polypropyleen) en aluminium samengesteld materiaal

<xx:90 C/X
xx:90 C/PC
description:en:Composite material with aluminium and PC (polycarbonate)
description:nl:Uit aluminium en PC (polycarbonaat) samengesteld materiaal

<xx:90 C/X
xx:90 C/PA
description:en:Composite material with aluminium and PA (polyamide)
description:nl:Uit aluminium en PA (polyamide) samengesteld materiaal

<xx:90 C/X
xx:90 C/ABS
description:en:Composite material with ABS (acrylonitrile butadiene styrene) and aluminium
description:nl:Uit ABS (acrylonitril-butadieen-styreen) en aluminium samengesteld materiaal

<xx:90 C/X
xx:90 C/PLA
description:en:Composite material with aluminium and PLA (Polylactic acid)
description:nl:Uit aluminium en PLA (polymelkzuur) samengesteld materiaal

<xx:90 C/X
xx:90 C/LLDPE
description:en:Composite material with LLDPE (linear low-density polyethylene) and aluminium
description:nl:Uit LLDPE (lineair lagedichtheidpolyethyleen) en aluminium samengesteld materiaal

<xx:90 C/X
xx:90 C/PETmet
description:en:Composite material with PETmet (metallized Polyethylene terephthalate) and aluminium
description:nl:Uit PETmet (gemetalliseerd Polyethylene terephthalate) en aluminium samengesteld materiaal

<xx:90 C/X
xx:90 C/PEmet
description:en:Composite material with PEmet (metallized polyethylene) and aluminium
description:nl:Uit PEmet (gemetalliseerd polyethyleen) en aluminium samengesteld materiaal
#comment:en:This is a bit superfluous as 90 and PEmet is a plastic with metal (ususally aluminium)

<xx:90 C/X
xx:90 C/MDPE, 90 C/PEMD
description:en:Composite material with MDPE (Medium-density polyethylene) and aluminium
description:nl:Uit MDPE (middendichtheids polyethyleen) en aluminium samengesteld materiaal

<xx:90 C/X
xx:90 C/EVOH
description:en:Composite material from EVOH (ethylene vinyl alcohol) and aluminium
description:nl:Uit EVOH (etheen-vinylalcohol) en aluminium samengesteld materiaal

<en:Multilayer composite
en:Plastic/tinplate, Plastic + tinplate
de:Kunststoff/Weißblech, Kunststoff + Weißblech, Kunststoff/Weissblech, Kunststoff + Weissblech
hr:plastika/bijeli lim
xx:91 C/X, 91 C/*, 91 CX, 91 C*, 91 C/FE
description:en:Composite material with plastic and tin plate
description:nl:Uit plastic en blik samengesteld materiaal

<xx:91 C/X
xx:91 C/PET
description:en:Composite material with PET (Polyethylene terephthalate) and tin plate
description:nl:Uit PET (Polyethylene terephthalate) en blik samengesteld materiaal

<xx:91 C/X
xx:91 C/PVDC
description:en:Composite material with PVDC (polyvinylidene chloride) and tin plate
description:nl:Uit PVDC (polyvinylidene chloride) en blik samengesteld materiaal

<xx:91 C/PET
xx:91 C/rPET
description:en:Composite material with rPET (recycled polyethylene terephthalate) and tin plate
description:nl:Uit rPET (gerecycleerd polyethylene terephthalate) en blik samengesteld materiaal

<xx:91 C/X
xx:91 C/HDPE, 91 C/PEHD
description:en:Composite material from HDPE (high density polyethylene) and tin plate
description:nl:Uit HDPE (high density polyethylene) en blik samengesteld materiaal

<xx:91 C/X
xx:91 C/PVC
description:en:Composite material from  PVC (Polyvinyl chloride) and tin plate
description:nl:Uit PVC (Polyvinyl chloride) en blik samengesteld materiaal

<xx:91 C/X
xx:91 C/LDPE, 91 C/PELD

<xx:91 C/X
xx:91 C/PP
description:en:Composite material PP (polypropylene) and tin plate
description:nl:Uit PP (polypropyleen) en blik samengesteld materiaal

<xx:91 C/X
xx:91 C/CPP
description:en:Composite material CPP (cast polypropylene) and tin plate
description:nl:Uit CPP (gegoten polypropyleen) en blik samengesteld materiaal

<xx:91 C/X
xx:91 C/OPP
description:en:Composite material with OPP (orientated polypropylene) and tin plate
description:nl:Uit blik en OPP (georienteerd polypropyleen) samengesteld materiaal

<xx:91 C/X
xx:91 C/PC
description:en:Composite material with tin plate and PC (polycarbonate)
description:nl:Uit blik en PC (polycarbonaat) samengesteld materiaal

<xx:91 C/X
xx:91 C/PA
description:en:Composite material with tin plate and PA (polyamide)
description:nl:Uit blik en PA (polyamide) samengesteld materiaal

<xx:91 C/X
xx:91 C/ABS
description:en:Composite material with ABS (acrylonitrile butadiene styrene) and tin plate
description:nl:Uit ABS (acrylonitril-butadieen-styreen) en blik samengesteld materiaal

<xx:91 C/X
xx:91 C/PLA
description:en:Composite material with tin plate and PLA (Polylactic acid)
description:nl:Uit blik en PLA (polymelkzuur) samengesteld materiaal

<xx:91 C/X
xx:91 C/LLDPE
description:en:Composite material with LLDPE (linear low-density polyethylene) and tin plate
description:nl:Uit LLDPE (lineair lagedichtheidpolyethyleen) en blik samengesteld materiaal

<xx:91 C/X
xx:91 C/PETmet
description:en:Composite material with tin plate and PETmet (metallized Polyethylene terephthalate)
description:nl:Uit blik en PETmet (gemetalliseerd Polyethylene terephthalate) samengesteld materiaal

<xx:91 C/X
xx:91 C/PEmet
description:en:Composite material with PEmet (metallized polyethylene) and tin plate
description:nl:Uit PEmet (gemetalliseerd polyethyleen) en blik samengesteld materiaal
comment:en:Is this correct? As PEmet contains another or the same metal as tin plate

<xx:91 C/X
xx:91 C/MDPE, 91 C/PEMD
description:en:Composite material with MDPE (Medium-density polyethylene) and tin plate
description:nl:Uit MDPE (middendichtheids polyethyleen) en blik samengesteld materiaal

<xx:91 C/X
xx:91 C/EVOH
description:en:Composite material from EVOH (ethylene vinyl alcohol) and tin plate
description:nl:Uit EVOH (etheen-vinylalcohol) en blik samengesteld materiaal

<en:Multilayer composite
en:Plastic/miscellaneous metals, Plastic + miscellaneous metals
de:Kunststoff/verschiedene Metalle, Kunststoff + verschiedene Metalle
hr:plastika/raznovrsni metali
xx:92 C/X, 92 C/*, 92 CX, 92 C*
description:en:Composite material with plastic and metal
description:nl:Uit plastic en metaal samengesteld materiaal

<xx:92 C/X
xx:92 C/PET
description:en:Composite material with PET (polyethylene terephthalate) and metal
description:nl:Uit PET (polyethylene terephthalate) en metaal samengesteld materiaal

<xx:92 C/X
xx:92 C/PVDC
description:en:Composite material with  PVDC (polyvinylidene chloride) and metal
description:nl:Uit PVDC (polyvinylidene chloride) en metaal samengesteld materiaal

<xx:92 C/PET
xx:92 C/rPET
description:en:Composite material with rPET (recycled polyethylene terephthalate) and metal
description:nl:Uit rPET (gerecycleerd polyethylene terephthalate) en metaal samengesteld materiaal

<xx:92 C/X
xx:92 C/HDPE, 92 C/PEHD
description:en:Composite material from HDPE (high density polyethylene) and metal
description:nl:Uit HDPE (high density polyethylene) en metaal samengesteld materiaal

<xx:92 C/X
xx:92 C/PVC
description:en:Composite material from  PVC (Polyvinyl chloride) and metal
description:nl:Uit PVC (Polyvinyl chloride) en metaal samengesteld materiaal

<xx:92 C/X
xx:92 C/LDPE, 92 C/PELD

<xx:92 C/X
xx:92 C/PP
description:en:Composite material PP (polypropylene) and metal
description:nl:Uit PP (polypropyleen) en metaal samengesteld materiaal

<xx:92 C/X
xx:92 C/CPP
description:en:Composite material with CPP (cast polypropylene) and metal
description:nl:Uit PCP (gegoten polypropyleen) en metaal samengesteld materiaal

<xx:92 C/X
xx:92 C/OPP
description:en:Composite material with OPP (orientated polypropylene) and metal
description:nl:Uit metaal en OPP (georienteerd polypropyleen) samengesteld materiaal

<xx:92 C/X
xx:92 C/PC
description:en:Composite material with metal and PC (polycarbonate)
description:nl:Uit metaal en PC (polycarbonaat) samengesteld materiaal

<xx:92 C/X
xx:92 C/PA
description:en:Composite material with metal and PA (polyamide)
description:nl:Uit metaal en PA (polyamide) samengesteld materiaal

<xx:92 C/X
xx:92 C/ABS
description:en:Composite material with ABS (acrylonitrile butadiene styrene) and metal
description:nl:Uit ABS (acrylonitril-butadieen-styreen) en metaal samengesteld materiaal

<xx:92 C/X
xx:92 C/PLA
description:en:Composite material with metal and PLA (Polylactic acid)
description:nl:Uit metaal en PLA (polymelkzuur) samengesteld materiaal

<xx:92 C/X
xx:92 C/LLDPE
description:en:Composite material with LLDPE (linear low-density polyethylene) and metal
description:nl:Uit LLDPE (lineair lagedichtheidpolyethyleen) en metaal samengesteld materiaal

<xx:92 C/X
xx:92 C/PETmet
description:en:Composite material with metal and PETmet (metallized Polyethylene terephthalate)
description:nl:Uit metaal en PETmet (gemetalliseerd Polyethylene terephthalate) samengesteld materiaal

<xx:92 C/X
xx:92 C/PEmet
<xx:92 C/X
xx:92 C/MDPE, 92 C/PEMD
description:en:Composite material with MDPE (Medium-density polyethylene) and metal
description:nl:Uit MDPE (middendichtheids polyethyleen) en metaal samengesteld materiaal

<xx:92 C/X
xx:92 C/EVOH
description:en:Composite material from EVOH (ethylene vinyl alcohol) and metal
description:nl:Uit EVOH (etheen-vinylalcohol) en metaal samengesteld materiaal

<xx:92 C/X
xx:92 C/ALU
description:en:Composite material with plastic and iron
description:nl:Uit plastic en ijzer samengesteld materiaal
comment:en:This should not exist as code 90 is reserved for this

<xx:92 C/X
xx:92 C/FE
description:en:Composite plastic with plastic and iron
description:nl:Uit plastic en ijzer samengesteld materiaal

<en:Multilayer composite
en:Glass/Plastic, Glass + Plastic
de:Glas/Kunststoff, Glas + Kunststoff
hr:staklo/plastika
xx:95 C/X, 95 C/*, 95 CX, 95 C*
description:en:Composite material with glass and plastic
description:nl:Uit glas en aluminium samengesteld materiaal

#<xx:95 C/X
#xx:95 C/GL
#comment:en:This can not exist, as 98 is for glass (GL) with a plastic. So what is GL?

<xx:95 C/X
xx:95 C/PET
description:en:Composite material with glass and PET (Polyethylene terephthalate)
description:nl:Uit glas en PET (Polyethylene terephthalate) samengesteld materiaal

<xx:95 C/X
xx:95 C/PVDC
description:en:Composite material with glass and PVDC (polyvinylidene chloride)
description:nl:Uit glas en PVDC (polyvinylidene chloride) samengesteld materiaal

<xx:95 C/PET
xx:95 C/rPET
description:en:Composite material with glass and recycled PET (Polyethylene terephthalate)
description:nl:Uit glas en rPET (gerecycleerd Polyethylene terephthalate) samengesteld materiaal

<xx:95 C/X
xx:95 C/HDPE, 95 C/PEHD
description:en:Composite material with glass and HDPE (high density polyethylene)
description:nl:Uit glas en HDPE (high density polyethylene) samengesteld materiaal

<xx:95 C/X
xx:95 C/PVC
description:en:Composite material with glass and PVC (Polyvinyl chloride)
description:nl:Uit glas en PVC (Polyvinyl chloride) samengesteld materiaal

<xx:95 C/X
xx:95 C/LDPE, 95 C/PELD
description:en:Composite material with glass and LDPE (low density polyethylene)
description:nl:Uit glas en LDPE (low density polyethylene) samengesteld materiaal

<xx:95 C/X
xx:95 C/PP
description:en:Composite material with glass and PP (polypropylene)
description:nl:Uit glas en PP (polypropyleen) samengesteld materiaal

<xx:95 C/PP
xx:95 C/CPP
description:en:Composite material with glass and CPP (cast polypropylene)
description:nl:Uit glas en CPP (cast polypropyleen) samengesteld materiaal

<xx:95 C/PP
xx:95 C/OPP
description:en:Composite material with glass and OPP (orientated polypropylene)
description:nl:Uit glas en OPP (georienteerd polypropyleen) samengesteld materiaal

<xx:95 C/PP
xx:95 C/BOPP
description:en:Composite material with glass and BOPP (biaxially orientated polypropylene)
description:nl:Uit glas en BOPP (biaxially oriented polypropyleen) samengesteld materiaal

<xx:95 C/X
xx:95 C/PC
description:en:Composite material with glass and PC (polycarbonate)
description:nl:Uit glas en PC (polycarbonaat) samengesteld materiaal

<xx:95 C/X
xx:95 C/PA
description:en:Composite material with glass and PA (polyamide)
description:nl:Uit glas en PA (polyamide) samengesteld materiaal

<xx:95 C/X
xx:95 C/ABS
description:en:Composite material with glass and ABS (acrylonitrile butadiene styrene)
description:nl:Uit glas en ABS (acrylonitril-butadieen-styreen) samengesteld materiaal

<xx:95 C/X
xx:95 C/PLA
description:en:Composite material with glass and PLA (Polylactic acid)
description:nl:Uit glas en PLA (polymelkzuur) samengesteld materiaal

<xx:95 C/X
xx:95 C/LLDPE
description:en:Composite material with glass and LLDPE (linear low-density polyethylene)
description:nl:Uit glas en LLDPE (lineair lagedichtheidpolyethyleen) samengesteld materiaal

<xx:95 C/PET
xx:95 C/PETmet
description:en:Composite material with glass and PETmet (metallized Polyethylene terephthalate)
description:nl:Uit glas en PETmet (gemetalliseerd Polyethylene terephthalate) samengesteld materiaal

<xx:95 C/X
xx:95 C/PEmet
description:en:Composite material with glass and PEmet (metallized polyethylene)
description:nl:Uit glas en PEmet (gemetalliseerd polyethyleen) samengesteld materiaal

<xx:95 C/X
xx:95 C/MDPE, 95 C/PEMD
description:en:Composite material with glass and MDPE (Medium-density polyethylene)
description:nl:Uit glas en MDPE (middendichtheids polyethyleen) samengesteld materiaal

<xx:95 C/X
xx:95 C/EVOH
description:en:Composite material with glass and EVOH (ethylene vinyl alcohol)
description:nl:Uit glas en EVOH (etheen-vinylalcohol) samengesteld materiaal

<en:Multilayer composite
en:Glass/aluminium, Glass + aluminium
de:Glas/Aluminium, Glas + Aluminium
hr:staklo/aluminij
xx:96 C/X, 96 C/*, 96 CX, 96 C*
description:en:Composite material with glass and aluminium
description:nl:Uit glas en aluminium samengesteld materiaal

#<xx:96 C/X
#xx:96 C/GL
#comment:en:This can not exist, as 98 is for glass with a metal. So what is GL?

<xx:96 C/X
xx:96 C/ALU
description:en:Composite material with glass and aluminium
description:nl:Uit glas en aluminium samengesteld materiaal
comment:en:This is superfluous, as it is already defined by 96, but maybe C/ALU occurs in the wild

<en:Multilayer composite
en:Glass/tinplate, Glass + tinplate
de:Glas/Weißblech, Glas + Weißblech, Glas/Weissblech, Glas + Weissblech
hr:staklo/bijeli lim
xx:97 C/X, 97 C/*, 97 CX, 97 C*
description:en:Composite material with glass and tin plate (steel coated with tin)
description:nl:Uit glas en blik (vertind plaatstaal) samengesteld materiaal

#<xx:97 C/X
#xx:97 C/GL
#comment:en:This can not exist, as 98 is for glass with a metal (GL does not add anything). 97 is reserverd for tinplate

<xx:97 C/X
xx:97 C/FE
description:en:Composite material with glass and tin plate (steel coated with tin)
description:nl:Uit glas en blik (vertind plaatstaal) samengesteld materiaal
#comment:en:This should not exist, as 97 is for glass with a tin plate (but that is in part also Fe)

<en:Multilayer composite
en:Glass/miscellaneous metals, Glass + miscellaneous metals
de:Glas/verschiedene Metalle, Glas + verschiedene Metalle
hr:staklo/raznovrsni metali
xx:98 C/X, 98 C/*, 98 CX, 98 C*
description:en:Composite material with glass and metal
description:nl:Uit glas en metaal samengesteld materiaal

#<xx:98 C/X
#xx:98 C/GL
#comment:en:This can not exist, as 98 is for glass with a metal. So what is GL?

<xx:98 C/X
xx:98 C/FE
description:en:Composite material with glass and iron
description:nl:Uit glas en ijzer samengesteld materiaal

<xx:98 C/X
xx:98 C/ALU
description:en:Composite packaging with glass and aluminium (should be 96 C/ALU)
description:nl:Uit glas en aluminium samengesteld materiaal

#
# Packaging producers and identifications
#

en:SIG
xx:SIG
wikidata:en:Q1397471
web:en:https://www.sig.biz/en
description:en:Producer of packaging

<en:SIG
en:SIG Combibloc
xx:SIG Combibloc
web:en:https://www.sig.biz/en/packaging/packaging-explorer
description:en:Packaging for fluid foods

<en:Multilayer composite
en:Tetra Pak, Tetrapak, Tetra Pack, Tetrapack, Standard Tetra Pak
xx:Tetra Pak, Tetrapak, Tetra Pack, Tetrapack, Standard Tetra Pak
fr:Tetra Pak, Tetra Pak Standard, Brique type Tetra Pak standard
packaging_shapes:en: en:brick
wikidata:en:Q659200
web:en:https://www.tetrapak.com
description:en:Producer of packaging for wet (mainly liquid) foods

# This not a real product line but we need it for eco-score
<en:Tetra Pak
en:Biobased Tetra Pak
de:Biobasiertes Tetra Pak, Biobasiertes Tetrapak
fr:Tetra Pak biosourcé, Brique type Tetra Pak biosourcé

<en:Tetra Pak
en:Tetra Brik
xx:Tetra Brik
wikidata:en:Q3822538
web:en:https://www.tetrapak.com/solutions/packaging/packages/tetra-brik
description:en:drink cartons in various shapes and with various openings

<en:Tetra Pak
en:Tetra Brik Aseptic
xx:Tetra Brik Aseptic
web:en:https://www.tetrapak.com/solutions/packaging/packages/tetra-brik-aseptic
description:en:drink cartons in various shapes and with various openings

<en:Tetra Pak
en:Tetra Rex
xx:Tetra Rex
web:en:https://www.tetrapak.com/solutions/packaging/packages/tetra-rex
description:en:Tetra Rex®Plant-based is manufactured solely from a combination of plastics derived from sugar cane and paperboard. The plant-based plastics used by Tetra Pak are produced by Brazilian chemical company, Braskem, which sources all of its feedstock from sugar cane.

<en:Tetra Pak
en:Tetra Top
xx:Tetra Top
web:en:https://www.tetrapak.com/solutions/packaging/packages/tetra-top
description:Drink cartons with a large separable top

<en:Tetra Pak
en:Tetra Stelo Aseptic, Tetra Stelo
xx:Tetra Stelo Aseptic, Tetra Stelo
web:en:https://www.tetrapak.com/solutions/packaging/packages/tetra-stelo-aseptic
description:en:Carton drink cartons

<en:Tetra Pak
en:Tetra Fino Aseptic, Tetra Fino
xx:Tetra Fino Aseptic, Tetra Fino
web:en:https://www.tetrapak.com/solutions/packaging/packages/tetra-fino-aseptic
description:en:Pillow-shape drink packaging, staw hole optional

<en:Tetra Pak
en:Tetra Classic Aseptic, Tetra Classic
xx:Tetra Classic Aseptic, Tetra Classic
wikidata:en:Q4050869
web:en:https://www.tetrapak.com/solutions/packaging/packages/tetra-classic-aseptic
description:en:Packaging with a tetrahedron shape

<en:Tetra Pak
en:Tetra Gemina Aseptic, Tetra Gemina
xx:Tetra Gemina Aseptic, Tetra Gemina
web:en:https://www.tetrapak.com/solutions/packaging/packages/tetra-gemina-aseptic
description:en:Carton packages, Tetra Gemina Aseptic is made mainly from paper, a renewable source, and is available with FSC certified packaging material

<en:Tetra Pak
en:Tetra Wedge Aseptic, Tetra Wedge
xx:Tetra Wedge Aseptic, Tetra Wedge
web:en:https://www.tetrapak.com/solutions/packaging/packages/tetra-wedge-aseptic
description:en:Drink cartons with a pre-punched straw hole

<en:Tetra Pak
en:Tetra Prisma Aseptic, Tetra Prisma
xx:Tetra Prisma Aseptic, Tetra Prisma
web:en:https://www.tetrapak.com/solutions/packaging/packages/tetra-prisma-aseptic
description:en:Drink cartons. Tetra Prisma Aseptic is made mainly from paper, a renewable source & is available with FSC™ (Forest Stewardship Council™) certified packaging material

<en:Tetra Pak
en:Tetra Recart
xx:Tetra Recart
web:en:https://www.tetrapak.com/solutions/packaging/packages/tetra-recart
description:en:Retortable carton designed for shelf-stable food products, an alternative to cans, glass jars or pouches.

en:Elopak, Elo-Pak
xx:Elopak, Elo-Pak
wikidata:en:Q819899
web:en:https://www.elopak.com/
description:en:Producer of packaging cartons

<en:Elopak
<en:Multilayer composite
en:D-PAK, D-PAK cartons
xx:D-PAK
packaging_shapes:en: en:brick
web:en:https://www.elopak.com/d-pak-cartons/
description:en:cartons for fluid non-food products, like detergents, softeners, etc.

<en:Elopak
<en:Multilayer composite
en:Pure-Pak, PurePak
xx:Pure-Pak, PurePak
packaging_shapes:en: en:brick
description:en:drink cartons for chilled or ambient distribution

<en:Pure-Pak
en:Pure-Pak Classic, PurePak Classic
xx:Pure-Pak Classic, PurePak Classic
web:en:https://www.elopak.com/pure-pak-classic/
description:en:drink cartons

<en:Pure-Pak
en:Pure-Pak Sense, PurePak Sense
xx:Pure-Pak Sense, PurePak Sense
web:en:https://www.elopak.com/range-of-ambient-packages/
description:en:drink cartons

<en:Pure-Pak
en:Pure-Pak Sense Aseptic, PurePak Sense Aseptic
xx:Pure-Pak Sense Aseptic, PurePak Sense Aseptic
web:https://www.elopak.com/pure-pak-sense-aseptic-3/
description:en:drink carton for milk, milk alternatives and juice

<en:Pure-Pak
en:Pure-Pak eSense, PurePak eSense
xx:Pure-Pak eSense, PurePak eSense
web:en:https://www.elopak.com/pure-pak-esense/
description:en:Pure-Pak eSense is an aseptic carton for low and high acid products which is aluminium-free, made with sustainably sourced paperboard and polyolefin blend barrier

<en:Pure-Pak
en:Naturally Pure-Pak, Naturally PurePak, Pure-Pak Naturally, PurePak Naturally
xx:Naturally Pure-Pak, Naturally PurePak, Pure-Pak Naturally, PurePak Naturally
web:en:https://www.elopak.com/naturally-pure-pak/
description:en:Cartons made with Natural Brown Board are fully renewable, recyclable and have a lower carbon footprint than cartons made with our standard board.


<en:Pure-Pak
en:Pure-Pak Imagine, PurePak Imagine
xx:Pure-Pak Imagine, PurePak Imagine
web:en:https://www.elopak.com/pure-pak-imagine/
description:en:The Pure-Pak Imagine carton has no plastic screw cap and is 100% forest based made with Natural Brown Board. The carton is fully renewable and carbon neutral, creating the perfect low carbon, circular economy approach.

en:Italpack, Italpack Cartons
xx:Italpack, Italpack Cartons
web:en:http://www.italpack.net/en/
description:en:packaging for for powdery and granular products in pre-made square-bottom paper bags

en:sandstone
ca:gres
cs:pískovec
da:sandsten
de:Sandstein
el:ψαμμίτης
eo:grejso
es:arenisca
fi:hiekkakivi
fr:Grès
io:greso
it:gres
nl:zandsteen
po:piaskowiec
ru:песчаник
sv:sandsten
non_recyclable_and_non_biodegradable:en:yes
wikidata:en:Q13085
description:fr:Glaise mêlée de sable fin, et dont on fait des poteries

en:porcelain
af:porselein
da:porcelæn
de:Porzellan
eo:porcelano
es:porcelana
fr:Porcelaine
nl:porselein
no:porselen
pl:porcelán
pt:porcelana
sv:porslin
non_recyclable_and_non_biodegradable:en:yes
wikidata:en:Q130693
description:fr:Céramique blanche, très fine et qui sert à fabriquer des vases, etc.
description:nl:fijn, geglazuurd aardewerk

en:Ceramic
bg:Керамика
da:Keramik
de:Keramik
fr:Céramique
hr:keramika
hu:Kerámia
nl:Keramiek
pt:Cerâmica
wikidata:en:Q45621
non_recyclable_and_non_biodegradable:en:yes
description:nl:materiaal dat noch een metaal noch een polymeer is. Voorbeelden van keramieken zijn bijvoorbeeld aardewerk, steengoed en porselein

en:fabric, fabrics
de:Stoff, Stoffe, Gewebe
fr:tissu, tissus
nl:textiel, stof, stoffen
wikidata:en:Q28823
description:nl:uit draden geweven materiaal en daaruit gemaakte voorwerpen

en:adhesive tape
de:Klebeband
fr:ruban adhésif
wikidata:en:Q320441
comment:en:Should these not be shapes?

<en:adhesive tape
en:adhesive plastic tape
de:Kunststoffklebeband
comment:en:Should these not be shapes?

<en:adhesive tape
en:washi tape
de:Washi-Tape
ja:和紙テープ
<<<<<<< HEAD

en:Gas
fr:Gaz

<en:Gas
en:CO2 - Carbon dioxide, Carbon dioxide
fr:CO2 - Dioxide de carbone, CO2, Dioxide de carbone, gaz carbonique
xx:CO2

<en:Gas
en:N2 - Azote, Azote
fr:N2 - Azote, Azote
xx:N2

<en:Gas
en:Other gas
fr:Autre gaz
=======
comment:en:Should these not be shapes?
>>>>>>> d9072f92
<|MERGE_RESOLUTION|>--- conflicted
+++ resolved
@@ -242,22 +242,16 @@
 
 <en:Plastic
 <en:Other plastics
-<<<<<<< HEAD
 en:PVDC 7 - Polyvinylidene chloride, PVDC - Polyvinylidene chloride, Polyvinylidene chloride
 de:PVDC 7 - Polyvinylidenchlorid, PVDC - Polyvinylidenchlorid, Polyvinylidenchlorid
+es:PVDC 7 - cloruro de polivinilideno, PVDC - Cloruro de polivinilideno, Cloruro de polivinilideno
 fr:PVDC 7 - Chlorure de polyvinylidène, PVDC - Chlorure de polyvinylidène, Chlorure de polyvinylidène, Polychlorure de vinylidène, PVDC - Polychlorure de vinylidène
-=======
-en:PVDC 7 - Polyvinylidene chloride, Polyvinylidene chloride
-de:PVDC 7 - Polyvinylidenchlorid, Polyvinylidenchlorid
-es:PVDC 7 - cloruro de polivinilideno, cloruro de polivinilideno
-fr:PVDC 7 - Chlorure de polyvinylidène, Chlorure de polyvinylidène
-hu:PVDC 7 - polivinilidén-klorid, polivinilidén-klorid
-it:PVDC 7 - Polivinildencloruro, Polivinildencloruro
-nl:PVDC 7 - Polyvinylidene chloride, Polyvinylidene chloride
-nn:PVDC 7 - polyvinylidenklorid, polyvinylidenklorid
-ru:PVDC 7 - поливинилиденхлорид, поливинилиденхлорид
-sv:PVDC 7 - Polyvinylidenklorid, Polyvinylidenklorid
->>>>>>> d9072f92
+hu:PVDC 7 - polivinilidén-klorid, PVDC - polivinilidén-klorid, polivinilidén-klorid
+it:PVDC 7 - Polivinildencloruro, PVDC - Polivinildencloruro, Polivinildencloruro
+nl:PVDC 7 - Polyvinylidene chloride, PVDC - Polyvinylidene chloride, Polyvinylidene chloride
+nn:PVDC 7 - polyvinylidenklorid, PDVC - polyvinylidenklorid, polyvinylidenklorid
+ru:PVDC 7 - поливинилиденхлорид, PDVC -  поливинилиденхлорид, поливинилиденхлорид
+sv:PVDC 7 - Polyvinylidenklorid, PDVC - Polyvinylidenklorid, Polyvinylidenklorid
 xx:PVDC, 07 PVDC, PVDC 07, 07PVDC, PVDC07, 7 PVDC, PVDC 7, 7PVDC, PVDC7
 wikidata:en:Q146383
 description:de:Polyvinylidenchlorid wird als wasserbasierte Beschichtung auf Folien aus anderen Kunststoffen aufgetragen, was die Haltbarkeit der verpackten Lebensmittel erhöht.
@@ -305,22 +299,13 @@
 fr:Plastique biosourcé, Plastiques / Autres plastiques Biosourcés (base amidon)
 
 <xx:PET
-<<<<<<< HEAD
-<en:Biobased plastic
-en:Biobased PET
-de:Biobasiertes PET
-fr:PET biosourcé
-hu:Biobázisú PET
-pt:Bioplástico PET
-xx:Bio-PET
-=======
 en:bPET - Biobased PET, Biobased PET
 de:bPET - Biobasiertes PET, Biobasiertes PET
 fr:bPET - PET biosourcé, PET biosourcé
 hu:bPET - Biobázisú PET, Biobázisú PET
 nl:bPET - Biobased PET, Biobased PET
 pt:bPET - Bioplástico PET, Bioplástico PET
-xx:bPET
+xx:bPET, bio-PET
 description:de:Biobasiertes PET ist Kunststoff, der teilweise aus jährlich nachwachsender Biomasse wie verschiedenen Zuckern aus landwirtschaftlichen Aktivitäten hergestellt wird.
 description:en:Biobased PET is plastic partially produced using annually renewable biomass like different sugars obtained from agricultural activities.
 description:es:El PET de base biológica es un plástico producido parcialmente a partir de biomasa renovable anualmente como diferentes azúcares obtenidos de actividades agrícolas.
@@ -328,7 +313,6 @@
 description:it:Il PET biobased è plastica parzialmente prodotta utilizzando biomassa rinnovabile annualmente come diversi zuccheri ottenuti da attività agricole.
 description:nl:Biobased PET is plastic dat gedeeltelijk wordt geproduceerd met behulp van jaarlijks hernieuwbare biomassa, zoals verschillende suikers die worden verkregen uit landbouwactiviteiten.
 description:pt:O PET de base biológica é um plástico parcialmente produzido usando biomassa renovável anualmente, como diferentes açúcares obtidos de atividades agrícolas.
->>>>>>> d9072f92
 
 <xx:PET
 en:PET - Transparent, Clear PET, transparent PET
@@ -435,15 +419,6 @@
 description:pt:O polietileno é o plástico mais utilizado. É bom reciclar porque pode ser derretido. Ocorre como HDPE (alta densidade) e como LDPE (baixa densidade).
 
 <xx:PE
-<<<<<<< HEAD
-<en:Biobased plastic
-en:Biobased PE
-de:Biobasiertes PE
-fr:PE biosourcé
-hu:Biobázisú PE
-pt:Bioplástico PE
-xx:Bio-PE
-=======
 en:bioPE - Biobased, Biobased PE
 de:bioPE - Biobasiertes, Biobasiertes PE
 fr:bioPE - biosourcé, PE biosourcé
@@ -458,40 +433,28 @@
 description:it:La plastica PE a base biologica è prodotta interamente o parzialmente da risorse vegetali rinnovabili come la canna da zucchero o il mais o altre risorse biologiche. Può essere facilmente riciclato nello stesso flusso della plastica tradizionale.
 description:nl:Bio-based PE plastic wordt geheel of gedeeltelijk gemaakt van hernieuwbare plantaardige grondstoffen zoals suikerriet of mais of andere biologische grondstoffen. Het kan gemakkelijk worden gerecycled in dezelfde stroom als traditionele kunststoffen.
 description:pt:O plástico PE de base biológica é feito total ou parcialmente de recursos vegetais renováveis, como cana-de-açúcar ou milho ou outros recursos biológicos. Ele pode ser facilmente reciclado no mesmo fluxo que os plásticos tradicionais.
->>>>>>> d9072f92
 
 <en:Plastic
 <xx:PE
 en:HDPE 2 - High-density polyethylene, HDPE - High-density polyethylene, High-density polyethylene
 xx:HDPE, 2 HDPE, HDPE 2, 02 HDPE, HDPE 02, PEHD, 2 PEHD, PEHD 2, 02 PEHD, PEHD 02, HD-PE, 2 HD-PE, HD-PE 2, 02 HD-PE, HD-PE 02, PE-HD, 2 PE-HD, PE-HD 2, 02 PE-HD, PE-HD 02, RC 2, RC 02, RC2, RC02, ♴
-<<<<<<< HEAD
-bg:HDPE 2 - Полиетилен с висока плътност, HDPE - Полиетилен с висока плътност
-de:HDPE 2 - Polyethylen hoher Dichte, HDPE - Polyethylen hoher Dichte, Polyethylen hoher Dichte
-fr:PEHD 2 - Polyéthylène haute densité, PEHD - Polyéthylène haute densité, polyéthylène haute densité, HDPE - 2 - Polyéthylène haute densité, Surlyn
-hr:HDPE 2 - polietilen visoke gustoće, HDPE - polietilen visoke gustoće         
-hu:HDPE 2 - Nagy sűrűségű polietilén, HDPE - Nagy sűrűségű polietilén, Nagy sűrűségű polietilén
-it:HDPE 2 - Polietilene ad alta densità, HDPE - Polietilene ad alta densità, Polietilene ad alta densità
-nl:HDPE 2 - Hogedichtheidpolyetheen, HDPE - Hogedichtheidpolyetheen, Hogedichtheidpolyetheen
-pt:HDPE 2 - Polietileno de alta densidade, HDPE - Polietileno de alta densidade, Polietileno de alta densidade
-=======
 ar:HDPE 2 - متعدد إثيلين عالي الكثافة
-bg:HDPE 2 - Полиетилен с висока плътност, Полиетилен с висока плътност
+bg:HDPE 2 - Полиетилен с висока плътност, HDPE - Полиетилен с висока плътност, Полиетилен с висока плътност
 ca:HDPE 2 - polietilè d'alta densitat, polietilè d'alta densitat
 cs:HDPE 2 - Polyethylen s vysokou hustotou, Polyethylen s vysokou hustotou
-de:HDPE 2 - Polyethylen hoher Dichte, Polyethylen hoher Dichte
+de:HDPE 2 - Polyethylen hoher Dichte, HDPE - Polyethylen hoher Dichte, Polyethylen hoher Dichte
 fi:HDPE 2 - suurtiheyspolyeteeni, suurtiheyspolyeteeni
-fr:PEHD 2 - Polyéthylène haute densité, PEHD - Polyéthylène haute densité, polyéthylène haute densité, HDPE - 2 - Polyéthylène haute densité
-hr:HDPE 2 - polietilen visoke gustoće, polietilen visoke gustoće        
+fr:PEHD 2 - Polyéthylène haute densité, PEHD - Polyéthylène haute densité, polyéthylène haute densité, HDPE - 2 - Polyéthylène haute densité, Surlyn
+hr:HDPE 2 - polietilen visoke gustoće, HDPE - polietilen visoke gustoće, polietilen visoke gustoće       
 hu:HDPE 2 - Nagy sűrűségű polietilén, Nagy sűrűségű polietilén
-it:HDPE 2 - Polietilene ad alta densità, Polietilene ad alta densità
+it:HDPE 2 - Polietilene ad alta densità, HDPE - Polietilene ad alta densità, Polietilene ad alta densità
 lt:HDPE 2 - Didelio tankio polietilenas, Didelio tankio polietilenas
-nl:HDPE 2 - Hogedichtheidpolyetheen, Hogedichtheidpolyetheen
+nl:HDPE 2 - Hogedichtheidpolyetheen, HDPE - Hogedichtheidpolyetheen, Hogedichtheidpolyetheen
 nn:HDPE 2 - høgdensitetspolyetylen, høgdensitetspolyetylen
 pl:HDPE 2 - polietylen wysokiej gęstości, polietylen wysokiej gęstości
-pt:HDPE 2 - Polietileno de alta densidade, Polietileno de alta densidade
+pt:HDPE 2 - Polietileno de alta densidade, HDPE - Polietileno de alta densidade, Polietileno de alta densidade
 ru:HDPE 2 - полиэтилен высокой плотности, полиэтилен высокой плотности
 uk:HDPE 2 - Поліетилен високої щільності, Поліетилен високої щільності
->>>>>>> d9072f92
 wikidata:en:Q2641430
 non_recyclable_and_non_biodegradable:en:no
 description:de:Polyethylen hoher Dichte (HDPE) wird aus Polyethylen hergestellt, das aus Erdöl gewonnen wird. HDPE wird als Rohstoff für härtere Kunststoffprodukte (Verschlüsse, Flaschen, Beutel) verwendet. HDPE kann als Rohstoff wiederverwendet werden.
@@ -562,12 +525,8 @@
 ca:LDPE 4 - Polietilè de baixa densitat, Polietilè de baixa densitat
 cs:LDPE 4 - Polyethylen s nízkou hustotou, Polyethylen s nízkou hustotou
 de:LDPE 4 - Polyethylen niedriger Dichte, LDPE - Polyethylen niedriger Dichte, Polyethylen niedriger Dichte
-<<<<<<< HEAD
+es:LDPE 4 - polietileno de baja densidad, polietileno de baja densidad
 fr:PEBD 4 - Polyéthylène basse densité, PEBD - Polyéthylène basse densité, polyéthylène basse densité, PEBD, PE-BD, PEBDL, PEBDL - Polyethylène basse densité linéaire
-=======
-es:LDPE 4 - polietileno de baja densidad, polietileno de baja densidad
-fr:PEBD 4 - Polyéthylène basse densité, PEBD - Polyéthylène basse densité, polyéthylène basse densité, PEBD, PE-BD
->>>>>>> d9072f92
 hr:LDPE 4 - polietilen niske gustoće, LDPE - polietilen niske gustoće
 hu:LDPE 4 - Kis sűrűségű polietilén, LDPE - Kis sűrűségű polietilén, Kis sűrűségű polietilén
 it:LDPE 4 - Polietilene a bassa densità, Polietilene a bassa densità
@@ -744,10 +703,6 @@
 cs:PC - polykarbonát, polykarbonát
 da:PA - Polykarbonat, Polykarbonat
 de:PC - Polycarbonate, Polycarbonate
-<<<<<<< HEAD
-fr:PC - Polycarbonate, Polycarbonate, Plastiques / PC - Polyethylène carbonate
-hr:PC - polikarbonati
-=======
 el:PC - πολυανθρακικό, πολυανθρακικό
 et:PC - Polükarbonaadid, Polükarbonaadid
 fi:PC - Polykarbonaatti, Polykarbonaatti
@@ -769,7 +724,6 @@
 sv:PC - Polykarbonat, Polykarbonat
 tr:PC - Polikarbonat, Polikarbonat
 uk:PC - полікарбонат, полікарбонат
->>>>>>> d9072f92
 xx:PC, 07 PC, PC 07, 07PC, PC07, 7 PC, PC 7, 7PC, PC7
 wikidata:en:Q62246
 description:de:Polycarbonat wird durch Polymerisation von Bisphenol A mit Phosgen hergestellt. Aufgrund seiner Transparenz, Festigkeit und Hitzebeständigkeit wird es häufig in Lebensmittelverpackungen verwendet. Polycarbonat kann recycelt werden, aber seine niedrige Recyclingrate ist auf die Schwierigkeit zurückzuführen, es von anderen Materialien zu trennen, und auf das Fehlen von Recyclinganlagen für diese Art von Kunststoff.
@@ -787,15 +741,11 @@
 ca:PA - poliamida, poliamida
 cs:PA - polyamid, polyamid
 de:PA - Polyamide, Polyamide
-<<<<<<< HEAD
-fr:PA - Polyamide, Polyamide, PA - Polyamide (PA 66 - Nylon)
-=======
 el:PA - Πολυαμίδιο, Πολυαμίδιο
 es:PA - poliamida, poliamida
 et:PA - Polüamiid, Polüamiid
 fi:PA - Polyamidi, Polyamidi
-fr:PA - Polyamide, Polyamide
->>>>>>> d9072f92
+fr:PA - Polyamide, Polyamide, PA - Polyamide (PA 66 - Nylon)
 hr:PA - poliamid, poliamidi
 hu:PA - poliamid, poliamid
 it:PA - Poliammide, Poliammide
@@ -1112,10 +1062,6 @@
 hr:karton
 hu:Hullámkarton, Hullámpapír kartondoboz, kartondoboz
 it:Cartone
-<<<<<<< HEAD
-nl:Karton, Strokarton, Vouwkarton, Massiefkarton, Golfkarton, Turfkarton, Vormkarton, Kartonnen
-pt:Cartão, cartão ondulado, cartão canelado, cartonado, cartonada, papelão, papel grosso
-=======
 lt:Kartonas
 lv:kartons
 mk:картон
@@ -1124,7 +1070,6 @@
 pt:Cartão, cartão canelado, cartonado, cartonada, papelão, papel grosso
 ro:carton
 ru:картон
->>>>>>> d9072f92
 sv:Kartong
 uk:картон
 wikidata:en:Q389782
@@ -1140,17 +1085,12 @@
 <en:cardboard
 en:Corrugated cardboard
 bg:Вълнообразен картон
-<<<<<<< HEAD
-fr:Carton ondulé, Cellulosique / Carton ondulé
-hr:valovita ljepenka
-it:Cartone ondulato
-=======
 ca:Cartró ondulat
 cs:vlnitá lepenka
 de:Wellpappe
 es:cartón ondulado
 fi:aaltopahvi
-fr:Carton ondulé
+fr:Carton ondulé, Cellulosique / Carton ondulé
 hr:valovita ljepenka
 it:cartone ondulato
 nb:Bølgepapp
@@ -1162,7 +1102,6 @@
 tr:Oluklu mukavva
 uk:гофрокартон
 wikipedia:en:Q7463524
->>>>>>> d9072f92
 xx:20 PAP, PAP 20, 20PAP, PAP20, 20 C PAP, 20 C PCB
 description:de:Material, bestehend aus einer oder mehreren Lagen dünner Wellpappe aus Holz, Lumpen und Gräsern (und Recyclingpappe). Wellpappe wird hauptsächlich für Umverpackungen verwendet. Wellpappe ist bis zu 7 Mal recycelbar.
 description:en:Material, consisting of one or more layers of thin, corrugated cardboard made from wood, rags and grasses (and recycled cardboard). Corrugated cardboard is mainly used for outer packaging boxes. Corrugated cardboard is recyclable up to 7 times.
@@ -1355,12 +1294,8 @@
 bg:Метал, метали
 da:Metal, Metaller
 de:Metall, Metalle
-<<<<<<< HEAD
-fr:Métal, Métaux, métallique, métalliques, Métaux / Autres métaux (dont métaux non magnétiques)
-=======
-fr:Métal, Métaux, métallique, métalliques
+fr:Métal, Métaux, métallique, métalliques, Autres métaux (dont métaux non magnétiques)
 es:Metal
->>>>>>> d9072f92
 hr:metale
 hu:Fém, fémek
 it:Metallo, Metalli
@@ -1449,16 +1384,12 @@
 cs:hliník
 da:Aluminium
 de:Aluminium
-<<<<<<< HEAD
-fr:Aluminium, Métaux / Aluminium
-=======
 el:αργίλιο
 es:aluminio
 et:alumiinium
 fi:alumiini
 fr:Aluminium
 ga:alúmanam
->>>>>>> d9072f92
 hr:aluminij
 hu:Alumínium
 it:Alluminio
@@ -1522,17 +1453,13 @@
 cs:dřevo
 da:Træ
 de:Holz
-<<<<<<< HEAD
-fr:Bois, Cellulosique / Bois, Cellulosique / Autre bois
-=======
 el:ξύλο
 es:madera
 et:puit
 eu:zur
 fi:puuaines
-fr:Bois
+fr:Bois, Cellulosique / Bois, Cellulosique / Autre bois
 ga:adhmad
->>>>>>> d9072f92
 hr:drvo
 hu:Fa
 is:Viður
@@ -1573,16 +1500,12 @@
 cs:korek
 da:Kork
 de:Kork
-<<<<<<< HEAD
-fr:Liège, Cellulosique / Liège
-=======
 eo:korko
 es:corcho
 fi:korkki
 fo:tøppur
-fr:Liège
+fr:Liège, Cellulosique / Liège
 fy:koark
->>>>>>> d9072f92
 hr:pluto
 hu:Parafa
 id:gabus
@@ -1596,13 +1519,6 @@
 sw:kizibo
 xx:51 FOR, FOR 51
 wikidata:en:Q49444
-<<<<<<< HEAD
-
-en:Textile, textiles
-fr:Textile, textiles
-
-<en:Textile
-=======
 descrition:de:Kork ist ein leichtes, elastisches Material, das aus der Rinde der Korkeiche hergestellt wird. Kork wird hauptsächlich als Weinflaschenverschluss verwendet. Weinkorken können für andere Zwecke wiederverwendet werden.
 description:en:Cork is a light, elastic material made from the bark of the cork oak. Cork is mainly used as a wine bottle seal. Wine corks can be reused for other purposes.
 description:es:El corcho es un material ligero y elástico hecho de la corteza del alcornoque. El corcho se utiliza principalmente como sello de botella de vino. Los corchos de vino se pueden reutilizar para otros fines.
@@ -1611,8 +1527,10 @@
 description:nl:Kurk is een licht, elastisch materiaal, dat wordt gemaakt van de schors van de kurkeik. Kurk wordt voornamelijk gebruikt als afdichting van wijnflessen. Wijnkurken kunnen worden hergebruikt voor andere doeleinden.
 description:pt:A cortiça é um material leve e elástico feito da casca do sobreiro. A cortiça é utilizada principalmente como vedante de garrafas de vinho. As rolhas de vinho podem ser reutilizadas para outros fins.
 
-#<en:textile
->>>>>>> d9072f92
+en:Textile, textiles
+fr:Textile, textiles, fibre textile, fibres textiles
+
+<en:Textile
 en:Cotton
 af:katoen
 ar:قطن
@@ -1624,9 +1542,6 @@
 cs:bavlna
 da:Bomuld
 de:Baumwolle
-<<<<<<< HEAD
-fr:Coton, Fibre - Textile / Coton
-=======
 el:βαμβάκι
 eo:kotono
 es:algodón
@@ -1638,7 +1553,6 @@
 fr:Coton
 fy:ketoen
 he:כותנה
->>>>>>> d9072f92
 hr:pamuk
 hu:Pamut
 hy:բամբակենի
@@ -1670,21 +1584,6 @@
 zh:棉花
 xx:60 COT, COT 60, 60 TEX, TEX 60
 wikidata:en:Q8231603
-<<<<<<< HEAD
-
-<en:Textile
-en:Linen, flax
-fr:Lin, Fibre - Textile / Lin
-
-en:Jute
-bg:Юта
-de:Jute
-hr:juta
-hu:Juta
-nl:Jute
-pt:Juta
-ru:Джутовое волокно
-=======
 description:de:Baumwolle ist eine Naturfaser, die hauptsächlich in warmen Klimazonen angebaut und geerntet wird. Es wird häufig bei der Herstellung von Kleidung und Textilien verwendet, kann aber auch bei der Herstellung von Lebensmittelverpackungsmaterialien verwendet werden. Baumwolle kann auch recycelt und zur Herstellung neuer Produkte wie Papier oder Isolierung verwendet werden.
 description:en:Cotton is a natural fiber that is grown and harvested primarily in warm climates. It is commonly used in the production of clothing and textiles, but can also be used in the production of food packaging materials. Cotton can also be recycled and used to create new products, such as paper or insulation.
 description:es:El algodón es una fibra natural que se cultiva y cosecha principalmente en climas cálidos. Se usa comúnmente en la producción de prendas de vestir y textiles, pero también se puede usar en la producción de materiales de envasado de alimentos. El algodón también se puede reciclar y utilizar para crear nuevos productos, como papel o aislamiento.
@@ -1692,6 +1591,10 @@
 description:it:Il cotone è una fibra naturale che viene coltivata e raccolta principalmente in climi caldi. È comunemente utilizzato nella produzione di abbigliamento e tessuti, ma può essere utilizzato anche nella produzione di materiali per l'imballaggio alimentare. Il cotone può anche essere riciclato e utilizzato per creare nuovi prodotti, come carta o materiale isolante.
 description:nl:Katoen is een natuurlijke vezel die voornamelijk in warme klimaten wordt verbouwd en geoogst. Het wordt veel gebruikt bij de productie van kleding en textiel, maar kan ook worden gebruikt bij de productie van voedselverpakkingsmaterialen. Katoen kan ook worden gerecycled en gebruikt om nieuwe producten te maken, zoals papier of isolatiemateriaal.
 description:pt:O algodão é uma fibra natural cultivada e colhida principalmente em climas quentes. É comumente usado na produção de roupas e têxteis, mas também pode ser usado na produção de materiais de embalagem de alimentos. O algodão também pode ser reciclado e usado para criar novos produtos, como papel ou isolamento.
+
+<en:Textile
+en:Linen, flax
+fr:Lin, Fibre - Textile / Lin
 
 #<en:Fiber
 en:61 TEX Jute, Jute
@@ -1724,7 +1627,6 @@
 sv:61 TEX jute, jute
 tr:61 TEX Jüt, Jüt
 uk:61 TEX Джут, Джут
->>>>>>> d9072f92
 xx:61 TEX, TEX 61
 wikidata:en:Q107211
 biodegradable:en:yes
@@ -1740,12 +1642,8 @@
 en:Other Textiles
 bg:Друг текстил
 de:Andere Textilien
-<<<<<<< HEAD
+es:Otros textiles
 fr:Autres textiles, autre textile, Fibre - Textile / Autre fibre végétale / cellulosique
-=======
-es:Otros textiles
-fr:Autres textiles, autre textile
->>>>>>> d9072f92
 hu:Egyéb textilek, Egyéb textil, Egyéb textília, Más textilek
 it:Altri Tessili
 nl:Ander textiel
@@ -1763,14 +1661,10 @@
 de:Glas
 el:γυαλί
 es:Vidrio, cristal
-<<<<<<< HEAD
-fr:Verre, Silicates / Verre (sodo-calcique), Silicates / Verre autre que sodo-calcique (cristal - pyrex etc.), Silicates / Autre Silicates
-=======
 et:klaas
 fi:lasi
-fr:Verre
+fr:Verre, Silicates / Verre (sodo-calcique), Silicates / Verre autre que sodo-calcique (cristal - pyrex etc.), Silicates / Autre Silicates
 ga:gloine
->>>>>>> d9072f92
 hr:staklo
 hu:Üveg
 is:Gler
@@ -2993,7 +2887,7 @@
 en:washi tape
 de:Washi-Tape
 ja:和紙テープ
-<<<<<<< HEAD
+#comment:en:Should these not be shapes?
 
 en:Gas
 fr:Gaz
@@ -3011,6 +2905,3 @@
 <en:Gas
 en:Other gas
 fr:Autre gaz
-=======
-comment:en:Should these not be shapes?
->>>>>>> d9072f92
