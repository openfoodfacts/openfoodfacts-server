# This taxonomy lists prefixes and suffixes that:
# 1. are often found in ingredients lists before or after an ingredient
# 2. indicate some kind of processing done to the ingredient (like "cut", "dried" etc.)
# 3. are not labels that specify the quality of the ingredient ("organic", "origin Italy", "superior quality")
#
# The taxonomy is used for ingredient analysis:
# The ingredient "cooked pork" will be recognized as "pork" with the processing "en:cooked".
# This works only if "cooked pork" is not a known ingredient in the ingredients taxonomy,
# and if "pork" is a known ingredient.

# If including both accented and unaccented versions of a term, list the accented version first,
# or the accented version won't match. E.g. "es:puré, pure, ..."

# be careful: raw in English can mean "unrefined" as in "raw cane sugar"
# or uncooked "raw fish"
# unrefined ingredients like "raw sugar", "raw milk", "raw honey" etc.
# need to be kept in the taxonomy.
# Same for things like "jambon cru", "lait cru" in French.

#######################################################################
#
#                U N P R O C E S S E D
#
#######################################################################

en:raw
da:rå
de:roh, rohe, roher, rohes
es:crudo, cruda, crudos, crudas
fi:raaka
fr:cru, crue, crus, crues
<<<<<<< HEAD
es:crudo, cruda, crudos, crudas
pt:cru, crus
=======
hu:nyers, nyersen
>>>>>>> 6e7fec5d
# da:parse:rå$
# fi:parse:raaka$
# sv:parse:rå$

en:fresh
de:frisch, frische, frischer, frisches
es:fresco, fresca, frescos, frescas
hu:friss
it:fresco, fresca, fresche, freschi
# de:frisch is found in front and in the ingredients
nl:verse
pt:fresco, fresca, frescos, frescas

# Often in combination with flavour. It does not seem that it has much meaning.
#en:natural
## da:naturlig
#de:natürlich, natürliches, naturlich, naturliches, naturbelassen
#es:natural, natural de, naturales
#hu:természetes
#it:naturale
#nl:natuurlijk, natuurlijke
#pl:naturalne
#sv:naturlig, naturliga, naturligt

#######################################################################
#
#                S I Z I N G   P R O C E S S E S
#
#######################################################################
# Processes that change the size of an ingredient. The processes are sorted from large (whole) to small (powdered).

#################### THE PROCESS ITSELF ##########

# the ends/small amounts cut off, e.g. beans.
# possible false positive "trimmed with"="garnished with", but no instances in the data currently.
en:trimmed

en:cut, steel cut, regular cut
#en:false_positives:cuttlefish, cutlet
de:geschnitten, geschnittene, geschnittener, geschnittenes
es:cortado,cortada,cortados,cortadas
fr:coupé, coupée, coupés, coupées, émincé, émincée, émincés, émincées, émincé de, en éclats, éclats de, éclats d', en copeaux, copeaux de, copeaux d'
hu:vágott, vágás
it:tagliato, tagliata, tagliati, tagliate
nl:gesneden
pt:cortado, cortada, cortados, cortadas

# <en:cut
en:thick cut
es:cortada gruesa,cortado grueso, cortados gruesos,cortadas gruesas
<<<<<<< HEAD
pt:corte crosso, cortado grosso, cortes grossos, cortados grossos
=======
hu:vastagon vágott, vastag vágás
>>>>>>> 6e7fec5d

# <en:cut
de:mittelfein geschnittenen

<en:cut
en:finely cut
es:cortado fino, cortada fina,cortados finos, cortadas finas
<<<<<<< HEAD
pt:cortado fino, cortada fina, cortados finos, cortadas finas
=======
hu:vékonyan vágott, vékony vágás
>>>>>>> 6e7fec5d

de:feingeschnitten, fein geschnittenen, feingeschnittener, feingeschnittenes

# <en:cut
nl:zeer fijn gesneden

# <en:cut
de:handgeschnitten, handgeschnittene
hu:kézzel vágott

de:zerkleinert, zerkleinerte, zerkleinerter, zerkleinertes

#<de:zerkleinert
de:grob zerkleinert, grob zerkleinerte, grob zerkleinerter, grob zerkleinertes

#<de:zerkleinert
de:fein zerkleinert, fein zerkleinerte, fein zerkleinerter, fein zerkleinertes

#<de:zerkleinert
de:zum teil fein zerkleinert

#<de:zerkleinert
de:feinst zerkleinert

#<de:feinst zerkleinert
de:überwiegend feinst zerkleinert

en:sliced
de:gehobelt, gehobelte, in scheiben geschnitten
es:lamina,laminada,laminado, laminadas,laminados,rodajas
fr:tranché, tranchée, tranchés, tranchées, en lamelles, en tranches, en lanières, en rondelles, tranches de, lamelles de, lanières de, rondelle de, rondelles de, tranches d', lamelles d', lanières d', rondelles d'
hu:szeletelt, szelt, szeletelve
nl:schijfjes
pt:laminado, laminada, laminados, laminadas, em lâminas, em lâmina, em rodela, em rodelas, rodela de, rodelas de


# en:description:Cut or diced into small pieces
en:chopped
da:hakket, hakkede
de:gehackt, gehackte, gehackter, gehacktes
es:picada, picado, picadas, picados,trocitos,trocitas
fi:pilkottu, pilkotut
fr:hâché, hâchée, hâchés, hâchées, hachées
hu:apróra vágott, aprított, aprítva, apróra vágva
is:hakkaðar
nb:hakkede
nl:gehakt, gehakte
nn:hakkede
pt:picado, picada, picados, picadas
sv:hackade
# nl:parse:gehakte_$
# en:wiktionary:chopped

en:cubes,cubed
es:cubo,cubos
pt:cubo, cubos, em cubo, em cubos, aos cubos, em cubinhos

en:segment, segments
es:segmento, segmenta, segmentos, segmentas

en:diced
de:würfel, gewürfelt, gewürfelte, in würfel geschnitten, in würfel
fi:kuutioitu, kuutioidut
fr:en dés, en cubes, en julienne, cubes de, dés de, cubes d', dès d'
hu:kockázott, kockázva, kockára vágva, kockára vágott
nl:blokjes, in blokjes, blokje
es:troceado, troceada,troceados, troceadas
sv:tärnad

en:minced

# en:description:nuts cut into small pointed pieces
en:nibbed

#de:in Sticks geschnitten

en:crushed
es:aplastada, aplastado, aplastadas, aplastados,triturado,triturada,triturados,trituradas
fi:murskattu, murskatut
fr:concassé, concassée, concassés, concassées, broyé, broyée, broyés, broyées
<<<<<<< HEAD
pt:triturado, triturada, triturados, triturados, esmagado, esmagada, esmagados, esmagadas
=======
hu:zúzott, összetörve, összetört
pt:triturado
>>>>>>> 6e7fec5d
sv:krossad

#en:blended
#es:triturado,triturada,triturados,trituradas

en:rolled
de:gerollt, gerollte, gerollter, gerolltes
es:arrollada,arrollado
pt:enrolado, enrolada, enrolados, enroladas

# en:description:Produced by grating; grate: to shred (things, usually foodstuffs), by rubbing across a grater.
en:grated
ca:ratllat
de:gerieben, geriebener, geriebene, geriebenes, geraspelt, geraspelte, geraspelter, geraspeltes
es:rallada, rallado, ralladas, rallados, rayada, rayado, rayadas, rayados
fi:raastettu, raastetut, raaste
fr:râpé, râpée, râpés, râpées
hu:reszelt, reszelve
it:grattugiato, grattugiata, grattugiati
nl:geraspt, geraspte
pt:ralado, ralada, ralados, raladas
sv:riven
# nl:parse:geraspte_$
# fi:parse:raastettu $, $raaste
# sv:parse:riven $
# en:wiktionary:grated

en:shred,shredded
pt:retalhado, retalhada, retalhados, retalhadas

en:granulated, granules
da:granulat
de:granulat, granuliert, granulierte, granulierter, granuliertes
es:granulado,granulada,granulados,granuladas
fi:rae
fr:en granules, granules de, granules d'
<<<<<<< HEAD
pt:granulado, granulada, granulados, granuladas
=======
hu:granulátum, granulált
>>>>>>> 6e7fec5d
sv:granulat
# da:parse:$granulat
# fi:parse:$rae
# sv:parse:$granulat

# en:description:To reduce to smaller pieces by crushing with lateral motion.
en:ground
da:formalede
de:gemahlen, gemahlene, gemahlener, gemahlenes
es:molido, molidos, molida, molidas
fi:jauhettu, jauhetut
fr:moulu, moulue, moulus, moulues
hu:őrölt, őrölve, darált, darálva
is:muldar
nl:gemalen
pt:moído, moída, moídos, moídas
sv:mald, malda, malen
# nl:parse:gemalen_$
# en:wiktionary:grind

# <en:ground
de:fein gemahlen, fein gemahlene, fein gemahlener, fein gemahlenes
hu:finomra őrölt

# <en:ground
de:grob gemahlen, grob gemahlene, grob gemahlener, grob gemahlenes
hu:durvára őrölt

# <en:ground
de:frischgemahlen, frischgemahlene, frischgemahlener, frischgemahlenes
hu:frissen őrölt

en:mashed
hu:pépesített

en:pureed, purée
da:puré, pure
de:püree, puree, püree aus, puree aus
es:puré, pure, puré de, pure de, cremogenado, cremogenada
fi:sose, pyree, pyre
fr:en purée, purée de, purée d'
hu:püré, pürésített
it:purea di
nb:puré
pt:puré, em puré, puré de, puré da
sk:pyré
sv:puré
# da:parsing:$pure
# de:parsing:$püree, püree$
# fi:parsing:$sose
# nb:parsing:$puré
# sv:parsing:$puré

hu:lapított

hu:morzsolt

##################### THE RESULT OF THE PROCESS ##############

en:whole
da:hele
de:ganz, ganze, ganzer, ganzes
#ganz is not added as it is used in combination with fats (palm ganz gehärtet)
es:entero, entera, enteros, enteras
fi:kokonainen, kokonaiset
fr:entier, entière, entiers, entières
hu:egész, egészben
it:intero, intera, interi, intere
pt:inteiro, inteira, inteiros, inteiras
sv:hel, hela
# unclear what the dutch variant is

en:halved, halves
de:halbiert, halbierte, halbierter, halbiertes, halbe
pt:metade, metades
# de:false-positives:Halbbitterschokolade, halbfettstufe, halbgetrocknete, halbfester, halberstädter, halbbitter, Halbrahm

en:pieces
af:stukkies
de:stücke, stücken, stückchen, gestückelt, stück
es:trozo,troza,trozos,trozas
fr:morceaux, pièces de, en morceaux, morceaux de, morceaux d'
hu:darabok, darabolt, darab, darabka
nl:stukjes
pt:pedaço, pedaços
sv:bitar, i bitar
# de:false-positive:früchstück

en:peeling
fr:brisures
nl:schilfers
pt:descadado, descamada

en:flakes
de:Flocken
pt:floco, flocos, em floco, em flocos, floco de, flocos de

#de:comment:result of grating
de:raspel, raspeln

en:powdered, powder
ca:en pols
da:pulver
de:pulver, pulverisiert, pulverisierte, pulverisierter, pulverisiertes, gepulvert, gepulverte, gepulverter, gepulvertes
es:en polvo, polvo de
fi:jauhe
fr:en poudre, poudre de, poudre d'
hu:porított, por
is:duft
it:in polvere, polvere di, polvere d'
nb:pulver
nl:poeder, poeders, in poedervorm
pl:w proszku
pt:em pó, pó de
ro:praf, praf de, pudră, pudră de
sk:v prahu
sv:pulver
# da:parse:$pulver
# fi:parse:$jauhe
# is:parse:$duft
# nb:parse:$pulver
# sv:parse:$pulver


#######################################################################
#
#                S P L I T T I N G   P R O C E S S E S
#
#######################################################################
# Processes that split an ingredient into different parts

en:split,broken
es:partido,partida,partidos,partidas
pt:partido, partida, partidos, partidas

#de:comment:geschält is a generic term and can mean en:peeled or en:shelled
de:geschält, geschälte, geschälter, geschälten, geschältes

de:ungeschält, ungeschälte, ungeschälter, ungeschältes

#es:comment:deshuesadas is a generic term and can mean en:pitted or en:boned
es:deshuesado
pt:desossado, sem osso

#en:description:To remove the outer covering or shell of something
en:shelled
es:sin cascara, pelada, pelado, peladas, pelados
fr:décortiqué, décortiquée, décortiqués, décortiquées, décoquillé, décoquillée, décoquillés, décoquillées
pt:descascado, descascada, descascados, descascadas, sem casca, sem cascas

# en:description:With the outermost layer or skin removed
en:peeled
es:sin piel, repelada, repelado, repeladas, repelados, descascarrillado, descascarrillada, descascarrillados, descascarrilladas
fr:pelé, pelée, pelés, pelées
hu:hámozott
nl:gepeld, gepelde
pt:pelado, pelada, pelados, peladas, sem pele, sem peles
# en:wiktionary:peeled

de:entspeltzt

#In Spanish sin hueso can be pitted or boned. Removed from here to remove confusion.
# en:description:Having had the pits removed
# <es:deshuesadas
en:pitted
de:entsteint, entsteinte, entsteinter, entsteintes, entkernt, entkernte, entkernter, entkerntes
#es:sin hueso
fr:dénoyauté, dénoyautée, dénoyautés, dénoyautées
hu:magozott, kimagozott, magtalanított
it:denocciolate
nl:ontpit, ontpitte
#pt:sem caroço, sem caroco
sv:urkärnad
# en:wiktionary:pitted

en:peel, peels, peel of
#en:false:peeled, with peel, peel oil, unpeeled, mixed peel
de:schale, schalen, schale von, schalen von
#de:false:schalenfrüchten, schalentieren, in der schale
el:φλούδα
es:piel de, corteza de
#es:false:cáscaras
fi:kuori, kuoret, kuorta
fr:écorce de, écorces de, écorces d'
hu:héj, héja
it:scorza di, scorze di
nl:schil, schillen
#nl:false:schildje, met schil
pt:pele, peles, pele de, peles de, raspas
ro:piele de
#sv:skal
#sv:false:skallops, skalade, skalfrugi
# fi:parse:$kuori

#<en:peel
it:scorzette
nl:schilletjes

en:zest

# en:description:The soft center of a fruit
en:pulp
de:mark, pulpe, fruchtfleisch
es:pulpo, pulpa de
fi:hedelmäliha
fr:pulpe, pulpe de, pulpe d', en pulpe
#fr:false:avec pulpe
hu:bél, velő
it:polpa, polpa di
#nl:pulp
#nl:false:met pulp
pt:polpa, polpas, polpa de, polpas de
# en:wiktionary:pulp

#<en:pulp
fr:sans pulpe
pt:sem polpa, sem polpas, sem polpa de, sem polpas de

en:sieved
de:passiert
es:tamizado, tamizados, tamizar, tamizada
fr:tamisé, tamisée, tamisés, tamisées, finement tamisé
hu:szitált
nl:gezeefd, gezeefde
pt:peneirado, peneirada, peneirados, peneiradas

de:extrahiert, extrahierte, extrahierter, extrahiertes
sv:extraherad, extraherade
pt:extrato, extratos, extracto, extractos, extrato de, extratos de, extracto de, extractos de, extraído, extraídos, extraído de, extraídos de

#<de:extrahiert
de:kaltextrahiert, kaltextrahierte, kaltextrahierter, kaltextrahiertes

en:defatted
de:entfettet, entfettete, entfetteter, entfettetes
es:desengrasado, desengrasada,desgrasado,desgrasada
fr:dégraissé, dégraissée, dégraissés, dégraissées
hu:zsírtalanított
it:sgrassato, sgrassata
nl:ontvet, ontvette
pt:desengordurado, desengordurada
ro:degresat

#<en:defatted
en:partially defatted
de:teilentfettet, teilentfettetes
pt:parcialmente desengordurado, parcialmente desengordurada
ro:demidegresat

# <es:deshuesado
en:boned

#en:description:Sap is the fluid that comes from trees
en:sap
pt:seiva, seivas, seiva de, seivas de

en:juice, juices, juices of, juice from
#en:comment:juice and mango pulp, juices and purees of fruit, vegetable juice color, chicken-meat-including-chicken-juices, juice-concentrates, reconstituted-vegetable-juice-blend, tomatoes-in-tomato-juice, chicken-meat-including-natural-chicken-juices, fruit-and-vegetable-juice-color, beet-juice-color
da:saft
de:saft, säfte, saft von, säfte von, saft vom, säfte vom
es:jugo, jugo de
fi:mehu
fr:jus de, jus d'
#en:comment:au jus (tomates pelees concassees au jus) is an exception, jus de cuisson, jus cuisiné, jus de poisson, jus de moules
hu:leve
it:succo, succo di, succo d'
nl:sap
nn:juice
pt:suco, sucos, sumo, sumos, suco de, sucos de, sumo de, sumos de, em suco, em sumos
sv:juice

# fr:jus concentré de, jus concentré d'
# fr:pur jus

<en:juice
#en:description: es:zumo is kept separate from the more generic es:jugo. It is only applicable to fruit.
es:zumo de, zumo

<en:juice
de:direktsaft, direktsäfte

<en:juice
de:dicksaft, dicksäfte
nl:diksap

en:juice solids
es:solidos de jugo

en:juice crystals

#######################################################################
#
#                H U M I D I T Y   P R O C E S S E S
#
#######################################################################
# Processes that change the humidity level of an ingredient

# en:description:To increase the strength and diminish the bulk of, as of a liquid or an ore; to intensify, by getting rid of useless material.
en:concentrated, concentrate, concentrates
ca:concentrat
da:koncentreret
de:konzentriert, konzentrierter, konzentrierte, konzentriertes, eingedickt, konzentrat, konzentrate
# de:doubles:konzentriertes-apfelpüree, apfelsaft-aus-konzentriertem-fruchtsaft
# de:parsing:before and after, space
es:concentrado,concentrada,concentrados,concentradas, procedente de concentrado, procedente de concentrada
fi:tiivistetty
fr:concentré, concentrée, concentrés, concentrées, concentré de
de:einfach konzentriert
hu:sűrítmény, sűrített, koncentrátum
nl:concentraten, concentraat
pt:concentrado, concentrada, concentrados, concentradas, concentrado de, concentrados de
sv:koncentrerad
# en:wiktionary:concentrated

<en:concentrated
en:double concentrated
de:zweifach konzentriert, zweifach konzentrierte, zweifach konzentrierter, zweifach konzentriertes, 2 fach konzentriert, 2 fach konzentrierte, 2 fach konzentrierter, 2 fach konzentriertes, doppelt konzentriert, doppelt konzentrierte, doppelt konzentrierter, doppelt konzentriertes, 2-fach konzentriert, 2-fach konzentrierte, 2-fach konzentrierter, 2-fach konzentriertes
es:doble concentrado,doble concentrada
it:doppio concentrato, doppio concentrato di

# <en:concentrated
de:dreifach konzentriert

# <en:concentrated
de:200fach konzentriertes

#en:not from concentrate

de:eingekochter

#en:description:Water has been added to concentrate
en:from-concentrate
da:fra koncentrat, fra koncentrater
de:aus Konzentrat, aus Konzentraten
es:a base de concentrado, a base de concentrada, a partir de concentrado, a partir de concentrada
fi:tiivisteestä, tiivisteestä valmistettu
fr:à base de concentré, à partir de concentré
hu:sűrítményből, koncentrátumból, sűrítményekből, koncentrátumokból
it:da concentrato
nl:uit concentraat
pt:a partir de concentrado, à base de concentrado
sv:från koncentrat

en:dried
cs:sušené
da:tørret, tørrede
de:getrocknet, getrocknete, getrockneter, getrocknetes, in getrockneter form
es:seco, seca, secos, secas, secados, secadas
et:kuivatatud
fi:kuivattu, kuivatut
fr:séché, séchée, séchés, séchées
hu:szárított
it:secco, secca, secchi, secche
lt:džiovinti
lv:žāvēti
nb:tørkede
nl:gedroogd, gedroogde
pl:suszony
pt:seco, seca, secos, secas
sk:sušené
sv:torkad

# <en:dried
en:semi-dried
de:halbgetrocknet, halbgetrocknete, halbgetrockneter, halbgetrocknetes, halb getrocknet
es:semiseco
fr:semi-séchées, semi-déshydratées
nl:halfgedroogd, halfgedroogde
pt:semi-seco, semi-seca, semi-secos, semi-secas

# <en:dried
en:freeze dried
de:gefriergetrocknet, gefriergetrocknete, gefriergetrockneter, gefriergetrocknetes
fi:pakkaskuivattu, pakkaskuivatut, pakastekuivattu
hu:fagyasztva szárított
nb:frysetørkede
nl:gevriesdroogde
pt:liofilizado, liofilizados, liofilizada, liofilizadas

# <en:dried
en:sundried, sun dried
de:sonnengetrocknet, sonnengetrocknete, sonnengetrockneter, sonnengetrocknetes, an der Sonne getrocknet, an der Sonne getrocknete, an der Sonne getrockneter, an der Sonne getrocknetes
fi:aurinkokuivattu, aurinkokuivatut
hu:napon szárított
nl:zongedroogd, zongedroogde
pt:seco ao sol, seca ao sol, secos ao sol, secas ao sol

#<en:dried
en:air dried
de:luftgetrocknet, luftgetrocknete, luftgetrockneter, luftgetrocknetes
<<<<<<< HEAD
pt:seco ao ar, seca ao ar, secos ao ar, secas ao ar
=======
hu:levegőn szárított
>>>>>>> 6e7fec5d

#<en:dried
en:spray dried
de:sprühgetrocknet, sprühgetrocknete, sprühgetrockneter, sprühgetrocknetes


# en:description:cured means dried
#<en:dried
en:cured
pt:curado, curada, curados, curadas

en:dehydrated
ca:dessecade,dessecades,dessecats,dessecat
es:deshidratado, deshidratada, deshidratados, deshidratadas,desecado,desecada,desecados,desecadas
fr:déshydraté, déshydratée, déshydratés, déshydratées, lyophilisé, lyophilisée, lyophilisés, lyophilisées
hu:dehidratált, liofilizált
it:disidratato, disidratata, disidratati, disidratate
pt:desidratado, desidratada, desidratados, desidratadas

en:rehydrated
es:rehidritado,rehidritada,rehidritados,rehidritadas
de:rehydriert, rehydrierte, rehydrierter, rehydriertes
fr:réhydraté, réhydratée, réhydratés, réhydratées
hu:rehidratált
it:reidratato, reidratata, reidratati, reidratate
pt:reidratado, reidratada, reidratados, reidratadas
sv:rehydrerat, rehydrerad

en:reconstituted
fr:reconstitué, reconstituée, reconstitués, reconstituées
pt:reconstituído, reconstituída, reconstituídos, reconstituídas

en:partially reconstituted
pt:parcialmente reconstituído, parcialmente reconstituída, parcialmente reconstituídos, parcialmente reconstituídas

en:extract, extracts, extracted, extract of, extracts of, extractive, extractives, extractives of
ca:xtracte,extracte
da:ekstrakt
de:extrakt, extrakte, extrakt aus, extrakte aus
es:extracto, extracto de, extractos
fi:uute, uutetta, uutteet
fr:extrait de, extrait d'
#fr:falsePositive:sels mineraux extraits des eaux du bassin de vichy, Sucres extraits de fruits, Extraits naturels et aromates, Extraits végétaux à pouvoir colorant, extrait sec
hu:kivonat, kivonatból
it:estratto di, estratti di
#it:falsePositive:antiossidante estratto ricco di tocoferolo
nb:ekstrakt, ekstrakter
nl:extract
pt:extrato, extratos, extracto, extractos, extrato de, extratos de, extracto de, extractos de, extrato da, extratos da, extracto da, extractos da
ro:extract de
sv:extrakt, extrakt av
# da:parse:$ekstrakt
# fi:parse:$uute
# nb:parse:$ekstrakt
# sv:parse:$extrakt

#<en:extract
#<en:natural
fr:extrait naturel de, extrait naturel d'
pt:extrato natural, extratos naturais, extracto natural, extractos naturais, extrato natural de, extratos naturais de, extracto natural de, extractos naturais de, extrato natural da, extratos naturais da, extracto natural da, extractos naturais da


#fr:obtenu par extraction hydrique

en:pressed, extraite par pression
# en:false:compressed
da:presset, pressede
de:abgepresste
es:espremido de, prensado, prensada
fr:pressé, pressée, pressées
hu:préselt, sajtolt
#fr:false:à pâte pressée, fromage pressé
it:spremuto di
pt:espremido, espremida, espremidos, espremidas
sv:presset

#<en:pressed

#<en:pressed
en:fresh pressed
de:direkt gepresst, direkt gepresste, direkt gepresster, direkt gepresstes
hu:frissen sajtolt, frissen préselt
sv:nypressad

#<en:pressed
en:mechanically pressed
es:prensado mecánicamente, prensada mecánicamente
pt:espremido mecanicamente, espremida mecanicamente, espremidos mecanicamente, espremidas mecanicamente

#<en:pressed
en:naturally pressed

#<en:pressed
en:expeller pressed

#<en:pressed
en:cold pressed
de:kaltgepresst, kaltgepresste, kaltgepresster, kaltgepresstes
es:prensado en frio, prensada en frio,prensados en frio, prensadas en frio
fr:pression à froid, pressée à froid, obtenue par pression à froid, pressé à froid
hu:hidegen sajtolt
nl:koud geperst
pt:espremido a frio, espremida a frio, espremidos a frio, espremidas a frio
sv:kallpressad

<en:cold pressed
en:first cold pressed
de:erste kalte pressung
fr:première pression à froid, 1ère pression à froid, de première pression à froid

en:mechanically separated
es:separada mecánicamente
fr:séparée mécaniquement
<<<<<<< HEAD
pt:separado mecanicamente, separada mecanicamente, separados mecanicamente, separadas mecanicamente
=======
hu:mechanikai úton leválasztott
>>>>>>> 6e7fec5d
sv:maskinurbenat

#######################################################################
#
#                T E M P E R A T U R E   P R O C E S S E S
#
#######################################################################
# Processes that heat an ingredient (over fire, in water)

en:frozen
de:tiefgefroren, gefroren, tiefgefrorene, gefrorene, tiefgefrorener, gefrorener, tiefgefrorenes, gefrorenes
es:congelado, conjelada, congelados, conjeladas,ultracongelado, ultracongelada,ultracongelados, ultracongeladas
fr:surgelé, surgelée, surgelés, surgelées, congelé, congelée, congelés, congelées
hu:fagyasztott, fagyott
nl:diepgevroren
pt:congelado, congelada, congelados, congeladas, ultracongelado, ultracongelada, ultracongelados, ultracongeladas
ro:congelat

en:unfrozen
de:ungefroren, ungefrorene, ungefrorener, ungefrorenes
es:descongelado, descongelada,descongelados, descongeladas
fr:décongelé, décongelée, décongelés, décongelées
hu:felolvasztott, kiolvasztott
nl:ontdooid
pt:descongelado, descongelada, descongelados, descongeladas

en:pasteurised, pasteurized
ca:pasteuritzada
da:pasteuriseret
de:pasteurisiert, pasteurisierte, pasteurisierter, pasteurisiertes
es:pasteurizado, pasteurizada, pasteurizados, pasteurizadas, producto pasteurizado, producto pasteurizada,pasterizada
fi:pastöroitu
fr:pasteurisé, pasteurisée, pasteurisés, pasteurisées
hu:pasztőrözött, pasztörizált
it:pastorizzato, pastorizzata, pastorizzate, pastorizzati
nb:pasteurisert
nl:gepasteuriseerd, gepasteuriseerde
pt:pasteurizado, pasteurizados, pasteurizada, pasteurizadas
ro:pasteurizat, pasteurizata
sv:pastöriserad

en:unpasteurized, unpasteurised
pt:não pasteurizado, não pasteurizados, não pasteurizada, não pasteurizadas

en:pre-cooked,precooked
ca:precuit
da:forkogte
de:vorgekocht, vorgekochte, vorgekochter, vorgekochtes
es:precocido, precocida,precocidos, precocidas
fi:esikypsennetty, esikypsennetyt
fr:pré-cuit, pré-cuite, pré-cuits, pré-cuites, précuit, précuite, précuits, précuites
hu:előfőzött
it:precotto, precotta, precotti, precotte
nl:voorgekookt, voorgekookte
pt:pré-cozido, pré-cozida, pré-cozidos, pré-cozidas

# Just seems to be a synonym for pre-cooked / half cooked, although I saw the two combined. Seems to be only for en:rice
#<en:pre-cooked
en:parboiled
de:parboiled
es:parboiled
fi:parboil-käsitelty
it:parboiled
pt:parboilizado, parboilizada, parboilizados, parboilizadas, 

# prepare (vegetables) for freezing or further cooking by immersing briefly in boiling water.
# comment:sometimes it seems to mean "the skin removed", used for almonds. Related to en:bleached?
#<en:pre-cooked
en:blanched
de:blanchiert, blanchierte, blanchierter, blanchiertes
fr:blanchi, blanchie, blanchis, blanchies
hu:blansírozott
nl:geblancheerd

en:cooked
de:gekocht, gekochte, gekochter, gekochtes
es:cocido, cocida, cocidos,cocidas
fi:paistettu, keitetty
fr:cuit, cuite, cuits, cuites, cuit au naturel, cuite au naturel, cuits au naturel, cuites au naturel, cuisiné, cuisinée, cuisinés, cuisinées
hu:főtt, főzött
it:cotto, cotta, cotti, cotte, cotto al naturale, cotta al naturale, cotti al naturale, cotte al naturale, cucinato, cucinata, cucinati, cucinate
nl:gekookt, gekookte
pt:cozido, cozida, cozidos, cozidas
sv:kokt, kokta

#<en:cooked
de:gegart, gegarte, gegarter, gegartes
nl:gegaard, gegaarde


en:uncooked
de:ungekocht, ungekochte, ungekochter, ungekochtes
es:sin cocer
nl:ongekookt, ongekookte

#<en:uncooked
fr:non-blanchie

# <de:gegart
de:dampfgegart, dampfgegarte, dampfgegarter

en:caramelized, caramelised
ca:caramel-litzat
hu:karamellizált
nl:gekarameliseerde, gekaramelliseerde
pt:caramelizado, caramelizada, caramelizados, caramelizadas

en:puffed
da:puffede
de:gepufft, gepuffte, gepuffter, gepufftes, gepoppt, gepoppte, gepoppter
es:hinchado,hinchada,hinchados,hinchadas
fr:soufflé, soufflée, soufflés, soufflées
hu:puffasztott
nl:gepoft, gepofte
se:puffat


en:pre-fried
es:prefrito,prefrita,prefritos,prefritas
fr:pré-frit, pré-frite, pré-frits, pré-frites, préfrit, préfrite, préfrits, préfrites
<<<<<<< HEAD
pt:pré-frito, pré-frita, pré-fritos, pré-fritas
=======
hu:elősütött
>>>>>>> 6e7fec5d
sv:förfriterad

en:fried
de:frittiert, frittierte, frittierter
es:frito, fritos, frita, fritas
fr:frit, frite, frits, frites
hu:sült
it:fritto, fritta, fritti, fritte
pt:frito, frita, fritos, fritas
sv:friterad, stekt
# nl:gefrituurd
# en:wikitionary:To cook food by heating in an oven or over a fire without covering, resulting in a crisp, possibly even slightly charred appearance.

en:roasted
ca:rostit,rostits,rostida,rostides
cs:pražené
de:gebraten, gebratene, gebratener, gebratenes
es:asado, asada, asados, asadas
et:röstitud
fr:rôti, rôtie, rôtis, rôties, torréfié, torréfiée, torréfiés, torréfiées
hu:pörkölt
it:arrostito, arrostite, arrostiti
nl:gebraden
pt:assado, assada, assados, assadas
sk:pražené
sv:rostat, rostade

#<en:roasted
en:dry roasted

# en:description:To lightly cook by browning via direct exposure to a fire or other heat source.
en:toasted
ca:torrat,torrats,torrada,torrades
de:geröstet, geröstete, geröstetes, gerösteter, getoastet, getoastete, getoasteter, getoastetes
es:tostado, tostada, tostados, tostadas
fi:paahdettu, paahdetut
fr:toasté, toastée, toastés, toastées
hu:pirított
it:tostato, tostati, tostate
nb:ristet, ristede
nl:geroosterd, geroosterde
pt:tostado, tostada, tostados, tostadas, torrado, torrada, torrados, torradas

en:untoasted
nl:ongeroosterd, ongebrand, ongebrande

#<en:toasted
en:dark toasted

# en:description:To cook food under the element of a stove or only under the top element of an oven.
#<en:roasted
en:grilled
de:gegrillt, gegrillte, gegrillter, gegrilltes
es:a la parrila, a la brasa
fi:grillattu
fr:grillé, grillée, grillés, grillées
hu:grillezett
it:grigliato, grigliata, grigliati, grigliate
nl:gegrild, gegrilde
pl:grillowany. grillowana
pt:grelhado, grelhada, grelhados, grelhadas
sv:grillad

<en:grilled
es:barbeque,barbequed
pt:churrasco

en:melted
es:fundido
pt:fundido, fundida, fundidos, fundidas


#######################################################################
#
#                A D D I T I O N   P R O C E S S E S
#
#######################################################################
# Processes that add another ingredient

# Is mainly used for rice/flour and pasta
en:enriched
#en:false_positive:enriched with thiamin
de:angereichert
es:enriquecida
#de:comment:Can also appear in combinations: de:Eiweißangereichertes
fr:enrichi, enrichie, enrichis
nl:verrijkt
pt:enriquecido, enriquecida, enriquecidos, enriquecidas, enriquecido com, enriquecida com, enriquecidos com, enriquecidas com, enriquecido em, enriquecida em, enriquecidos em, enriquecidas em

#<en:unadded
en:unenriched

en:bromated
es:bromado
pt:bromado

#<en:unadded
en:unbromated, un-bromated

en:covered,coated
es:cobertura
pt:coberto, coberta, cobertos, cobertas, cobertura, coberturas, coberto com, coberta com, cobertos com, cobertas com, cobertura em, coberturas em

#en:comment:salt has been added to the ingredient
#<en:added
en:salted
de:gesalzen, gesalzene, gesalzenes, gesalzener
es:salado, salada, salados, saladas
# es:comment:careful for es:ensalada
fr:salé, salée, salés, salées, sales, salees
hu:sózott
it:salato, salata, salate, salati
nl:gezouten
pt:salgado, salgada, salgados, salgadas, com sal
sv:saltat

#<en:salted
en:sea salted
pt:com sal marinho, sem sal marinho

#<en:sea salted
#<en:lightly salted
en:lightly sea salted

#<en:salted
en:lightly salted
nl:lichtgezouten, licht gezouten
pt:levemente salgado, levemente salgada, levemente salgados, levemente salgadas, com pouco sal

#<en:salted
en:half salted, half-salted
pt:com meio-sal

#<en:salted
en:desalted
fr:dessalée, dessalee

#<en:salted
fr:présalée

#<en:salted
en:unsalted, un-salted
de:ungesalzen, ungesalzene
es:sin sal
fr:non salée, non-salée
nl:ongezouten
pt:sem sal, não salgado

en:sweetened
de:gesüßt, gesüßte
es:endulzado, endulzada, endulzados, endulzadas
fi:makeutettu, makeutetut
hu:édesített
nl:gezoet, gezoete
pt:adoçado, adoçada, adoçados, adoçadas, adocicado, adocicada, adocicados, adocicadas
sv:sötad

en:unsweetened
de:ungesüßt, ungesüßte, ungesüßter, ungesüßtes
fr:non sucré, non sucrée
pt:não adoçado, não adoçada, não adoçados, não adoçadas, não adocicado, não adocicada, não adocicados, não adocicadas, não açucarado, não açucarada, não açucarados, não açucaradas, sem açúcar, sem açúcares
nl:ongezoet

#<en:sweetened
en:sugared
de:gezuckert, gezuckerte, gezuckerter, gezuckertes
es:azucarado,azucarada,azucarados,azucaradas
fi:sokeroitu, sokeroidut, sokeroitua, sokeroituja
fr:sucré, sucrée, sucrés, sucrées, sucree, sucrees 
#better not add fr:sucre and fr:sucres
hu:cukrozott
nl:gesuikerd, gesuikerde
pt:açucarado, açucarada, açucarados, açucaradas
sv:sockrad

#<en:sugared
de:leicht gezuckert, leicht gezuckerte, leicht gezuckerter, leicht gezuckertes

# In French, "confit" means candied, or cooked in fat (canard confit), or preserved in salted water (citron confit)
#<en:sugared
en:candied
ca:confitada
da:kandiserede
de:kandiert, kandierte, kandierten, kandierter
es:confitado,confitada,confitados,confitadas
fr:confit,confite,confits,confites,confit de,confit d'
hu:kandírozott, konfitált
it:candito, candita, canditi, candite
nl:gekonfijt, gekonfijte
pt:confitado, confitada, confitados, confitadas
sv:kanderad, kanderade

#<en:candied
en:semi candied, semi-candied

#en:crystallized
pt:cristalizado, cristalizada, cristalizados, cristalizadas

# <en:unsweetened
de:ungezuckert, ungezuckerte, ungezuckerter, ungezuckertes

en:oiled
de:geölt, geölte, geölter, geöltes

#<de:geölt
 de:mit sonnenblumenöl geölt

de:geschwefelt, geschwefelte

# <en:sulfite free, unsulphured
de:ungeschwefelt, ungeschwefelte
pt:sem sulfitos


#######################################################################
#
#                T R E A T I N G   P R O C E S S E S
#
#######################################################################
# Processes used during production, but do not add something

en:treated
de:behandelt, behandelte, behandelter, behandeltes
es:tratada,tratado,tratadas,tratados
hu:kezelt, kezelve
nl:bewerkt
pt:tratada, tratado, tratadas, tratados

en:untreated
de:unbehandelt, unbehandelte, unbehandelter, unbehandeltes
es:sin tratar
hu:kezeletlen
fr:non traitée
pt:não tratado, não tratada, não tratados, não tratadas

en:bleached
de:gebleicht, gebleichte, gebleichter, gebleichtes
hu:fehérített

en:unbleached, un-bleached
de:ungebleicht, ungebleichte, ungebleichter, ungebleichtes
hu:fehérítetlen

#en:comment:be careful for maltitol
en:malted
#en:falsePositive:malt
de:gemälzt, gemälzte, gemälzter, gemälztes
es:malteado, malteada,malteados, malteadas
fi:mallastettu
fr:malté, maltée, maltés, maltées, malte, maltee, maltes, maltees
it:maltato, maltata
nl:gemout, gemoute
pt:maltado, maltada
sv:mältat
#nl:falsePositive:moutmeel

fr:non-maltées
pt:não maltado, não maltada, sem malte

en:deodorized
de:desodoriert, desodoriertes
es:desodorizado, desodorizada,desodorizados, desodorizadas
fr:désodorisé, désodorisée
hu:szagtalanított
it:deodorato
nl:ontgeurde
pt:desodorizado, desodorizada, desodorizados, desodorizadas
ro:deodorizat

fr:non-désodorisée
pt:não desodorizado, não desodorizada, não desodorizados, não desodorizadas

#en:comment:http://animalsmart.org/feeding-the-world/food-safety/rbst
en:rbst-free

#en:clarified

#en:deionized

en:nixtamalized
es:nixtamalizado, nixtamalizada
pt:nixtamalizado, nixtamalizada, nixtamalizados, nixtamalizadas
wikipedia:en:https://en.wikipedia.org/wiki/Nixtamalization

#######################################################################
#
#                P R E P A R I N G   P R O C E S S E S
#
#######################################################################
# Processes used multiple processes and ingredients

en:fermented
es:fermentado
<<<<<<< HEAD
pt:fermentado, fermentada, fermentados, fermentadas 
=======
hu:fermentált
>>>>>>> 6e7fec5d

en:marinated
de:mariniert, marinierte, marinierter, mariniertes
es:marinado, marinada, marinados, marinadas
fi:marinoitu, marinoidut
fr:mariné, marinée, marinés, marinées
hu:marinált
it:marinato, marinata
nl:gemarineerd, gemarineerde
pt:marinado, marinada, marinados, marinadas
sv:marinerad

# pickled can be in vinegar or salt

en:pickled
da:syltede
de:eingelegt, eingelegte, eingelegter, eingelegtes
es:en escabeche, en vinagre
<<<<<<< HEAD
pt:en escabeche, en vinagre, avinagrado, avinagrada
=======
hu:savanyított, pácolt
>>>>>>> 6e7fec5d

# en:description:Marinated in salt (note different from en:salted)
en:brined
de:gepökelt, gepökelte, gepökelter, gepökeltes
#de:comment:do not add pökel
fr:traité en salaison, traitée en salaison, traités en salaison, traitées en salaison, saumuré, saumurée, saumurés, saumurées
nl:gepekeld
pt:em salmoura

de:ungepökelt

en:flavoured, flavored
de:aromatisiert, aromatisierte, aromatisierter, aromatisiertes
es:sabour,saboreado,saboreada
fr:aromatisé, aromatisée, aromatisées
# What to do with aromatisé au x and aromatisé de
hu:ízesített
nl:gearomatiseerd, gearomatiseerde
pt:aromatizado, aromatizada, aromatizados, aromatizadas

en:unflavoured, unflavoured

# en:comment:Do NOT add smoke as a process, as this is often a separate ingredient.
en:smoked
da:røget, røgede
de:geräuchert, geräucherte
#de:comment:Various rauch appear as separate ingredients
es:ahumada, ahumado, ahumadas, ahumados
fi:savustettu, savustetut, savustettua
fr:fumé,fumés,fumée,fumées
hu:füstölt, füstölve
it:affumicato, affumicate, affumicata
nl:gerookt, gerookte
pt:fumado, fumada, fumados, fumadas, defumado, defumada, defumados, defumadas
sv:rökt
#en:false-positive:en:sweet smoked paprike

#<en:smoked
en:double smoked
es:doble ahumado,doble ahumada,doble ahumados,doble ahumadas

#<en:smoked
en:naturally smoked, natural smoked, all natural smoked
fr:fumé naturellement, fumés naturellement, fumée naturellement, fumées naturellement
<<<<<<< HEAD
pt:fumado ao natural, fumada ao natural, fumados ao natural, fumadas ao natural, defumado ao natural, defumada ao natural, defumados ao natural, defumadas ao natural
=======
hu:természetes módon füstölt, természetes úton füstölt
>>>>>>> 6e7fec5d

#<en:smoked
en:lightly smoked
fr:légèrement fumés
nb:lettrøkt, lettrøkte
pt:levemente fumado, levemente fumada, levemente fumados, levemente fumadas, levemente defumado, levemente defumada, levemente defumados, levemente defumadas

#<en:smoked
en:dry smoked
pt:fumado a seco, fumada a seco, fumados a seco, fumadas a seco, defumado a seco, defumada a seco, defumados a seco, defumadas a seco

#<en:smoked
en:wood smoked
es:humo de leña
pt:fumado a lenha, fumada a lenha, fumados a lenha, fumadas a lenha, defumado a lenha, defumada a lenha, defumados a lenha, defumadas a lenha

#<en:wood smoked
en:natural hardwood smoked, naturally wood smoked
es:humo natural,humo de maderas nobles

#<en:smoked
en:chardonnay smoked

#<en:smoked
en:cold smoked with cabernet wine

#<en:wood smoked
en:alderwood smoked, smoked over alderwood

# <en:wood smoked
en:apple wood smoked

#<en:wood smoked
en:beech smoked
fr:fumé au bois de hêtre, fumée au bois de hêtre, fumés au bois de hêtre, fumées au bois de hêtre
hu:bükkfán füstölt
nl:gerookt op beukenhout
sv:bokspånsrökt

#<en:beech smoked
en:natural beech smoked

#<en:wood smoked
en:cherrywood smoked

#<en:wood smoked
de:edelholzrauch

#<en:wood smoked
en:fruitwood smoked

#<en:wood smoked
en:hickory smoked, hot smoked from hickory
fr:fumé au bois de caryer

#<en:hickory smoked
en:natural hickory smoked

#<en:hickory smoked
en:hickory smoked cured with water

# <en:wood smoked
en:maple smoked

# <en:wood smoked
en:mesquite smoked

# <en:wood smoked
en:oak smoked
hu:tölgyfán füstölt

# <en:wood smoked

#<en:smoked
en:not smoked, unsmoked

#en:fibers

#process of removing the bone from meat
en:boned
es:deshuesado
es:sin hueso
<<<<<<< HEAD
pt:desensoçado
=======
hu:csontozott, kicsontozott
>>>>>>> 6e7fec5d

en:inflated
es:hinchado,hinchada,hinchados,hinchadas
hu:felfújt

#en:for color, added for color, colored with

# Geliermittel Pektin (aus Früchten).
de:aus Früchten

hu:termesztett

#to be analysed:
#fr:rectifié<|MERGE_RESOLUTION|>--- conflicted
+++ resolved
@@ -29,12 +29,9 @@
 es:crudo, cruda, crudos, crudas
 fi:raaka
 fr:cru, crue, crus, crues
-<<<<<<< HEAD
 es:crudo, cruda, crudos, crudas
+hu:nyers, nyersen
 pt:cru, crus
-=======
-hu:nyers, nyersen
->>>>>>> 6e7fec5d
 # da:parse:rå$
 # fi:parse:raaka$
 # sv:parse:rå$
@@ -85,11 +82,8 @@
 # <en:cut
 en:thick cut
 es:cortada gruesa,cortado grueso, cortados gruesos,cortadas gruesas
-<<<<<<< HEAD
+hu:vastagon vágott, vastag vágás
 pt:corte crosso, cortado grosso, cortes grossos, cortados grossos
-=======
-hu:vastagon vágott, vastag vágás
->>>>>>> 6e7fec5d
 
 # <en:cut
 de:mittelfein geschnittenen
@@ -97,11 +91,8 @@
 <en:cut
 en:finely cut
 es:cortado fino, cortada fina,cortados finos, cortadas finas
-<<<<<<< HEAD
+hu:vékonyan vágott, vékony vágás
 pt:cortado fino, cortada fina, cortados finos, cortadas finas
-=======
-hu:vékonyan vágott, vékony vágás
->>>>>>> 6e7fec5d
 
 de:feingeschnitten, fein geschnittenen, feingeschnittener, feingeschnittenes
 
@@ -182,12 +173,8 @@
 es:aplastada, aplastado, aplastadas, aplastados,triturado,triturada,triturados,trituradas
 fi:murskattu, murskatut
 fr:concassé, concassée, concassés, concassées, broyé, broyée, broyés, broyées
-<<<<<<< HEAD
+hu:zúzott, összetörve, összetört
 pt:triturado, triturada, triturados, triturados, esmagado, esmagada, esmagados, esmagadas
-=======
-hu:zúzott, összetörve, összetört
-pt:triturado
->>>>>>> 6e7fec5d
 sv:krossad
 
 #en:blended
@@ -224,11 +211,8 @@
 es:granulado,granulada,granulados,granuladas
 fi:rae
 fr:en granules, granules de, granules d'
-<<<<<<< HEAD
+hu:granulátum, granulált
 pt:granulado, granulada, granulados, granuladas
-=======
-hu:granulátum, granulált
->>>>>>> 6e7fec5d
 sv:granulat
 # da:parse:$granulat
 # fi:parse:$rae
@@ -619,11 +603,8 @@
 #<en:dried
 en:air dried
 de:luftgetrocknet, luftgetrocknete, luftgetrockneter, luftgetrocknetes
-<<<<<<< HEAD
+hu:levegőn szárított
 pt:seco ao ar, seca ao ar, secos ao ar, secas ao ar
-=======
-hu:levegőn szárított
->>>>>>> 6e7fec5d
 
 #<en:dried
 en:spray dried
@@ -737,11 +718,8 @@
 en:mechanically separated
 es:separada mecánicamente
 fr:séparée mécaniquement
-<<<<<<< HEAD
+hu:mechanikai úton leválasztott
 pt:separado mecanicamente, separada mecanicamente, separados mecanicamente, separadas mecanicamente
-=======
-hu:mechanikai úton leválasztott
->>>>>>> 6e7fec5d
 sv:maskinurbenat
 
 #######################################################################
@@ -862,11 +840,8 @@
 en:pre-fried
 es:prefrito,prefrita,prefritos,prefritas
 fr:pré-frit, pré-frite, pré-frits, pré-frites, préfrit, préfrite, préfrits, préfrites
-<<<<<<< HEAD
+hu:elősütött
 pt:pré-frito, pré-frita, pré-fritos, pré-fritas
-=======
-hu:elősütött
->>>>>>> 6e7fec5d
 sv:förfriterad
 
 en:fried
@@ -1160,11 +1135,8 @@
 
 en:fermented
 es:fermentado
-<<<<<<< HEAD
+hu:fermentált
 pt:fermentado, fermentada, fermentados, fermentadas 
-=======
-hu:fermentált
->>>>>>> 6e7fec5d
 
 en:marinated
 de:mariniert, marinierte, marinierter, mariniertes
@@ -1183,11 +1155,8 @@
 da:syltede
 de:eingelegt, eingelegte, eingelegter, eingelegtes
 es:en escabeche, en vinagre
-<<<<<<< HEAD
+hu:savanyított, pácolt
 pt:en escabeche, en vinagre, avinagrado, avinagrada
-=======
-hu:savanyított, pácolt
->>>>>>> 6e7fec5d
 
 # en:description:Marinated in salt (note different from en:salted)
 en:brined
@@ -1232,11 +1201,8 @@
 #<en:smoked
 en:naturally smoked, natural smoked, all natural smoked
 fr:fumé naturellement, fumés naturellement, fumée naturellement, fumées naturellement
-<<<<<<< HEAD
+hu:természetes módon füstölt, természetes úton füstölt
 pt:fumado ao natural, fumada ao natural, fumados ao natural, fumadas ao natural, defumado ao natural, defumada ao natural, defumados ao natural, defumadas ao natural
-=======
-hu:természetes módon füstölt, természetes úton füstölt
->>>>>>> 6e7fec5d
 
 #<en:smoked
 en:lightly smoked
@@ -1319,11 +1285,8 @@
 en:boned
 es:deshuesado
 es:sin hueso
-<<<<<<< HEAD
+hu:csontozott, kicsontozott
 pt:desensoçado
-=======
-hu:csontozott, kicsontozott
->>>>>>> 6e7fec5d
 
 en:inflated
 es:hinchado,hinchada,hinchados,hinchadas
