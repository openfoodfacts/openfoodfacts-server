--- conflicted
+++ resolved
@@ -1482,12 +1482,8 @@
 pl: ekstrakt, ekstrakt z, ekstrakty z, ekstrakty, wyciąg, wyciąg z, wyciągi z, wyciągi
 pt: extrato, extratos, extracto, extractos, extrato de, extratos de, extracto de, extractos de, extrato da, extratos da, extracto da, extractos da
 ro: extract de
-<<<<<<< HEAD
 sl: izvleček
-sv: extrakt, extrakt av
-=======
 sv: extrakt, extrakt av, extrakt från
->>>>>>> 522aed91
 # da:parse:$ekstrakt
 # fi:parse:$uute
 # nb:parse:$ekstrakt
