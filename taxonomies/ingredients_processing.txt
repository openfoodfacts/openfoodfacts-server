--- conflicted
+++ resolved
@@ -2376,17 +2376,12 @@
 sv: saltat
 uk: солоний, солона, солоне, солоні, солений, солена, солене, солені, засолений, засолена, засолене, засолені
 
-<<<<<<< HEAD
 #<en:salted
 < en:salted
-=======
-#< en:salted
->>>>>>> 80c59f5c
 en: sea salted
 it: con sale marino, salato con sale marino, salata con sale marino, salati con sale marino, salate con sale marino
 pt: com sal marinho, sem sal marinho
 
-<<<<<<< HEAD
 < en:lightly salted
 #<en:sea salted
 #<en:lightly salted
@@ -2395,25 +2390,14 @@
 
 #<en:salted
 < en:salted
-=======
-#< en:sea salted
-#< en:lightly salted
-en: lightly sea salted
-
-#< en:salted
->>>>>>> 80c59f5c
 en: lightly salted
 it: leggermente salato, leggeremente salata, leggeremente salati, leggeremente salate
 nl: lichtgezouten, licht gezouten
 pl: lekko solone
 pt: levemente salgado, levemente salgada, levemente salgados, levemente salgadas, com pouco sal
 
-<<<<<<< HEAD
 #<en:salted
 < en:salted
-=======
-#< en:salted
->>>>>>> 80c59f5c
 en: half salted, half-salted
 ca: mitja sal, mitja-sal
 de: halb gesalzen, halb-gesalzen
@@ -2946,47 +2930,31 @@
 uk: копчений, копчена, копчене, копчені
 #en:false-positive:en:sweet smoked paprike
 
-<<<<<<< HEAD
 #<en:smoked
 < en:smoked
-=======
-#< en:smoked
->>>>>>> 80c59f5c
 en: double smoked
 es: doble ahumado, doble ahumada, doble ahumados, doble ahumadas, doblemente ahumado
 fr: doublement fumé, fumé deux fois
 hu: duplán füstölt
 pt: defumado duplo, defumada dupla
 
-<<<<<<< HEAD
 #<en:smoked
 < en:smoked
-=======
-#< en:smoked
->>>>>>> 80c59f5c
 en: naturally smoked, natural smoked, all natural smoked
 fr: fumé naturellement, fumés naturellement, fumée naturellement, fumées naturellement
 hu: természetes módon füstölt, természetes úton füstölt
 pt: fumado ao natural, fumada ao natural, fumados ao natural, fumadas ao natural, defumado ao natural, defumada ao natural, defumados ao natural, defumadas ao natural
 
-<<<<<<< HEAD
 #<en:smoked
 < en:smoked
-=======
-#< en:smoked
->>>>>>> 80c59f5c
 en: lightly smoked
 fr: légèrement fumés
 nb: lettrøkt, lettrøkte
 pl: podwędzany, podwędzane, podwędzana
 pt: levemente fumado, levemente fumada, levemente fumados, levemente fumadas, levemente defumado, levemente defumada, levemente defumados, levemente defumadas
 
-<<<<<<< HEAD
 #<en:smoked
 < en:smoked
-=======
-#< en:smoked
->>>>>>> 80c59f5c
 en: dry smoked
 de: trocken geräuchert, trocken geräucherte, trocken geräuchertes, trocken geräucherten
 es: ahumado en seco, ahumada en seco, ahumados en seco, ahumadas en seco
@@ -2997,17 +2965,12 @@
 pt: fumado a seco, fumada a seco, fumados a seco, fumadas a seco, defumado a seco, defumada a seco, defumados a seco, defumadas a seco
 uk: холодного копчення
 
-<<<<<<< HEAD
 #<en:smoked
 < en:smoked
-=======
-#< en:smoked
->>>>>>> 80c59f5c
 en: wood smoked
 es: humo de leña
 pt: fumado a lenha, fumada a lenha, fumados a lenha, fumadas a lenha, defumado a lenha, defumada a lenha, defumados a lenha, defumadas a lenha
 
-<<<<<<< HEAD
 < en:wood smoked
 en: hardwood smoked
 
@@ -3022,16 +2985,6 @@
 
 #<en:smoked
 < en:smoked
-=======
-#< en:wood smoked
-en: natural hardwood smoked, naturally wood smoked
-es: humo natural, humo de maderas nobles
-
-#< en:smoked
-en: chardonnay smoked
-
-#< en:smoked
->>>>>>> 80c59f5c
 en: cold smoked with cabernet wine
 bg: студено пушен с каберне совиньон
 ca: fred fumat amb vi cabernet
@@ -3046,24 +2999,16 @@
 pt: defumado a frio com vinho Cabernet
 sv: kallrökt med cabernetvin
 
-<<<<<<< HEAD
 #<en:wood smoked
 < en:wood smoked
-=======
-#< en:wood smoked
->>>>>>> 80c59f5c
 en: alderwood smoked, smoked over alderwood
 
 # <en:wood smoked
 < en:wood smoked
 en: apple wood smoked
 
-<<<<<<< HEAD
 #<en:wood smoked
 < en:wood smoked
-=======
-#< en:wood smoked
->>>>>>> 80c59f5c
 en: beech smoked
 es: ahumado de haya
 fr: fumé au bois de hêtre, fumée au bois de hêtre, fumés au bois de hêtre, fumées au bois de hêtre
@@ -3073,19 +3018,12 @@
 pt: defumado de faia
 sv: bokspånsrökt
 
-<<<<<<< HEAD
 #<en:beech smoked
 < en:beech smoked
 en: natural beech smoked
 
 #<en:wood smoked
 < en:wood smoked
-=======
-#< en:beech smoked
-en: natural beech smoked
-
-#< en:wood smoked
->>>>>>> 80c59f5c
 en: cherrywood smoked
 es: ahumado de madera de cerezo
 fr: fumé au bois de cerisier
@@ -3096,7 +3034,6 @@
 #< en:wood smoked
 de: edelholzrauch
 
-<<<<<<< HEAD
 #<en:wood smoked
 < en:wood smoked
 en: fruitwood smoked
@@ -3112,19 +3049,6 @@
 
 #<en:hickory smoked
 < en:hickory smoked
-=======
-#< en:wood smoked
-en: fruitwood smoked
-
-#< en:wood smoked
-en: hickory smoked, hot smoked from hickory
-fr: fumé au bois de caryer
-
-#< en:hickory smoked
-en: natural hickory smoked
-
-#< en:hickory smoked
->>>>>>> 80c59f5c
 en: hickory smoked cured with water
 
 # <en:wood smoked
@@ -3242,12 +3166,8 @@
 uk: гідрогенований, гідрогенована, гідрогеноване, гідрогеновані
 nova:en: 4
 
-<<<<<<< HEAD
 #<en:hydrogenated
 < en:hydrogenated
-=======
-#< en:hydrogenated
->>>>>>> 80c59f5c
 en: fully hydrogenated
 bg: напълно хидрогениран, напълно хидрогенирано
 ca: totalment hidrogenat, totalment hidrogenada
@@ -3262,12 +3182,8 @@
 sv: fullhärdad, fullhärdat
 nova:en: 4
 
-<<<<<<< HEAD
 #<en:hydrogenated
 < en:hydrogenated
-=======
-#< en:hydrogenated
->>>>>>> 80c59f5c
 en: partially hydrogenated
 bg: частично хидрогениран, частично хидрогенирано
 ca: parcialment hidrogenat, parcialment hidrogenada
