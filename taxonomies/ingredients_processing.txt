# This taxonomy lists prefixes and suffixes that:
# 1. are often found in ingredients lists before or after an ingredient
# 2. indicate some kind of processing done to the ingredient (like "cut", "dried" etc.)
# 3. are not labels that specify the quality of the ingredient ("organic", "origin Italy", "superior quality")
#
# The taxonomy is used for ingredient analysis:
# The ingredient "cooked pork" will be recognized as "pork" with the processing "en:cooked".
# This works only if "cooked pork" is not a known ingredient in the ingredients taxonomy,
# and if "pork" is a known ingredient.


# be careful: raw in English can mean "unrefined" as in "raw cane sugar"
# or uncooked "raw fish"
# unrefined ingredients like "raw sugar", "raw milk", "raw honey" etc.
# need to be kept in the taxonomy.
# Same for things like "jambon cru", "lait cru" in French.

en:raw
fr:cru, crue, crus, crues

#######################################################################
#
#                S I Z I N G   P R O C E S S E S
#
#######################################################################
# Processes that change the size of an ingredient. The processes are sorted from large (whole) to small (powdered).

en:whole
fr:entier, entière, entiers, entières
it:intero, intera, interi, intere

en:halved, halves
de:halbiert, halbierte, halbe
# de:false-positives:Halbbitterschokolade, halbfettstufe, halbgetrocknete, halbfester, halberstädter, halbbitter, Halbrahm

en:cut
de:geschnitten
fr:coupé, coupée, coupés, coupées, émincé, émincée, émincés, émincées, émincé de, en morceaux, morceaux de, morceaux d', en éclats, éclats de, éclats d', en copeaux, copeaux de, copeaux d'
it:tagliato, tagliata, tagliati, tagliate

# <en:cut
de:mittelfein geschnittenen

# <en:cut
# en:finely cut
de:feingeschnitten, fein geschnittenen, feingeschnittener

# <en:cut
de:handgeschnitten, handgeschnittene

de:zerkleinert, zerkleinerte, zerkleinerter, zerkleinertes

#<de:zerkleinert
de:grob zerkleinert

#<de:zerkleinert
de:fein zerkleinert, fein zerkleinerte

#<de:zerkleinert
de:zum teil fein zerkleinert

#<de:zerkleinert
de:feinst zerkleinert

#<de:feinst zerkleinert
de:überwiegend feinst zerkleinert


en:sliced
de:gehobelt, gehobelte, in scheiben geschnitten
fr:tranché, tranchée, tranchés, tranchées, en lamelles, en tranches, en lanières, en rondelles, tranches de, lamelles de, lanières de, rondelle de, rondelles de, tranches d', lamelles d', lanières d', rondelles d'

# en:description:Cut or diced into small pieces
en:chopped
de:gehackt, gehackte, gehackter, gehacktes
fr:hâché, hâchée, hâchés, hâchées
nl:gehakt
# nl:parse:gehakte_$
# en:wiktionary:chopped

en:diced
de:würfel, gewürfelt, gewürfelte, in würfel geschnitten, in würfel
fr:en dés, en cubes, en julienne, cubes de, dés de, cubes d', dès d'

#de:in Sticks geschnitten

en:crushed
fr:concassé, concassée, concassés, concassées, broyé, broyée, broyés, broyées

# en:description:Produced by grating; grate: to shred (things, usually foodstuffs), by rubbing across a grater.
en:grated
de:gerieben, geriebener, geriebene
fr:râpé, râpée, râpés, râpées
nl:geraspt, geraspte
# nl:parse:geraspte_$
# en:wiktionary:grated

en:granulated
fr:en granules, granules de, granules d'

# en:description:To reduce to smaller pieces by crushing with lateral motion.
en:ground
de:gemahlen, gemahlene, gemahlener
fr:moulu, moulue, moulus, moulues
nl:gemalen
# nl:parse:gemalen_$
# en:wiktionary:grind

# <en:ground
de:fein gemahlen

# <en:ground
de:grob gemahlen

# <en:ground
de:frischgemahlen, frishgemahlene

en:pureed
de:püree, puree, püree aus
fr:en purée, purée de, purée d'
# de:parsing:$püree, püree$


en:powdered, powder
de:pulver
es:en polvo, polvo de
fr:en poudre, poudre de, poudre d'
it:in polvere, polvere di, polvere d'
nl:poeder, poeders, in poedervorm


#######################################################################
#
#                S P L I T T I N G   P R O C E S S E S
#
#######################################################################
# Processes that split an ingredient into different parts

#de:comment:geschält is a generic term and can mean en:peeled or en:shelled
de:geschält, geschälte, geschälter

de:ungeschält, ungeschälte

#en:description:To remove the outer covering or shell of something
en:shelled
fr:décortiqué, décortiquée, décortiqués, décortiquées, décoquillé, décoquillée, décoquillés, décoquillées

# en:description:With the outermost layer or skin removed
en:peeled
fr:pelé, pelée, pelés, pelées
nl:gepelde
# nl:parse:gepelde_$
# en:wiktionary:peeled

# en:description:Having had the pits removed
en:pitted
de:entsteint, entsteinte
fr:dénoyauté, dénoyautée, dénoyautés, dénoyautées
# de:parsing:$ entsteint, entsteint $
# en:wiktionary:pitted

# en:description:The soft center of a fruit
en:pulp
de:mark
# en:wiktionary:pulp


en:sieved
de:passiert
fr:tamisé, tamisée, tamisés, tamisées, finement tamisé


#######################################################################
#
#                H U M I D I T Y   P R O C E S S E S
#
#######################################################################
# Processes that change the humidity level of an ingredient

# en:description:To increase the strength and diminish the bulk of, as of a liquid or an ore; to intensify, by getting rid of useless material.
en:concentrated
de:konzentriert, konzentrierter, konzentrierte, konzentriertes
# de:doubles:konzentriertes-apfelpüree, apfelsaft-aus-konzentriertem-fruchtsaft
# de:parsing:before and after, space
fr:concentré, concentrée, concentrés, concentrées, concentré de
de:einfach konzentriert
# en:wiktionary:concentrated

# <en:concentrated
de:zweifach konzentriert, 2 fach konzentriert, doppelt konzentriertes, zweifach konzentriertes, 2-fach konzentriert

# <en:concentrated
de:dreifach konzentriert

# <en:concentrated
de:200fach konzentriertes

de:eingekochter

en:from-concentrate
fr:à base de concentré, à partir de concentré

en:dried
de:getrocknet, getrocknete, getrockneter, getrocknetes, in getrockneter form
fr:séché, séchée, séchés, séchées
it:secco, secca, secchi, secche
nl:gedroogd, gedroogde

# <en:dried
de:halbgetrocknet, halbgetrocknete, halb getrocknet
nl:halfgedroogd, halfgedroogde

# <en:dried
en:freeze dried
de:gefriergetrocknet, gefriergetrocknete, gefriergetrocknetes

# <en:dried
en:sundried, sun dried
de:sonnengetrocknet, sonnengetrocknete, an der Sonne getrocknete
nl:zongedroogd, zongedroogde

# <en:dried
en:air dried
de:luftgetrocknet, luftgetrockneter

# <en:dried
en:spray dried
de:sprühgetrocknet, sprühgetrockneter 

en:dehydrated
fr:déshydraté, déshydratée, déshydratés, déshydratées, lyophilisé, lyophilisée, lyophilisés, lyophilisées
it:disidratato, disidratata, disidratati, disidratate

en:rehydrated
de:rehydriert, rehydrierte, rehydriertes
fr:réhydraté, réhydratée, réhydratés, réhydratées

en:reconstituted
fr:reconstitué, reconstituée, reconstitués, reconstituées


#######################################################################
#
#                H E A T I N G   P R O C E S S E S
#
#######################################################################
# Processes that heat an ingredient (over fire, in water)

en:frozen
fr:surgelé, surgelée, surgelés, surgelées, congelé, congelée, congelés, congelées

en:unfrozen
fr:décongelé, décongelée, décongelés, décongelées

en:pasteurised
fr:pasteurisé, pasteurisée, pasteurisés, pasteurisées

en:pre-cooked
fr:pré-cuit, pré-cuite, pré-cuits, pré-cuites, précuit, précuite, précuits, précuites
it:precotto, precotta, precotti, precotte

en:cooked
de:gegart, gegarte, gegarter, gegartes
fr:cuit, cuite, cuits, cuites, cuit au naturel, cuite au naturel, cuits au naturel, cuites au naturel, cuisiné, cuisinée, cuisinés, cuisinées
it:cotto, cotta, cotti, cotte, cotto al naturale, cotta al naturale, cotti al naturale, cotte al naturale, cucinato, cucinata, cucinati, cucinate

# <en:cooked
de:dampfgegart, dampfgegarte, dampfgegarter

de:gepufft, gepuffte, gepuffter, gepufftes, gepoppt

en:pre-fried
fr:pré-frit, pré-frite, pré-frits, pré-frites, préfrit, préfrite, préfrits, préfrites

en:fried
fr:frit, frite, frits, frites
it:fritto, fritta, fritti, fritte

en:roasted
de:geröstet, geröstete, geröstetes, gerösteter
fr:rôti, rôtie, rôtis, rôties, torréfié, torréfiée, torréfiés, torréfiées

en:toasted
fr:toasté, toastée, toastés, toastées

en:grilled
fr:grillé, grillée, grillés, grillées
it:grigliato, grigliata, grigliati, grigliate


#######################################################################
#
#                A D D I T I O N   P R O C E S S E S
#
#######################################################################
# Processes that add another ingredient

de:gesalzen, gesalzene, gesalzenes, gesalzener

de:ungesalzen, ungesalzene

de:gepökelt, gepökeltes

de:ungepökelt

en:sweetened
de:gesüßt, gesüßte
es:endulzado, endulzada, endulzados, endulzadas
nl:gezoet, gezoete
pt:adoçado, adoçada

en:unsweetened
nl:ongezoet

#<en:sweetened
en:sugared
de:gezuckert, gezuckerte
fr:sucré, sucrée, sucrés, sucrées, sucree, sucrees 
#better not add fr:sucre and fr:sucres
nl:gesuikerd, gesuikerde

# <de:gezuckert
de:leicht gezuckert

# <en:unsweetened
de:ungezuckert

de:geölt, geölte

#<de:geölt
 de:mit sonnenblumenöl geölt

de:geschwefelt, geschwefelte

# <en:sulfite free, unsulphured
de:ungeschwefelt, ungeschwefelte

#######################################################################
#
#                P R E P A R I N G   P R O C E S S E S
#
#######################################################################
# Processes used multiple processes and ingredients

en:marinated
de:mariniert, marinierte, marinierter, mariniertes
fr:mariné, marinée, marinés, marinées

en:cured
fr:traité en salaison, traitée en salaison, traités en salaison, traitées en salaison, saumuré, saumurée, saumurés, saumurées

de:eingelegt, eingelegte
# de:parse:$ eingelegt, eingelegt $

# en:comment:Do NOT add smoke as a process, as this is often a separate ingredient.
en:smoked
es:ahumada, ahumado, ahumadas, ahumados
fr:fumé,fumés,fumée,fumées
#en:false-positive:en:sweet smoked paprike
<<<<<<< HEAD

# <en:smoked
en:double smoked

# <en:smoked
=======

# <en:smoked
en:double smoked

# <en:smoked
>>>>>>> 3deba02a
en:naturally smoked, natural smoked, all natural smoked
fr:fumé naturellement, fumés naturellement, fumée naturellement, fumées naturellement

#<en:smoked
en:lightly smoked
fr:légèrement fumés

#<en:smoked
en:dry smoked

#<en:smoked
en:wood smoked

# <en:wood smoked
en:natural hardwood smoked, naturally wood smoked

#<en:smoked
en:chardonnay smoked

#<en:smoked
en:cold smoked with cabernet wine

# <en:wood smoked
en:alderwood smoked, smoked over alderwood

# <en:wood smoked
en:apple wood smoked

# <en:wood smoked
en:beech smoked
fr:fumé au bois de hêtre, fumée au bois de hêtre, fumés au bois de hêtre, fumées au bois de hêtre

# <en:beech smoked
en:natural beech smoked, 

# <en:wood smoked
en:cherrywood smoked

# <en:wood smoked
en:fruitwood smoked

# <en:wood smoked
en:hickory smoked, hot smoked from hickory
fr:fumé au bois de caryer

# <en:hickory smoked
en:natural hickory smoked

# <en:hickory smoked
en:hickory smoked cured with water

# <en:wood smoked
en:maple smoked

# <en:wood smoked
en:mesquite smoked

# <en:wood smoked
en:oak smoked

en:not smoked, unsmoked<|MERGE_RESOLUTION|>--- conflicted
+++ resolved
@@ -357,19 +357,11 @@
 es:ahumada, ahumado, ahumadas, ahumados
 fr:fumé,fumés,fumée,fumées
 #en:false-positive:en:sweet smoked paprike
-<<<<<<< HEAD
 
 # <en:smoked
 en:double smoked
 
 # <en:smoked
-=======
-
-# <en:smoked
-en:double smoked
-
-# <en:smoked
->>>>>>> 3deba02a
 en:naturally smoked, natural smoked, all natural smoked
 fr:fumé naturellement, fumés naturellement, fumée naturellement, fumées naturellement
 
