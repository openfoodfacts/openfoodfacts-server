--- conflicted
+++ resolved
@@ -113,11 +113,7 @@
 da:hakket
 de:gehackt, gehackte, gehackter, gehacktes
 es:picada, picado, picadas, picados,trocitos,trocitas
-<<<<<<< HEAD
-fi:pilkotut
-=======
 fi:pilkottu, pilkotut
->>>>>>> 963042aa
 fr:hâché, hâchée, hâchés, hâchées
 is:hakkaðar
 nb:hakkede
@@ -221,13 +217,9 @@
 fi:kokonainen, kokonaiset
 fr:entier, entière, entiers, entières
 it:intero, intera, interi, intere
-<<<<<<< HEAD
-pt:inteiro# unclear what the dutch variant is
-=======
 pt:inteiro
 sv:hel, hela
 # unclear what the dutch variant is
->>>>>>> 963042aa
 
 en:halved, halves
 de:halbiert, halbierte, halbe
@@ -423,10 +415,7 @@
 fi:tiivisteestä, tiivisteestä valmistettu
 fr:à base de concentré, à partir de concentré
 pt:a partir de concentrado
-<<<<<<< HEAD
-=======
 sv:från koncentrat
->>>>>>> 963042aa
 
 en:dried
 da:tørret
@@ -486,10 +475,7 @@
 
 en:extract, extracts, extracted, extract of, extracts of, extractive, extractives, extractives of
 ca:xtracte
-<<<<<<< HEAD
-=======
 da:ekstrakt
->>>>>>> 963042aa
 de:extrakt, extrakte, extrakt aus
 es:extracto, extracto de, extractos
 fi:uute, uutetta, uutteet
