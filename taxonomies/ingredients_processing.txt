--- conflicted
+++ resolved
@@ -1257,13 +1257,8 @@
 nn: tørket
 pl: suszony, suszona, suszone, suszonych, suszonej, suszonego, susz z, susz, suszu
 pt: seco, seca, secos, secas
-<<<<<<< HEAD
-ro: uscate
+ro: uscate, bucățele, bucățele de
 ru: сушеный, Сушеное, сушёная, сушёный, сухое, из сухого, из сухого молока
-=======
-ro: bucățele, bucățele de
-ru: сушеный, Сушеное, сушёная, сушёный
->>>>>>> daf606f2
 sk: sušené
 sr: sušeno
 sv: torkad, torkade
@@ -2374,26 +2369,6 @@
 pl: niesłodzony, niesłodzona, niesłodzone
 pt: não adoçado, não adoçada, não adoçados, não adoçadas, não adocicado, não adocicada, não adocicados, não adocicadas, não açucarado, não açucarada, não açucarados, não açucaradas, sem açúcar, sem açúcares
 
-<<<<<<< HEAD
-=======
-#<en:sweetened
-en: sugared
-bg: захаросано, захаросан, захаросана, захаросани
-ca: amb sucre
-de: gezuckert, gezuckerte, gezuckerter, gezuckertes
-es: azucarado, azucarada, azucarados, azucaradas
-fi: sokeroitu, sokeroidut, sokeroitua, sokeroituja
-fr: sucré, sucrée, sucrés, sucrées, sucree, sucrees
-#better not add fr:sucre and fr:sucres
-hu: cukrozott
-it: zuccherato, zuccherati, zuccherata, zuccherate
-ja: 加糖
-nl: gesuikerd, gesuikerde
-pt: açucarado, açucarada, açucarados, açucaradas
-ro: îndulcite
-sv: sockrad
-
->>>>>>> daf606f2
 #<en:sugared
 de: leicht gezuckert, leicht gezuckerte, leicht gezuckerter, leicht gezuckertes
 es: ligeramente azucarado, ligeramente azucarada, ligeramente azucarados, ligeramente azucaradas
