--- conflicted
+++ resolved
@@ -40,11 +40,7 @@
 hu:glutén, búza, búzaliszt, búzarost, búzadara, búzacsíra, búzafehérje, búzakorpa, búzamaláta, búzapehely, búzakeményítő, búzasikér, tönkölybúza, tönkölybúzaliszt, tönkölybúzapehely, durumbúza, durumbúzaliszt, rozs, rozsliszt, rozspehely, durumrozsliszt, árpa, árpaliszt, árpapehely, árpamaláta, árpadara, árpacsíra, zab, zabliszt, zabpehely, zabkorpa, durumliszt, durum liszt, Grahamliszt, Graham liszt, kenyérliszt, kenyér liszt, rétesliszt, rétes liszt, kamut, alakor, bulgur, glutént, glutént tartalmazó gabona, glutént tartalmazó gabonafélék
 is:glúten
 it:glutine, grano, segale, orzo, farro, kamut, frumento, farina di frumento, farina di frumento integrale
-<<<<<<< HEAD
-ja:グルテン,コムギ
-=======
 ja:小麦/そば,小麦,穀物,グルテン,コムギ,そば,ソバ
->>>>>>> 7d295d10
 lt:avižos, avižų, avižiniai, avižinės, glitimas, glitimo, glitimu, kamutas, kviečiai, kviečių, kvietiniai, kvietinės, miežiai, miežių, miežiniai, miežinės, rugiai, ruginiai, ruginės, rugių, spelta, manų
 lv:auzas, auzu, kvieši, kviešu, lipekli, manna, mieži, miežu, rudzi, speltas kvieši, triticum turgidum polonicum
 mt:glutina, qamħ, segala, barli, ħafur, ispelt, kamut
@@ -78,11 +74,7 @@
 hr:rakova, rakove
 hu:rákfélék, rák, homár, garnéla, garnélarák
 it:crostacei
-<<<<<<< HEAD
-ja:甲殻類,カニ,エビ
-=======
 ja:えび/かに,えび,甲殻類,カニ,エビ,かに
->>>>>>> 7d295d10
 lt:vėžiagyviai, krabai, krabų, omarai, omarų, vėžiai, krevetės, krevečių
 lv:vēžveidīgie
 mt:krustaċej
@@ -114,11 +106,7 @@
 hr:jaja, bjelanjak, bjelanjka jajeta, žumanjak, iz jaja
 hu:tojás, tojássárgája, tojásfehérje, tojáspor, tyúktojás, tojássárgájapor, tojáslé
 it:uova, uovo
-<<<<<<< HEAD
-ja:卵
-=======
 ja:卵,玉子,たまご,タマゴ,エッグ,鶏卵,あひる卵,うずら卵
->>>>>>> 7d295d10
 lt:kiaušiniai, kiaušinis, kiaušinių, kiaušinio, kiaušinio baltymas, kiaušinio baltymai, kiaušinio trynys, kiaušinio tryniai
 lv:olas, ola
 mt:bajd
@@ -153,11 +141,7 @@
 hr:riba, ribe, skuša
 hu:hal, halak, tőkehal, tőkehalfilé, makréla, hering, heringfilé, lazac, lazacfilé, pisztráng, tonhal, szardínia, lepényhal, rombuszhal, sprotni, alaszkai tőkehal
 it:pesce
-<<<<<<< HEAD
-ja:魚,サバ,サケ
-=======
 ja:さけ/さば,魚,魚類,さけ,鮭,サケ,サーモン,しゃけ,シャケ,さば,鯖,サバ
->>>>>>> 7d295d10
 lt:žuvis, žuvys, žuvies, žuvų, menkė, menkės, menkių, skumbrė, skumbrės, skumbrių, plekšnė, plekšnės, plekšnių, lašiša, lašišos, lašišų, upėtakis, upėtakiai, upėtakių, tunas, tunu, tuno, sardinės, sardinė, sardinių
 lv:zivis
 mt:ħut
@@ -229,11 +213,7 @@
 hr:kikiriki, kikirikija, orašide, orašida
 hu:földimogyoró, arachis hypogaea
 it:arachidi, arachis hypogaea
-<<<<<<< HEAD
-ja:ラッカセイ
-=======
 ja:落花生, ラッカセイ, ピーナッツ
->>>>>>> 7d295d10
 lt:žemės riešutai, žemės riešutų, arachis hypogaea
 lv:zemesrieksti, arachis hypogaea
 mt:karawett, arachis hypogaea
@@ -269,11 +249,7 @@
 hu:szója, szójabab, szójalecitin, szójalecitinek, szójatej, szójaliszt, szójafehérje, szójából, szóját
 is:soja
 it:soia, lecitina di soia
-<<<<<<< HEAD
-ja:ダイズ,大豆,醤油
-=======
 ja:大豆,だいず,ダイズ,醤油
->>>>>>> 7d295d10
 lt:sojų pupelės, sojų, soja, sojos, sojos pupelė, sojų miltai, sojų lecitinas, sojų lecitinai, sojos baltymas, sojų baltymai, sojų baltymų izoliatas, sojų produktų, sojos produktų
 lv:sojas pupas, sojas
 mt:soybeans
@@ -308,11 +284,7 @@
 hu:tej, laktóz, tejsavó, savó, tejtermék, tejtermékek, tejszín, tejfehérje, tejpor, tejsavópor, savópor, tejzsír, tejet, tejcukor, tehéntej, joghurt, joghurtpor, joghurt kultúra, sajt, vaj
 is:mjólk, undanrenna, nýmjólk, léttmjólk
 it:latte, lattosio, parmigiano reggiano, grana padano
-<<<<<<< HEAD
-ja:牛乳,乳,乳成分,クリーム,バター,ヨーグルト,チーズ
-=======
 ja:乳,乳成分,牛乳,ミルク,クリーム,バター,バターオイル,ヨーグルト,チーズ,アイスクリーム
->>>>>>> 7d295d10
 lt:išrūgų, pienas, pieno, pienu, pieniškas, laktozę, laktozė, laktozės, laktoze, sviestas, sviesto, sviestu, pasukos, pasukų, jogurtas, jogurto, grietinė, grietinėlė, pieniškas šokoladas, pieniško šokolado, pieno milteliai, pieno baltymai, pieno baltymas
 lv:laktozi, piena, piens, pilnpiena, vājpiena
 mt:ħalib, lattosju
@@ -348,11 +320,7 @@
 hu:diófélék, mandula, mogyoró, dió, kesudió, pekándió, brazil dió, pisztácia, makadámia, queenslandi dió, dióféléket
 is:hnetur
 it:frutta a guscio, mandorle, nocciole, noci, noci di acagiù, noci di pecan,  noci del Brasile, pistacchi, noci macadamia, noci del Queensland
-<<<<<<< HEAD
-ja:種実類,アーモンド,ヘーゼルナッツ, クルミ, カシューナッツ,ペカン, ブラジルナッツ, ピスタチオ, マカダミアナッツ
-=======
 ja:くるみ/アーモンド,くるみ,種実類,木の実,木の実類,アーモンド,ヘーゼルナッツ, クルミ, カシューナッツ,ペカン, ブラジルナッツ, ピスタチオ, マカダミアナッツ
->>>>>>> 7d295d10
 lt:riešutai, riešutų, riešutas, riešutais, migdolai, migdolų, migdolas, migdolais, lazdyno riešutai, lazdynų, lazdynas, lazdynais, lazdyno, graikiniai riešutai, graikinių riešutų, graikiniais riešutais, anakardžiai, anakardžių, anakardžiais, Anakardium occidentale, pekaninės karijos, pekaninių karijų,  brazilinės bertoletijos, brazilinių bertoletijų, pistacijos, pistacijų, pistacija, makadamijos, makadamijų, makadamija, Kvinslendo riešutai
 lv:rieksti, mandeles, lazdu rieksti, valrieksti, Indijas rieksti, pekanrieksti,  Brazīlijas rieksti, pistāciju rieksti, makadāmijas, Kvīnslendas rieksti
 mt:ġewż, lewż, ġellewż, ġewż, anakardji, ġewż Amerikan,  ġewż tal-Brażil, pistaċċi, macadamia, Queensland nuts
@@ -456,11 +424,7 @@
 hr:sezam, sezama, sjeme sezama, sjemenki sezama
 hu:szezámmag, szezám, szezámmagot
 it:semi di sesamo, sesamo
-<<<<<<< HEAD
-ja:ゴマ
-=======
 ja:ごま,ゴマ,胡麻
->>>>>>> 7d295d10
 lt:sezamo sėklos, sezamo, sezamas, sezamų, sezamai, sezamais, sezamu
 lv:sezama sēklas, sezama
 mt:ġulġlien
@@ -565,11 +529,7 @@
 hr:mekušac, mekušaca
 hu:puhatestűek, kagyló, tintahal
 it:molluschi
-<<<<<<< HEAD
-ja:軟体動物,イカ,タコ,カキ,アワビ
-=======
 ja:あわび/いか,あわび,いか,軟体動物,イカ,タコ,カキ,アワビ
->>>>>>> 7d295d10
 lt:moliuskai, moliuskas, moliuskų, moliuskais
 lv:gliemji
 mt:molluski
