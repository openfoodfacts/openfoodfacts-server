stopwords:en:and,byproducts,other,of,this,product,made,manufactured,in,a,factory,which,also,uses,trace,traces,possible,eventual,potential
stopwords:bg:и, следи от, други, може да съдържа, може да съдържа следи от , може да има следи от, съдържа
stopwords:da:spor
stopwords:de:enthalten,von,und,kann,spuren,andere,anderen
stopwords:es:traza,trazas,y,de,que,contiene,contienen,otros,producto,productos,derivado,derivados,incluido,incluidos,incluida,incluidas,la,una,fuente,contener,puede,con,elaborado,en,linea,donde,se,procesa,granos,posible,posibles,este
stopwords:fi:ja,muita,muuta,tehtaassa,valmistettu,saattaa,sisältää,pieniä,pienehköjä,määriä,jäämiä,ainesosia
stopwords:fr:d'autres,autre,autres,ce,produit,est,fabriqué,élaboré,transformé,emballé,dans,un,atelier,une,usine,qui,utilise,aussi,également,céréale,céréales,farine,farines,extrait,extraits,graine,graines,trace,traces,éventuelle,éventuelles,possible,possibles,potentielle,potentielles,peut,pourrait,pouvant,contenir,contenant,contient,de,des,du,d',l',la,le,les,et,dérivés,à,base,ce,ces,hybrides,ou,produits,y,compris,contiennent
stopwords:hr:i,ili,može,sadržavati,sadrži,tragove,u tragovima,mogući tragovi
stopwords:is:í,snefilmagni
stopwords:it:derivanti,del,de,la,e,tracce,contiene,una,fonte,di,puo,contenere,altra,contenenti,a,base,semi
stopwords:pt:traços,vestígios,vestígio,a,e,uma,em,ou,de,que,com,contém,contêm,possível,eventual,outros,produto,produtos,derivado,derivados,incluido,incluidos,incluida,incluidas,fonte,pode,elaborado,onde,se,processa,grãos,possível,possíveis,este,feito,manofaturado,fabricado,fábrica,também,usa,subproduto,subprodutos,mín,min,mínimo,refinado
stopwords:sk:obsahuje, s obsahom, výrobky zo, výrobok zo, výrobky z, výrobok z

en:none, allergens-free, without allergens, without, n, no, no allergens, 0
bg:няма, не съдържа алергени, 0, без алергени
fr:aucun, aucune, sans allergènes, sans, pas, pas d'allergènes, aucun allergène, 0
hr:bez alergena
it:nessuno, nessuna, senza allergeni, no allergeni, no, n, 0
lt:be alergenų
nl:Geen, Allergeenvrij, Zonder allergenen, Zonder, Geen allergenen, 0
sk:žiadne, bez alergénov, bez, 0
sr:ništa, nijedan, nijedno, bez alergena, nema alergena, bez, 0

en:gluten, cereals containing gluten, other cereals containing gluten, barley, barley malt flour, malted barley, malted barley extract, malted barley flour, kamut, rye, rye flour, spelt, speltflour, wheat, wheat flour, wheatflour, wheat semolina, oats, oat fiber
ar:غلوتين
bg:глутен, ечемик, ечемичен, ечемично-малцов, пшеница, пшенично, пшеничено, ръж, овес, спелта, камут, хоросан, вид едра твърда пшеница, лимец, булгур
bs:gluten
cs:lepek, pšenice, žito, ječmen, oves, špalda, kamut, obilovin obsahujících lepe
da:gluten, hvede, durumhvede, rug, byg, havre, spelt, kamut, bygmalt, bygmaltmel, bygmaltekstrakt, havremel, hvedemel, durumhvedemel, fuldkornshvede, fuldkornshvedemel, havregryn, ruggryn, havreflager, speltflager, hvedeklid, hvedestivelse, hvedegluten, bygmalteddike, kornprodukter som indeholder gluten
de:Gluten, Weizen, Roggen, Gerste, Hafer, Dinkel, Kamut, Gerstenmehl, Gerstenvollkornmehl, Hafer-Vollkornmehl, Haferflocken, Haferkleie, Hafervollkornflocken, Hafervollkornmehl, Vollkorn-Hafer, Vollkorn-Haferflocken, Vollkorn-Hafermehl, Vollkornhafermehl, Vollkornhafer, Vollkornhaferflocken, Vollkornhaferschrot, Vollkornweizenmehl, Weizenvollkornmehl, Weizenmehl, Weizengluten, Weizensauerteig, Hartweizen, glutenhaltigem Getreide, Gluten enthaltendes Getreide, Gluten-enthaltendes-Getreide, Gerstenmalzextrakt, Gerstenmalz, Weizenstärke, Hartweizengriess, Hartweizengrieß, Roggenmehl, Weizenmalzmehl, Dinkelmehl, Gerstenmalzmehl, Weizenmalz, Roggenvollkornmehl, Weizenkleber, Roggenvollkornschrot, Dinkelvollkornmehl, Hafermehl, Weizenflocken, Weizenvollkornflocken, Weizengrieß, Weizengriess, Weizenkleie, Gerstenflocken, Weizenquellmehl, Roggenflocken, Vollkorn-Weizenflocken, Weizenvollkornschrot, Weizenspeisekleie, Weichweizenmehl, Dinkelflocken, Roggenvollkornflocken, Malzmehl, Dinkelvollkornflocken, Dinkelvollkornschrot, Roggenschrot, Gersten, Weizenrostmalzmehl, Vollkornweizen, Haferfaser
ee:nisu, odrasiirup, odralinnaseekstrakt
el:γλουτένη, σιτάρι, σίκαλη, κριθάρι, βρώμη, ντίνκελ, σιτηρό kamut
es:gluten, trigo, centeno, cebada, espelta, kamut, cereales con gluten, cereales, harina de trigo, trigo de Jorasán Kamut, harina de trigo integral, cereales que contienen gluten
et:gluteen, nisu, nisugluteen, rukis, oder, odra, kaer, speltanisu, kamut
fi:gluteeni, gluteenia, gluteenista, gluteenit, gluteeneja, gluteeneista, vehnä, vehnää, vehnästä, vehnät, vehniä, vehnistä, durumvehnä, durumvehnää, durumvehnästä, durumvehnät, durumvehniä, durumvehnistä, ruis, ruista, rukiista, rukiit, rukiita, rukiista, rukiin, ohra, ohraa, ohrasta, ohrat, ohria, ohrista, kaura, kauraa, kaurasta, kaurat, kauroja, kauroista, täysjyvävehnä, täysjyvävehnää, täysjyvävehnästä, täysjyvävehnät, täysjyvävehniä, täysjyvävehnistä, täysjyvädurumvehnä, täysjyvädurumvehnää, täysjyvädurumvehnästä, täysjyvädurumvehnät, täysjyvädurumvehniä, täysjyvädurumvehnistä, täysjyväruis, täysjyväruista, täysjyvärukiista, täysjyvärukiit, täysjyvärukiita, täysjyvärukiista, täysjyväohra, täysjyväohraa, täysjyväohrasta, täysjyväohrat, täysjyväohria, täysjyväohrista, täysjyväkaura, täysjyväkauraa, täysjyväkaurasta, täysjyväkaurat, täysjyväkauroja, täysjyväkauroista, vehnäjauho, vehnäjauhoa, vehnäjauhosta, vehnäjauhot, vehnäjauhoja, vehnäjauhoista, durumvehnäjauho, durumvehnäjauhoa, durumvehnäjauhosta, durumvehnäjauhot, durumvehnäjauhoja, durumvehnäjauhoista, ruisjauho, ruisjauhoa, ruisjauhosta, ruisjauhot, ruisjauhoja, ruisjauhoista, ohrajauho, ohrajauhoa, ohrajauhosta, ohrajauhot, ohrajauhoja, ohrajauhoista, kaurajauho, kaurajauhoa, kaurajauhosta, kaurajauhot, kaurajauhoja, kaurajauhoista, spelttijauho, spelttijauhoa, spelttijauhosta, spelttijauhot, spelttijauhoja, spelttijauhoista, täysjyvävehnäjauho, täysjyvävehnäjauhoa, täysjyvävehnäjauhosta, täysjyvävehnäjauhot, täysjyvävehnäjauhoja, täysjyvävehnäjauhoista, täysjyvädurumvehnäjauho, täysjyvädurumvehnäjauhoa, täysjyvädurumvehnäjauhosta, täysjyvädurumvehnäjauhot, täysjyvädurumvehnäjauhoja, täysjyvädurumvehnäjauhoista, täysjyväruisjauho, täysjyväruisjauhoa, täysjyväruisjauhosta, täysjyväruisjauhot, täysjyväruisjauhoja, täysjyväruisjauhoista, täysjyväohrajauho, täysjyväohrajauhoa, täysjyväohrajauhosta, täysjyväohrajauhot, täysjyväohrajauhoja, täysjyväohrajauhoista, täysjyväkaurajauho, täysjyväkaurajauhoa, täysjyväkaurajauhosta, täysjyväkaurajauhot, täysjyväkaurajauhoja, täysjyväkaurajauhoista, täysjyväspelttijauho, täysjyväspelttijauhoa, täysjyväspelttijauhosta, täysjyväspelttijauhot, täysjyväspelttijauhoja, täysjyväspelttijauhoista, vehnämallas, vehnämallasta, vehnämaltaasta, vehnämaltaat, vehnämaltaita, vehnämaltaista, durumvehnämallas, durumvehnämallasta, durumvehnämaltaasta, durumvehnämaltaat, durumvehnämaltaita, durumvehnämaltaista, ruismallas, ruismallasta, ruismaltaasta, ruismaltaat, ruismaltaita, ruismaltaista, ohramallas, ohramallasta, ohramaltaasta, ohramaltaat, ohramaltaita, ohramaltaista, kauramallas, kauramallasta, kauramaltaasta, kauramaltaat, kauramaltaita, kauramaltaista, spelttimallas, spelttimallasta, spelttimaltaasta, spelttimaltaat, spelttimaltaita, spelttimaltaista, vehnämallasuute, vehnämallasuutetta, vehnämallasuutteesta, vehnämallasuutteet, vehnämallasuutteita, vehnämallasuutteista, durumvehnämallasuute, durumvehnämallasuutetta, durumvehnämallasuutteesta, durumvehnämallasuutteet, durumvehnämallasuutteita, durumvehnämallasuutteista, ruismallasuute, ruismallasuutetta, ruismallasuutteesta, ruismallasuutteet, ruismallasuutteita, ruismallasuutteista, ohramallasuute, ohramallasuutetta, ohramallasuutteesta, ohramallasuutteet, ohramallasuutteita, ohramallasuutteista, kauramallasuute, kauramallasuutetta, kauramallasuutteesta, kauramallasuutteet, kauramallasuutteita, kauramallasuutteista, spelttimallasuute, spelttimallasuutetta, spelttimallasuutteesta, spelttimallasuutteet, spelttimallasuutteita, spelttimallasuutteista, vehnämallasjauhe, vehnämallasjauhetta, vehnämallasjauheesta, vehnämallasjauheet, vehnämallasjauheita, vehnämallasjauheista, durumvehnämallasjauhe, durumvehnämallasjauhetta, durumvehnämallasjauheesta, durumvehnämallasjauheet, durumvehnämallasjauheita, durumvehnämallasjauheista, ruismallasjauhe, ruismallasjauhetta, ruismallasjauheesta, ruismallasjauheet, ruismallasjauheita, ruismallasjauheista, ohramallasjauhe, ohramallasjauhetta, ohramallasjauheesta, ohramallasjauheet, ohramallasjauheita, ohramallasjauheista, kauramallasjauhe, kauramallasjauhetta, kauramallasjauheesta, kauramallasjauheet, kauramallasjauheita, kauramallasjauheista, spelttimallasjauhe, spelttimallasjauhetta, spelttimallasjauheesta, spelttimallasjauheet, spelttimallasjauheita, spelttimallasjauheista, vehnägluteeni, vehnägluteenia, vehnägluteenista, vehnägluteenit, vehnägluteeneja, vehnägluteeneista, durumvehnägluteeni, durumvehnägluteenia, durumvehnägluteenista, durumvehnägluteenit, durumvehnägluteeneja, durumvehnägluteeneista, ruisgluteeni, ruisgluteenia, ruisgluteenista, ruisgluteenit, ruisgluteeneja, ruisgluteeneista, ohragluteeni, ohragluteenia, ohragluteenista, ohragluteenit, ohragluteeneja, ohragluteeneista, kauragluteeni, kauragluteenia, kauragluteenista, kauragluteenit, kauragluteeneja, kauragluteeneista, spelttigluteeni, spelttigluteenia, spelttigluteenista, spelttigluteenit, spelttigluteeneja, spelttigluteeneista, vehnärouhe, vehnärouhetta, vehnärouheesta, vehnärouheet, vehnärouheita, vehnärouheista, durumvehnärouhe, durumvehnärouhetta, durumvehnärouheesta, durumvehnärouheet, durumvehnärouheita, durumvehnärouheista, ruisrouhe, ruisrouhetta, ruisrouheesta, ruisrouheet, ruisrouheita, ruisrouheista, ohrarouhe, ohrarouhetta, ohrarouheesta, ohrarouheet, ohrarouheita, ohrarouheista, kaurarouhe, kaurarouhetta, kaurarouheesta, kaurarouheet, kaurarouheita, kaurarouheista, spelttirouhe, spelttirouhetta, spelttirouheesta, spelttirouheet, spelttirouheita, spelttirouheista, täysjyvävehnärouhe, täysjyvävehnärouhetta, täysjyvävehnärouheesta, täysjyvävehnärouheet, täysjyvävehnärouheita, täysjyvävehnärouheista, täysjyvädurumvehnärouhe, täysjyvädurumvehnärouhetta, täysjyvädurumvehnärouheesta, täysjyvädurumvehnärouheet, täysjyvädurumvehnärouheita, täysjyvädurumvehnärouheista, täysjyväruisrouhe, täysjyväruisrouhetta, täysjyväruisrouheesta, täysjyväruisrouheet, täysjyväruisrouheita, täysjyväruisrouheista, täysjyväohrarouhe, täysjyväohrarouhetta, täysjyväohrarouheesta, täysjyväohrarouheet, täysjyväohrarouheita, täysjyväohrarouheista, täysjyväkaurarouhe, täysjyväkaurarouhetta, täysjyväkaurarouheesta, täysjyväkaurarouheet, täysjyväkaurarouheita, täysjyväkaurarouheista, spelttirouhe, spelttirouhetta, spelttirouheesta, spelttirouheet, spelttirouheita, spelttirouheista, vehnälese, vehnälesettä, vehnäleseestä, vehnäleseet, vehnäleseitä, vehnäleseistä, durumvehnälese, durumvehnälesettä, durumvehnäleseestä, durumvehnäleseet, durumvehnäleseitä, durumvehnäleseistä, ruislese, ruislesettä, ruisleseestä, ruisleseet, ruisleseitä, ruisleseistä, ohralese, ohralesettä, ohraleseestä, ohraleseet, ohraleseitä, ohraleseistä, kauralese, kauralesettä, kauraleseestä, kauraleseet, kauraleseitä, kauraleseistä, spelttilese, spelttilesettä, spelttileseestä, spelttileseet, spelttileseitä, spelttileseistä, vehnäsuurimo, vehnäsuurimoa, vehnäsuurimosta, vehnäsuurimot, vehnäsuurimoja, vehnäsuurimoita, vehnäsuurimoista, durumvehnäsuurimo, durumvehnäsuurimoa, durumvehnäsuurimosta, durumvehnäsuurimot, durumvehnäsuurimoja, durumvehnäsuurimoita, durumvehnäsuurimoista, ruissuurimo, ruissuurimoa, ruissuurimosta, ruissuurimot, ruissuurimoja, ruissuurimoita, ruissuurimoista, ohrasuurimo, ohrasuurimoa, ohrasuurimosta, ohrasuurimot, ohrasuurimoja, ohrasuurimoita, ohrasuurimoista, kaurasuurimo, kaurasuurimoa, kaurasuurimosta, kaurasuurimot, kaurasuurimoja, kaurasuurimoita, kaurasuurimoista, spelttisuurimo, spelttisuurimoa, spelttisuurimosta, spelttisuurimot, spelttisuurimoja, spelttisuurimoita, spelttisuurimoista, vehnähiutale, vehnähiutaletta, vehnähiutaleesta, vehnähiutaleet, vehnähiutaleita, vehnähiutaleista, durumvehnähiutale, durumvehnähiutaletta, durumvehnähiutaleesta, durumvehnähiutaleet, durumvehnähiutaleita, durumvehnähiutaleista, ruishiutale, ruishiutaletta, ruishiutaleesta, ruishiutaleet, ruishiutaleita, ruishiutaleista, ohrahiutale, ohrahiutaletta, ohrahiutaleesta, ohrahiutaleet, ohrahiutaleita, ohrahiutaleista, kaurahiutale, kaurahiutaletta, kaurahiutaleesta, kaurahiutaleet, kaurahiutaleita, kaurahiutaleista, spelttihiutale, spelttihiutaletta, spelttihiutaleesta, spelttihiutaleet, spelttihiutaleita, spelttihiutaleista, täysjyvävehnähiutale, täysjyvävehnähiutaletta, täysjyvävehnähiutaleesta, täysjyvävehnähiutaleet, täysjyvävehnähiutaleita, täysjyvävehnähiutaleista, täysjyvädurumvehnähiutale, täysjyvädurumvehnähiutaletta, täysjyvädurumvehnähiutaleesta, täysjyvädurumvehnähiutaleet, täysjyvädurumvehnähiutaleita, täysjyvädurumvehnähiutaleista, täysjyväruishiutale, täysjyväruishiutaletta, täysjyväruishiutaleesta, täysjyväruishiutaleet, täysjyväruishiutaleita, täysjyväruishiutaleista, täysjyväohrahiutale, täysjyväohrahiutaletta, täysjyväohrahiutaleesta, täysjyväohrahiutaleet, täysjyväohrahiutaleita, täysjyväohrahiutaleista, täysjyväkaurahiutale, täysjyväkaurahiutaletta, täysjyväkaurahiutaleesta, täysjyväkaurahiutaleet, täysjyväkaurahiutaleita, täysjyväkaurahiutaleista, täysjyväspelttihiutale, täysjyväspelttihiutaletta, täysjyväspelttihiutaleesta, täysjyväspelttihiutaleet, täysjyväspelttihiutaleita, täysjyväspelttihiutaleista, vilja, viljaa, viljasta, viljat, viljoja, viljoista, gluteenia sisältävä vilja, gluteenia sisältävää viljaa, gluteenia sisältävästä viljasta, gluteenia sisältävät viljat, gluteenia sisältäviä viljoja, gluteenia sisältävistä viljoista, vehnäproteiini, vehnäproteiinia, vehnäproteiinista, vehnäproteiinit, vehnäproteiineja, vehnäproteiineista, durumvehnäproteiini, durumvehnäproteiinia, durumvehnäproteiinista, durumvehnäproteiinit, durumvehnäproteiineja, durumvehnäproteiineista, ruisproteiini, ruisproteiinia, ruisproteiinista, ruisproteiinit, ruisproteiineja, ruisproteiineista, ohraproteiini, ohraproteiinia, ohraproteiinista, ohraproteiinit, ohraproteiineja, ohraproteiineista, kauraproteiini, kauraproteiinia, kauraproteiinista, kauraproteiinit, kauraproteiineja, kauraproteiineista, spelttiproteiini, spelttiproteiinia, spelttiproteiinista, spelttiproteiinit, spelttiproteiineja, spelttiproteiineista, vehnätärkkelys, vehnätärkkelystä, vehnätärkkelyksestä, vehnätärkkelykset, vehnätärkkelyksiä, vehnätärkkelyksistä, durumvehnätärkkelys, durumvehnätärkkelys, durumvehnätärkkelystä, durumvehnätärkkelyksestä, durumvehnätärkkelykset, durumvehnätärkkelyksiä, durumvehnätärkkelyksistä, ruistärkkelys, ruistärkkelystä, ruistärkkelyksestä, ruistärkkelykset, ruistärkkelyksiä, ruistärkkelyksistä, ohratärkkelys, ohratärkkelyksestä, ohratärkkelykset, ohratärkkelyksiä, ohratärkkelyksistä, kauratärkkelys, kauratärkkelystä, kauratärkkelyksestä, kauratärkkelykset, kauratärkkelyksiä, kauratärkkelyksistä, spelttitärkkelys, spelttitärkkelystä, spelttitärkkelyksestä, spelttitärkkelykset, spelttitärkkelyksiä, spelttitärkkelyksistä, vehnämallasjauho, vehnämallasjauhoa, vehnämallasjauhosta, vehnämallasjauhot, vehnämallasjauhoja, vehnämallasjauhoista, durumvehnämallasjauho, durumvehnämallasjauhoa, durumvehnämallasjauhosta, durumvehnämallasjauhot, durumvehnämallasjauhoja, durumvehnämallasjauhoista, ruismallasjauho, ruismallasjauhoa, ruismallasjauhosta, ruismallasjauhot, ruismallasjauhoja, ruismallasjauhoista, ohramallasjauho, ohramallasjauhoa, ohramallasjauhosta, ohramallasjauhot, ohramallasjauhoja, ohramallasjauhoista, kauramallasjauho, kauramallasjauhoa, kauramallasjauhosta, kauramallasjauhot, kauramallasjauhoja, kauramallasjauhoista, spelttimallasjauho, spelttimallasjauhoa, spelttimallasjauhosta, spelttimallasjauhot, spelttimallasjauhoja, spelttimallasjauhoista, vehnäkuitu, vehnäkuituja, vehnäkuiduista, vehnänjyvä, vehnänjyvää, vehnänjyvästä, vehnänjyvät, vehnänjyviä, vehnänjyvistä, kauranjyvä, kauranjyvää, kauranjyvästä, kauranjyvät, kauranjyviä, kauranjyvistä, muita viljoja, muita viljatuotteita
fr:gluten, blé, seigle, orge, épeautre, kamut, son de blé, blé complet, gluten de blé, fibre de blé, malt d'orge, malt, froment, farine de blé, farine de froment, boulgour, petit épeautre, céréales contenant du gluten, blé dur, épeautre, petit épeautre, grand épeautre, farine d'épeautre
ga:glútan, cruithneacht, seagal, eorna, coirce, speilt, camut, céréeale, céréales
he:גלוטן, קמח, סמולינה, דורום, חיטה, לתת כשות, מדגנים, דגנים
hr:gluten, glutena, ječmeni, ječmeni slad, ječam, ječma, ječmeno, ječmenog, psenicu, pšenična, pšenice, pšenične, pšenični, pšenićni gluten, pšenično, pšenično brašno, pšeničnog glutena, pšenični gluten, pšenični gluten u aromi, pšenično pirovo, pšenicu, raži, raženo, zobena, zobene, zobeno, žitarica koje sadrže gluten, žitarice koje sadrže gluten, zeleni krupnik
hu:glutén, búza, búzaliszt, búzarost, búzadara, búzacsíra, búzafehérje, búzakorpa, búzamaláta, búzapehely, búzakeményítő, búzasikér, tönkölybúza, tönkölybúzaliszt, tönkölybúzapehely, durumbúza, durumbúzaliszt, rozs, rozsliszt, rozspehely, durumrozsliszt, árpa, árpaliszt, árpapehely, árpamaláta, árpadara, árpacsíra, zab, zabliszt, zabpehely, zabkorpa, durumliszt, durum liszt, Grahamliszt, Graham liszt, kenyérliszt, kenyér liszt, rétesliszt, rétes liszt, kamut, alakor, bulgur, glutént, glutént tartalmazó gabona, glutént tartalmazó gabonafélék
is:glúten
it:glutine, grano, segale, orzo, farro, kamut, frumento, farina di frumento, farina di frumento integrale
<<<<<<< HEAD
jp:小麦/そば,小麦,穀物,グルテン,コムギ,そば,ソバ
=======
ja:小麦/そば,小麦,グルテン,コムギ,そば
>>>>>>> af425347
lt:avižos, avižų, avižiniai, avižinės, glitimas, glitimo, glitimu, kamutas, kviečiai, kviečių, kvietiniai, kvietinės, miežiai, miežių, miežiniai, miežinės, rugiai, ruginiai, ruginės, rugių, spelta, manų
lv:auzas, auzu, kvieši, kviešu, lipekli, manna, mieži, miežu, rudzi, speltas kvieši, triticum turgidum polonicum
mt:glutina, qamħ, segala, barli, ħafur, ispelt, kamut
nb:gluten, hvete, durumhvete, hvetemel, spelt, rugmel, fullkornshvete, fullkornshvetemel, havre, havremel, havregryn, bygg, rug, rugklimel, hvetestivelse, hveteflak, havreflak, havrekli, rugflak, hvetekli, hvetegluten, byggmalt, byggmaltmel, byggmaltekstrakt, hvetemalt, hvetemaltmel kornslag som indeholder gluten, hvetekornet, paneringsmel, speltkli
nl:gluten, tarwe, rogge, gerst, haver, spelt, kamut, tarwemeel, volkorentarwemeel, tarwezetmeel, tarwebloem
nl_be:gluten, tarwe, rogge, gerst, haver, spelt, kamut, tarwemeel, volkorentarwemeel, tarwezetmeel
pl:gluten, gluten pszenny, jęczmień, jęczmienny , kamut, owies, orkisz, owsiane, pszenica, pszenna, pszenne, pszenny, żytnia, żyto, zboża zawierające gluten
pt:glúten, trigo, centeio, cevada, aveia, malte, extrato de malte, espelta, trigo-vermelho, farinha de espelta, farinha de trigo-vermelho, kamut, cereais com glúten, cereais, farinha de trigo, farinha de trigo integral, farinha de centeio, farinha de malte, cereais que contêm glúten, sêmola de trigo
ro:gluten, grâu, secară, orz, ovăz, grâu spelt, grâu dur, griș de grău
ru:глютен, пшеница, рожь, ячмень, овёс, полба (камут) (спельта) (двузернянка) (фарро), манная крупа
sk:pšenica, pšenica obyčajná, raž, jačmeň, ovos, pšenica, špalda, cirok, glutén, lepok
sl:gluten, pšenica, pšenico, rž, ječmen, oves, pira, kamut
sr:pšenica, pšenično, pšenični, gluten, glutenom, glutenski, surutka, surutke, surutkom, spelta, pšenični griz
sv:gluten, vete, durumvete, råg, korn, havre, spelt, kamut, dinkel, dinkelvete, vetemjöl, durumvetemjöl, rågmjöl, kornmjöl, havremjöl, speltmjöl, kamutmjöl, havrekorn, vetekli, rågkli, kornkli, havrekli, speltkli, kamutkli, veteflingor, rågflingor, kornflingor, havreflingor, speltflingor, kamutflingor, dinkelflingor, fullkornsvete, fullkornsdurumvete, fullkornsråg, fullkornskorn, fullkornshavre, fullkornsspelt, fullkornskamut, fullkornsvetemjöl, fullkornsdurumvetemjöl, fullkornsrågmjöl, fullkornshavremjöl, fullkornsveteflingor, fullkornsrågflingor, fullkornshavreflingor, fullkornsspeltflingor, fullkornskamutflingor, fullkornsrågkross, malt, vetemalt, vetemaltextrakt, rågmalt, rågmaltextrakt, kornmalt, kornmaltextrakt, kornmaltsextrakt, havremalt, havremaltextrakt, speltmalt, speltmaltextrakt, kamutmalt, kamutmaltextrakt, dinkelmalt, vetegryn, råggryn, korngryn, havregryn, speltgryn, kamutgryn, vetegroddar, råggroddar, korngroddar, havregroddar, speltgroddar, kamutgroddar, vetefibrer, vetestärkelse, kornmaltvinäger, vetedextros, vetegluten, råggluten, korngluten, havreglute, sädesslag, andra sädesslag, spannmål som innehåller gluten
th:กลูเต็น,ข้าวสาลี,ข้าวไร,บาร์เลย์
zh:麸质
wikidata:en:Q188251

en:crustaceans, crab, lobster, crayfish, prawn, shrimp
ar:قشريات
bg:ракообразни
cs:korýši
da:krebsdyr, skaldyr
de:Krebstiere, Krebstieren
el:καρκινοειδή
es:crustáceos, cangrejo, cangrejo de río, gamba, camarón, langosta, langostino
et:koorikloomad
fi:äyriäiset, äyriäinen, äyriäistä, äyriäisestä, äyriäisiä, äyriäisistä, rapu, rapua, ravusta, ravut, rapuja, ravuista, taskurapu, taskurapua, taskuravusta, taskuravut, taskurapuja, taskuravuista, katkarapu, katkarapua, katkaravusta, katkaravut, katkarapuja, katkaravuista, hummeri, hummeria, hummerista, hummerit, hummereita, hummereja, hummereista
fr:crustacés, crustacé, crabe, crabes, homard, homards, langouste, langoustine, gambas, crevettes, crevette, écrevisses, écrevisse
ga:crústach, crústaigh
hr:rakova, rakove
hu:rákfélék, rák, homár, garnéla, garnélarák
it:crostacei
ja:えび/かに,えび,甲殻類,カニ,エビ,かに
lt:vėžiagyviai, krabai, krabų, omarai, omarų, vėžiai, krevetės, krevečių
lv:vēžveidīgie
mt:krustaċej
nl:schaaldieren, schaaldier
pl:skorupiaki
pt:crustáceos, caranguejo, lagosta, lagostim, gambas, gamba, camarão
ro:crustacee
ru:ракообразные
sk:kôrovce, kôrovcov
sl:raki
sv:kräftdjur, skaldjur, räkor, räkkrydda, krabba, krabbarom, krabbextrakt, räkarom, räkpulver
th:ครัสเตเชียน,ปู,กั้ง,กุ้ง,กะปิ
zh:甲壳亚门

en:eggs, egg, barn egg, egg whites, egg white, egg yolks, egg yolk, whole eggs, whole egg
ar:بيض,بيضة
bg:яйца, яйце
bs:jaja
cs:vejce
da:æg, aeg, æggeblomme, æggehvide, æggehvider, æggehvidepulver
de:Eier, Eiern, Ei, Eigelb, Eigelbpulver, Eiklar, Eiklarpulver, Eipulver, Hühnerei, Hühnereier, Hühnerei-Trockeneiweiß, Hühnereiweiß, Hühnereieiweiß, Hühnereieigelb, Hühnervollei, Hühnervolleipulver, Hühnereieiweißpulver, Hühnereigelbpulver, Hühnerei-Eiweiß, Vollei, Volleipulver, Frischei, Hühnerei-Eiweißpulver, Hühnerei-Eiweisspulver, Hühnereiklarpulver, Hühnereigelb, Hühnertrockeneiweiß, Hühnertrockeneiweiss, Hühnertrockeneieiweiß, Hühnertrockeneieiweiss, Hühnereiklar, Eiweiß, Eiweiss, Hühnereiweißpulver, Hühnereiweisspulver
el:αυγά, αυγό
es:huevos, huevo, productos derivados de huevo
et:munad, muna
fi:munat, muna, munaa, munasta, munia, munista, kananmuna, kananmunan, kananmunaa, kananmunasta, kananmunat, kananmunia, kananmunista, luomukananmuna, luomukananmunaa, luomukananmunasta, luomukananmunat, luomukananmunia, luomukananmunista, munajauhe, munajauhetta, munajauheesta, munajauheet, munajauheita, munajauheista, kananmunajauhe, kananmunajauhetta, kananmunajauheesta, kananmunajauheet, kananmunajauheita, kananmunajauheista, munanvalkuainen, munanvalkuaista, munanvalkuaisesta, munanvalkuaiset, munanvalkuaisia, munanvalkuaisista, kananmunanvalkuainen, kananmunanvalkuaista, kananmunanvalkuaisesta, kananmunanvalkuaiset, kananmunanvalkuaisia, kananmunanvalkuaisista, munanvalkuaisjauhe, munanvalkuaisjauhetta, munanvalkuaisjauheesta, munanvalkuaisjauheet, munanvalkuaisjauheita, munanvalkuaisjauheista, kananmunanvalkuaisjauhe, kananmunanvalkuaisjauhetta, kananmunanvalkuaisjauheesta, kananmunanvalkuaisjauheet, kananmunanvalkuaisjauheita, kananmunanvalkuaisjauheista, munankeltuainen, munankeltuaista, munankeltuaisesta, munankeltuaiset, munankeltuaisia, munankeltuaisista, kananmunankeltuainen, kananmunankeltuaista, kananmunankeltuaisesta, kananmunankeltuaiset, kananmunankeltuaisia, kananmunankeltuaisista, munankeltuaisjauhe, munankeltuaisjauhetta, munankeltuaisjauheesta, munankeltuaisjauheet, munankeltuaisjauheita, munankeltuaisjauheista, kananmunankeltuaisjauhe, kananmunankeltuaisjauhetta, kananmunankeltuaisjauheesta, kananmunankeltuaisjauheet, kananmunankeltuaisjauheita, kananmunankeltuaisjauheista, munaproteiini, munaproteiinia, munaproteiinista, munaproteiinit, munaproteiineja, munaproteiineista
fr:œufs, œuf, oeufs, oeuf, blanc d'oeuf, jaune d'oeuf, blanc d'œuf, jaune d'œuf, blanc d'œufs, jaune d'œufs, oeuf frais, œuf frais, œufs frais, oeufs frais
ga:uibheacha, ubh
he:ביצים, ביצה, חלמון, חלבון, הלבן של הביצה, הצהוב של הביצה
hr:jaja, bjelanjak, bjelanjka jajeta, žumanjak, iz jaja
hu:tojás, tojássárgája, tojásfehérje, tojáspor, tyúktojás, tojássárgájapor, tojáslé
it:uova, uovo
<<<<<<< HEAD
jp:卵,玉子,たまご,タマゴ,エッグ,鶏卵,あひる卵,うずら卵
=======
ja:卵
>>>>>>> af425347
lt:kiaušiniai, kiaušinis, kiaušinių, kiaušinio, kiaušinio baltymas, kiaušinio baltymai, kiaušinio trynys, kiaušinio tryniai
lv:olas, ola
mt:bajd
nb:egg, eggeplomme, eggeplommepulver, eggehviter, eggehvitepulver
nl:eieren, ei, scharreleigeel, scharrelkipeigeel, scharrelkipeiwit, scharrelkipeiwitpoeder, scharrelkipheelei, scharrelei
nl_be:eieren, ei
pl:jaja, jajo, jajka, jajko, jajeczny, jaj, jajeczne, jajeczna
pt:ovos, ovo, clara de ovo, claras de ovo, claras de ovos, gema de ovo, gemas de ovo, gemas de ovos, derivados de ovo, derivado de ovo
ro:ouă, ou
ru:яйца, яйцо
sk:vajcia, vajec
sl:jajca, jajce
sr:jaja, jaje, jajeta, žumance, belance
sv:ägg, äggula, äggulor, äggulepulver, äggvita, äggvitor, äggvitepulver
th:ไข่
zh:雞蛋
wikidata:en:Q93189

en:fish, fishes, cod, mackerel, flounder, halibut, turbot, haddock, salmon, sole, trout, tuna, sardine, sardines
ar:سمك
bg:риба
cs:ryby
da:fisk, alaska pollock, hoki, fiskesauce, ansjosekstrakt
de:Fisch, Fische, Alaska-Seelachs, Alaska-Seelachsfilet, Alaska-Seelachs-Filet, Hering, Heringsfilet, Heringsfilets, Lachs, Lachsfilet, Lachsfilets, Makrele, Makrelenfilet, Makrelenfilets, Thunfisch, Fischöl
el:ψάρια
es:pescado
et:kala
fi:kala, kalaa, kalasta, kalat, kaloja, kaloista, kalaöljy, kalaöljyä, kalaöljystä, kalaöljyt, kalaöljyjä, kalaöljyistä, kalajauhe, kalajauhetta, kalajauheesta, kalajauheet, kalajauheita, kalajauheista, mäti, mätiä, mädistä, mädit, mätejä, mädeistä, alaskanseiti, alaskanseitiä, alaskanseidistä, alaskanseidit, alaskanseitejä, alaskanseideistä, turska, turskaa, turskasta, turskat, turskia, turskista, kolja, koljaa, koljasta, koljat, koljia, koljista, kummeli, kummelia, kummelista, kummelit, kummeleita, kummeleja, kummeleista, partaturska, partaturskaa, partaturskasta, partaturskat, partaturskia, partaturskista, lohi, lohta, lohesta, lohet, lohia, lohista, kirjolohi, kirjolohta, kirjolohesta, kirjolohet, kirjolohia, kirjolohista, sardiini, sardiinia, sardiinista, sardiinit, sardiineita, sardiineja, sardiineista, meriantura, merianturaa, merianturasta, merianturat, merianturoita, merianturoista, tonnikala, tonnikalaa, tonnikalasta, tonnikalat, tonnikaloja, tonnikaloista, aitotonnikala, aitotonnikalaa, aitotonnikalasta, aitotonnikalat, aitotonnikaloja, aitotonnikaloista, makrilli, makrillia, makrillista, makrillit, makrilleja, makrilleista, taimen, taimenta, taimenesta, taimenet, taimenia, taimenista, kampela, kampelaa, kampelasta, kampelat, kampeloita, kampeloja, kampeloista, piikkikampela, piikkikampelaa, piikkikampelasta, piikkikampelat, piikkikampeloita, piikkikampeloja, piikkikampeloista, alaskanseitifilee, alaskanseitifileetä, alaskanseitifileestä, alaskanseitifileet, alaskanseitifileitä, alaskanseitifileistä, turskafilee, turskafileetä, turskafileestä, turskafileet, turskafileitä, turskafileistä, koljafilee, koljafileetä, koljafileestä, koljafileet, koljafileitä, koljafileistä, kummelifilee, kummelifileetä, kummelifileestä, kummelifileet, kummelifileitä, kummelifileistä, sillifilee, sillifileetä, sillifileestä, sillifileet, sillifileitä, sillifileistä, partaturskafilee, partaturskafileetä, partaturskafileestä, partaturskafileet, partaturskafileitä, partaturskafileistä, lohifilee, lohifileetä, lohifileestä, lohifileet, lohifileitä, lohifileistä, kirjolohifilee, kirjolohifileetä, kirjolohifileestä, kirjolohifileet, kirjolohifileitä, kirjolohifileistä, sardiinifilee, sardiinifileetä, sardiinifileestä, sardiinifileet, sardiinifileitä, sardiinifileistä, merianturafilee, merianturafileetä, merianturafileestä, merianturafileet, merianturafileitä, merianturafileistä, tonnikalafilee, tonnikalafileetä, tonnikalafileestä, tonnikalafileet, tonnikalafileitä, tonnikalafileistä, aitotonnikalafilee, aitotonnikalafileetä, aitotonnikalafileestä, aitotonnikalafileet, aitotonnikalafileitä, aitotonnikalafileistä, makrillifilee, makrillifileetä, makrillifileestä, makrillifileet, makrillifileitä, makrillifileistä, taimenfilee, taimenfileetä, taimenfileestä, taimenfileet, taimenfileitä, taimenfileistä, kampelafilee, kampelafileetä, kampelafileestä, kampelafileet, kampelafileitä, kampelafileistä, piikkikampelafilee, piikkikampelafileetä, piikkikampelafileestä, piikkikampelafileet, piikkikampelafileitä, piikkikampelafileistä, merikala, merikalaa, merikaloista, merikalat, hokifileepala, kalakastike, kalakastiketta, kalakastikkeesta, anjovis, anjoviksesta, anjovista, anjovisuute, anjovisuutetta, anjovisuutteesta
fr:poisson, poissons, cabillaud, morue, maquereau, flétan, turbot, colin, haddock, aiglefin, saumon, sole, truite, thon, sardine, sardines, loup, colin d'Alaska, anchois, brochet, hareng, harengs, merlu, lieu, merlan, saumon fumé, rouget, limande, tacaud
ga:éisc, iasc, trosc, troisc, leadhbóg, leadhbóige, cadóg, cadóige, bradán, bradáin, sól, sóil, breac, bric, tuinnín
he:דג, דגים, טונה, סלמון, קוד, מקרל, ברבוניה, הליבוט, דניס, סול, סרדינים
hr:riba, ribe, skuša
hu:hal, halak, tőkehal, tőkehalfilé, makréla, hering, heringfilé, lazac, lazacfilé, pisztráng, tonhal, szardínia, lepényhal, rombuszhal, sprotni, alaszkai tőkehal
it:pesce
<<<<<<< HEAD
jp:さけ/さば,魚,魚類,さけ,鮭,サケ,サーモン,しゃけ,シャケ,さば,鯖,サバ
=======
ja:さけ,魚,サバ,サケ,さば
>>>>>>> af425347
lt:žuvis, žuvys, žuvies, žuvų, menkė, menkės, menkių, skumbrė, skumbrės, skumbrių, plekšnė, plekšnės, plekšnių, lašiša, lašišos, lašišų, upėtakis, upėtakiai, upėtakių, tunas, tunu, tuno, sardinės, sardinė, sardinių
lv:zivis
mt:ħut
nb:fisk, sild, ansjos, brisling, kryddersild, kryddersildefilèt, eddiksild, pollock, hyse, sei, torsk, hvitlaks, kvitlaks, vassild
nl:vis
nl_be:vis
pl:ryba, ryby, rybny, rybna, rybne, ryb, rybi
pt:peixe, peixes, bacalhau, cavalinha, linguado, halibute, pregado, eglefim, hadoque, arinca, salmão, solha, truta, atum, sardinha, sardinhas
ro:pește
ru:рыба
sk:ryby, rýb
sl:ribe
sr:riba, ribe, tuna, tunjevina, losos, pastrmka, sardina, sardine
sv:fisk, torsk, torskrom, lax, laxfilé, sej, sill, alaska pollock, hoki, fiskolja, fiskpulver, fisksås, ansjovis, ansjovisextrakt
th:ปลา
zh:魚
wikidata:en:Q600396

# <en:fish
en:red caviar
<<<<<<< HEAD
jp:いくら,イクラ,すじこ,スジコ
=======
ja:いくら
>>>>>>> af425347

en:orange
ja:オレンジ

en:kiwi
<<<<<<< HEAD
jp:キウイフルーツ,キウイ,キウィー,キーウィー,キーウィ,キウィ

en:banana
jp:バナナ,ばなな

en:peach
jp:もも,モモ,桃,ピーチ

en:apple
jp:りんご,リンゴ,アップル

en:beef
jp:牛肉,牛,ビーフ,ぎゅうにく,ぎゅう肉,牛にく

en:pork
jp:豚肉,ぶたにく,豚にく,ぶた肉,豚,ポーク

en:chicken
jp:鶏肉,とりにく,とり肉,鳥肉,鶏,鳥,とり,チキン

en:yamaimo
jp:やまいも,山芋,ヤマイモ,山いも
=======
ja:キウイフルーツ

en:banana
ja:バナナ

en:peach
ja:もも

en:apple
ja:りんご

en:beef
ja:牛肉

en:pork
ja:豚肉

en:chicken
ja:鶏肉

en:yamaimo
ja:やまいも
>>>>>>> af425347

en:gelatin
ja:ゼラチン

en:matsutake
<<<<<<< HEAD
jp:まつたけ,松茸,マツタケ
=======
ja:まつたけ
>>>>>>> af425347

en:peanuts, peanut, arachis hypogaea
ar:فول سوداني
bg:фъстъци, arachis hypogaea
cs:jádra podzemnice olejné, arašídů, arašídy, arachis hypogaea
da:jordnødder, jordnød, arachis hypogaea
de:Erdnüsse, Erdnuss, Erdnüssen, arachis hypogaea, Erdnusskerne
el:αραχίδες, αραχίδα, arachis hypogaea
es:cacahuetes, cacahuete, arachis hypogaea, aceite de cacahuete, cacahuates, cacahuate, aceite de cacahuate
et:maapähklid, arachis hypogaea
fi:maapähkinät, maapähkinä, maapähkinää, maapähkinästä, maapähkinöitä, maapähkinöistä, arachis hypogaea
fr:arachides, arachide, cacahuètes, cacahuète, cacahouètes, cacahouète, arachis hypogaea
ga:piseanna, arachis hypogaea
he:בוטנים
hr:kikiriki, kikirikija, orašide, orašida
hu:földimogyoró, arachis hypogaea
it:arachidi, arachis hypogaea
ja:落花生, ラッカセイ, ピーナッツ
lt:žemės riešutai, žemės riešutų, arachis hypogaea
lv:zemesrieksti, arachis hypogaea
mt:karawett, arachis hypogaea
nb:peanøtt, peanøtter
nl:pinda, aardnoten, pindas, arachis hypogaea
nl_be:aardnoten, pinda, pindas, arachis hypogaea
pl:orzeszki ziemne, arachidowe, arachis hypogaea, orzechy ziemne, orzechy arachidowe, orzeszki arachidowe
pt:amendoins, amendoim, arachis hypogaea, manteiga de amendoim, óleo de amendoim
ro:arahide, arachis hypogaea
ru:арахис, arachis hypogaea
sk:arašidy, arachis hypogaea, arašidov
sl:arašidi, kikiriki, arachis hypogaea
sr:kikiriki, kikirikija
sv:jordnöt, jordnötter, arachis hypogaea, jordnötsolja
th:ถั่วลิสง
zh:花生
wikidata:en:Q7157933

en:soybeans, soya, soja, soia, soy, soya bean, soy flour, soya flour, soy lecithin, soy lecithins, soya lecithin, soya lecithins, soy lecithines, soy protein isolate, soya products
ar:فول الصويا
bg:соя, соеви, соево
cs:sójové boby, sójové
da:soja, sojalecitin, sojabønner, sojabønneolie
de:Soja, Sojabohnen, Sojamilch, Sojalecithin, Sojalecithine, Soja-Lecithine, Sojalecithine, Sojaprotein, Sojabohnenöl, Sojaeiweiß, Sojaerzeugnis, Sojafett, Sojaflocken, Sojakerne, Sojakleie, Sojamehl, Sojaöl, Sojaprotein, Sojaproteinhydrolysat, Sojaproteinisolat, Sojasauce, Sojaschrot, Sojagrieß, Sojaeiweißkonzentrat, Sojaeiweisskonzentrat, Sojasoße, Sojasosse, Sojasoßenpulver, Sojasossenpulver, Sojaeiweißisolat
el:σόγια
es:soja, habas de soja, lecitina de soja, soya, habas de soya, lecitina de soya
et:soja, sojaoad
fi:soija, soijaa, soijasta, soijat, soijia, soijista, soijapapu, soijapapua, soijapavusta, soijapavut, soijapapuja, soijapavuista, soijajuoma, soijajuomaa, soijajuomasta, soijajuomat, soijajuomia, soijajuomista, soijamaito, soijamaitoa, soijamaidosta, soijamaidot, soijamaitoja, soijamaidoista, soijalesitiini, soijalesitiiniä, soijalesitiinistä, soijalesitiinit, soijalesitiinejä, soijalesitiineistä, soijaproteiini, soijaproteiinia, soijaproteiinista, soijaproteiinit, soijaproteiineja, soijaproteiineista, soijakastike, soijakastiketta, soijakastikkeesta, soijakastikkeet, soijakastikkeita, soijakastikkeista, soijahiutale, soijahiutaletta, soijahiutaleesta, soijahiutaleet, soijahiutaleita, soijahiutaleista, soijajauho, soijajauhoa, soijajauhosta, soijajauhot, soijajauhoja, soijajauhoista, soijarouhe, soijarouhetta, soijarouheesta, soijarouheet, soijarouheita, soijarouheista, soijaöljy, soijaöljyä, soijaöljystä, soijaöljyt, soijaöljyjä, soijaöljyistä, soijapapuöljy, soijapapuöljyä, soijapapuöljystä, soijapapuöljyt, soijapapuöljyjä, soijapapuöljyistä, soijaproteiini-isolaatti, soijaproteiini-isolaattia, soijaproteiini-isolaatista, soijaproteiinihydrolysaatti, soijaproteiinihydrolysaattia, soijaproteiinihydrolysaatista
fr:soja, soya, soia, sojas, son de soja, lécithine de soja, tonyu, graine de soja, graines de soja, tofu
ga:pónairí soighe, soighe
he:סויה, פולי סויה, לציטין סויה, קמח סויה
hr:soja, soje, sojin, sojina, sojini, sojino, soju, sojin lecitin, sojini lecitini, sojinih proizvoda
hu:szója, szójabab, szójalecitin, szójalecitinek, szójatej, szójaliszt, szójafehérje, szójából, szóját
is:soja
it:soia, lecitina di soia
<<<<<<< HEAD
jp:大豆,だいず,ダイズ,醤油
=======
ja:大豆,ダイズ,醤油
>>>>>>> af425347
lt:sojų pupelės, sojų, soja, sojos, sojos pupelė, sojų miltai, sojų lecitinas, sojų lecitinai, sojos baltymas, sojų baltymai, sojų baltymų izoliatas, sojų produktų, sojos produktų
lv:sojas pupas, sojas
mt:soybeans
nb:soya, soyabønner, soyamel, soyalecitin, soyalecitiner
nl:soja, sojalecithine, sojaeiwitten, sojabonen
nl_be:soja, sojalecithine, sojaeiwitten, sojabonen
pl:soja, lecytyna sojowa, soi, lecytyny z soi, sojowa, sojowe, sojowy, soję
pt:soja, sementes de soja, grão de soja, lecitina de soja
ro:soia, lecitină din soia
ru:соя, соевые бобы
sk:sójové bôby, sójové, sója, sóje, sójových bôbov
sl:zrnja soje, zrnje soje, soje, sojo
sr:soja, sojin, sojino, sojin lecitin, sojino brašno
sv:soja, sojabönor, sojalecitin, sojabönolja, sojaprotein, sojasås, sojamjöl
th:ถั่วเหลือง
zh:大豆类制品, 黄豆，大豆，酱油

en:milk, lactose, whey, dairy, butter, buttermilk, cream, yogurt, cheese, yoghurt, parmigiano reggiano, grana padano, milk chocolate coating, milk powder, milk protein
ar:حليبب, لاكتوز
bg:суроватка, млечна, мляко,  лактоза
cs:mléko, laktózy
da:mælk, laktose, mælkepulver, skummetmælk, skummetmælkspulver, sødmælk, sødmælkspulver, komælk, fløde, piskefløde, mælkefedt, mælkeproteiner, mælkesukker, vallepulver, kærnemælk, letmælk, ost, emmentaler, cheddarost, ostepuler
de:Milch, Bergkäse, Blauschimmelkäse, Butter, Buttermilch, Buttermilchpulver, Butterreinfett, Camembert, Cheddar, Edamer, Edamer-Käse, Emmentaler,  Frischkäse, Gorgonzola, Gouda, Hartkäse, Joghurt, Joghurtpulver, Käse, Käsepulver, Kondensmilch, Kuhmilch, Kuhvollmilch, Laktose, Rohmilch, Milchzucker, Milcheiweiß, Milchpulver, Milcherzeugnisse, Milcherzeugnissen, Magermilchpulver, Magermilchjoghurt, Magermilchkonzentrat, Magermilchjoghurtpulver, Magermilch, Magerquark, Molkenpulver, Molkenerzeugnis, Molkeneiweißkäse, Milchschokolade,  Mozzarella, Pecorino, Quark, Ricotta, Speisequark, Sahne, Sahnepulver, Sahnejoghurt, Sauermilchquark, Sauerrahm, Rahm, Rahmjoghurt, Sauermilch, Sauerrahmpulver, Schlagsahne,  Süssmolkenpulver, Süßmolkenpulver, Vollmilch, Vollmilchschokolade, Vollmilchpulver, Ziegenmilch, Süßmolke, Süssmolke, Butterfett, Kondensmagermilch, Joghurterzeugnis, Schafsmilch, Schafmilch, Käsereimilch, Milchfett, Milchprotein, Molke, Sauermolke, Molkeneiweiß, Molkeneiweiss, Molkepulver, Milcheiweißerzeugnis, Milcheiweisserzeugnis, Magermilchpulverzusatz, Molkenprotein, Buttereinfett, Süßmolkepulver, Süssmolkepulver, Vollmilchschokoladeüberzug
el:γάλα, λακτόζης
es:leche,  lactosa, lácteos, derivados lácteos, productos lácteos, leche y derivados, queso, proteína de leche, leche y sus derivados
et:laktoos, lõssi, piim, piima, piimast
fi:maito, maidon, maitoa, maidosta, maidot, maitoja, maidoista, kevytmaito, kevytmaitoa, kevytmaidosta, kevytmaidot, kevytmaitoja, kevytmaidoista, täysmaito, täysmaitoa, täysmaidosta, täysmaidot, täysmaitoja, täysmaidoista, kirnumaito, kirnumaitoa, kirnumaidosta, kirnumaidot, kirnumaitoja, kirnumaidoista, raakamaito, raakamaitoa, raakamaidosta, raakamaidot, raakamaitoja, raakamaidoista, vuohenmaito, vuohenmaitoa, vuohenmaidosta, vuohenmaidot, vuohenmaitoja, vuohenmaidoista, lampaanmaito, lampaanmaitoa, lampaanmaidosta, lampaanmaidot, lampaanmaitoja, lampaanmaidoista, laktoosi, laktoosia, laktoosista, laktoosit, laktooseja, laktooseista, maitosokeri, maitosokeria, maitosokerista, maitosokerit, maitosokereita, maitosokereja, maitosokereista, kerma, kermaa, kermasta, kermat, kermoja, kermoista, kahvikerma, kahvikermaa, kahvikermasta, kahvikermat, kahvikermoja, kahvikermoista, kevytkerma, kevytkermaa, kevytkermasta, kevytkermat, kevytkermoja, kevytkermoista, ruokakerma, ruokakermaa, ruokakermasta, ruokakermat, ruokakermoja, ruokakermoista, kermavaahto, kermavaahtoa, kermavaahdosta, kermavaahdot, kermavaahtoja, kermavaahdoista, ranskankerma, ranskankermaa, ranskankermasta, kuohukerma, kuohukermaa, kuohukermasta, ranskankermat, ranskankermoja, ranskankermoista, smetana, smetanaa, smetanasta, smetanat, smetanoita, smetanoja, smetanoista, piimä, piimää, piimästä, piimät, piimiä, piimistä, kirnupiimä, kirnupiimää, kirnupiimästä, kirnupiimät, kirnupiimiä, kirnupiimistä, kevytpiimä, kevytpiimää, kevytpiimästä, kevytpiimät, kevytpiimiä, kevytpiimistä, jogurtti, jogurttia, jogurtista, jogurtit, jogurtteja, jogurteista, juusto, juustoa, juustosta, juustot, juustoja, juustoista, kutunjuusto, kutunjuustoa, kutunjuustosta, kutunjuustot, kutunjuustoja, kutunjuustoista, tuorejuusto, tuorejuustoa, tuorejuustosta, tuorejuustot, tuorejuustoja, tuorejuustoista, salaattijuusto, salaattijuustoa, salaattijuustosta, salaattijuustot, salaattijuustoja, salaattijuustoista, sulatejuusto, sulatejuustoa, sulatejuustosta, sulatejuustot, sulatejuustoja, sulatejuustoista, raejuusto, raejuustoa, raejuustosta, raejuustot, raejuustoja, raejuustoista, sinihomejuusto, sinihomejuustoa, sinihomejuustosta, sinihomejuustot, sinihomejuustoja, sinihomejuustoista, mozzarellajuusto, mozzarellajuustoa, mozzarellajuustosta, mozzarellajuustot, mozzarellajuustoja, mozzarellajuustoista, parmesaani, parmesaania, parmesaanista, parmesaanit, parmesaaneja, parmesaaneista, rahka, rahkaa, rahkasta, rahkat, rahkoja, rahkoista, täysmaitojogurtti, täysmaitojogurttia, täysmaitojogurtista, täysmaitojogurtit, täysmaitojogurtteja, täysmaitojogurteista, täysjogurtti, täysjogurttia, täysjogurtista, täysjogurtit, täysjogurtteja, täysjogurteista, kermajogurtti, kermajogurttia, kermajogurtista, kermajogurtit, kermajogurtteja, kermajogurteista, luomujogurtti, luomujogurttia, luomujogurtista, luomujogurtit, luomujogurtteja, luomujogurteista, kirnumaito, kirnumaitoa, kirnumaidosta, kirnumaidot, kirnumaitoja, kirnumaidoista, voi, voita, voista, voit, voita, voista, voiöljy, voiöljyä, voiöljystä, maitotuote, maitotuotetta, maitotuotteesta, maitotuotteet, maitotuotteita, maitotuotteista, maitotiiviste, maitotiivistettä, maitotiivisteestä, maitotiivisteet, maitotiivisteitä, maitotiivisteistä, heratiiviste, heratiivistettä, heratiivisteestä, heratiivisteet, heratiivisteitä, heratiivisteistä, hapanmaitotuote, hapanmaitotuotetta, hapanmaitotuotteesta, hapanmaitotuotteet, hapanmaitotuotteita, hapanmaitotuotteista, hera, heraa, herasta, herat, heroja, heroista, herajauhe, herajauhetta, herajauheesta, herajauheet, herajauheita, herajauheista, maitojauhe, maitojauhetta, maitojauheesta, maitojauheet, maitojauheita, maitojauheista, kevytmaitojauhe, kevytmaitojauhetta, kevytmaitojauheesta, kevytmaitojauheet, kevytmaitojauheita, kevytmaitojauheista, täysmaitojauhe, täysmaitojauhetta, täysmaitojauheesta, täysmaitojauheet, täysmaitojauheita, täysmaitojauheista, vuohenmaitojauhe, vuohenmaitojauhetta, vuohenmaitojauheesta, vuohenmaitojauheet, vuohenmaitojauheita, vuohenmaitojauheista, lampaanmaitomaitojauhe, lampaanmaitomaitojauhetta, lampaanmaitomaitojauheesta, lampaanmaitomaitojauheet, lampaanmaitomaitojauheita, lampaanmaitomaitojauheista, piimäjauhe, piimäjauhetta, piimäjauheesta, piimäjauheet, piimäjauheita, piimäjauheista, kevytpiimäjauhe, kevytpiimäjauhetta, kevytpiimäjauheesta, kevytpiimäjauheet, kevytpiimäjauheita, kevytpiimäjauheista, jogurttijauhe, jogurttijauhetta, jogurttijauheesta, jogurttijauheet, jogurttijauheita, jogurttijauheista, kermajauhe, kermajauhetta, kermajauheesta, kermajauheet, kermajauheita, kermajauheista, hapankermajauhe, hapankermajauhetta, hapankermajauheesta, hapankermajauheet, hapankermajauheita, hapankermajauheista, täysjogurttijauhe, täysjogurttijauhetta, täysjogurttijauheesta, täysjogurttijauheet, täysjogurttijauheita, täysjogurttijauheista, kermajogurttijauhe, kermajogurttijauhetta, kermajogurttijauheesta, kermajogurttijauheet, kermajogurttijauheita, kermajogurttijauheista, luomujogurttijauhe, luomujogurttijauhetta, luomujogurttijauheesta, luomujogurttijauheet, luomujogurttijauheita, luomujogurttijauheista, täysmaitojogurttijauhe, täysmaitojogurttijauhetta, täysmaitojogurttijauheesta, täysmaitojogurttijauheet, täysmaitojogurttijauheita, täysmaitojogurttijauheista, laktoosijauhe, laktoosijauhetta, laktoosijauheesta, laktoosijauheet, laktoosijauheita, laktoosijauheista, mozzarella, gouda, lehmänmaito, lehmänmaitoa, lehmänmaidosta, lehmänmaidot, lehmänmaitoja, lehmänmaidoista, maitorasva, maitorasvaa, maitorasvasta, maitorasvat, maitorasvoja, maitorasvoista, maitoproteiini, maitoproteiinia, maitoproteiinista, maitoproteiinit, maitoproteiineja, maitoproteiineista, rasvaton maito, rasvatonta maitoa, rasvaton maitojauhe, rasvatonta maitojauhetta, kirnumaitojauhe, kirnumaitojauhetta, kirnumaitojauheesta, kirnumaitojauheet, kirnumaitojauheita, kirnumaitojauheista, jogurttijauhe rasvattomasta maidosta, maitovalmiste, maitovalmistetta, maitovalmisteesta, maitovalmisteet, maitovalmisteita, maitovalmisteista
fr:lait, lactose, laitier, laitiere, laitiers, crème, beurre, bas-beurre, babeurre, beurre patissier, petit-lait, yaourt, fromage, méton, lait cru, Emmental, comte, bleu, edam, lactique, lactiques, ferments lactiques, cheddar, reblochon, parmesan, mimolette, crème de lait, fromage de vache, fromage de chèvre, gouda, lait écrémé, lait entier, lactoserum, lactosérum, mozzarella, protéines de lait, crème fraiche, ricotta, fromage blanc, mascarpone, caséinate, caséine, poudre de lait, Produits laitiers et dérivées, Produits laitiers et dérivés, Produits laitiers, Gorgonzola, Roquefort, Fromage fondu, Fromage frais, Feta, Raclette, laits et dérivés y compris lactose, lait de vache, lait de chèvre, lait de brebis, dérivés laitiers, protéines laitières, beurre concentré, gruyère, lait demi-écrémé, lait écrémé, lait frais
ga:bainne, lachtós
he:חלב, לקטוז, חלבון חלב, גבינה, יוגורט, חמאה, שמנת
hr:laktoza, laktoze, maslac, mlijeka, mlijeko, mliječna, mliječne, mliječno, mliječnih, mliječnih proizvoda, sir, sirutka, vrhnje
hu:tej, laktóz, tejsavó, savó, tejtermék, tejtermékek, tejszín, tejfehérje, tejpor, tejsavópor, savópor, tejzsír, tejet, tejcukor, tehéntej, joghurt, joghurtpor, joghurt kultúra, sajt, vaj
is:mjólk, undanrenna, nýmjólk, léttmjólk
it:latte, lattosio, parmigiano reggiano, grana padano
<<<<<<< HEAD
jp:乳,乳成分,牛乳,ミルク,クリーム,バター,バターオイル,ヨーグルト,チーズ,アイスクリーム
=======
ja:乳,牛乳,クリーム,バター,ヨーグルト,チーズ
>>>>>>> af425347
lt:išrūgų, pienas, pieno, pienu, pieniškas, laktozę, laktozė, laktozės, laktoze, sviestas, sviesto, sviestu, pasukos, pasukų, jogurtas, jogurto, grietinė, grietinėlė, pieniškas šokoladas, pieniško šokolado, pieno milteliai, pieno baltymai, pieno baltymas
lv:laktozi, piena, piens, pilnpiena, vājpiena
mt:ħalib, lattosju
nb:melk, melkepulver, skummet melk, skummetmelkepulver, helmelk, helmelkpulver, helmelkspulver, kumelk, laktose, fløte, melkefett, melkeprotein, melkeproteiner, tørrmelk, ost, ostepulver, geitost, geitmyse, geitfløte, geitmelk, myse, mysepulver, kjernemelk, ferskost, ferskostepulver, skummetmelkyoghurtpulver
nl:melk, melkpoeder, lactose, boter, karnemelk, room, jogurt, kaas, gouda, edam, yoghurt, melkvet, melkeiwit
nl_be:melk, melkpoeder, lactose, boter, karnemelk, room, jogurt, kaas, gouda, edam, yoghurt, melkvet, melkeiwit
pl:mleko, laktozą, mleka, mleczny, laktozę, mleczna, mleczne, serwatka, serwatkowy, serwatkowa, ser, serowy, serowa, serowe, łącznie z laktozą
pt:leite, lactose, soro, lactéos, manteiga, iogurte, queijo, proteína de leite, leite e seus derivados, derivados de leite
ro:lapte, lactoză
ru:молоко, лактоза, сливки, молочная сыворотка, йогурт
sk:mlieko, mlieka, laktózy, laktóza, mliečne výrobky, mliečnych výrobkov, mliečne, mliečnych
sl:mleko, laktozo
sr:mleko, mlečno, mlečni, laktoza
sv:mjölk, mjölkpulver, skummjölk, skummjölkspulver, mellanmjölk, mellanmjölkspulver, kärnmjölk, standardmjölk, standardmjölkspulver, helmjölk, helmjölkspulver, laktos, grädde, matlagningsgrädde, gräddpulver, vispgrädde, smör, smörfett, fårmjölk, getmjölk, komjölk, vassle, vasslepulver, vassleprotein, mjölkfett, mjölkprotein, mjölkproteiner, mjölksocker, mjölkprodukt, ost, emmentaler, emmentalerost, hårdost, mozzarellaost, halloumi, cheddarost, ostpulver, yoghurt, kvarg, crème fraiche
th:นม,แล็กโทส,ครีม,เนย,นมเปรี้ยว,เนยแข็ง
zh:乳,乳糖,奶油,鮮奶油,忌廉,黃油,奶油,牛油

en:nuts, almonds, hazelnuts, walnuts, cashews, cashew, pecan nuts, pecan,  Brazil nuts, pistachio nuts, pistachio, macadamia, Macadamia nuts, Queensland nuts, tree nuts, treenuts, other nuts, other tree nuts
ar:بندقة, الكاجو, المكاداميا, الفستقجوز, لوز
bg:ядки, бадеми, лешници, орехи, кашу, пеканови ядки,  бразилски орехи, шамфъстък, орехи макадамия, орехи Куинсленд
bs:bademe, lešnike
cs:skořápkové plody, skořápko plodů , mandle, lískové ořechy, vlašské ořechy, kešu ořechy, pekanové ořechy,  para ořechy, pistácie, makadamie
da:nødder, mandel, mandler, hasselnød, hasselnødder, valnødder, cashewnødder, pekannødder, paranødder, pistacienød, pistacienødder, queenslandnødder, macadamianødder, andre nødder
de:Schalenfrüchte, Schalenfrüchten, Mandel, Mandeln, Mandelkerne, Mandelstücke, Mandelstückchen, Haselnüsse, Haselnüssen, Haselnussmasse, Haselnusskerne, Haselnussmark, Haselnusspaste, Walnüsse, Walnusskerne, Walnussöl, Kaschunüsse, Pekannuss, Pekannüsse, Pecannüsse,  Paranüsse, Paranusskerne, Pistazien, Macadamianüsse, Queenslandnüsse, Cashewkerne, Cashewnuss, Cashewnüsse, Nüsse, Haselnuss, Haselnussstücke, Erdnussöl, andere Nüsse, anderen Schalenfrüchten, weitere Schalenfrüchte
el:καρποί με κέλυφος, αμύγδαλα, φουντούκια, καρύδια, καρύδια κάσιους, καρύδια πεκάν, καρύδια Βραζιλίας, φυστίκια, καρύδια μακαντάμια, καρύδια Κουίνσλαντ
es:frutos de cáscara, frutos con cáscara, almendras, avellanas, nuez, nueces, anacardos, pacanas, nueces de Brasil, nuez de Brasil, nueces del Amazonas, coquitos, coquito, alfóncigos, nueces macadamia, nueces de macadamia, nueces de Australia, pistacho, pistachos, frutos secos, frutos secos de cáscara, otros frutos secos de cáscara, otros frutos de cáscara, otros frutos secos, frutos de cáscara y derivados, piñones, piñón, castañas, castaña, nueces de árboles, otros nueces
et:pähklid, mandlid, sarapuupähklid, kreeka pähklid, india pähklid, kašupähklid, pekanipähklid,  brasiilia pähklid, parapähklid, pistaatsiapähklid, makadaamiapähklid
fi:pähkinät, pähkinä, pähkinää, pähkinästä, pähkinöitä, pähkinöistä, manteli, mantelia, mantelista, mantelit, manteleita, manteleja, manteleista, hasselpähkinä, hasselpähkinää, hasselpähkinästä, hasselpähkinät, hasselpähkinöitä, hasselpähkinöistä, saksanpähkinä, saksanpähkinää, saksanpähkinästä, saksanpähkinät, saksanpähkinöitä, saksanpähkinöistä, cashewpähkinä, cashewpähkinää, cashewpähkinästä, cashewpähkinät, cashewpähkinöitä, cashewpähkinöistä, pekaanipähkinä, pekaanipähkinää, pekaanipähkinästä, pekaanipähkinät, pekaanipähkinöitä, pekaanipähkinöistä, parapähkinä, parapähkinää, parapähkinästä, parapähkinät, parapähkinöitä, parapähkinöistä, pistaasipähkinä, pistaasipähkinää, pistaasipähkinästä, pistaasipähkinät, pistaasipähkinöitä, pistaasipähkinöistä, pistaasi, pistaasia, pistaasista, pistaasit, pistaaseja, pistaaseista, Macadamia-pähkinä, Macadamia-pähkinää, Macadamia-pähkinästä, Macadamia-pähkinät, Macadamia-pähkinöitä, Macadamia-pähkinöistä, Macadamiapähkinä, Macadamiapähkinää, Macadamiapähkinästä, Macadamiapähkinät, Macadamiapähkinöitä, Macadamiapähkinöistä, Queensland-pähkinä, Queensland-pähkinää, Queensland-pähkinästä, Queensland-pähkinät, Queensland-pähkinöitä, Queensland-pähkinöistä, pekaania, pekaanista, pekaanit, pekaaneja, pekaaneista, muu pähkinä, muuta pähkinää, muusta pähkinästä, muut pähkinät, muita pähkinöitä, muista pähkinöistä, hasselpähkinäpasta, hasselpähkinärouhe
fr:fruits à coque, amandes, noisettes, noix, noix de cajou, noix de pécan, noix du Brésil, pistaches, noix de Macadamia, noix du Queensland, fruits secs, autres fruits secs, autres fruits à coque, fruits secs à coque, fruits à coque dure
ga:cnónna,  almóinní, cnónna coill, gallchnónna, cnónna caisiú, cnónna peagáin, cnónna Brasaíleacha, cnónna pistéise, cnónna macadaíme, cnónna Thír na Banríona
he:אגוזים, שקדים, פקאן, אגוז ברזיל, אגוז מלך, פיסטוק, קשיו, ערמונים,מקדמיה
hr:orašaste plodove, orašastih plodova, orašasto voće, orašasto voče, orašastog voća, ostalih orašastih plodova, ostalo orašasto voće, ostalog orašastog voća, drugo orašasto voće, drugog orašastog voća, badem, badema, bademe, bademi, lješnjak, lješnjaka, lješnjake, lješnjaci, pistacije, drugih orašastih plodova, druge orašaste plodove, orah, orah jezgra, orahe, i ljuske orašastog voća te koštice, i ljeske orašastog voća te koštice, i ostale orašaste plodove
hu:diófélék, mandula, mogyoró, dió, kesudió, pekándió, brazil dió, pisztácia, makadámia, queenslandi dió, dióféléket
is:hnetur
it:frutta a guscio, mandorle, nocciole, noci, noci di acagiù, noci di pecan,  noci del Brasile, pistacchi, noci macadamia, noci del Queensland
<<<<<<< HEAD
jp:くるみ/アーモンド,くるみ,種実類,木の実,木の実類,アーモンド,ヘーゼルナッツ, クルミ, カシューナッツ,ペカン, ブラジルナッツ, ピスタチオ, マカダミアナッツ
=======
ja:くるみ/アーモンド,くるみ,種実類,アーモンド,ヘーゼルナッツ, クルミ, カシューナッツ,ペカン, ブラジルナッツ, ピスタチオ, マカダミアナッツ
>>>>>>> af425347
lt:riešutai, riešutų, riešutas, riešutais, migdolai, migdolų, migdolas, migdolais, lazdyno riešutai, lazdynų, lazdynas, lazdynais, lazdyno, graikiniai riešutai, graikinių riešutų, graikiniais riešutais, anakardžiai, anakardžių, anakardžiais, Anakardium occidentale, pekaninės karijos, pekaninių karijų,  brazilinės bertoletijos, brazilinių bertoletijų, pistacijos, pistacijų, pistacija, makadamijos, makadamijų, makadamija, Kvinslendo riešutai
lv:rieksti, mandeles, lazdu rieksti, valrieksti, Indijas rieksti, pekanrieksti,  Brazīlijas rieksti, pistāciju rieksti, makadāmijas, Kvīnslendas rieksti
mt:ġewż, lewż, ġellewż, ġewż, anakardji, ġewż Amerikan,  ġewż tal-Brażil, pistaċċi, macadamia, Queensland nuts
nb:nøtter, andre nøtter, andre typer nøtter, mandel, mandler, hasselnøtt, hasselnøtter, hasselnøttpasta, hasselnøttmasse, hasselnøttkjerner, kasjunøtt, kasjunøtter, cashewnøtt, cashewnøtter, pistasjnøtt, valnøtt, valnøtter, paranøtt, paranøtter
nl:noten, amandelen, hazelnoten, walnoten, cashewnoten, pecannoten, paranoten, pistachenoten, macadamianoten, amandel, hazelnoot, walnoot, cashewnoot, pecannoot, paranoot, pistache, pistachenoot, macadamia, macadamianoot
nl_be:noten, amandelen, hazelnoten, walnoten, cashewnoten, pecannoten,  paranoten, pistachenoten, macadamianoten, amandel, hazelnoot, walnoot, cashewnoot, pecannoot, paranoot, pistache, pistachenoot, macadamia, macadamianoot
pl:orzechy, migdały, orzechy laskowe, orzechy włoskie, orzechy nerkowca, orzeszki pekan, orzechy brazylijskie, pistacje, orzechy pistacjowe, orzechy makadamia, orzechy Queensland, inne orzechy
pt:nozes, frutos de casca rija, amêndoas, avelãs, castanhas de caju, nozes pécan, castanhas do Brasil, pistácios, pistáchios, nozes de macadâmia, nozes do Queensland
ro:fructe cu coajă lemnoasă, migdale, alune de pădure, nuci, nuci Caju, nuci Pecan,  nuci de Brazilia, fistic, nuci de macadamia, nuci de Queensland
ru:орехи, миндаль, кешью, пекан, бразильский орех, макадамия, фисташки, орехи Куинсленд
sk:orechy, mandle, Amygdalus communis L., lieskové oriešky, Corylus avellana, vlašské orechy, Juglans regia, kešu oriešky, Anacardium occidentale, pekanové orechy, Carya illinoinensis, brazílske orechy, Bertholletia excelsa, pistáciové oriešky, Pistacia vera, makadamové orechy, queenslandské orechy, Macadamia ternifolia
sl:oreški, mandlji, lešniki, orehi, indijski oreščki, ameriški orehi,  brazilski oreščki, pistacija, makadamija, orehi Queensland
sr:jezgrasto voće, orasi, badem, badema, bademi, indijski orah, indijski orasi, pekan, pekan orasi, pistaći, makadamija
sv:nötter, mandel, mandlar, hasselnöt, hasselnötter, hasselnötshalvor, valnöt, valnötter, cashewnöt, cashewnötter, pekannöt, pekannötter, paranöt, paranötter, pistachnöt, pistagenöt, pistagenötter, pistaschmandel, makadamianöt, makadamianötter, macadamianöt, macadamianötter, Queenslandsnöt, Queenslandsnötter, hasselnötssmör, andra nötter
th:อัลมอนด์
zh:坚果,扁桃仁,坚果,杏仁,扁桃仁,腰果,榛子,核桃,松子,榛仁,核桃=核桃仁,松子=松仁,开心果=阿月浑子,板栗,白果,银杏果,开心果,夏威夷果,碧根果

en:celery, celeriac
ar:كرفس
bg:целина
cs:celer
da:selleri, sellerifrø, knoldselleri
de:Sellerie, Staudensellerie, Stangensellerie, Sellerieblatt, Knollensellerie, Sellerieblätter, Selleriesamen, Selleriesaft, Sellerieextrakt
el:σέλινο
es:apio
et:seller
fi:selleri, selleriä, selleristä, sellerit, sellereitä, sellerejä, sellereistä, selleriuute, selleriuutetta, selleriuutteesta, selleriuutteet, selleriuutteita, selleriuutteista, sellerijauhe, sellerijauhetta, sellerijauheesta, sellerijauheet, sellerijauheita, sellerijauheista, sellerinsiemen
fr:céleri, céleri-rave
ga:soilire
he:סלרי
hr:celer, celera, stablo celera
hu:zeller, zellergumó, zellert
it:sedano
ja:セロリ
lt:salierai, salieras, saliero, salierų, salierais, salieru
lv:selerijas
mt:karfus
nb:selleri, sellerifrø, sellerisalt
nl:selderij
nl_be:selderij
pl:seler, selera
pt:aipo
ro:țelină
ru:сельдерей
sk:zeler, zeleru
sl:listna zelena, zeleno, zelene
sr:celer, celera
sv:selleri, rotselleri, blekselleri, sellerifrö
th:ขึ้นฉ่าย
zh:旱芹
wikidata:en:Q28298

en:mustard, brassica
ar:خردل
bg:синап, бял синап
cs:hořčice
da:sennep, sennepsfrø, sennepspulver, dijonsennep
de:Senf, Senfkörner, Senfmehl, Senfsaat, Senfsaaten, Senfsamen, Senfschrot, Senfkorn
el:σινάπι, μουστάρδα
es:mostaza, semillas de mostaza
et:sinep
fi:sinappi, sinappia, sinapista, sinapit, sinappeja, sinapeista, sinappijauhe, sinappijauhetta, sinappijauheesta, sinappijauheet, sinappijauheita, sinappijauheista, sinapinsiemen, sinapinsiementä, sinapinsiemenestä, sinapinsiemenet, sinapinsiemeniä, sinapinsiemenistä
fr:moutarde, graines de moutarde
ga:mustard, mustaird, brassica
he:חרדל
hr:gorušice, gorušicu, sjemenke gorušice
hu:mustár, mustármag, mustárt, mustárral
it:senape
ja:マスタード,カラシナ,シロガラシ
lt:garstyčios, garstyčių, garstyčia, garstyčiomis
lv:sinepes
mt:mustarda
nb:sennep, sennepsfrø, sennepspulver, dijonsennep
nl:mosterd, mosterzaad, mosterdzaden
nl_be:mosterd, mosterzaad, mosterdzaden
pl:gorczyca, gorczycę, gorczycy
pt:mostarda
ro:muștar
ru:горчица
sk:horčica, horčice
sl:gorčice, gorčično seme, gorčičnih semen
sr:senf, slačica
sv:senap, senapsfrö, senapsfröpulver, senapspulver, senapsmjöl
th:มัสตาร์ด
zh:芥末醬
wikidata:en:Q1937700

en:sesame seeds, sesame
ar:سمسم
bg:сусамово семе
cs:sezamová semena, sezamová
da:sesamfrø, sesam
de:Sesam, Sesamsamen, Sesambrötchen, Sesampaste, Sesamöl, Sesamkörner, Sesamkorn
el:σπόροι σησαμιού, σησαμο, σουσάμι
es:granos de sésamo, sésamo, semillas de sésamo, granos de ajonjolí, ajonjolí, semillas de ajonjolí
et:seesamiseemned
fi:seesaminsiemenet, seesaminsiemen, seesaminsiementä, seesaminsiemenestä, seesaminsiemeniä, seesaminsiemenistä, seesami, seesamia, seesamista, seesamit, seesameita, seesameja, seesameista, seesamitahna, seesamitahnaa, seesamitahnasta, seesamitahnat, seesamitahnoja, seesamitahnoista, seesamiöljy, seesamiöljyä, seesamiöljystä, seesamiöljyt, seesamiöljyjä, seesamiöljyistä
fr:graines de sésame, graine de sésame, sésame
ga:síolta seasamain, seasaman
he:שומשום, זרעי שומשום, טחינה, שמן שומשום
hr:sezam, sezama, sjeme sezama, sjemenki sezama
hu:szezámmag, szezám, szezámmagot
it:semi di sesamo, sesamo
<<<<<<< HEAD
jp:ごま,ゴマ,胡麻
=======
ja:ごま,ゴマ
>>>>>>> af425347
lt:sezamo sėklos, sezamo, sezamas, sezamų, sezamai, sezamais, sezamu
lv:sezama sēklas, sezama
mt:ġulġlien
nb:sesamfrø, sesam
nl:sesamzaad, sesam
nl_be:sesamzaad, sesam
pl:nasiona sezamu, sezamu, sezamowy, sezamków, sezamowe, sezam, ziarno sezamu
pt:sementes de sésamo, sésamo
ro:semințe de susan
ru:сезам, кунжут
sk:sezamové semeno, sezamových semien
sl:sezamovo seme, sezamovo, sezamovega semena
sr:susam, susamovo seme, seme susama
sv:sesamfrön, sesam
th:งา
zh:芝麻
wikidata:en:Q20026786

# 2018/07/03 - removed bisulfite, metabisulfite, metabisulphite, E150b, E150d, E220, E221, E222, E223, E224, E225, E226, E227, E228
# assume the additives do not amount to the 10 PPM threshold. If they do, "contains sulphites" should also be on the label.
# https://farrp.unl.edu/sulfites-usa
# https://www.economie.gouv.fr/dgccrf/Publications/Vie-pratique/Fiches-pratiques/Allergene-alimentaire
# 2018/11/30: added back bisulfite, metabisulfite, metabisulphite

en:sulphur dioxide and sulphites, sulphur dioxide, sulphites, sulfites
ar:ثاني أكسيد الكبريت والكبريتات, ثاني أكسيد الكبريت, الكبريتات
bg:серен диоксид и сулфити, серен диоксид, сулфити
cs:oxid siřičitý a siřičitany, oxid siřičitý, siřičitany
da:svovldioxid og sulfitter, svovldioxid, sulfitter, natriumsulfit
de:Schwefeldioxid und Sulfite, Schwefeldioxid, Sulfite, Sulphite
el:διοξείδιο του θείου και θειώδεις, διοξείδιο του θείου, θειώδεις
es:dióxido de azufre y sulfitos, dióxido de azufre, sulfitos
et:vääveldioksiid ja sulfitid, vääveldioksiid, sulfitid
fi:rikkioksidi ja sulfiitit, rikkidioksidi, rikkidioksidia, rikkidioksidista, rikkidioksidit, rikkidioksideja, rikkidioksideista, sulfiitti, sulfiittia, sulfiitista, sulfiitit, sulfiitteja, sulfiiteista, natriumdisulfiitti, natriumdisulfiittia, natriumdisulfiitista, natriumdisulfiitit, natriumdisulfiitteja, natriumdisulfiiteista, kaliumdisulfiitti, kaliumdisulfiittia, kaliumdisulfiitista, kaliumdisulfiitit, kaliumdisulfiitteja, kaliumdisulfiiteista
fr:anhydride sulfureux et sulfites, anhydride sulfureux, sulfites, sulfite, sulphites, sulphite, bisulfite, metabisulfite, metabisulphite, disulfites
ga:dé-ocsaíd sulfair agus suilfítí, dé-ocsaíd sulfair, suilfítí
hr:sulfita, sulfite, sulfiti
hu:kén-dioxid és szulfitok, kén-dioxid, szulfitok, szulfit
it:anidride solforosa e solfiti, anidride solforosa, solfiti
ja:二酸化硫黄および亜硫酸塩, 二酸化硫黄, 亜硫酸塩
lt:sieros dioksidas ir sulfitai, sieros dioksidas, sulfitai, sulfitų, sieros dioksidų, sieros dioksidų ir sulfitų
lv:sēra dioksīds un sulfīt, sēra dioksīds, sulfīti
mt:dijossidu tal-kubrit u sulfiti, dijossidu tal-kubrit, sulfiti
nb:svovedioxide en sulfieten, zwaveldioxide, sulfit, sulfieten
nl:zwaveldioxide en sulfieten, zwaveldioxide, sulfieten, sulfiet
nl_be:zwaveldioxide en sulfieten, zwaveldioxide, sulfieten, sulfiet
pl:dwutlenek siarki i siarczyny, dwutlenek siarki, siarczyny
pt:dióxido de enxofre e sulfitos, dióxido de enxofre, sulfitos
ro:dioxidul de sulf și sulfiții, dioxidul de sulf, sulfiții
ru:диоксид и сульфит серы, серный диоксид, сульфиты
sk:oxid siričitý a siričitany, oxid siričitý, siričitany
sl:žveplov dioksid in sulfiti, žveplov dioksid, sulfiti
sr:sumpor dioksid i sulfiti, sumpor dioksid, sulfiti
sv:svaveldioxid och sulfit, svaveldioxid, sulfit, sulfiter, natriumsulfit
th:ซัลเฟอร์ไดออกไซด์และซัลไฟต์, ซัลเฟอร์ไดออกไซด์, ซัลไฟต์
zh:二氧化硫和亚硫酸盐, 二氧化硫，亚硫酸盐

en:lupin, lupine
ar:ترمس
bg:лупина
cs:vlčí bob, lupina
da:lupin
de:Lupinen, Lupinenmehl, Süßlupinenmehl
el:λούπινο
es:altramuces, altramuz
et:lupiin
fi:lupiinit, lupiini, lupiinia, lupiinista, lupiineita, lupiineja, lupiineista, lupiinijauho, lupiinijauhoa, lupiinijauhosta, lupiinijauhot, lupiinijauhoja, lupiinijauhoista
fr:lupin
ga:lúipín
hr:lupin, lupina, lupine, lupinu
hu:csillagfürt
it:lupini
ja:ルピナス属
lt:lubinai
lv:lupīna
mt:lupina
nl:lupine
nl_be:lupine
pl:łubin
pt:tremoço, tremoços
ro:lupin
ru:люпин
sk:vlčí bôb, lupina, vlčieho bôbu
sl:volčji
sv:lupin
th:ลูพิน
zh:羽扇豆, 鲁冰花
wikidata:en:Q156811

en:molluscs, mollusc, mollusks, mollusk, squid, cuttlefish, oysters, oyster, mussels, mussel, clams, clam, scallops, scallop
ar:رخويات ,محار, بلح البحر
bg:мекотели
cs:měkkýši
da:bløddyr
de:Weichtiere
el:μαλάκια
es:moluscos, molusco, ostras, almejas, escalópas, calamar, sepia, ostra, mejillón, mejillones, viera, vieras, caracol, caracoles
et:molluskid
fi:nilviäiset, nilviäinen, nilviäistä, nilviäisestä, nilviäisiä, nilviäisistä, seepia, seepiaa, seepiasta, seepiat, seepioita, seepioista, simpukka, simpukkaa, simpukasta, simpukat, simpukoita, simpukkoja, simpukoista, osteri, osteria, osterista, osterit, ostereita, ostereja, ostereista, kampasimpukka, kampasimpukkaa, kampasimpukasta, kampasimpukat, kampasimpukoita, kampasimpukkoja, kampasimpukoista, kalmari, kalmaria, kalmarista, kalmarit, kalmareita, kalmareja, kalmareista
fr:mollusques, mollusque, poulpe, seiche, encornet, calamar, calmar, huitres, huitre, moules, moule, noix de saint-jacques, noix de st-jacques, noix de coquilles saint-jacques, noix de coquilles st-jacques, escargot, escargots, saint-jacques, st-jacques, coquille saint jacques, coquille st jacques, pétoncles
ga:moilisc, breallach, breallaigh
hr:mekušac, mekušaca
hu:puhatestűek, kagyló, tintahal
it:molluschi
ja:あわび/いか,あわび,いか,軟体動物,イカ,タコ,カキ,アワビ
lt:moliuskai, moliuskas, moliuskų, moliuskais
lv:gliemji
mt:molluski
nl:weekdieren
nl_be:weekdieren
pl:mięczaki
pt:moluscos, molusco, lulas, lula, chocos, choco, ostras, ostra, mexilhões, mexilhão, amêijoas, amêijoa, vieiras, vieira
ro:moluște
ru:моллюск, моллюски, кальмар, каракатица, устрицы, устрица, ракушки, гребешок, улитка, улитки
sk:mäkkýše, mäkkýšov
sl:mehkužci
sv:blötdjur
th:มอลลัสกา
zh:软体动物
wikidata:en:Q1275863
<|MERGE_RESOLUTION|>--- conflicted
+++ resolved
@@ -40,11 +40,7 @@
 hu:glutén, búza, búzaliszt, búzarost, búzadara, búzacsíra, búzafehérje, búzakorpa, búzamaláta, búzapehely, búzakeményítő, búzasikér, tönkölybúza, tönkölybúzaliszt, tönkölybúzapehely, durumbúza, durumbúzaliszt, rozs, rozsliszt, rozspehely, durumrozsliszt, árpa, árpaliszt, árpapehely, árpamaláta, árpadara, árpacsíra, zab, zabliszt, zabpehely, zabkorpa, durumliszt, durum liszt, Grahamliszt, Graham liszt, kenyérliszt, kenyér liszt, rétesliszt, rétes liszt, kamut, alakor, bulgur, glutént, glutént tartalmazó gabona, glutént tartalmazó gabonafélék
 is:glúten
 it:glutine, grano, segale, orzo, farro, kamut, frumento, farina di frumento, farina di frumento integrale
-<<<<<<< HEAD
-jp:小麦/そば,小麦,穀物,グルテン,コムギ,そば,ソバ
-=======
-ja:小麦/そば,小麦,グルテン,コムギ,そば
->>>>>>> af425347
+ja:小麦/そば,小麦,穀物,グルテン,コムギ,そば,ソバ
 lt:avižos, avižų, avižiniai, avižinės, glitimas, glitimo, glitimu, kamutas, kviečiai, kviečių, kvietiniai, kvietinės, miežiai, miežių, miežiniai, miežinės, rugiai, ruginiai, ruginės, rugių, spelta, manų
 lv:auzas, auzu, kvieši, kviešu, lipekli, manna, mieži, miežu, rudzi, speltas kvieši, triticum turgidum polonicum
 mt:glutina, qamħ, segala, barli, ħafur, ispelt, kamut
@@ -110,11 +106,7 @@
 hr:jaja, bjelanjak, bjelanjka jajeta, žumanjak, iz jaja
 hu:tojás, tojássárgája, tojásfehérje, tojáspor, tyúktojás, tojássárgájapor, tojáslé
 it:uova, uovo
-<<<<<<< HEAD
-jp:卵,玉子,たまご,タマゴ,エッグ,鶏卵,あひる卵,うずら卵
-=======
-ja:卵
->>>>>>> af425347
+ja:卵,玉子,たまご,タマゴ,エッグ,鶏卵,あひる卵,うずら卵
 lt:kiaušiniai, kiaušinis, kiaušinių, kiaušinio, kiaušinio baltymas, kiaušinio baltymai, kiaušinio trynys, kiaušinio tryniai
 lv:olas, ola
 mt:bajd
@@ -149,11 +141,7 @@
 hr:riba, ribe, skuša
 hu:hal, halak, tőkehal, tőkehalfilé, makréla, hering, heringfilé, lazac, lazacfilé, pisztráng, tonhal, szardínia, lepényhal, rombuszhal, sprotni, alaszkai tőkehal
 it:pesce
-<<<<<<< HEAD
-jp:さけ/さば,魚,魚類,さけ,鮭,サケ,サーモン,しゃけ,シャケ,さば,鯖,サバ
-=======
-ja:さけ,魚,サバ,サケ,さば
->>>>>>> af425347
+ja:さけ/さば,魚,魚類,さけ,鮭,サケ,サーモン,しゃけ,シャケ,さば,鯖,サバ
 lt:žuvis, žuvys, žuvies, žuvų, menkė, menkės, menkių, skumbrė, skumbrės, skumbrių, plekšnė, plekšnės, plekšnių, lašiša, lašišos, lašišų, upėtakis, upėtakiai, upėtakių, tunas, tunu, tuno, sardinės, sardinė, sardinių
 lv:zivis
 mt:ħut
@@ -174,73 +162,40 @@
 
 # <en:fish
 en:red caviar
-<<<<<<< HEAD
-jp:いくら,イクラ,すじこ,スジコ
-=======
-ja:いくら
->>>>>>> af425347
+ja:いくら,イクラ,すじこ,スジコ
 
 en:orange
 ja:オレンジ
 
 en:kiwi
-<<<<<<< HEAD
-jp:キウイフルーツ,キウイ,キウィー,キーウィー,キーウィ,キウィ
+ja:キウイフルーツ,キウイ,キウィー,キーウィー,キーウィ,キウィ
 
 en:banana
-jp:バナナ,ばなな
+ja:バナナ,ばなな
 
 en:peach
-jp:もも,モモ,桃,ピーチ
+ja:もも,モモ,桃,ピーチ
 
 en:apple
-jp:りんご,リンゴ,アップル
+ja:りんご,リンゴ,アップル
 
 en:beef
-jp:牛肉,牛,ビーフ,ぎゅうにく,ぎゅう肉,牛にく
+ja:牛肉,牛,ビーフ,ぎゅうにく,ぎゅう肉,牛にく
 
 en:pork
-jp:豚肉,ぶたにく,豚にく,ぶた肉,豚,ポーク
+ja:豚肉,ぶたにく,豚にく,ぶた肉,豚,ポーク
 
 en:chicken
-jp:鶏肉,とりにく,とり肉,鳥肉,鶏,鳥,とり,チキン
+ja:鶏肉,とりにく,とり肉,鳥肉,鶏,鳥,とり,チキン
 
 en:yamaimo
-jp:やまいも,山芋,ヤマイモ,山いも
-=======
-ja:キウイフルーツ
-
-en:banana
-ja:バナナ
-
-en:peach
-ja:もも
-
-en:apple
-ja:りんご
-
-en:beef
-ja:牛肉
-
-en:pork
-ja:豚肉
-
-en:chicken
-ja:鶏肉
-
-en:yamaimo
-ja:やまいも
->>>>>>> af425347
+ja:やまいも,山芋,ヤマイモ,山いも
 
 en:gelatin
 ja:ゼラチン
 
 en:matsutake
-<<<<<<< HEAD
-jp:まつたけ,松茸,マツタケ
-=======
-ja:まつたけ
->>>>>>> af425347
+ja:まつたけ,松茸,マツタケ
 
 en:peanuts, peanut, arachis hypogaea
 ar:فول سوداني
@@ -294,11 +249,7 @@
 hu:szója, szójabab, szójalecitin, szójalecitinek, szójatej, szójaliszt, szójafehérje, szójából, szóját
 is:soja
 it:soia, lecitina di soia
-<<<<<<< HEAD
-jp:大豆,だいず,ダイズ,醤油
-=======
-ja:大豆,ダイズ,醤油
->>>>>>> af425347
+ja:大豆,だいず,ダイズ,醤油
 lt:sojų pupelės, sojų, soja, sojos, sojos pupelė, sojų miltai, sojų lecitinas, sojų lecitinai, sojos baltymas, sojų baltymai, sojų baltymų izoliatas, sojų produktų, sojos produktų
 lv:sojas pupas, sojas
 mt:soybeans
@@ -333,11 +284,7 @@
 hu:tej, laktóz, tejsavó, savó, tejtermék, tejtermékek, tejszín, tejfehérje, tejpor, tejsavópor, savópor, tejzsír, tejet, tejcukor, tehéntej, joghurt, joghurtpor, joghurt kultúra, sajt, vaj
 is:mjólk, undanrenna, nýmjólk, léttmjólk
 it:latte, lattosio, parmigiano reggiano, grana padano
-<<<<<<< HEAD
-jp:乳,乳成分,牛乳,ミルク,クリーム,バター,バターオイル,ヨーグルト,チーズ,アイスクリーム
-=======
-ja:乳,牛乳,クリーム,バター,ヨーグルト,チーズ
->>>>>>> af425347
+ja:乳,乳成分,牛乳,ミルク,クリーム,バター,バターオイル,ヨーグルト,チーズ,アイスクリーム
 lt:išrūgų, pienas, pieno, pienu, pieniškas, laktozę, laktozė, laktozės, laktoze, sviestas, sviesto, sviestu, pasukos, pasukų, jogurtas, jogurto, grietinė, grietinėlė, pieniškas šokoladas, pieniško šokolado, pieno milteliai, pieno baltymai, pieno baltymas
 lv:laktozi, piena, piens, pilnpiena, vājpiena
 mt:ħalib, lattosju
@@ -373,11 +320,7 @@
 hu:diófélék, mandula, mogyoró, dió, kesudió, pekándió, brazil dió, pisztácia, makadámia, queenslandi dió, dióféléket
 is:hnetur
 it:frutta a guscio, mandorle, nocciole, noci, noci di acagiù, noci di pecan,  noci del Brasile, pistacchi, noci macadamia, noci del Queensland
-<<<<<<< HEAD
-jp:くるみ/アーモンド,くるみ,種実類,木の実,木の実類,アーモンド,ヘーゼルナッツ, クルミ, カシューナッツ,ペカン, ブラジルナッツ, ピスタチオ, マカダミアナッツ
-=======
-ja:くるみ/アーモンド,くるみ,種実類,アーモンド,ヘーゼルナッツ, クルミ, カシューナッツ,ペカン, ブラジルナッツ, ピスタチオ, マカダミアナッツ
->>>>>>> af425347
+ja:くるみ/アーモンド,くるみ,種実類,木の実,木の実類,アーモンド,ヘーゼルナッツ, クルミ, カシューナッツ,ペカン, ブラジルナッツ, ピスタチオ, マカダミアナッツ
 lt:riešutai, riešutų, riešutas, riešutais, migdolai, migdolų, migdolas, migdolais, lazdyno riešutai, lazdynų, lazdynas, lazdynais, lazdyno, graikiniai riešutai, graikinių riešutų, graikiniais riešutais, anakardžiai, anakardžių, anakardžiais, Anakardium occidentale, pekaninės karijos, pekaninių karijų,  brazilinės bertoletijos, brazilinių bertoletijų, pistacijos, pistacijų, pistacija, makadamijos, makadamijų, makadamija, Kvinslendo riešutai
 lv:rieksti, mandeles, lazdu rieksti, valrieksti, Indijas rieksti, pekanrieksti,  Brazīlijas rieksti, pistāciju rieksti, makadāmijas, Kvīnslendas rieksti
 mt:ġewż, lewż, ġellewż, ġewż, anakardji, ġewż Amerikan,  ġewż tal-Brażil, pistaċċi, macadamia, Queensland nuts
@@ -481,11 +424,7 @@
 hr:sezam, sezama, sjeme sezama, sjemenki sezama
 hu:szezámmag, szezám, szezámmagot
 it:semi di sesamo, sesamo
-<<<<<<< HEAD
-jp:ごま,ゴマ,胡麻
-=======
-ja:ごま,ゴマ
->>>>>>> af425347
+ja:ごま,ゴマ,胡麻
 lt:sezamo sėklos, sezamo, sezamas, sezamų, sezamai, sezamais, sezamu
 lv:sezama sēklas, sezama
 mt:ġulġlien
