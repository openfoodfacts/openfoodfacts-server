--- conflicted
+++ resolved
@@ -81,16 +81,11 @@
 <en:return to store
 en:return PET bottle to store, PET deposit bottle
 fr:bouteille en PET consignée, rapporter la bouteille en PET au magasin
-<<<<<<< HEAD
 
 #In the Netherlands PET bottles must be returned in exchange for the deposit, when it has the statiegeldfles logo
 <en:return to store
 nl:statiegeldfles, recycle als statiegeldfles
 packaging_materials:en: en:pet-polyethylene-terephthalate
-=======
-nl:recycle als statiegeldfles, statiegeldfles
-packaging_materials:en: en:pet-1-polyethylene-terephthalate
->>>>>>> 9577c036
 packaging_shapes:en: en:bottle
 
 #In the Netherlands metal cans must be returned in exchange for the deposit, when it has the statiegeldblik logo
