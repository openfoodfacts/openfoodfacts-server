synonyms:fr: conteneur, container, poubelle, benne

stopwords:en: in, the
stopwords:bg: в, във
stopwords:fr: le, la, dans
stopwords:it: nel, nella, nei, la, i, con, l', al, a, da

# comment:en:Instructions for the Netherlands: https://kidv.nl/media/weggooiwijzer/2021_kidv_weggooiwijzer_handleiding_nl_juni_2021.pdf?1.2.2
# comment:en:Instructions for Belgium: https://www.betersorteren.be/nl/download-de-sorteergidsen-voor-pmd-papier-karton-en-glas
# comment:en:Instructions for Portugal: 
# https://world.openfoodfacts.org/label/ecoponto-amarelo
# https://world.openfoodfacts.org/label/ecoponto-azul
# comment:en:Instructions for France: 
# comment:en:Instructions for Germany: 
# comment:en:Instructions for Italy: 



en: reuse, re-use, to reuse, to re-use, to be reused, to be re-used, reusable, re-usable, Refillable, refill, to refill, multiple use
bg: използвай повторно, използвайте повторно
de: wiederverwenden, wiederverwendbar, nachfüllbar, mehrfach verwendbar, zum Wiederverwenden
fr: réutiliser, à réutiliser, réutilisable, usage multiple, réemployer, à réemployer, réemployable
hu: újrafelhasználható, újrafelhasználásra, újrafelhasználni, többszörhasználatos, többszöri felhasználásra, többször felhasználható, újra felhasználható
it: riusare, riutilizzare, può essere riutilizzato, può essere riutilizzata
pt: reutilizar, a reutilizar, para reutilizar, para ser reutilizado, a ser reutilizado, reutilizável, tornar a encher, para tornar a encher, reencher, tornar a reencher, para tornar a reencher, para reencher, a reencher

en: recycle, to recycle, to be recycled, recyclable
bg: за рециклиране, рециклирай, да се рециклира
de: recyceln, zum Recyceln, recycelbar
fr: recycler, à recycler, recyclable
hu: újrahasznosítható, újrahasznosítandó, újrahasznosításra
# associated_materials: en:glass, en:aluminium, en:steel
<<<<<<< HEAD

<en:recycle
en:recycle in glass bin, recycle in glass container, recycle with glass, in glass bin, in glass container
es:Contenedor verde, Al verde, Contenedor de vidrio, Recicla verde
fr:recycler dans le conteneur à verre, recycler dans le bac à verre, recycler avec le verre, dans le conteneur à verre, avec le verre, tri verre, bac verre
nl:recyclen in de glasbak
pt:Ecoponto Verde, Recicla verde
# comment:en:If the recycling instruction is to recycle in the glass bin, we can assume the material is glass
packaging_materials:en: en:glass

<en:recycle in glass bin
nl:glasbak, in de glasbak, in glasbak

<en:recycle
en:recycle in paper bin, recycle in paper container, recycle with paper
es:Contenedor azul, Al azul, Contenedor de papel, Recicla azul
fr:recycler dans le conteneur à papier, recycler dans le bac à papier, recycler avec le papier, dans le conteneur à papier, dans le bac à papier, avec le papier
nl:recyclen bij oud papier, bij oud papier, in papierbak, in de papierbak, papierbak
pt:Ecoponto azul, Recicla azul
=======
it: riciclare, riciclabile, raccolta
nb: gjenvinnes
pt: reciclável, a reciclar, para reciclar

< en:recycle
en: recycle in glass bin, recycle in glass container, recycle with glass, in glass bin, in glass container
es: Contenedor verde, Al verde, Contenedor de vidrio, Recicla verde
fr: recycler dans le conteneur à verre, recycler dans le bac à verre, recycler avec le verre, dans le conteneur à verre, avec le verre, tri verre, bac verre
it: raccolta vetro, vetro
nl: recyclen in de glasbak, Glasbak, in de glasbak, in glasbak
pt: Ecoponto Verde, Recicla verde
# comment:en:If the recycling instruction is to recycle in the glass bin, we can assume the material is glass
packaging_materials:en: en:glass

< en:recycle
en: recycle in paper bin, recycle in paper container, recycle with paper
es: Contenedor azul, Al azul, Contenedor de papel, Recicla azul
fr: recycler dans le conteneur à papier, recycler dans le bac à papier, recycler avec le papier, dans le conteneur à papier, dans le bac à papier, avec le papier
>>>>>>> f1968412
# comment:en:If the recycling instruction is to recycle in the paper bin, we can't assume the material is paper, it could also be cardboard
it: raccolta carta, carta
nl: recyclen bij oud papier, bij oud papier, in papierbak, in de papierbak, papierbak
pt: Ecoponto azul, Recicla azul

# in the Netherlands for recycling of drink cartons
< en:recycle
en: recycle with drink cartons
fr: recycler avec les cartons à boissons
nl: recycle bij drankencartons, bij drankencartons
packaging_shapes:en: en:brick

# in Belgium can be used for recycling of metal, plastics and drink cartons
< en:recycle
en: recycle with plastics - metal and bricks
es: Contenedor amarillo, Al amarillo, Contenedor de envases, Recicla amarillo
fr: recycler avec les plastiques - métal et briques
it: raccolta plastica - metalli e bricchetti, raccolta plastica - metalli e tetrapack
nl: recycle bij Plastic - Metaal en Drankencartons, PMD, wel PMD
pt: Ecoponto amarelo, Recicla amarillo

< en:recycle
en: recycle with plastics
fr: recycler avec le plastique
it: raccolta plastica, plastica
nl: recycle bij plastic afval, bij plastic afval, plastic afval
packaging_materials:en: en:plastic

<<<<<<< HEAD
#packaging that is to be returned to the shop, in exchange for money, might be PET-bottles, metal cans or glass bottles
<en:recycle
en:return to store, deposit
fr:consigné, consigne, rapporter au magasin, retourner au magasin
=======
< en:recycle
en: recycle with metals
it: raccolta metalli, alluminio, latta, metallo, metalli
packaging_materials:en: en:metal

#packaging that is to be returned to the shop, in exchange for money, might be PET-bottles, meetal cans or glass bottles
< en:recycle
en: return to store, deposit
fr: consigné, consigne, rapporter au magasin, retourner au magasin
>>>>>>> f1968412
# nl:recycle-als-statiegeld is already coer
it: riconsegnare al negozio, restituire al negozio

<<<<<<< HEAD
<en:return to store
en:return PET bottle to store, PET deposit bottle
fr:bouteille en PET consignée, rapporter la bouteille en PET au magasin

#In the Netherlands PET bottles must be returned in exchange for the deposit, when it has the statiegeldfles logo
<en:return to store
nl:statiegeldfles, recycle als statiegeldfles
packaging_materials:en: en:pet-polyethylene-terephthalate
=======
#In the Netherlands PET bottles must be returned in exchange for the deposit, when it has the statiegeldfles logo
< en:return to store
en: return PET bottle to store, PET deposit bottle
fr: bouteille en PET consignée, rapporter la bouteille en PET au magasin
nl: recycle als statiegeldfles, statiegeldfles
packaging_materials:en: en:pet-1-polyethylene-terephthalate
>>>>>>> f1968412
packaging_shapes:en: en:bottle

#In the Netherlands metal cans must be returned in exchange for the deposit, when it has the statiegeldblik logo
<en:return to store
nl:statiegeldblik, recycle als statiegeldblik
packaging_shapes:en: en:can

# In Croatia, there is a specific label for plastic and glass bottle with deposit
< en:return to store
en: deposit refunds
fr: consigne remboursable
hr: povratna naknada

#This is green waste
< en:recycle
en: recycle as green waste, compost, green waste
fr: compostable, à composter
it: umido, raccolta umido, compost, compostabile
nl: recycle als GFT, gft

#sorting bin
< en:recycle
en: recycle in sorting bin, sorting bin
fr: bac de tri

en: discard, to discard, throw away, to throw away, non-recyclable, to be thrown away, to be discarded
de: wegwerfen, nicht recycelbar, zum Wegwerfen
fr: jeter, à jeter, non-recyclable
hu: eldobható, eldobandó, eldobni, kidobható, kidobni, kidobandó, nem újrahasznosítható, szemét
it: non riciclabile, indifferenziata
nl: restafval, bij restafval, niet PMD
pt: descartar, a descartar, para descartar, não-reciclável, não recicláel
<|MERGE_RESOLUTION|>--- conflicted
+++ resolved
@@ -29,51 +29,37 @@
 de: recyceln, zum Recyceln, recycelbar
 fr: recycler, à recycler, recyclable
 hu: újrahasznosítható, újrahasznosítandó, újrahasznosításra
-# associated_materials: en:glass, en:aluminium, en:steel
-<<<<<<< HEAD
-
-<en:recycle
-en:recycle in glass bin, recycle in glass container, recycle with glass, in glass bin, in glass container
-es:Contenedor verde, Al verde, Contenedor de vidrio, Recicla verde
-fr:recycler dans le conteneur à verre, recycler dans le bac à verre, recycler avec le verre, dans le conteneur à verre, avec le verre, tri verre, bac verre
-nl:recyclen in de glasbak
-pt:Ecoponto Verde, Recicla verde
-# comment:en:If the recycling instruction is to recycle in the glass bin, we can assume the material is glass
-packaging_materials:en: en:glass
-
-<en:recycle in glass bin
-nl:glasbak, in de glasbak, in glasbak
-
-<en:recycle
-en:recycle in paper bin, recycle in paper container, recycle with paper
-es:Contenedor azul, Al azul, Contenedor de papel, Recicla azul
-fr:recycler dans le conteneur à papier, recycler dans le bac à papier, recycler avec le papier, dans le conteneur à papier, dans le bac à papier, avec le papier
-nl:recyclen bij oud papier, bij oud papier, in papierbak, in de papierbak, papierbak
-pt:Ecoponto azul, Recicla azul
-=======
 it: riciclare, riciclabile, raccolta
 nb: gjenvinnes
 pt: reciclável, a reciclar, para reciclar
+# associated_materials: en:glass, en:aluminium, en:steel
 
-< en:recycle
+<en: recycle
 en: recycle in glass bin, recycle in glass container, recycle with glass, in glass bin, in glass container
 es: Contenedor verde, Al verde, Contenedor de vidrio, Recicla verde
 fr: recycler dans le conteneur à verre, recycler dans le bac à verre, recycler avec le verre, dans le conteneur à verre, avec le verre, tri verre, bac verre
 it: raccolta vetro, vetro
-nl: recyclen in de glasbak, Glasbak, in de glasbak, in glasbak
+nl: recyclen in de glasbak, glasbak, in de glasbak, in glasbak
 pt: Ecoponto Verde, Recicla verde
 # comment:en:If the recycling instruction is to recycle in the glass bin, we can assume the material is glass
 packaging_materials:en: en:glass
+# note: for NL, even though there are different logos for recyclen in de glasbak, glasbak etc. they mean the same thing, so we keep them as one entry
+
+<en: recycle
+en: recycle in paper bin, recycle in paper container, recycle with paper
+es: Contenedor azul, Al azul, Contenedor de papel, Recicla azul
+fr: recycler dans le conteneur à papier, recycler dans le bac à papier, recycler avec le papier, dans le conteneur à papier, dans le bac à papier, avec le papier
+nl: recyclen bij oud papier, bij oud papier, in papierbak, in de papierbak, papierbak
+pt: Ecoponto azul, Recicla azul
 
 < en:recycle
 en: recycle in paper bin, recycle in paper container, recycle with paper
 es: Contenedor azul, Al azul, Contenedor de papel, Recicla azul
 fr: recycler dans le conteneur à papier, recycler dans le bac à papier, recycler avec le papier, dans le conteneur à papier, dans le bac à papier, avec le papier
->>>>>>> f1968412
-# comment:en:If the recycling instruction is to recycle in the paper bin, we can't assume the material is paper, it could also be cardboard
 it: raccolta carta, carta
 nl: recyclen bij oud papier, bij oud papier, in papierbak, in de papierbak, papierbak
 pt: Ecoponto azul, Recicla azul
+# comment:en:If the recycling instruction is to recycle in the paper bin, we can't assume the material is paper, it could also be cardboard
 
 # in the Netherlands for recycling of drink cartons
 < en:recycle
@@ -98,42 +84,28 @@
 nl: recycle bij plastic afval, bij plastic afval, plastic afval
 packaging_materials:en: en:plastic
 
-<<<<<<< HEAD
-#packaging that is to be returned to the shop, in exchange for money, might be PET-bottles, metal cans or glass bottles
-<en:recycle
-en:return to store, deposit
-fr:consigné, consigne, rapporter au magasin, retourner au magasin
-=======
 < en:recycle
 en: recycle with metals
 it: raccolta metalli, alluminio, latta, metallo, metalli
 packaging_materials:en: en:metal
 
-#packaging that is to be returned to the shop, in exchange for money, might be PET-bottles, meetal cans or glass bottles
+#packaging that is to be returned to the shop, in exchange for money, might be PET-bottles, metal cans or glass bottles
 < en:recycle
 en: return to store, deposit
 fr: consigné, consigne, rapporter au magasin, retourner au magasin
->>>>>>> f1968412
 # nl:recycle-als-statiegeld is already coer
 it: riconsegnare al negozio, restituire al negozio
 
-<<<<<<< HEAD
-<en:return to store
-en:return PET bottle to store, PET deposit bottle
-fr:bouteille en PET consignée, rapporter la bouteille en PET au magasin
+<en: return to store
+en: return PET bottle to store, PET deposit bottle
+fr: bouteille en PET consignée, rapporter la bouteille en PET au magasin
 
-#In the Netherlands PET bottles must be returned in exchange for the deposit, when it has the statiegeldfles logo
-<en:return to store
-nl:statiegeldfles, recycle als statiegeldfles
-packaging_materials:en: en:pet-polyethylene-terephthalate
-=======
 #In the Netherlands PET bottles must be returned in exchange for the deposit, when it has the statiegeldfles logo
 < en:return to store
 en: return PET bottle to store, PET deposit bottle
 fr: bouteille en PET consignée, rapporter la bouteille en PET au magasin
 nl: recycle als statiegeldfles, statiegeldfles
 packaging_materials:en: en:pet-1-polyethylene-terephthalate
->>>>>>> f1968412
 packaging_shapes:en: en:bottle
 
 #In the Netherlands metal cans must be returned in exchange for the deposit, when it has the statiegeldblik logo
