

de:200fach konzentriertes

de:dampfgegart, dampfgegarte, dampfgegarter

de:dreifach konzentriert

de:eingekochter

de:extrahiert, extrahierte, extrahierter, extrahiertes
sv:extraherad, extraherade

de:fein gemahlen

de:fein zerkleinert, fein zerkleinerte

de:feingeschnitten, fein geschnittenen, feingeschnittener

de:feinst zerkleinert

de:frischgemahlen, frishgemahlene

de:gegart, gegarte, gegarter, gegartes
<<<<<<< HEAD
nl:gegaard
=======
nl:gegaard, gegaarde
>>>>>>> 2cd0df83

de:gepökelt, gepökeltes
fr:traité en salaison, traitée en salaison, traités en salaison, traitées en salaison, saumuré, saumurée, saumurés, saumurées
nl:gepekeld

de:gesalzen, gesalzene, gesalzenes, gesalzener

de:geschwefelt, geschwefelte

de:geschält, geschälte, geschälter

de:geölt, geölte

de:grob gemahlen

de:grob zerkleinert

de:halbgetrocknet, halbgetrocknete, halb getrocknet
nl:halfgedroogd, halfgedroogde

de:handgeschnitten, handgeschnittene

de:kaltextrahiert, kaltextrahierter

de:leicht gezuckert

de:mittelfein geschnittenen

de:ungepökelt

de:ungesalzen, ungesalzene

de:ungeschwefelt, ungeschwefelte

de:ungeschält, ungeschälte

de:ungezuckert

de:zerkleinert, zerkleinerte, zerkleinerter, zerkleinertes

de:zum teil fein zerkleinert

de:zweifach konzentriert, 2 fach konzentriert, doppelt konzentriertes, zweifach konzentriertes

de:überwiegend feinst zerkleinert

en:air dried
de:luftgetrocknet, luftgetrockneter

en:alderwood smoked, smoked over alderwood

en:apple wood smoked

en:beech smoked
fr:fumé au bois de hêtre, fumée au bois de hêtre, fumés au bois de hêtre, fumées au bois de hêtre

en:blanched
de:blanchiert, blanchierte
fr:blanchi, blanchie, blanchis, blanchies
nl:geblancheerd

en:bleached

en:bromated
es:bromado

en:chardonnay smoked

en:cherrywood smoked

en:chopped
de:gehackt, gehackte, gehackter, gehacktes
fr:hâché, hâchée, hâchés, hâchées
nl:gehakt

en:cold smoked with cabernet wine

en:concentrated
de:konzentriert, konzentrierter, konzentrierte, konzentriertes
fr:concentré, concentrée, concentrés, concentrées, concentré de

en:cooked
de:gekocht
fr:cuit, cuite, cuits, cuites, cuit au naturel, cuite au naturel, cuits au naturel, cuites au naturel, cuisiné, cuisinée, cuisinés, cuisinées
it:cotto, cotta, cotti, cotte, cotto al naturale, cotta al naturale, cotti al naturale, cotte al naturale, cucinato, cucinata, cucinati, cucinate
nl:gekookt, gekookte

en:crushed
fr:concassé, concassée, concassés, concassées, broyé, broyée, broyés, broyées

en:cured

en:cut, steel cut, regular cut
de:geschnitten
fr:coupé, coupée, coupés, coupées, émincé, émincée, émincés, émincées, émincé de, en éclats, éclats de, éclats d', en copeaux, copeaux de, copeaux d'
it:tagliato, tagliata, tagliati, tagliate
nl:gesneden

en:dark toasted

en:dehydrated
fr:déshydraté, déshydratée, déshydratés, déshydratées, lyophilisé, lyophilisée, lyophilisés, lyophilisées
it:disidratato, disidratata, disidratati, disidratate

en:diced
de:würfel, gewürfelt, gewürfelte, in würfel geschnitten, in würfel
fr:en dés, en cubes, en julienne, cubes de, dés de, cubes d', dès d'
nl:blokjes, in blokjes, blokje

en:double smoked

en:dried
de:getrocknet, getrocknete, getrockneter, getrocknetes, in getrockneter form
fr:séché, séchée, séchés, séchées
it:secco, secca, secchi, secche
nl:gedroogd, gedroogde

en:dry smoked


en:enriched
de:angereichert
fr:enrichi, enrichie, enrichis
nl:verrijkt


en:flavoured, flavored
de:aromatisiert, aromatisierte, aromatisiertes
fr:aromatisé, aromatisée, aromatisées
nl:gearomatiseerd, gearomatiseerde


en:freeze dried
de:gefriergetrocknet, gefriergetrocknete, gefriergetrocknetes

en:fresh
de:frische
es:fresco, fresca, frescos, frescas
it:fresco, fresca, fresche, freschi
nl:verse
pt:fresco

en:fried
es:frito, fritos
fr:frit, frite, frits, frites
it:fritto, fritta, fritti, fritte

en:from-concentrate
fr:à base de concentré, à partir de concentré

en:frozen
de:tiefgevroren
es:congelado, ultracongelado, ultracongelada
fr:surgelé, surgelée, surgelés, surgelées, congelé, congelée, congelés, congelées
nl:diepgevroren
ro:congelat

en:fruitwood smoked

en:granulated
fr:en granules, granules de, granules d'

en:grated
de:gerieben, geriebener, geriebene
fr:râpé, râpée, râpés, râpées
nl:geraspt, geraspte

en:grilled
de:gegrillt, gegrillte, gegrillter, gegrilltes
es:a la parrila
fr:grillé, grillée, grillés, grillées
it:grigliato, grigliata, grigliati, grigliate
nl:gegrild, gegrilde
pl:grillowany. grillowana
sv:grillad

en:ground
de:gemahlen, gemahlene, gemahlener
fr:moulu, moulue, moulus, moulues
nl:gemalen

en:halved, halves
de:halbiert, halbierte, halbe

en:hickory smoked, hot smoked from hickory
fr:fumé au bois de caryer

en:hickory smoked cured with water

en:lightly smoked
fr:légèrement fumés

en:maple smoked

en:marinated
de:mariniert, marinierte, marinierter, mariniertes
fr:mariné, marinée, marinés, marinées

en:mesquite smoked

en:natural
de:natürlich, natürliches, naturlich, naturliches
es:natural, natural de, naturales
it:naturale
nl:natuurlijk, natuurlijke
pl:naturalne
sv:naturlig, naturliga, naturligt

en:natural beech smoked

en:natural hardwood smoked, naturally wood smoked

en:natural hickory smoked

en:naturally smoked, natural smoked, all natural smoked
fr:fumé naturellement, fumés naturellement, fumée naturellement, fumées naturellement

en:not smoked, unsmoked

en:oak smoked

en:parboiled
de:parboiled
es:parboiled
it:parboiled

en:pasteurised, pasteurized
ca:pasteuritzada
de:pasteurisiert, pasteurisierte, pasteurisierter
es:pasteurizado, pasteurizada
fr:pasteurisé, pasteurisée, pasteurisés, pasteurisées
it:pastorizzato, pastorizzata, pastorizzate, pastorizzati
nl:gepasteuriseerd, gepasteuriseerde
pt:pasteurizado
ro:pasteurizat, pasteurizata

en:peeled
es:sin piel
fr:pelé, pelée, pelés, pelées
nl:gepeld, gepelde

en:pickled
de:eingelegt, eingelegte, eingelegter
es:en escabeche

en:pieces
af:stukkies
de:stücke, stücken, stückchen, gestückelt
fr:morceaux, pièces de, en morceaux, morceaux de, morceaux d'
nl:stukjes

en:pitted
de:entsteint, entsteinte, entkernt
es:sin hueso
fr:dénoyauté, dénoyautée, dénoyautés, dénoyautées
nl:ontpit, ontpitte

en:powdered, powder
de:pulver
es:en polvo, polvo de
fr:en poudre, poudre de, poudre d'
it:in polvere, polvere di, polvere d'
nl:poeder, poeders, in poedervorm

en:pre-cooked
de:vorgekocht
fr:pré-cuit, pré-cuite, pré-cuits, pré-cuites, précuit, précuite, précuits, précuites
it:precotto, precotta, precotti, precotte
nl:voorgekookt, voorgekookte

en:pre-fried
fr:pré-frit, pré-frite, pré-frits, pré-frites, préfrit, préfrite, préfrits, préfrites

en:puffed
da:puffede
de:gepufft, gepuffte, gepuffter, gepufftes, gepoppt
fr:soufflé, soufflée, soufflés, soufflées
nl:gepoft, gepofte
se:puffat

en:pulp
de:mark, pulpe
es:pulpo, pulpa de
fr:pulpe, pulpe de, pulpe d', en pulpe
it:polpa, polpa di
pt:polpa de, polpas de

en:pureed
de:püree, puree, püree aus
fr:en purée, purée de, purée d'

en:raw
fr:cru, crue, crus, crues

en:reconstituted
fr:reconstitué, reconstituée, reconstitués, reconstituées

en:rehydrated
de:rehydriert, rehydrierte, rehydriertes
fr:réhydraté, réhydratée, réhydratés, réhydratées

en:roasted
de:gebraten, gebratene
es:asado, asada
fr:rôti, rôtie, rôtis, rôties, torréfié, torréfiée, torréfiés, torréfiées
it:arrostito, arrostite, arrostiti
nl:gebraden

en:shelled
fr:décortiqué, décortiquée, décortiqués, décortiquées, décoquillé, décoquillée, décoquillés, décoquillées

en:sieved
de:passiert
es:tamizado, tamizados
fr:tamisé, tamisée, tamisés, tamisées, finement tamisé
nl:gezeefd, gezeefde

en:sliced
de:gehobelt, gehobelte, in scheiben geschnitten
fr:tranché, tranchée, tranchés, tranchées, en lamelles, en tranches, en lanières, en rondelles, tranches de, lamelles de, lanières de, rondelle de, rondelles de, tranches d', lamelles d', lanières d', rondelles d'
nl:schijfjes

en:smoked
es:ahumada, ahumado, ahumadas, ahumados
fr:fumé, fumés, fumée, fumées

en:spray dried
de:sprühgetrocknet, sprühgetrockneter

en:sugared
de:gezuckert, gezuckerte
fr:sucré, sucrée, sucrés, sucrées
nl:gesuikerd, gesuikerde

en:sundried, sun dried
de:sonnengetrocknet, sonnengetrocknete, an der Sonne getrocknete
nl:zongedroogd, zongedroogde

en:sweetened
de:gesüßt, gesüßte
es:endulzado, endulzada, endulzados, endulzadas
nl:gezoet, gezoete
pt:adoçado, adoçada

en:thick cut

en:toasted
de:geröstet, geröstete, geröstetes, gerösteter, getoastet
es:tostado, tostada, tostados, tostadas
fr:toasté, toastée, toastés, toastées
it:tostato, tostati, tostate
nl:geroosterd, geroosterde

en:unbleached, un-bleached
de:ungebleichtes

en:unbromated, un-bromated

en:uncooked
nl:ongekookt, ongekookte

en:unenriched


en:uncooked
nl:ongekookt, ongekookte

en:unflavoured


en:unfrozen
es:descongelado, descongelada
fr:décongelé, décongelée, décongelés, décongelées
nl:ontdooid

en:unpasteurized

en:unpasteurized

en:unsweetened
nl:ongezoet

en:untoasted
nl:ongeroosterd

en:untreated
fr:non traitée

en:whole
de:ganze
fr:entier, entière, entiers, entières
it:intero, intera, interi, intere

en:wood smoked

<<<<<<< HEAD
=======
fr:non-blanchie

>>>>>>> 2cd0df83
fr:sans pulpe

nl:zeer fijn gesneden
<|MERGE_RESOLUTION|>--- conflicted
+++ resolved
@@ -22,11 +22,7 @@
 de:frischgemahlen, frishgemahlene
 
 de:gegart, gegarte, gegarter, gegartes
-<<<<<<< HEAD
-nl:gegaard
-=======
 nl:gegaard, gegaarde
->>>>>>> 2cd0df83
 
 de:gepökelt, gepökeltes
 fr:traité en salaison, traitée en salaison, traités en salaison, traitées en salaison, saumuré, saumurée, saumurés, saumurées
@@ -226,14 +222,6 @@
 fr:mariné, marinée, marinés, marinées
 
 en:mesquite smoked
-
-en:natural
-de:natürlich, natürliches, naturlich, naturliches
-es:natural, natural de, naturales
-it:naturale
-nl:natuurlijk, natuurlijke
-pl:naturalne
-sv:naturlig, naturliga, naturligt
 
 en:natural beech smoked
 
@@ -390,12 +378,7 @@
 
 en:unenriched
 
-
-en:uncooked
-nl:ongekookt, ongekookte
-
 en:unflavoured
-
 
 en:unfrozen
 es:descongelado, descongelada
@@ -404,8 +387,6 @@
 
 en:unpasteurized
 
-en:unpasteurized
-
 en:unsweetened
 nl:ongezoet
 
@@ -422,11 +403,8 @@
 
 en:wood smoked
 
-<<<<<<< HEAD
-=======
 fr:non-blanchie
 
->>>>>>> 2cd0df83
 fr:sans pulpe
 
 nl:zeer fijn gesneden
