--- conflicted
+++ resolved
@@ -40,17 +40,10 @@
 hu:jrahasznosított műanyagból
 
 <en:Plastic
-<<<<<<< HEAD
-en:Polyethylene terephthalate, PET, Recycling Code 1, RC 01, 1, 01, PET(E), PETE, PET 1
-de:Polyethylenterephtalat, PET, 1 PET, 1-PET, ♳
-fr:Polytéréphtalate d'éthylène, polyéthylène téréphtalate
-hu:Polietilén-tereftalát, PET, 1 PET, 1-PET, ♳
-=======
 en:Polyethylene terephthalate, PET, Recycling Code 1, RC 01, 1, 01, PET(E), PETE, PET 1,1 PET,1-PET,♳
 de:Polyethylenterephtalat
 fr:Polytéréphtalate d'éthylène, polyéthylène téréphtalate
 hu:Polietilén-tereftalát
->>>>>>> c0431a50
 it:Polietilentereftalato, Polietilene tereftalato, PET 01, PET 1, PET, PETP, ♳
 nl:Polyethyleentereftalaat, PET, PETP
 nl_be:Polyethyleentereftalaat, PET, PETP
@@ -238,51 +231,15 @@
 ru:Сталь
 
 <en:Recyclable Metals
-<<<<<<< HEAD
-en:Aluminium, 41 ALU
-de:Aluminium, 41 ALU, 41-ALU
-hu:Alumínium, 41 ALU
-it:Alluminio, ALU 41, 41 ALU
-=======
 en:Aluminium, 41 ALU, 41-ALU, ALU 41
 de:Aluminium
 hu:Alumínium
 it:Alluminio
->>>>>>> c0431a50
 ja:アルミ
 nl:Aluminium
 ru:Алюминий
 wikidata:en:Q663
 
-<<<<<<< HEAD
-en:Wood, 50 FOR
-de:Holz, 50 FOR, 50-FOR
-fr:Bois
-hu:Fa, 50 FOR
-it:Legno, 50 FOR
-nl:Hout
-ru:Древесина
-
-en:Cork, 51 FOR
-de:Kork, 51 FOR, 51-FOR
-fr:Liège
-hu:Parafa, 51 FOR, 51-FOR
-it:Sughero, 51 FOR
-nl:Kurk
-ru:Пробка
-
-en:Cotton, 60 COT
-de:Baumwolle, 60 COT, 60-COT
-fr:Coton
-hu:Pamut, 60 COT
-it:Cotone, 60 TEX, 60 COT
-nl:Katoen
-ru:Хлопок
-
-en:Jute, 61 TEX
-de:Jute, 61 TEX, 61-TEX
-it: Juta, 61 TEX
-=======
 en:Wood, 50 FOR, 50-FOR
 de:Holz
 fr:Bois
@@ -310,7 +267,6 @@
 en:Jute, 61 TEX, 61-TEX
 de:Jute
 it: Juta
->>>>>>> c0431a50
 ru:Джутовое волокно
 
 en:Other Textiles, 62, 63, 64, 65, 66, 67, 68, 69, 62 TEX, 63 TEX, 64 TEX, 65 TEX, 66 TEX, 67 TEX, 68 TEX, 69 TEX
@@ -326,23 +282,6 @@
 
 # Clear glass is 70 GLS not 71 GLS. Source: https://en.wikipedia.org/wiki/Recycling_codes#Glass
 <en:Glass
-<<<<<<< HEAD
-en:Clear Glass, 71 GLS
-de:Klarglas, 71 GLS, 71-GLS
-hu:Tiszta üveg, 71 GLS, 71-GLS
-it: Vetro incolore, GL 70
-
-# Green glass is 71 GLS not 72 GLS. Example: https://commons.wikimedia.org/wiki/File:Recycling-Code-71.svg
-<en:Glass
-en:Green Glass, 72 GLS
-de:Grünglas, 72 GLS, 72-GLS
-hu:Zöld üveg, 72 GLS, 72-GLS
-it:Vetro verde, GL 71, 71 GLS
-
-<en: Glass
-en:Brown Glass, 72 GL, 72 GLS, GL 72
-it:Vetro Marrone, GL 72, 72 GLS
-=======
 en:Clear Glass, GL 70, 70 GLS, 70-GLS
 de:Klarglas
 hu:Tiszta üveg
@@ -358,7 +297,6 @@
 <en: Glass
 en:Brown Glass, 72 GL, 72 GLS, GL 72
 it:Vetro Marrone
->>>>>>> c0431a50
 
 <en:Glass
 en:Dark Sort Glass, 73 GLS
