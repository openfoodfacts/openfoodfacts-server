--- conflicted
+++ resolved
@@ -87,10 +87,7 @@
 hu:Vegán
 it:Vegano
 ja:ビーガン
-<<<<<<< HEAD
-=======
 ko:비건 채식
->>>>>>> b27fabd7
 nl:Veganistisch
 pl:Wegańskie
 pt:Vegano
@@ -112,14 +109,9 @@
 fr:Peut-être végétalien
 he:כנראה טבעוני
 hu:Talán vegán
-<<<<<<< HEAD
-it:Potrebbe essere vegano
-ja:ビーガンの可能性あり
-=======
 it:Potrebbe essere vegano, Forse vegano
 ja:多分ビーガン
 ko:아마 비건 채식
->>>>>>> b27fabd7
 nl:Mogelijk vegan
 pt:Possivelmente vegano
 ro:Poate vegan
@@ -143,12 +135,8 @@
 he:לא טבעוני
 hu:Nem vegán
 it:Non vegano
-<<<<<<< HEAD
-ja:ビーガンでない
-=======
 ja:非ビーガン
 ko:비 채식
->>>>>>> b27fabd7
 nl:Niet veganistisch
 pl:Nie-wegańskie
 pt:Não vegano
@@ -192,10 +180,7 @@
 hu:Vegetáriánus
 it:Vegetariano
 ja:ベジタリアン
-<<<<<<< HEAD
-=======
 ko:채식
->>>>>>> b27fabd7
 nl:Vegetarisch
 pl:Wegetariański
 pt:Vegetariano
@@ -219,12 +204,8 @@
 he:כנראה צמחוני
 hu:Talán vegetáriánus
 it:Potrebbe essere vegetariano
-<<<<<<< HEAD
-ja:ベジタリアンの可能性あり
-=======
 ja:多分ベジタリアン
 ko:어쩌면 채식주의 자
->>>>>>> b27fabd7
 nl:Mogelijk vegetarisch
 pl:Może wegetarianin
 pt:Possivelmente vegetariano
@@ -249,12 +230,8 @@
 he:לא צמחוני
 hu:Nem vegetáriánus
 it:Non vegetariano
-<<<<<<< HEAD
-ja:ベジタリアンでない
-=======
 ja:非菜食主義者
 ko:비 채식주의 자
->>>>>>> b27fabd7
 nl:Niet vegetarisch
 pl:Nie wegetarianskie
 pt:Não vegetariano
