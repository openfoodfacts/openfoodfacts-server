--- conflicted
+++ resolved
@@ -319,15 +319,9 @@
 description:es:Aditivos alimentarios que se utilizan para disolver, diluir, dispersar o modificar de otras maneras un aditivo alimentario o nutriente sin alterar su función (y sin generar por sí mismos efecto tecnológico alguno) con el fin de facilitar la manipulación, la aplicación o uso del aditivo alimentario o nutriente.
 description:fr:Additif alimentaire utilisé pour dissoudre, diluer, disperser ou modifier physiquement de toute autre façon un additif alimentaire ou un nutriment sans altérer sa fonction (et sans produire lui-même d’effet technologique) afin de faciliter sa manipulation, son application ou son utilisationde l’additif alimentaire ou du nutriment.
 
-<<<<<<< HEAD
-en:Colour, color, colouring, coloring, decorative pigment, surface colorant, for color, artificial color, color added, colors added, artificial color added, colorant, colours, colors, coloring food, colouring food, synthetic colour
-bg:Оцветител
-ca:Color, colors, colorant, colorants, pigment decoratiu
-=======
 en: Colour, color, colouring, coloring, decorative pigment, surface colorant, for color, artificial color, color added, colors added, artificial color added, colorant, colours, colors, coloring food, colouring food, synthetic colour
 bg:Оцветител, оцветители
 ca:Color, colors, colorant, colorants, pigment decoratiu, colorant alimentari, colorants alimentaris
->>>>>>> e2b4f21f
 cs:Barvivo
 da:Farvestof, Farve
 de: Farbstoff, Farbstoffe
