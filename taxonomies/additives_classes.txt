
# FAO reference: http://www.fao.org/gsfaonline/reference/techfuncs.html?lang=en

# agent de blanchiment de la farine
stopwords:en:a,an,for,added,to,as
stopwords:fr:la,les,des,du,de,d,un,une,ajouté,ajoutés,ajoutée,ajoutées,pour
stopwords:es:de,del,la,las,los,una

en: Acid, Acidifier, Acidulant, tartness, provides tartness
bg: Киселина
ca:Àcid, Acidulant
cs: Kyselina
# da: Syre, Syrer is also en:sorel
de: Säuerungsmittel, Sauerungsmittel, Säure, säurungsmittel
el: Μέσο οξίνισης
es: Acidulante,acidulantes,acidificante, acido
et: Hape
fi: Happo, Happoa, Hapot, Happoja
fr: Acidifiant, acide alimentaire, acide, acidulants, acide alimentaire
ga: Aigéad
he:חומצה
hr: kiselina, kiseline, sredstva kiselosti, kiseli
hu: Étkezési sav
it: Acidificante, acidificanti
ja: 酸味料
lt: Rūgštis
lv: Skābe
mk: киселина
mt: Aċidu
nb: Syre, Syrer
nl: Voedingszuur, voedingszuren
pl: Kwas, Kwasy
pt: Acidificante
ro: Acidifiant, Agent acidifiant
ru:Кислота
sl: Kislina
sk: Kyselina
sv: Syra, Syror, Surgörare
wikidata:en:Q337038
description:en:Acids are substances which increase the acidity of a foodstuff and/or impart a sour taste to it.
description:cs:Kyselinami se rozumějí látky, které zvyšují kyselost potraviny nebo jí udělují kyselou chuť.
description:da:Syrer: stoffer, der øger en fødevares surhedsgrad og/eller giver den en sur smag.
description:de:Säuerungsmittel sind Stoffe, die den Säuregrad eines Lebensmittels erhöhen und/oder diesem einen sauren Geschmack verleihen.
description:el:Οξέα, οι ουσίες που αυξάνουν την οξύτητα τροφίμων ή/και που τους προσδίδουν όξινη γεύση·
description:es:Acidulantes: sustancias que incrementan la acidez de un producto alimenticio o le confieren un sabor ácido, o ambas cosas.
description:et:Happed – ained, mis suurendavad toidu happesust ja/või annavad sellele hapu maitse.
description:fi:Hapot ovat aineita, jotka lisäävät elintarvikkeen happamuutta ja/tai antavat siihen happaman maun.
description:fr:Les acidifiants sont des substances qui augmentent l’acidité d’une denrée alimentaire et/ou lui donnent une saveur acidulée.
description:hu:Étkezési savak: olyan anyagok, amelyek növelik az élelmiszer savasságát és/vagy savanyú ízt adnak neki.
description:it:Gli acidificanti sono sostanze che aumentano l’acidità di un prodotto alimentare e/o conferiscono ad esso un sapore aspro.
description:lt:Rūgštys – medžiagos, padidinančios maisto produkto rūgštingumą ir (arba) suteikiančios jam rūgštų skonį.
description:lv:Skābes ir vielas, kas palielina pārtikas produktu skābumu un/vai piešķir tiem skābu garšu.
description:nl:Voedingszuren: stoffen die de zuurgraad van levensmiddelen verhogen en/of levensmiddelen een zure smaak geven.
description:pl:Kwasy to substancje, które zwiększają kwasowość środka spożywczego lub nadają mu kwaśny smak.
description:pt:Acidificantes: substâncias que aumentam a acidez dos géneros alimentícios e/ou lhes conferem um sabor acre.
description:sk:Kyseliny sú látky, ktoré zvyšujú kyslosť potravín a/alebo im dodávajú kyslú chuť.
description:sl:Kisline so snovi, ki povečajo kislost živila in/ali mu dajejo kisel okus.
description:sv:Syror: ämnen som ökar surheten hos ett livsmedel och/eller ger det en syrlig smak.


en: Acidity regulator, alkali, base, buffer, buffering agent, pH adjusting agent, corrector of acidity, acid regulator, controls acidity
bg: Регулатор на киселинност, регулатор на киселинността, регулатори на киселинността, киселинни регулатори
ca: Corrector de l'acidesa, correctors de l'acidesa, correctiu de l'acidesa, correctiu d'acidesa
cs: Regulátor kyselosti,  regulátory kyselosti
da: Surhedsregulerende middel, Surhedsregulerende midler
de: Säureregulator, Säureregulatoren
el: Ρυθμιστής οξύτητας
es: Corrector de acidez, correctores de acidez, regulador de la acidez, agente de regulación del pH, agente regulador, reguladores de acidez, soluciones reguladoras, álcali, base, regulador de acidez
et: Happesuse regulaator, happesuse regulaatorid
fi: Happamuudensäätöaine, Happamuudensäätöaineet, Happamuudensäätöainetta, Happamuudensäätöaineita
fr: Correcteur d’acidité, régulateur de l'acidité, régulateur d'acidité, agent tampon, ajusteur du pH, alcali, base, tampon
ga: Rialtán aigéadachta
he:מווסת חומציות
<<<<<<< HEAD
hr: regulator kiselosti, regulatore kiselosti, regulatori kiselosti, tvar za regulaciju, tvar za regulaciju kiselost, tvar za regulaciju kiselosti
=======
hr: regulator kiselosti, regulatori kiselosti, regulator kiselost, tvar za rahljanje, tvar za regulaciju, tvar za regulaciju kiselost
>>>>>>> c36f8db9
hu: Savanyúságot szabályozó anyag, Savanyúságot szabályozó anyagok, Savanyúságot szabályzó anyag, Savanyúságot szabályzó anyagok
id: pengatur keasaman
is: Sýrustillir, Sýrustillar
it: correttore di acidità, correttori di acidità, regolatore di acidità, regolatori di acidità, correttore d'acidità
ja: pH調整剤, ｐＨ調整剤
lt: Rūgštingumą reguliuojanti medžiaga
lv: Skābuma regulētājs
mt: Regolatur tal-Aċidità
nb: Surhetsregulerende middel, Surhetsregulerende midler
nl: Zuurteregelaar, Zuurteregelaars
no: surhetsregulerende middel
pl: Regulator kwasowości, Regulatory kwasowości
pt: Regulador de acidez, regulador de ácidez, reguladores de acidez
ro: Corector de aciditate, Regulator de aciditate, regulatori de aciditate
ru:Регулятор кислотности, регуляторы кислотности
sk: Regulátor kyslosti
sl: Sredstvo za uravnavanje kislosti
sr: regulator kiselosti
sv: Surhetsreglerande medel, Surhetsreglerandemedel, Surhetsregulator
wikidata:en:Q898753
description:en:Acidity regulators are substances which alter or control the acidity or alkalinity of a foodstuff.
description:cs:Regulátory kyselosti se rozumějí látky, které mění nebo řídí kyselost nebo alkalitu potraviny.
description:da:Surhedsregulerende midler: stoffer, som ændrer eller fastholder en fødevares surhedsgrad.
description:de:Säureregulatoren sind Stoffe, die den Säuregrad oder die Alkalität eines Lebensmittels verändern oder steuern.
description:el:Ρυθμιστές οξύτητας, οι ουσίες που μεταβάλλουν ή ελέγχουν την οξύτητα ή την αλκαλικότητα τροφίμου·
description:es:Correctores de la acidez: sustancias que alteran o controlan la acidez o alcalinidad de un producto alimenticio.
description:et:Happesuse regulaatorid – ained, mis muudavad või reguleerivad toidu happesust või leelisust.
description:fi:Happamuudensäätöaineet ovat aineita, jotka muuttavat tai säätelevät elintarvikkeen happamuutta tai emäksisyyttä.
description:fr:Les correcteurs d'acidité sont des substances qui modifient ou limitent l’acidité ou l’alcalinité d’une denrée alimentaire.
description:hu:Savanyúságot szabályozó anyagok: olyan anyagok, amelyek megváltoztatják vagy szabályozzák az élelmiszer savasságát vagy lúgosságát.
description:it:I regolatori dell’acidità sono sostanze che modificano o controllano l’acidità o l’alcalinità di un prodotto alimentare.
description:lt:Rūgštingumą reguliuojančios medžiagos – medžiagos, keičiančios ar reguliuojančios maisto produktų rūgštingumą ar šarmingumą.
description:lv:Skābuma regulētāji ir vielas, kas maina vai regulē pārtikas produktu skābumu vai bāziskumu.
description:nl:Zuurteregelaars: stoffen die de zuurgraad of alkaliteit van levensmiddelen wijzigen of regelen.
description:pl:Regulatory kwasowości to substancje zmieniające lub kontrolujące kwasowość lub zasadowość środka spożywczego.
description:pt:Reguladores de acidez: substâncias que alteram ou controlam a acidez ou a alcalinidade dos géneros alimentícios.
description:sk:Regulátory kyslosti sú látky, ktoré menia alebo upravujú kyslosť alebo zásaditosť potraviny.
description:sl:Sredstva za uravnavanje kislosti so snovi, ki spremenijo ali nadzirajo kislost ali alkalnost živila.
description:sv:Surhetsreglerande medel: ämnen som förändrar eller styr ett livsmedels surhet eller alkalinitet.

# nova:en:anti-caking-agent
en: Anti-caking agent, anticaking agent, anti-stick agent, anti-sticking, drying agent, dusting agent, prevent caking, prevents caking, anti-clumping
bg: Антислепващ агент
ca: Antiaglomerant
cs: Protispékavá látka
de: Rieselhilfe, Antiagglomerationsmittel, Rieselhilfen, Trennmittel
da: Antiklumpningsmiddel
el: Αντισυσσωματωτικό
es: Antiaglomerante, antiaglutinante, agente antiadherente, agente antiaglutinante, angente de empolvo, agente de sacado
et: Paakumisvastane aine
fi: Paakkuuntumisenestoaine, Paakkuuntumisenestoainetta, Paakkuuntumisenestoaineet, Paakkuuntumisenestoaineita
fr: Antiagglomérant, agent antiadhésif, agent de pulvérisation sèche, agent dessicateur, anti-agglomérant, poudre de fleurage, antimottant
ga: Oibreán frithstolptha
hr: sredstvo protiv zgrudnjavanja, sredstvo protiv zgrušavanja, sredstvo protiv zgrudvavanja, tvar protiv zgrudnjavanja, tvar protiv zgrušavanja, tvar za sprečavanje zgrudnjava, tvar za sprečavanje zgrudnjavanja, tvar za sprječavanje zgrudnjavanja, suha tvar, tvar za sprečavanju zgrudnjavanja
hu: Csomósodást és lesülést gátló anyag, Csomósodást gátló anyag
it: Agente antiagglomerante, agenti antiagglomeranti, antiagglomerante, antiagglomeranti
lt: Lipnumą reguliuojanti medžiaga
lv: Pretsalipes viela
mt: Aġent kontra t-tagħqid
nb: Antiklumpemiddel, Antiklumpningsmidler
nl: Antiklontermiddel
pl: Substancja przeciwzbrylająca, Substancje przeciwzbrylające, Substancja przeciwzbrylajaca
pt: Antiaglomerante
ro: Agent antiaglomerant, antiaglomerant
sk: Protihrudkovacia látka
sl: Sredstvo proti sprijemanju
sv: Klumpförebyggande medel, Klumpförebyggandemedel
wikidata:en:Q726460
description:en:Anti-caking agents are substances which reduce the tendency of individual particles of a foodstuff to adhere to one another.
description:cs:Protispékavými látkami se rozumějí látky, které snižují sklon jednotlivých částic potraviny ulpívat vzájemně na sobě.
description:da:Antiklumpningsmidler: stoffer, der reducerer en fødevares individuelle partiklers tendens til at klæbe sammen.
description:de:Trennmittel sind Stoffe, die die Tendenz der einzelnen Partikel eines Lebensmittels, aneinander haften zu bleiben, herabsetzen.
description:el:Αντισυσσωματοποιητικοί παράγοντες, οι ουσίες που μειώνουν την τάση μεμονωμένων σωματιδίων τροφίμου να προσκολλώνται μεταξύ τους·
description:es:Antiaglomerantes: sustancias que reducen la tendencia de las partículas de un producto alimenticio a adherirse unas a otras.
description:et:Paakumisvastased ained – ained, mis vähendavad toidu üksikute osakeste kokkukleepuvust.
description:fi:Paakkuuntumisenestoaineet ovat aineita, jotka vähentävät elintarvikkeen yksittäisten hiukkasten taipumusta tarttua toisiinsa.
description:fr:Les anti-agglomérants sont des substances qui, dans une denrée alimentaire, limitent l’agglutination des particules.
description:hu:Csomósodást és lesülést gátló anyagok: olyan anyagok, amelyek csökkentik az élelmiszer önálló részeinek egymáshoz tapadását.
description:it:Gli antiagglomeranti sono sostanze che riducono la tendenza di particelle individuali di un prodotto alimentare ad aderire l’una all’altra.
description:lt:Lipnumą reguliuojančios medžiagos – medžiagos, sumažinančios atskirų maisto produktų dalelių tarpusavio sulipimo galimybę.
description:lv:Pretsalipes vielas ir vielas, kas mazina pārtikas produktu daļiņu salipšanu.
description:nl:Antiklontermiddelen: stoffen die de neiging van afzonderlijke levensmiddelendeeltjes om aan elkaar te kleven, verkleinen.
description:pl:Substancje przeciwzbrylające to substancje ograniczające tendencję pojedynczych cząstek środka spożywczego do zlepiania się.
description:pt:Antiaglomerantes: substâncias que reduzem a tendência das partículas isoladas dos géneros alimentícios para aderirem umas às outras.
description:sk:Protihrudkové činidlá sú látky, ktoré znižujú vzájomnú priľnavosť jednotlivých častíc potraviny.
description:sl:Sredstva proti sprijemanju so snovi, ki zmanjšujejo težnjo posameznih delcev v živilu, da bi se sprijemali med seboj.
description:sv:Klumpförebyggande medel: ämnen som minskar tendensen hos enskilda partiklar i ett livsmedel att klumpa ihop sig.


en: Anti-foaming agent, de-foaming agent, antifoaming agent, defoaming agent, anti-foaming
bg: Антипенител
ca: Antiespumant
cs: Odpěňovač
de: Schaumverhüter
da: Skumdæmpningsmiddel
el: Αντιαφριστικό
es: Antiespumante, reductor de espuma, reductores de espuma
et: Vahutamisvastane aine
fi: Vaahdonestoaine, Vaahdonestoainetta, Vaahdonestoaineet, Vaahdonestoaineita
fr: Antimoussant
ga: Oibreán frithchúrtha
hr: tvar protiv pjenjenja
hu: Habzásgátló
it: Agente antischiumogeno, agenti antischiumogeni, antischiumogeno, antischiumogeni
lt: Medžiaga nuo putojimo
lv: Putu dzēsējs
mt: Aġent kontra r-ragħwa
nl: Antischuimmiddel
pl: Substancja przeciwpieniąca, Substancje przeciwpieniące
pt: Antiespuma
ro: Antispumant
sk: Odpeňovacie činidlo
sl: Sredstvo proti penjenju
sv: Skumdämpningsmedel
wikidata:en:Q904035
description:en:Anti-foaming agents are substances which prevent or reduce foaming.
description:cs:Odpěňovači se rozumějí látky, které zabraňují vytváření pěny nebo snižují pěnění.
description:da:Skumdæmpningsmidler: stoffer, der forhindrer eller reducerer skumning.
description:de:Schaumverhüter sind Stoffe, die die Schaumbildung verhindern oder verringern.
description:el:Αντιαφριστικοί παράγοντες, οι ουσίες που προλαμβάνουν ή περιορίζουν το σχηματισμό αφρού·
description:es:Antiespumantes: sustancias que impiden o reducen la formación de espuma.
description:et:Vahutamisvastased ained – ained, mis takistavad või vähendavad vahu teket.
description:fi:Vaahdonestoaineet ovat aineita, jotka estävät tai vähentävät vaahdonmuodostusta.
description:fr:Les antimoussants sont des substances qui empêchent ou limitent la formation de mousse.
description:hu:Habzásgátlók: olyan anyagok, amelyek megakadályozzák vagy csökkentik a habzást.
description:it:Gli agenti antischiumogeni sono sostanze che impediscono o riducono la formazione di schiuma.
description:lt:Medžiagos nuo putojimo – medžiagos, kurios apsaugo nuo putojimo arba jį sumažina.
description:lv:Putu dzēsēji ir vielas, kas novērš vai samazina putošanu.
description:nl:Antischuimmiddelen: stoffen die schuimvorming verhinderen of verminderen.
description:pl:Substancje przeciwpieniące to substancje zapobiegające lub ograniczające powstawanie piany.
description:pt:Antiespumas: substâncias que impedem ou reduzem a formação de espuma.
description:sk:Protipeniace činidlá sú látky, ktoré zabraňujú vzniku peny alebo obmedzujú jej tvorbu.
description:sl:Sredstva proti penjenju so snovi, ki preprečujejo ali zmanjšujejo nastanek pene.
description:sv:Skumdämpningsmedel: ämnen som förhindrar eller minskar skumbildning.

en: Antioxidant, antibrowning agent, antioxidant synergist
bg: Антиоксидант, антиоксиданти
ca: Antioxidant, antioxidants, agent antienfosquiment
cs: Antioxidant, antioxidanty
da: Antioxidant, Antioxidanter
de: Antioxidant, Antioxidations-mittel, Antioxidationsmittel, Antioxidantsmittel, Antioxidantien, Antioxidanzien
el: Αντιοξειδωτικό
es: Antioxidante, antipardeamiento, sinérgicos de antioxidantes, antioxidantes
et: Antioksüdant
fi: Hapettumisenestoaine, Hapettumisenestoainetta, Hapettumisenestoaineet, Hapettumisenestoaineita, Antioksidantti
fr: Antioxydant, antioxygène, antibrunissant, antioxydant synergique, anti-oxydant
ga: Frithocsaídeoir
hr: antioksidans, antioksidansi, antioksidant, antioksidat, antioksindans
hu: Antioxidáns, antioxidánsok
it: Antiossidante, antiossidanti, agente antiossidante, agenti antiossidanti
ja: 酸化防止剤
lt: Antioksidantas
lv: Antioksidants
mk: антиоксиданс
mt: Antiossidant
nb: Antioxidant, Antioksidant
nl: antioxidant, antioxidanten
nn: antioksidant
no: antioksidant
pl: Przeciwutleniacz, przeciwutleniacze, antyoksydant, antyoksydanty
pt: Antioxidante, antioxidantes
ro: antioxidant
ru: Антиоксидант, антиокислитель, антиокислители
sl: Antioksidant
sv: Antioxidationsmedel, Antioxidantmedel, Antioxidant
wikidata:en:Q133948
description:en:Antioxidants are substances which prolong the shelf-life of foods by protecting them against deterioration caused by oxidation, such as fat rancidity and colour changes.
description:cs:Antioxidanty se rozumějí látky, které prodlužují trvanlivost potravin tím, že je chrání proti zkáze způsobené oxidací, například proti žluknutí tuků a barevným změnám.
description:da:Antioxidanter: stoffer, som forlænger en fødevares holdbarhed ved at beskytte den mod ødelæggelse ved iltning som f.eks. fedtharskning og misfarvning.
description:de:Antioxidationsmittel sind Stoffe, die die Haltbarkeit von Lebensmitteln verlängern, indem sie sie vor den schädlichen Auswirkungen der Oxidation wie Ranzigwerden von Fett und Farbveränderungen schützen.
description:el:Αντιοξειδωτικά, οι ουσίες οι οποίες παρατείνουν το χρόνο διατήρησης των τροφίμων προστατεύοντάς τα από τις αλλοιώσεις που προκαλούνται από την οξείδωση, όπως το τάγγισμα των λιπών και οι μεταβολές χρώματος·
description:es:Antioxidantes: sustancias que prolongan la vida útil de los alimentos protegiéndolos del deterioro causado por la oxidación, como el enranciamiento de las grasas y los cambios de color.
description:et:Antioksüdandid – ained, mis pikendavad toidu säilimisaega, kaitstes seda oksüdatsiooni põhjustatud riknemise eest, nagu rasva rääsumine ja värvuse muutused.
description:fi:Hapettumisenestoaineet ovat aineita, jotka pidentävät elintarvikkeiden säilyvyyttä suojaamalla niitä hapettumisen aiheuttamalta pilaantumiselta, kuten rasvan härskiintymiseltä ja värinmuutoksilta.
description:fr:Les antioxydants sont des substances qui prolongent la durée de conservation des denrées alimentaires en les protégeant des altérations provoquées par l’oxydation, telles que le rancissement des matières grasses et les modifications de la couleur.
description:hu:Antioxidánsok: olyan anyagok, amelyek az oxidáció okozta romlás – mint a zsírok avasodása és a színváltozások – megakadályozásával meghosszabbítják az élelmiszerek eltarthatóságát.
description:it:Gli antiossidanti sono sostanze che prolungano la durata di conservazione degli alimenti proteggendoli dal deterioramento provocato dall’ossidazione, come l’irrancidimento dei grassi e le variazioni di colore.
description:lt:Antioksidantai – medžiagos, kurios prailgina maisto produktų galiojimo terminą ir apsaugo juos nuo gedimo, kurį sukelia oksidacija, pavyzdžiui, riebalų gaižumo ir spalvos pakitimų.
description:lv:Antioksidanti ir vielas, kas pagarina pārtikas produktu glabāšanās laiku, aizsargājot tos no oksidēšanas procesu izraisītas bojāšanās, piemēram, no tauku sasmakšanas vai krāsas maiņas.
description:nl:Antioxidanten: stoffen die de houdbaarheid van levensmiddelen verlengen door ze te beschermen tegen bederf door oxidatie, zoals het ranzig worden van vet en kleurveranderingen.
description:pl:Przeciwutleniacze to substancje przedłużające okres przydatności środków spożywczych do spożycia poprzez ochronę przed zepsuciem na skutek utleniania, takim jak jełczenie tłuszczu czy zmiana barwy.
description:pt:Antioxidantes: substâncias que prolongam o prazo de conservação dos géneros alimentícios, protegendo-os contra a deterioração causada pela oxidação, tal como a rancidez das gorduras e as alterações de cor.
description:sk:Antioxidanty sú látky, ktoré predlžujú trvanlivosť potravín tak, že ich chránia pred skazením spôsobeným oxidáciou, napríklad pred žltnutím tukov alebo farebnými zmenami.
description:sl:Antioksidanti so snovi, ki podaljšajo rok uporabnosti živil tako, da jih ščitijo pred kvarjenjem, ki ga povzroča oksidacija, kot sta žarkost maščob in sprememba barve.
description:sv:Antioxidationsmedel: ämnen som förlänger hållbarheten hos livsmedel genom att skydda dem från att försämras genom oxidering, som t.ex. härskning av fett och färgförändringar.

<en:antioxidant
en:natural antioxidant


en:release agent
fr:agent de démoulage

en:Bleaching agent
es:Decolorante, blanqueador, blanqueadores
fi:Valkaisuaine, Valkaisuainetta, Valkaisuaineet, Valkaisuaineita
fr:Agent de blanchiment
hu:Fehérítőszer
description:en:A food additive (non-flour use) used to decolourize food. Bleaching agents do not include pigments.
description:es:Aditivos alimentarios utilizados (no en las harinas) para decolorar un alimento. Los decolorantes no contienen pigmentos.
description:fr:Additif alimentaire utilisé pour décolorer des denrées alimentaires (mais pas la farine). Les pigments ne sont pas des agents de blanchiment.
description:hu:Élelmiszerek színtelenítésére használt adalékanyag. A fehérítőszer nem tartalmaz pigmenteket.

# nova:en:bulking-agent
en: Bulking agent, filler
bg: Пълнител
ca:Incrementador de volum
cs: Plnidlo
de: Füllstoff, Füllstoffe
da: Fyldemiddel
el: Διογκωτικό
es: Agente de carga, Incrementador de volumen, agente de relleno, incrementadores del volumen
et: Mahuaine
fi: Täyteaine, Täyteainetta, Täyteaineet, Täyteaineita
fr: Agent de charge
ga: Toirteoir
hr: sredstva za povećanje zapremine, tvar za povećanje volumena
hu: Tömegnövelő szer, térfogatnövelőszer, térfogatnövelőszerek
it: Agente di carica, agenti di carica
lt: Užpildas
lv: Apjoma palielinātājs
mt: Aġent li jżid il-volum
nb: Fyllstoff
nl: Vulstof, Vulstoffen
pl: Substancja wypełniająca, Substancje wypełniające
pt: Agente de volume
ru: Наполнитель, фруктово-ягодный наполнитель
ro: Agent de încărcare
sk: Objemové činidlo
sl: Sredstvo za povečanje prostornine
sv: Fyllnadsmedel
#wikidata:en:
description:en:Bulking agents are substances which contribute to the volume of a foodstuff without contributing significantly to its available energy value.
description:cs:Plnidly se rozumějí látky, které přispívají k objemu potraviny, aniž významně zvyšují její využitelnou energetickou hodnotu.
description:da:Fyldemidler: stoffer, der øger en fødevares volumen uden at øge dens energiindhold væsentligt.
description:de:Füllstoffe sind Stoffe, die einen Teil des Volumens eines Lebensmittels bilden, ohne nennenswert zu dessen Gehalt an verwertbarer Energie beizutragen.
description:el:Διογκωτικοί παράγοντες, οι ουσίες που συμβάλλουν στη διόγκωση τροφίμου χωρίς να συμβάλλουν σημαντικά στη διαθέσιμη ενεργειακή αξία του·
description:es:Agentes de carga: sustancias que aumentan el volumen de un producto alimenticio sin contribuir significativamente a su valor energético disponible.
description:et:Mahuained – ained, mis suurendavad toidu mahtu selle energiasisaldust oluliselt suurendamata.
description:fi:Täyteaineet ovat aineita, jotka vaikuttavat elintarvikkeen tilavuuteen vaikuttamatta olennaisesti sen energia-arvoon.
description:fr:Les agents de charge sont des substances qui accroissent le volume d’une denrée alimentaire, sans pour autant augmenter de manière significative sa valeur énergétique.
description:hu:Tömegnövelő szerek: olyan anyagok, amelyek növelik az élelmiszer tömegét, anélkül, hogy lényegesen növelnék hasznosuló energiatartalmát.
description:it:Gli agenti di carica sono sostanze che contribuiscono ad aumentare il volume di un prodotto alimentare senza contribuire in modo significativo al suo valore energetico disponibile.
description:lt:Užpildai – medžiagos, didinančios maisto produkto tūrį, beveik nedidindamos jo energinės vertės.
description:lv:Apjoma palielinātāji ir vielas, kas sekmē pārtikas produktu tilpuma palielināšanos, ievērojami nepalielinot to enerģētisko vērtību.
description:nl:Vulstoffen: stoffen die het volume van een levensmiddel vergroten zonder noemenswaardig tot de beschikbare energiewaarde ervan bij te dragen.
description:pl:Substancje wypełniające to substancje zwiększające objętość środka spożywczego nie zwiększając znacząco jego wartości energetycznej.
description:pt:Agentes de volume: substâncias que contribuem para dar volume aos géneros alimentícios sem contribuírem significativamente para o seu valor energético disponível.
description:sk:Objemové činidlá sú látky, ktoré prispievajú k zväčšovaniu objemu potraviny bez toho, aby významne zvyšovali jej využiteľnú energetickú hodnotu.
description:sl:Sredstva za povečanje prostornine so snovi, ki povečajo prostornino živila, ne da bi bistveno povečale njegovo energetsko vrednost.
description:sv:Fyllnadsmedel: ämnen som ökar ett livsmedels volym utan att väsentligt bidra till dess tillgängliga näringsvärde.



# nova:en:anti-bulking-agent
en:anti-bulking agent

# nova:en:carbonating-agent
#comment:en:The word carbonating should be in here, otherwise it is a gasificant. And carbon dioxide is a specific carbonating agent,
en: Carbonating agent, carbonation
de:Karbonisierungsmittel, Karbonisiermittel
es:agente de carbonatación
fi: Karbonointiaine, Karbonointiainetta, Karbonointiaineet, Karbonointiaineita
fr: Agent de carbonation
description:en:A food additive used to provide carbonation in a food.
description:es:Aditivos alimentarios utilizados para introducir dióxido de carbono en un alimento.
description:fr:Additif alimentaire utilisé pour apporter du dioxyde de carbone à une denrée alimentaire.


en: Carrier, carrier solvant, diluent for other food additives, encapsulating agent, nutrient carrier
es: Agente encapsulador, diluyente de otros aditivos alimentarios, disolvente inerte, sustancia inerte, sustancia inerte portadora de nutriente
fr: Support, agent d'encapsulation, diluant d'autres additifs alimentaires, solvant de support, support de nutriment
description:en:A food additive used to dissolve, dilute, disperse or otherwise physically modify a food additive or nutrient without altering its function (and without exerting any technological effect itself) in order to facilitate its handling, application or use of the food additive or nutrient.
description:es:Aditivos alimentarios que se utilizan para disolver, diluir, dispersar o modificar de otras maneras un aditivo alimentario o nutriente sin alterar su función (y sin generar por sí mismos efecto tecnológico alguno) con el fin de facilitar la manipulación, la aplicación o uso del aditivo alimentario o nutriente.
description:fr:Additif alimentaire utilisé pour dissoudre, diluer, disperser ou modifier physiquement de toute autre façon un additif alimentaire ou un nutriment sans altérer sa fonction (et sans produire lui-même d’effet technologique) afin de faciliter sa manipulation, son application ou son utilisationde l’additif alimentaire ou du nutriment.

en: Colour, color, colouring, coloring, decorative pigment, surface colorant, for color, artificial color, artificial colour, color added, colors added, artificial color added, colorant, colours, colors, coloring food, colouring food, synthetic colour, colouring agent, coloring agent
bg:Оцветител, оцветители
ca:Color, colors, colorant, colorants, pigment decoratiu
cs:Barvivo
da: Farvestof, Farvestoffer, Farve, farver
de: Farbstoff, Farbstoffe
el: Χρωστική ουσία
es: Colorante, colorantes, color, colorante de superficie, pigmentos de coloración y decoración, pigmentos de coloración, pigmentos de decoración, colorantes alimentarios, colorante alimentario
et: Toiduvärv
fi: Väri, Väriä, Värit, Värejä, Väriaine, Väriainetta, Väriaineet, Väriaineita, Elintarvikeväri, värjäävät elintarvikkeet
fr: Colorant, colorant de surface, pigment décoratif, pigment colorant, colorants, colorant alimentaire, colorants alimentaires
ga:Dath
he:צבע
hr: boja, bojila, bojilo, bojenje, namirnice za bojanje, hrana za bojenje
hu: Színezék, mesterséges színezék, színezőanyag, színezékek, színezőanyagok, színező anyag
is: Litarefni
it: Colorante, coloranti, alimento colorante
ja: 着色料
lt: Dažiklis
lv: Krāsa
mk: боја
mt: Kulur
nb: Farge, Farve, Fargestoff, Fargestoffer, fødevarer der farver
nl: Kleuren, Kleurstof, kleurstoffen, kleurend levensmiddel
pl: Barwnik, Barwniki
pt: Corante, corantes
ro: Colorant, coloranți
ru: Краситель, красители, краситель пищевой, пищевые красители, пищевой краситель
sl: Barvilo
sk: Farbivo
sr: boja
sv: Färg, Färgämne, Färgämnen, färgande livsmedel
zh:色素
wikidata:en:Q753009
description:en:Colours are substances which add or restore colour in a food, and include natural constituents of foods and natural sources which are normally not consumed as foods as such and not normally used as characteristic ingredients of food.
description:cs:Barvivy se rozumějí látky, které potravině dodávají barvu nebo barvu obnovují a zahrnují přírodní složky potravin a přírodních zdrojů, jež jako takové nejsou obvykle požívány jako potraviny a nejsou obvykle používány jako charakteristické složky potravin.
description:da:Farvestoffer: stoffer, der giver en fødevare farve eller giver den dens farve tilbage og omfatter naturlige bestanddele af fødevarer og andre naturlige kildematerialer, som normalt ikke i sig selv fortæres som fødevarer, og som ikke normalt anvendes som karakteristiske ingredienser i fødevarer.
description:de:Farbstoffe sind Stoffe, die einem Lebensmittel Farbe geben oder die Farbe in einem Lebensmittel wiederherstellen; hierzu gehören natürliche Bestandteile von Lebensmitteln sowie natürliche Ausgangsstoffe, die normalerweise weder als Lebensmittel verzehrt noch als charakteristische Lebensmittelzutaten verwendet werden.
description:el:Χρωστικές, οι ουσίες που προσθέτουν ή αποκαθιστούν το χρώμα ενός τροφίμου και περιλαμβάνουν φυσικά συστατικά τροφίμων και φυσικές ουσίες που συνήθως δεν καταναλώνονται ως τρόφιμα και δεν χρησιμοποιούνται κανονικά ως χαρακτηριστικά συστατικά τροφίμων.
description:es:Colorantes: sustancias que dan color a un alimento o le devuelven su color original; pueden ser componentes naturales de los alimentos y sustancias naturales que normalmente no se consumen como alimentos en sí mismas ni se emplean como ingredientes característicos de los alimentos.
description:et:Toiduvärvid – aineid, mis annavad toidule värvuse või taastavad selle; need võivad olla toidu loomulikud komponendid või looduslikud allikad, mida tavapäraselt toiduna ega toidule omaste koostisainetena ei kasutata.
description:fi:Väriaineet ovat aineita, jotka lisäävät tai antavat uudelleen väriä elintarvikkeeseen; kyseessä voivat olla elintarvikkeen omat luontaiset ainesosat tai muista luontaisista lähteistä olevat aineet, joita ei tavanomaisesti sellaisenaan käytetä elintarvikkeina ja joita ei tavanomaisesti käytetä elintarvikkeille ominaisina ainesosina.
description:fr:Les colorants sont des substances qui ajoutent ou redonnent de la couleur à des denrées alimentaires; il peut s’agir de constituants naturels de denrées alimentaires ou d’autres substances naturelles qui ne sont pas normalement consommés comme aliments en soi et qui ne sont pas habituellement utilisés comme ingrédients caractéristiques dans l’alimentation.
description:hu:Színezékek: olyan anyagok, amelyek felerősítik vagy helyreállítják az élelmiszerek színét; ide tartoznak az élelmiszerek természetes összetevői vagy más természetes források, amelyeket önmagukban élelmiszerként nem fogyasztanak, és élelmiszerek jellegzetes összetevőiként általában nem használnak.
description:it:I coloranti sono sostanze che conferiscono un colore a un alimento o ne restituiscono la colorazione originaria, e includono componenti naturali degli alimenti e altri elementi di origine naturale, normalmente non consumati come alimento né usati come ingrediente tipico degli alimenti.
description:lt:Dažikliai – medžiagos, suteikiančios maistui spalvą arba atstatančios ją, turinčios natūralių maisto sudedamųjų dalių ir natūralių žaliavų, kurie paprastai nėra vartojami kaip maisto produktai ar pagrindiniai maisto produktų ingredientai.
description:lv:Krāsvielas ir vielas, kas papildina vai atjauno pārtikas produktu krāsu, tostarp dabīgi pārtikas produktu komponenti un dabīgas izejvielas, kuras atsevišķi parasti uzturā nelieto un neizmanto kā raksturīgas pārtikas sastāvdaļas.
description:nl:Kleurstoffen: stoffen die aan een levensmiddel kleur geven of teruggeven en die natuurlijke bestanddelen van levensmiddelen en andere natuurlijke bronnen bevatten die gewoonlijk noch op zich als levensmiddelen worden geconsumeerd, noch als kenmerkende voedselingrediënten worden gebruikt.
description:pl:Barwniki to substancje nadające lub przywracające żywności barwę, obejmujące naturalne składniki żywności i naturalne źródła, które w normalnych warunkach ani nie są same spożywane jako żywność ani nie są stosowane jako typowe składniki żywności.
description:pt:Corantes: substâncias que conferem ou restituem cor a um género alimentício; incluem componentes naturais de géneros alimentícios e substâncias naturais, que normalmente não são consumidos como géneros alimentícios em si mesmos nem utilizados como ingredientes característicos dos géneros alimentícios.
description:sk:Farbivá sú látky, ktoré dodávajú farbu potravine alebo obnovujú farbu v potravine, a zahŕňajú prírodné zložky potravín a prírodné zdroje, ktoré sa obvykle nekonzumujú ako potraviny, ani sa obvykle nepoužívajú ako charakteristické zložky potravín.
description:sl:Barvila so snovi, ki dodajo ali obnovijo barvo živila ter vsebujejo naravne sestavine živil in so naravnega izvora ter ki se običajno kot take ne zaužijejo kot živilo in se običajno ne uporabljajo kot tipične sestavine živil.
description:sv:Färgämnen: ämnen som tillför eller återställer färg hos livsmedel, inklusive naturliga beståndsdelar i livsmedel och naturliga ursprungsmaterial, som normalt inte i sig konsumeras som livsmedel och som normalt inte används som en karakteristisk ingrediens i livsmedel.


<en:colour
en:concentrated plant colour
de:färbendes Pflanzenkonzentrat, färbende Pflanzenkonzentrate
es:colorante vegetal concentrado

<en:colour
en:natural colours
ca:Color natural, colors naturals
da:naturlig farve
de:natürliche Farbstoffe
es:Color natural, colores naturales, colorante natural, colorantes naturales
fi:luontainen väriaine, luontainen väri, luontainen elintarvikeväri
fr:colorant naturel, colorants naturels
hr:prirodno bojilo
hu:természetes színezék, természetes színezékek, természetes színezőanyag, természetes színezőanyagok
it:coloranti naturali, colorante naturale
nl:Natuurlijke kleurstoffen, natuurlijk kleurstof
pl:barwnik naturalny, barwniki naturalne
ru:краситель натуральный, натуральный краситель, натуральные красители
# ingredient/fr:colorant-naturel has 283 products in 5 languages @2019-04-20

<en:colour
fr:denrée alimentaire colorante, denrées alimentaires colorantes
ca:colorant alimentari, colorants alimentaris
de:färbendes Lebensmittel, färbende Lebensmittel
es:colorante alimenticio, colorantes alimenticios
hu:élelmiszer színezék
it:sostanze alimentari coloranti
# ingredient/fr:denrée-alimentaire-colorante has 202 products in 3 languages @2019-03-27
# denrées alimentaires colorantes: concentrés de spriruline et de carthame

<en:colour
fr:colorant de la croûte, colorants de croûte, colorants de la croûte
# ingredient/fr:colorant-de-la-croûte has 73 products in 2 languages @2019-03-27

# http://www.fao.org/gsfaonline/additives/results.html?techFunction=10&searchBy=tf
en:colour retention agent, colour adjunct, colour fixative, colour stabilizer, maintain color, color retention
de:Farbstabilisator
es:Agente de retención de color, complementos del color, estabilizador del color, estabilizadores del color, fijadores del color, fijador del color
fr:agent de rétention de la couleur, fixateur de la couleur, fixateur de couleur, adjuvant de la couleur, stabilisant de la couleur, agent de rétention de couleur, fixateur de couleur, adjuvant de couleur, stabilisant de couleur
pt:estabilizador de cor
description:es:Aditivos alimentarios que estabilizan, retienen o intensifican el color de un alimento.
description:fr:Additif alimentaire qui stabilise, retient ou intensifie la couleur d’une denrée alimentaire.



# nova:en:emulsifier
en: Emulsifier, clouding agent, crystallization inhibitor, density adjustment agent, dispersing agent, emulsifier blend, emulsifying agent, emulsifying, plasticizer, surface active agent, suspension agent
bg: Емулгатор, емулгатори
ca:Emulsionant, emulgent, emulgents, emulsiu, agent dispersant, agents dispersants
cs: Emulgátor
de: Emulgator, Emulgatoren
da: Emulgator, Emulgatorer, Emulgeringsmiddel
el: Γαλακτωματοποιητής
es: Emulgente, Emulsificante, emulsionante, agente dispersante, agente enturbiador, agentes enturbiadores, agente tensoactivo, corrector de la densidad, estabilizadores de una suspensión, estabilizador de una suspensión, inhibidor de la cristalización, plastificante
et: Emulgaator
fi: Emulgointiaine, Emulgointiainetta, Emulgointiaineet, Emulgointiaineita
fr: Émulsifiant, agent de dispersion, agent de surface, agent de suspension, agent d'ajustement de la densité, inhibiteur de cristallisation, nébulisant, plastifiant
ga: Eiblitheoir
<<<<<<< HEAD
hr: emulgator, emulgatori, emlgatori, emuglator, smjesa emulgatora
=======
hr: emulgator, emulgatori, emlgatori, emuglator, smjesa za emulgiranje
>>>>>>> c36f8db9
hu: Emulgeálószer, emulgeálószerek, kristályosodásgátló, sűrűségszabályozó szer, diszpergálószer, lágyító, felületaktív anyag, szuszpenziós szer
is: Yruefni
it: Emulsionante, emulsionanti, agente emulsionante, agenti emulsionanti
ja: 乳化剤
lt: Emulsiklis, emulsikliai
lv: Emulgators
mk: емулгатор
mt: Emulsifikant
nb: Emulgeringsmiddel, Emulgator, Emulgatorer
nl: Emulgator, Emulgatoren
pl: Emulgator, Emulgatory
pt: Emulsionante, emulsionantes, emulsificante
ro: Emulsifiant, Emulgator, emulsifianți
ru: Эмульгатор, эмульгаторы
sk: Emulgátor
sl: Emulgator
sv: Emulgeringsmedel, Emulgering
wikidata:en:Q907356
description:en:Emulsifiers are substances which make it possible to form or maintain a homogenous mixture of two or more immiscible phases such as oil and water in a foodstuff.
description:cs:Emulgátory se rozumějí látky, které umožňují vytvořit nebo uchovat v potravině stejnorodou směs dvou nebo více nemísitelných fází, například oleje a vody.
description:da:Emulgatorer: stoffer, hvormed man kan danne eller opretholde en homogen blanding af to eller flere ikke-blandbare faser som f.eks. olie og vand i en fødevare.
description:de:Emulgatoren sind Stoffe, die es ermöglichen, die einheitliche Dispersion zweier oder mehrerer nicht mischbarer Phasen wie z. B. Öl und Wasser in einem Lebensmittel herzustellen oder aufrechtzuerhalten.
description:el:Γαλακτωματοποιητές, οι ουσίες που επιτρέπουν το σχηματισμό ή τη διατήρηση ομοιογενούς μείγματος δύο ή περισσοτέρων μη μιγνυόμενων φάσεων, όπως το λάδι και το νερό, σε τρόφιμο·
description:es:Emulgentes: sustancias que hacen posible la formación o el mantenimiento de una mezcla homogénea de dos o más fases no miscibles, como el aceite y el agua, en un producto alimenticio.
description:et:Emulgaatorid – ained, mis muudavad toidus kaks või enam segunematut koostisfaasi, nagu õli ja vee homogeenseks emulsiooniks või säilitavad tekkinud emulsiooni.
description:fi:Emulgointiaineet ovat aineita, jotka tekevät mahdolliseksi tai säilyttävät tasaisen seoksen kahdesta tai useammasta toisiinsa sekoittumattomasta olomuodosta, kuten öljystä ja vedestä.
description:fr:Les émulsifiants sont des substances qui, ajoutées à une denrée alimentaire, permettent de réaliser ou de maintenir le mélange homogène de deux ou plusieurs phases non miscibles, telles que l’huile et l’eau.
description:hu:Emulgeálószerek: olyan anyagok, amelyek lehetővé teszik két vagy több nem keveredő fázisból – mint az olaj és a víz – homogén keverék képzését vagy kialakítását az élelmiszerben.
description:it:Gli emulsionanti sono sostanze che rendono possibile la formazione o il mantenimento di una miscela omogenea di due o più fasi immiscibili, come olio e acqua, in un prodotto alimentare.
description:lt:Emulsikliai – medžiagos, padedančios sudaryti ar išlaikyti dviejų ir daugiau nesimaišančių medžiagų (pavyzdžiui, aliejaus ir vandens) pastovų mišinį maisto produkte.
description:lv:Emulgatori ir vielas, kas pārtikas produktos ļauj izveidot vai saglabāt homogēnu maisījumu, kas sastāv no divām vai vairākām fāzēm, kas savstarpēji nesajaucas, piemēram, eļļas un ūdens.
description:nl:Emulgatoren: stoffen die een homogene menging van twee of meer onmengbare fasen, zoals olie en water, in een levensmiddel mogelijk maken of in stand houden.
description:pl:Emulgatory to substancje umożliwiające utworzenie lub utrzymanie jednorodnej mieszaniny dwóch lub większej liczby niemieszających się faz, takich jak olej i woda w środkach spożywczych.
description:pt:Emulsionantes: substâncias que tornam possível a formação ou a manutenção de uma mistura homogénea de duas ou mais fases imiscíveis, como óleo e água, nos géneros alimentícios.
description:sk:Emulgátory sú látky, ktoré umožňujú vytvoriť alebo zachovať homogénnu zmes dvoch alebo viacerých vzájomne nemiešateľných fáz v potravine, napríklad oleja s vodou.
description:sl:Emulgatorji so snovi, ki omogočajo nastanek ali ohranjanje homogene mešanice dveh ali več medsebojno nezdružljivih faz, kot sta olje in voda, v živilu.
description:sv:Emulgeringsmedel: ämnen som gör det möjligt att skapa eller bibehålla en homogen blandning av två eller flera icke blandbara faser som olja och vatten i ett livsmedel.

<en:emulsifier
en:natural emulsifier

en: Emulsifying salts, emulsifying salt synergist, melding salt, Emulsifying salt, melting salt
bg: Емулгаторни соли
ca: Surts de fos, sals de fondre, sal de fondre
cs: Tavicí soli
de: Schmelzsalze, Schmelzsalz
da: Smeltesalt
el: Γαλακτωματοποιητικά άλατα
es: Sales fundentes, Sales emulsionantes, sales de mezcla, sinergista de sal emulsionante, sales de fundido, sal fundente, sal emulsionante
et: Emulgeeriv sool
fi: Sulatesuola, Sulatesuolaa, Sulatesuolat, Sulatesuoloja
fr: Sels émulsifiants, sel émulsifiant, sels de fonte, sel de fonte, synergiste de sel émulsifiant
ga: Salainn eiblithe
hr: emulgatorske soli, emulgatorska sol
hu: Emulgeálósók
is: Bræðslusölt
it: Sale di fusione, sali di fusione
lt: Emulsinimo druskos
lv: Emulģējošie sāļi
mt: Melħ emulsifikat
nl: Smeltzout, Smeltzouten
pl: Sole emulgujące
pt: Sais de fusão
ro: Săruri de topire
ru: эмульгирующая соль
sk: Emulgujúce soli
sl: Emulgirne soli
sv: Smältsalt, Smältsalter
wikidata:en:Q50419202
wikipedia:nl:https://nl.wikipedia.org/wiki/Smeltzout
description:en:Emulsifying salts are substances which convert proteins contained in cheese into a dispersed form and thereby bring about homogenous distribution of fat and other components.
description:cs:Tavicími solemi se rozumějí látky, které převádějí bílkoviny obsažené v sýru do disperzní formy za účelem homogenního rozložení tuků a ostatních složek.
description:da:Smeltesalte: stoffer, som overfører proteiner i ost til dispergeret form og derved bevirker en homogen fordeling af fedt og andre bestanddele.
description:de:Schmelzsalze sind Stoffe, die in Käse enthaltene Proteine in eine dispergierte Form überführen und hierdurch eine homogene Verteilung von Fett und anderen Bestandteilen herbeiführen.
description:el:Γαλακτωματοποιητικά άλατα, οι ουσίες που μετατρέπουν τις πρωτεΐνες που περιέχονται στο τυρί σε διεσπαρμένη μορφή και, κατ’ αυτόν τον τρόπο, επιφέρουν ομοιογενή κατανομή των λιπών και των άλλων συστατικών·
description:es:Sales de fundido: sustancias que reordenan las proteínas contenidas en el queso de manera dispersa, con lo que producen la distribución homogénea de la grasa y otros componentes.
description:et:Emulgeerivad soolad – ained, mis dispergeerivad juustuvalke ja soodustavad sellega rasva ja teiste koostisosade ühtlast jaotumist.
description:fi:Sulatesuolat ovat aineita, jotka muuttavat juuston sisältämät proteiinit dispersoituneeseen muotoon ja siten aikaansaavat rasvan ja muiden ainesosien homogeenisen jakautumisen.
description:fr:Les sels de fonte sont des substances qui dispersent les protéines contenues dans le fromage, entraînant ainsi une répartition homogène des matières grasses et des autres composants.
description:hu:Emulgeáló sók: olyan anyagok, amelyek a sajtban lévő fehérjéket diszpergált formájúvá alakítják, és egyúttal a zsírt és más komponenseket közel homogén eloszlásba hozzák.
description:it:I sali di fusione sono sostanze che disperdono le proteine contenute nel formaggio realizzando in tal modo una distribuzione omogenea dei grassi e altri componenti.
description:lt:Emulsinimo druskos – medžiagos, išsklaidančios sūryje esančius baltymus ir tokiu būdu padedančios vienodai pasiskirstyti riebalams bei kitiems komponentams.
description:lv:Emulģējošie sāļi ir vielas, kas pārveido siera proteīnus disperģējamā veidā, tādējādi veicinot tauku un citu sastāvdaļu vienmērīgu sadalīšanos produkta masā.
description:nl:Smeltzouten: stoffen die kaaseiwitten in gedispergeerde vorm omzetten om een homogene verdeling van vet en andere bestanddelen te bewerkstelligen.
description:pl:Sole emulgujące to substancje które zmieniają białka zawarte w serze w formę zdyspergowaną wprowadzając w ten sposób jednorodne rozłożenie tłuszczów i innych składników.
description:pt:Sais de fusão: substâncias que convertem as proteínas contidas no queijo numa forma dispersa, daí resultando uma distribuição homogénea das gorduras e outros componentes.
description:sk:Emulgačné soli sú látky, ktoré menia bielkoviny v syre na dispergovanú formu, a tak prispievajú k homogénnemu rozloženiu tuku a ďalších zložiek.
description:sl:Emulgirne soli so snovi, ki spremenijo beljakovine v siru v razpršeno obliko in tako pripomorejo k homogeni porazdelitvi maščobe in drugih sestavin.
description:sv:Smältsalter: ämnen som omvandlar proteiner i ost till en dispergerad form och därigenom ger en homogen fördelning av fett och andra beståndsdelar.



en: Firming agent
bg: Втвърдител
ca: Enfortidor, enduridor, agent enduridor, agent enfortidor
cs: Zpevňující látka
da: Konsistensmiddel
de: Festigungsmittel
el: Σκληρυντικό
es: Endurecedor, Agentes endurecedores, Agente endurecedor
et: Tardaine
fi: Kiinteyttämisaine, Kiinteyttämisainetta, Kiinteyttämisaineet, Kiinteyttämisaineita
fr: Affermissant, agent affermissant
ga: Oibreán teannta
hr: učvršćivač, učvrščivać, učvršćivač za učvršćivanje, učvrščivač
hu: Szilárdítóanyag, szilárdító anyag
it: Agente di resistenza, agenti di resistenza
lt: Kietiklis
lv: Cietinātājs
mt: Aġent li jissoda
nl: Verstevigingsmiddel, Verstevigingsmiddelen
pl: Substancja wiążąca, Substancje wiążące
pt: Agente de endurecimento
ro: Agent de întărire
ru: уплотнитель
sk: Stužovadlo
sl: Utrjevalec
sv: Konsistensmedel
wikidata:en:Q1408496
description:en:Firming agents are substances which make or keep tissues of fruit or vegetables firm or crisp, or interact with gelling agents to produce or strengthen a gel.
description:cs:Zpevňujícími látkami se rozumějí látky, které činí tkáně ovoce nebo zeleniny pevnými nebo křehkými nebo udržují jejich pevnost nebo křehkost nebo látky, které reakcí se želírujícími látkami vytvářejí nebo ztužují gel.
description:da:Konsistensmidler: stoffer, som gør eller holder frugt og grøntsager faste eller sprøde, eller som reagerer med geleringsmidler og danner eller styrker en gel.
description:de:Festigungsmittel sind Stoffe, die dem Zellgewebe von Obst und Gemüse Festigkeit und Frische verleihen bzw. diese erhalten oder die zusammen mit einem Geliermittel ein Gel erzeugen oder festigen.
description:el:Σκληρυντικοί παράγοντες, οι ουσίες που καθιστούν ή διατηρούν τους ιστούς των φρούτων ή των λαχανικών σκληρούς ή τραγανούς, ή αλληλεπιδρούν με τους πηκτωματογόνους παράγοντες για την παρασκευή ή την ενίσχυση πηκτώματος·
description:es:Endurecedores: sustancias que vuelven o mantienen los tejidos de frutas u hortalizas firmes o crujientes o actúan junto con agentes gelificantes para producir o reforzar un gel.
description:et:Tardained – ained, mis muudavad puu- või köögiviljatoodete konsistentsi või annavad koos želeerivate ainetega tugeva tarde.
description:fi:Kiinteyttämisaineet ovat aineita, jotka tekevät hedelmän tai vihanneksen solukon kiinteäksi tai rapeaksi tai säilyttävät sen sellaisena tai jotka yhdessä hyytelöimisaineiden kanssa muodostavat tai vahvistavat hyytelörakennetta.
description:fr:Les affermissants sont des substances qui permettent de rendre ou de garder les tissus des fruits et des légumes fermes ou croquants, ou qui, en interaction avec des gélifiants, forment ou raffermissent un gel.
description:hu:Szilárdítóanyagok: olyan anyagok, amelyek a gyümölcsök vagy zöldségek szöveteit keménnyé vagy ropogóssá teszik vagy így tartják, illetve zselésítőanyagokkal szilárd gélt képeznek.
description:it:Gli agenti di resistenza sono sostanze che rendono o mantengono saldi o croccanti i tessuti dei frutti o degli ortaggi, o che interagiscono con agenti gelificanti per produrre o consolidare un gel.
description:lt:Kietikliai – medžiagos, išlaikančios ar suteikiančios vaisiams ar daržovėms stangrumą ar trapumą arba sąveikaujančios su stingdikliais, skatinant ir stiprinant tirštėjimą.
description:lv:Cietinātāji ir vielas, kas padara vai saglabā stingrus vai kraukšķīgus augļu vai dārzeņu audus, vai iedarbojoties ar recinātājiem, veido vai stiprina želeju.
description:nl:Verstevigingsmiddelen: stoffen die fruit of groente stevig of knapperig maken of houden, of met geleermiddelen reageren om een gel te vormen of te verstevigen.
description:pl:Substancje wiążące to substancje powodujące lub utrzymujące jędrność lub kruchość tkanek owoców i warzyw lub współdziałające z substancjami żelującymi w tworzeniu lub wzmacnianiu żelu.
description:pt:Agentes de endurecimento: substâncias que tornam ou mantêm firmes ou estaladiços os tecidos dos frutos ou dos produtos hortícolas, ou actuam em conjunto com gelificantes para produzir ou reforçar um gel.
description:sk:Stužovadlá sú látky, ktoré spevňujú tkanivá ovocia a zeleniny alebo ich zachovávajú v krehkom stave, alebo spolupôsobia s gélotvornými činidlami a tvoria alebo spevňujú gél.
description:sl:Utrjevalci so snovi, ki omogočajo ali ohranjajo čvrstost sadja ali zelenjave ali v povezavi z želirnimi sredstvi tvorijo ali utrdijo žele.
description:sv:Konsistensmedel: ämnen som gör eller håller frukt eller grönsaker fasta eller spröda eller som reagerar med geleringsmedel och bildar eller förstärker ett gel.

<en:firming agent
en:natural firming agent


# nova:en:flavour-enhancer
en: Flavour enhancer, flavour synergist, flavor enhancer, flavor enhancers
bg: Овкусител, овкусители
ca: Potenciador del gust, potenciadors del gust, potenciador del sabor, potenciadors del sabor
cs: Látka zvýrazňující chuť a vůni
da: Smagsforstærker, Smagsforstærkere
de: Geschmacksverstärker
el: Ενισχυτικό γεύσης
es: Potenciador del sabor, potenciadores del sabor, Acentuadores del sabor, acentuadores del aroma, aromatizantes sinergistas, intensificador del sabor, intensificadores del sabor
et: Lõhna- ja maitsetugevdaja
fi: Arominvahvenne, Arominvahvennetta, Arominvahventeet, Arominvahventeita, Aromivahvenne, Aromivahvennetta, Aromivahventeen, Aromivahventeita
fr: Exhausteur de goût, exhausteurs de goût, Exaltateur d'arôme, agent de sapidité, activateur d'arôme, exaltateur de goût, exhausteur d'arôme, exhausteurs de saveur, exhausteur de saveur
ga: Méadaitheoir blais
hr: pojačivač okusa, pojačivači okusa, sirup pojačivač okusa, pojačivač arome, pojačivači arome, pojačivači aroma, poboljšivač, smjesa poboljšivača
hu: Ízfokozó, Ízfokozók
it: Esaltatore di sapidità, esaltatori di sapidità
lt: Aromato ir skonio stipriklis
lv: Garšas pastiprinātājs
mt: Tejjieb il-ħwawar
nb: Smaksforsterker, Smaksforsterkere
nl: Smaakversterker, Smaakversterkers
pl: Wzmacniacz smaku, Wzmacniacze smaku
pt: Intensificador de sabor
ro: Potențiator de aromă, potenţiatori de aromă
ru: Ароматизатор, ароматизаторы, усилители вкуса и аромата, усилитель вкуса и аромата, вкусоароматические-вещества, усилитель вкуса, aроматизаторы
sk: Stimulátor, zvýrazňovač chuti
sl: Ojačevalec arome
sv: Smakförstärkare
zh: 增味劑
wikidata:en:Q898745
# ingredient/fr:exhausteur-de-saveur has 32 products in 4 languages @2019-03-01
description:en:Flavour enhancers are substances which enhance the existing taste and/or odour of a foodstuff.
description:cs:Látkami zvýrazňujícími chuť a vůni se rozumějí látky, které zvýrazňují stávající chuť nebo vůni potraviny.
description:da:Smagsforstærkere: stoffer, der forstærker en fødevares smag og/eller lugt.
description:de:Geschmacksverstärker sind Stoffe, die den Geschmack und/oder Geruch eines Lebensmittels verstärken.
description:el:Ενισχυτικά γεύσεως, οι ουσίες που ενισχύουν την υπάρχουσα γεύση ή/και οσμή τροφίμου·
description:es:Potenciadores del sabor: sustancias que realzan el sabor o el aroma, o ambos, de un producto alimenticio.
description:et:Lõhna- ja maitsetugevdajad – ained, mis tugevdavad toidule omast maitset ja/või lõhna.
description:fi:Arominvahventeet ovat aineita, jotka vahvistavat elintarvikkeen omaa makua ja/tai tuoksua.
description:fr:Les exhausteurs de goût sont des substances qui renforcent le goût et/ou l’odeur d’une denrée alimentaire.
description:hu:Ízfokozók: olyan anyagok, amelyek fokozzák az élelmiszerek meglevő ízét és/vagy illatát.
description:it:Gli esaltatori di sapidità sono sostanze che esaltano il sapore e/o la fragranza esistente di un prodotto alimentare.
description:lt:Aromato ir skonio stiprikliai – medžiagos, sustiprinančios maisto produkto skonį ir (arba) aromatą.
description:lv:Garšas pastiprinātāji ir vielas, kas pastiprina pārtikas produktiem piemītošo garšu un/vai smaržu.
description:nl:Smaakversterkers: stoffen die de bestaande smaak en/of geur van een levensmiddel versterken.
description:pl:Wzmacniacze smaku to substancje wzmacniające istniejący smak lub zapach środków spożywczych.
description:pt:Intensificadores de sabor: substâncias que intensificam o sabor e/ou o cheiro dos géneros alimentícios.
description:sk:Zvýrazňovače chuti a arómy sú látky, ktoré zvýrazňujú existujúcu chuť a/alebo vôňu potraviny.
description:sl:Ojačevalci arome so snovi, ki izboljšajo obstoječi okus in/ali vonj živila.
description:sv:Smakförstärkare: ämnen som förstärker den existerande smaken och/eller lukten hos ett livsmedel.



en: Flour treatment agent, dough conditioner, dough strengthening agent, flour bleaching agent, flour improver, flour treatment agent
bg: Агент за обработка на брашното
ca: Agent de tractament de la farina, agents de tractament de la farina
cs: Látka zlepšující mouku
da: Melbehandlingsmiddel
de: Mehlbehandlungsmittel
el: Βελτιωτικό αλεύρων
es: Agente de tratamiento de la harina, agentes de tratamiento de la harina, acondicionadores de masa, acondicionador de masa, blanqueadores de las harinas, blanqueador de la harina, mejoradores de harinas, mejorador de la harina, reforzadores de la masa, reforzador de la masa, mejorante, mejorante panario
et: Jahu parendaja
fi: Jauhonparanne, Jauhoparannetta, Jauhonparanteet, Jauhonparanteita
fr: Agent de traitement de la farine, agents de traitement de la farine, agent de traitement de farine, agent de blanchiment de la farine, agent de conditionnement des pâtes, agent de réhaussement des pâtes, améliorant de la farine
ga: Oibreán plúrchóireála
hr: tvar za tretiranje brašna, tvari za tretiranje brašna, tvar za rahljenje tijesta, sladilo za rahljenje
hu: Lisztkezelő szer, lisztkezelőszer, lisztjavító szer, lisztjavítószer
it: Agente di trattamento della farina, agenti di trattamento della farina, agente di trattamento delle farine
lv: Miltu apstrādes līdzeklis
lt: Miltų apdorojimo medžiaga
mt: Aġent għat-trattament tad-dqiq
nb: Melbehandlingsmiddel
nl: Meelverbeteraar, Meelverbeteraars
pl: Środek do przetwarzania mąki, Środki do przetwarzania mąki
pt: Agente de tratamento da farinha
ro: Agent de tratare a făinii
sk: Múku upravujúca látka
sl: Sredstvo za obdelavo moke
sv: Mjölbehandlingsmedel
wikidata:en:Q469842
description:en:Flour treatment agents are substances, other than emulsifiers, which are added to flour or dough to improve its baking quality.
description:cs:Látkami zlepšujícími mouku se rozumějí látky (jiné než emulgátory), které se přidávají do mouky nebo těsta pro zlepšení jejich pekařské jakosti.
description:da:Melbehandlingsmidler: andre stoffer end emulgatorer, som tilsættes til mel eller dej for at forbedre bageegenskaberne.
description:de:Mehlbehandlungsmittel sind Stoffe außer Emulgatoren, die dem Mehl oder dem Teig zugefügt werden, um deren Backfähigkeit zu verbessern.
description:el:Βελτιωτικά αλεύρων είναι ουσίες, πλην των γαλακτωματοποιητών, που προστίθενται στο αλεύρι ή τη ζύμη προκειμένου να βελτιώσουν την αρτοποιητική ικανότητά τους.
description:es:Agentes de tratamiento de las harinas: sustancias, distintas de los emulgentes, que se añaden a la harina o a la masa para mejorar su calidad de cocción.
description:et:Jahu parendajad – ained (välja arvatud emulgaatorid), mida lisatakse jahule või taignale selle küpsemisomaduste parandamiseks.
description:fi:Jauhon käsittelyaineet ovat muita aineita kuin emulgointiaineita, jotka lisätään jauhoon tai taikinaan sen leivontaominaisuuksien parantamiseksi.
description:fr:Les agents de traitement de la farine sont des substances autres que les émulsifiants qui, ajoutées à la farine ou à la pâte, améliorent sa qualité boulangère.
description:hu:Lisztkezelő szerek: az emulgeáló szerektől eltérő olyan anyagok, amelyeket a liszthez vagy a tésztához adnak, hogy javítsák sütési tulajdonságaikat.
description:it:Gli agenti di trattamento delle farine, esclusi gli emulsionanti, sono sostanze che vengono aggiunte alla farina o ad un impasto per migliorarne le qualità di cottura.
description:lt:Miltų apdorojimo medžiagos – medžiagos, išskyrus emulsiklius, dedamos į miltus ar tešlą ir gerinančios miltų ar tešlos kepimo savybes.
description:lv:Miltu apstrādes līdzekļi ir vielas, izņemot emulgatorus, ko pievieno miltiem vai mīklai, lai uzlabotu to cepamīpašības.
description:nl:Meelverbeteraars: stoffen, met uitzondering van emulgatoren, die aan meel of deeg worden toegevoegd om de bakeigenschappen ervan te verbeteren.
description:pl:Środki do przetwarzania mąki (polepszacze) to substancje, inne niż emulgatory, dodawane do mąki lub ciasta w celu poprawy ich właściwości wypiekowych.
description:pt:Agentes de tratamento da farinha: substâncias, com excepção dos emulsionantes, adicionadas à farinha ou à massa para melhorar a qualidade da cozedura.
description:sk:Látky na zlepšenie vlastností múky sú látky iné ako emulgátory, ktoré sa pridávajú do múky alebo do cesta na zlepšenie ich vlastností pri pečení.
description:sl:Sredstva za obdelavo moke so snovi, razen emulgatorjev, ki so dodane moki ali testu za izboljšanje njunih pecilnih lastnosti.
description:sv:Mjölbehandlingsmedel: andra ämnen än emulgeringsmedel som tillförs mjöl eller deg för att förbättra dess bakegenskaper.




en: Foaming agent, aerating agent, foaming agent, whipping agent
bg: Пенители
ca: Escumant, escumants, agent escumant, agents escumants
cs: Pěnotvorná látka
da: Skumdannende middel
de: Schaummittel
el: Αφριστικοί παράγοντες
es: Espumante, espumantes, agente de aireación, agente de batido, agente espumante, agentes espumantes
et: Vahustusaine
fi: Vaahdotusaine, Vaahdotusainetta, Vaahdotusaineet, Vaahdotusaineita
fr: Agent moussant, agent d'aération, agent fouettant, moussant, pour fouetter
ga: Oibreáin chúrtha
hu: Habosítószer
it: Agente schiumogeno, agenti schiumogeni
mt: Aġent li jagħmel ir-ragħwa
lt: Putojimą sukelianti medžiaga
lv: Putu veidotājs
nl: Schuimmiddel, Schuimmiddelen
pl: Substancja pianotwórcza, Substancje pianotwórcze
pt: Agente espumante
ro: Agenți de spumare
sk: Penotvorná látka
sl: Sredstvo za penjenje
sv: Skumbildande medel
wikidata:en:Q759922
description:en:Foaming agents are substances which make it possible to form a homogenous dispersion of a gaseous phase in a liquid or solid foodstuff.
description:cs:Pěnotvornými látkami se rozumějí látky, které umožňují vytváření stejnorodé disperze plynné fáze v kapalné nebo tuhé potravině.
description:da:Skumdannende midler: stoffer, hvormed man kan opnå homogen fordeling af en luftart i en flydende eller fast fødevare.
description:de:Schaummittel sind Stoffe, die die Bildung einer einheitlichen Dispersion einer gasförmigen Phase in einem flüssigen oder festen Lebensmittel ermöglichen.
description:el:Αφριστικοί παράγοντες, οι ουσίες που επιτρέπουν την ομοιογενή διασπορά αερίου φάσεως σε υγρό ή στερεό τρόφιμο·
description:es:Espumantes: sustancias que hacen posible formar una dispersión homogénea de una fase gaseosa en un producto alimenticio líquido o sólido.
description:et:Vahustusained – ained, mis võimaldavad gaasifaasi homogeenset jaotumist vedelas või tahkes toidus.
description:fi:Vaahdotusaineet ovat aineita, jotka mahdollistavat kaasumaisen olomuodon homogeenisen jakautumisen kiinteässä tai nestemäisessä elintarvikkeessa.
description:fr:Les agents moussants sont des substances qui permettent de réaliser la dispersion homogène d’une phase gazeuse dans une denrée alimentaire liquide ou solide.
description:hu:Habosító szerek: olyan anyagok, amelyek lehetővé teszik egy gázfázis homogén diszperzióját egy folyékony vagy szilárd élelmiszerben.
description:it:Gli agenti schiumogeni sono sostanze che rendono possibile l’ottenimento di una dispersione omogenea di una fase gassosa in un prodotto alimentare liquido o solido.
description:lt:Putojimą sukeliančios medžiagos – medžiagos, kurios padeda susidaryti vienalytei dispersinei dujinei fazei skystame ar kietame maisto produkte.
description:lv:Putu veidotāji ir vielas, kas nodrošina gāzveida fāzes homogēnu izkliedi šķidros vai cietos pārtikas produktos.
description:nl:Schuimmiddelen: stoffen die het mogelijk maken een homogene dispersie van een gasvormige fase in een vloeibaar of vast levensmiddel te vormen.
description:pl:Substancje pianotwórcze to substancje umożliwiające powstanie jednorodnej dyspersji fazy gazowej w środkach spożywczych w płynie lub w postaci stałej.
description:pt:Espumantes: substâncias que tornam possível a dispersão homogénea de uma fase gasosa nos géneros alimentícios líquidos ou sólidos.
description:sk:Penotvorné činidlá sú látky, ktoré umožňujú tvorbu homogénnej disperzie plynnej fázy v kvapalnej alebo tuhej potravine.
description:sl:Sredstva za penjenje so snovi, ki omogočajo homogeno razpršitev plinaste faze v tekočem ali v trdem živilu.
description:sv:Skumbildande medel: ämnen som gör det möjligt att skapa en homogen spridning av en gasfas i ett flytande eller fast livsmedel.


en:Gelling agent, gelifier
bg:Желиращ агент
ca:Gelificant, gelificants, agent gelificant, agents gelificants
cs:Želírující látka
de:Geliermittel
da:Geleringsmiddel, Geleringsmidler
el:Πηκτωματογόνο
es:gelificante, gelificantes, agente gelificante, agentes gelificantes
et:Želeeriv aine
fi:Hyytelöimisaine, Hyytelöimisainetta, Hyytelöimisaineet, Hyytelöimisaineita
fr:Gélifiant, Agent gélifiant
ga:Oibreán glóthúcháin
hr:tvar za želiranje, sredstvo za želiranje
hu:Zselésítőanyag, zselésítő anyag, zselésítő
it:Gelificante, gelificanti, agente gelificante, agenti gelificanti
ja:ゲル化剤
lt:Stingdiklis
lv:Recinātājs
mt:Aġent li jgħaqqad f’ġel
nl:Geleermiddel, Geleermiddelen
pl:Substancja żelująca, Substancje żelujące
pt:Gelificante
ro:Agent gelatinizant
ru:загустители, агент желирующий, желирующий агент
sk:Želírujúca látka
sl:Želirno sredstvo
sv:Geleringsmedel, Geleringmedel
wikidata:en:Q27862636
# fr:Gélifiant has 8019 products in 18 languages @2018-11-03
description:en:Gelling agents are substances which give a foodstuff texture through formation of a gel.
description:cs:Želírujícími látkami se rozumějí látky, které udělují potravině texturu tím, že vytvářejí gel.
description:da:Geleringsmidler: stoffer, der giver en fødevare konsistens ved geldannelse.
description:de:Geliermittel sind Stoffe, die Lebensmitteln durch Gelbildung eine festere Konsistenz verleihen.
description:el:Πηκτωματογόνοι παράγοντες, οι ουσίες που προσδίδουν σ’ ένα τρόφιμο υφή μέσω του σχηματισμού πηκτώματος·
description:es:Gelificantes: sustancias que dan textura a un producto alimenticio mediante la formación de un gel.
description:et:Tarret andvad ained – ained, mis želee tekkimisega annavad toidule tekstuuri.
description:fi:Hyytelöimisaineet ovat aineita, jotka antavat elintarvikkeelle hyytelömäisen rakenteen.
description:fr:Les gélifiants sont des substances qui, ajoutées à une denrée alimentaire, lui confèrent de la consistance par la formation d’un gel.
description:hu:Zselésítőanyagok: olyan anyagok, amelyek gélképzéssel alakítják ki az élelmiszer szerkezetét.
description:it:Gli agenti gelificanti sono sostanze che danno consistenza ad un prodotto alimentare tramite la formazione di un gel.
description:lt:Stingdikliai – medžiagos, suteikiančios maisto produktui gelio savybių.
description:lv:Recinātāji ir vielas, kas, veidojot želeju, rada pārtikas produkta struktūru.
description:nl:Geleermiddelen: stoffen die een levensmiddel vorm geven door een gel te vormen.
description:pl:Substancje żelujące to substancje nadające środkom spożywczym konsystencję poprzez tworzenie żelu.
description:pt:Gelificantes: substâncias que dão textura aos géneros alimentícios através da formação de um gel.
description:sk:Želírujúce činidlá sú látky, ktoré vytvorením gélu tvoria textúru potraviny.
description:sl:Želirna sredstva so snovi, ki dajejo živilu teksturo s tvorbo želeja.
description:sv:Geleringsmedel: ämnen som ger ett livsmedel struktur genom att bilda ett gel.


en: Glazing agent, coating agent, film forming agent, polishing agent, sealing agent, surface-finishing agent
bg: Глазиращ агент
ca: Agent de recobriment
cs: Lešticí látka
da: Overfladebehandlingsmiddel, Overfladebehandlingsmidler
de: Überzugsmittel
el: Υλικό για γλασάρισμα
es: Agente de recubrimiento, Agente de glaseado, agente de abrillantado, agente de acabado en superficie, agente de glaseado, agente de revestimiento, agente formadores de película, agente sellantes
et: Glaseeraine
fi: Pintakäsittelyaine, Pintakäsittelyainetta, Pintakäsittelyaineet, Pintakäsittelyaineita
fr: Agent d’enrobage, agents d'enrobage, agent de conditionnement hermétique, agent de finition superficielle, agent de polissage, filmogène
ga: Oibreán glónrúcháin
hr: sredstva za glaziranje, sredstvo za glaziranje, tvar za poliranje, tvari za poliranje, zaštitne kulture
hu: Fényezőanyag, bevonószer, bevonó
it: Agente di rivestimento, agenti di rivestimento
ja: 光沢剤
lt: Glajinė medžiaga
lv: Glazētājviela
mt: Aġent li jagħmel l-ikel ileqq
nb: Overflatebehandlingsmiddel, Overflatebehandlingsmidler
nl: Glansmiddel, Glansmiddelen
pl: Substancja glazurująca, Substancje glazurujące, środki pokrywające
pt: Agente de revestimento
ro: Agent de glazurare
sk: Povlaková látka, poleva, leštiaca látka
sl: Sredstvo za glaziranje
sv: Ytbehandlingsmedel, Glansmedel
wikidata:en:Q334582
description:en:Glazing agents (including lubricants) are substances which, when applied to the external surface of a foodstuff, impart a shiny appearance or provide a protective coating.
description:cs:Lešticími látkami (včetně lubrikantů) se rozumějí látky, které po nanesení na vnější povrch udělují potravině lesklý vzhled nebo vytvářejí ochranný povlak.
description:da:Overfladebehandlingsmidler (herunder glittemidler): stoffer, der giver en fødevare et skinnende udseende eller udgør et beskyttende lag, når de påføres fødevarens overflade.
description:de:Überzugmittel (einschließlich Gleitmittel) sind Stoffe, die der Außenoberfläche eines Lebensmittels ein glänzendes Aussehen verleihen oder einen Schutzüberzug bilden.
description:el:Υλικά για γλασάρισμα (συμπεριλαμβανομένων των λιπαντικών μέσων), οι ουσίες που, τοποθετούμενες στην εξωτερική επιφάνεια τροφίμου, του προσδίδουν στιλπνότητα ή του παρέχουν προστατευτική επικάλυψη·
description:es:Agentes de recubrimiento (incluidos los lubricantes): sustancias que, cuando se aplican en la superficie exterior de un producto alimenticio, confieren a este un aspecto brillante o lo revisten con una capa protectora.
description:et:Glaseerained (sealhulgas määrdeained) – ained, mille abil tekitatakse toidu välispinnale läige või kaitsekate.
description:fi:Kiillotusaineet (mukaan luettuina voiteluaineet) ovat aineita, jotka elintarvikkeen ulkopintaan käytettyinä jättävät kiiltävän pinnan tai muodostavat suojakerroksen.
description:fr:Les agents d'enrobage (y compris les agents de glisse) sont des substances qui, appliquées à la surface d’une denrée alimentaire, lui confèrent un aspect brillant ou constituent une couche protectrice.
description:hu:Fényezőanyagok (beleértve a kenőanyagokat is): olyan anyagok, amelyek ha az élelmiszer külső felületén alkalmazzák őket, csillogó megjelenést adnak vagy védőbevonatot biztosítanak.
description:it:Gli agenti di rivestimento (inclusi gli agenti lubrificanti) sono sostanze che, quando vengono applicate alla superficie esterna di un prodotto alimentare, gli conferiscono un aspetto brillante o forniscono un rivestimento protettivo.
description:lt:Glazūros medžiagos (įskaitant užtepus) – medžiagos, suteikiančios maisto produkto paviršiui blizgesį arba sudarančios apsauginę plėvelę.
description:lv:Glazētājvielas (tostarp smērvielas) ir vielas, ko izmanto pārtikas produktu ārējās virsmas apstrādei, lai padarītu to spīdīgu vai lai izveidotu aizsargslāni.
description:nl:Glansmiddelen (met inbegrip van glijmiddelen): stoffen die op het oppervlak van een levensmiddel worden aangebracht om het een glanzend uiterlijk te geven of om een beschermende deklaag te vormen.
description:pl:Substancje glazurujące (w tym środki do smarowania) to substancje, które po nałożeniu na zewnętrzną powierzchnię środka spożywczego tworzą warstwę ochroną lub nadają jej błyszczący wygląd.
description:pt:Agentes de revestimento (incluindo lubrificantes): substâncias que, quando aplicadas na superfície externa dos géneros alimentícios, lhes conferem uma aparência brilhante ou um revestimento protector.
description:sk:Polevové činidlá (vrátane lubrikantov) sú látky, ktoré pri aplikovaní na povrch potraviny dodávajú potravine lesklý vzhľad alebo na nej vytvárajú ochranný povlak.
description:sl:Sredstva za glaziranje so snovi (vključno z mazivi), ki dajejo živilu lesk ali tvorijo zaščitno oblogo na njegovi zunanji površini.
description:sv:Ytbehandlingsmedel (inklusive smörjmedel): ämnen som ger ett blankt utseende eller ett skyddande skikt när de appliceras på ytan av ett livsmedel.


en: Humectant, moisture retention agent, water retention agent, wetting agent, moisture retention
bg: Влагозадържащ агент
ca: Humectant
cs: Zvlhčující látka
da: Fugtighedsbevarende middel
de: Feuchthaltemittel
el: Υγροσκοπικό μέσο
es: Humectante, agente humectante, agente de retención del agua, agentes de retención de la humedad
fi: Kosteudensäilyttäjä, Kosteudensäilyttäjää, Kosteudensäilyttäjät, Kosteudensäilyttäjiä, Humektantti, Humektanttia, Humektantit, Humektantteja
et: Niiskusesäilitaja
fr: Humectant, agent de rétention d'eau, agent de rétention d'humidité, mouillant, agent mouillant
ga: Taisleán
hr: tvar za zadržavanje vlage, humektant, sredstvo za zadržavanje vlage, tvari za zadržavanje vlage
hu: Nedvesítőszer
it: Umidificante, umidificanti, agente umidificante, agenti umidificanti, umettante, umettanti
lt: Drėgmę išlaikanti medžiaga
lv: Mitrumuzturētājs
nb: Fuktighetsbevarer
nl: Bevochtigingsmiddel
pt: Humidificante, humidificantes
pl: Substancja utrzymująca wilgoć, Substancje utrzymujące wilgoć, Substancja utrzymująca wilgotność, Substancje utrzymujące wilgotność
ro: Agent de umezire
ru: влагоудерживающий агент, влагоудерживающие агенты, агент влагоудерживающий, агент-влагоудерживающий
sk: Zvlhčovadlo
sv: Fuktighetsbevarande medel
zh: 水分保持劑
wikidata:en:Q911854
description:en:Humectants are substances which prevent foods from drying out by counteracting the effect of an atmosphere having a low degree of humidity, or promote the dissolution of a powder in an aqueous medium.
description:cs:Zvlhčujícími látkami se rozumějí látky, které chrání potravinu před vysycháním tím, že působí proti účinkům vzduchu s nízkou relativní vlhkostí nebo podporují rozpouštění práškovitých potravin ve vodném prostředí.
description:da:Fugtighedsbevarende midler: stoffer, som beskytter fødevarer mod udtørring ved at reducere virkningen af omgivelser med lav fugtighedsgrad, eller som gør opløsning af et pulver i et vandigt medium lettere.
description:de:Feuchthaltemittel sind Stoffe, die das Austrocknen von Lebensmitteln verhindern, indem sie die Auswirkungen einer Atmosphäre mit geringem Feuchtigkeitsgehalt ausgleichen, oder Stoffe, die die Auflösung eines Pulvers in einem wässrigen Medium fördern.
description:el:Υγροσκοπικά μέσα, οι ουσίες που αποτρέπουν την ξήρανση των τροφίμων αντιδρώντας στην επίδραση μιας ατμόσφαιρας με χαμηλό βαθμό υγρασίας, ή που προάγουν τη διάλυση μιας σκόνης σε υδατικό μέσο·
description:es:Humectantes: sustancias que impiden la desecación de los alimentos contrarrestando el efecto de una atmósfera con un grado bajo de humedad, o que favorecen la disolución de un polvo en un medio acuoso.
description:et:Niiskusesäilitajad – ained, mis takistavad toidu kuivamist madala niiskusesisaldusega õhus või soodustavad pulbrite lahustumist vesikeskkonnas.
description:fi:Kosteudensäilyttäjät ovat aineita, jotka estävät elintarvikkeita kuivumasta kosteuspitoisuudeltaan alhaisen ympäröivän ilman vaikutuksesta tai edistävät jauheen liukenemista nestemäiseen aineeseen.
description:fr:Les humectants sont des substances qui empêchent le dessèchement des denrées alimentaires en compensant les effets d’une faible humidité atmosphérique ou qui favorisent la dissolution d’une poudre en milieu aqueux.
description:hu:Nedvesítőszerek: olyan anyagok, amelyek megvédik az élelmiszert a kiszáradástól, ellensúlyozva egy alacsony relatív nedvességtartalmú légtér hatását, vagy elősegítik egy por vizes közegben való oldódását.
description:it:Gli agenti umidificanti sono sostanze che impediscono l’essiccazione degli alimenti contrastando l’effetto di una umidità atmosferica scarsa, o che promuovono la dissoluzione di una polvere in un ambiente acquoso.
description:lt:Drėgmę išlaikančios medžiagos – medžiagos, apsaugančios maisto produktą nuo išdžiūvimo sumažėjus drėgmei atmosferoje, arba padedančios vandenyje ištirpinti miltelius.
description:lv:Mitrumuzturētāji ir vielas, kas pasargā pārtikas produktus no izžūšanas, pretdarbojoties sausa gaisa ietekmei, vai veicina pulveru šķīšanu ūdeni saturošā vidē.
description:nl:Bevochtigingsmiddelen: stoffen die uitdroging van levensmiddelen beletten door de gevolgen van een lage luchtvochtigheid tegen te gaan, of een poeder makkelijker oplosbaar maken in een waterig medium.
description:pl:Substancje utrzymujące wilgoć to substancje zapobiegające wysychaniu żywności poprzez przeciwdziałanie wpływom atmosferycznym, posiadające niski stopień wilgotności, lub ułatwiające rozpuszczanie się proszku w środowisku wodnym.
description:pt:Humidificantes: substâncias que impedem os géneros alimentícios de secar por contrabalançarem o efeito de uma atmosfera com baixo grau de humidade, ou promovem a dissolução de um pó num meio aquoso.
description:sk:Zvlhčovadlá sú látky, ktoré chránia potraviny pred vysušením tak, že obmedzujú vplyv vzduchu s nízkou relatívnou vlhkosťou alebo podporujú rozpúšťanie prášku vo vodnom prostredí.
description:sl:Sredstva za ohranjanje vlage so snovi, ki preprečujejo izsušitev živil pri nizki vlažnosti zraka ali pospešujejo raztapljanje praška v vodi.
description:sv:Fuktighetsbevarande medel: ämnen som förhindrar uttorkning av livsmedel genom att motverka effekten av luft med låg fuktighet, eller förbättrar upplösningen av pulver i vattenlösningar.

en: Modified starch
bg: Модифицирано нишесте, модифицирана скорбяла
ca: Midó modificat
ga: Stáirse modhnaithe
de: Modifizierte Stärke, Modifizierte Stärken
da: Modificeret stivelse
el: Τροποποιημένο άμυλο
es: Almidón modificado
fi: Muunnettu tärkkelys, Muunnettua tärkkelystä, Muunnetut tärkkelykset, Muunnettuja tärkkelyksiä
fr: Amidon modifié
it: Amido modificato, amidi modificati
nl: Gemodificeerd zetmeel
pt: Amido modificado
lv: Modificēta ciete
cs: Modifikovaný škrob
et: Modifitseeritud tärklis
hu: Módosított keményítő
pl: Skrobia modyfikowana, skrobie modyfikowane
lt: Modifikuotas krakmolas
mt: Lamtu mmodifikat
sk: Modifikovaný škrob
sl: Modificirani škrob
sv: Modifierad stärkelse
ro: Amidon modificat
bg: Модифицирано нишесте
wikidata:en:Q415766


en:Packaging gas
es:Gas de envasado, Gases de envasado
fi:Pakkauskaasu, Pakkauskaasua, Pakkauskaasut, Pakkauskaasuja
fr:Gaz de conditionnement
it:Gas di confezionamento
description:en:A food additive gas, which is introduced into a container before, during or after filling with food with the intention to protect the food, for example, from oxidation or spoilage.
description:es:Aditivos alimentarios gaseosos, introducidos en un envase antes, durante o después de su llenado con un alimento, con la intención de proteger el alimento, por ejemplo, de la oxidación o descomposición.
description:fr:Additif alimentaire gazeux, qui est introduit dans un conteneur pendant, durant ou après son remplissage avec une denrée alimentaire avec l’intention de protéger l’aliment par exemple de l’oxydation ou de l’altération.

en: Preservative, antimicrobial preservative, antimicrobial synergist, antimould and antirope agent, antimycotic agent, bacteriophage control agent, fungistatic agent, natural mold inhibitor, maintain freshness, protect flavor
bg: Консервант, консерванти
ca: Conservant, conservador, conservants
cs: Konzervant
da: Konserveringsmiddel, Konserveringsmidler, Konservering
de: Konservierungsstoff, Konservierungsstoffe, Konservierungsmittel
el: Συντηρητικό
es: Conservante, conservantes, Conservador, conservadores, agente conservador, agentes conservadores, sustancias conservadoras, sustancia conservadora, agente antimicótico, agente de control de bacteriófagos, agente fungistático, agentes inhibidores de mohos y hongos filamentosos, conservadores antimicrobianos, conservador antimicrobiano, preservante
et: Säilitusaine, säilitusained
fi: Säilöntäaine, Säilöntäainetta, Säilöntäaineet, Säilöntäaineita
fr: Conservateur, agent conservateur, agent antimoisissure et antifilant, agent antimoisissure, antifilant, agent antimycoses, agent de conservation, agent de conservation antimicrobien, agent de contrôle bactériologique, antimicrobien synergique, agent antimicrobien, antimicrobien, fongiostatique, agent antifongique
ga: Leasaitheach
he:חומר משמר
hr: konzervans, konzervansi, tvar za zadržavanje svježine, tvar za održavanje svježine
hu: Tartósítószer, tartósítószerek
is: Rotvarnarefni
it: Conservante, conservanti, agente conservante, agenti conservanti
ja: 保存料
lv: Konservants
lt: Konservantas
mt: Preservattiv
nb: Konserveringsmiddel, Konserveringsmidler
nl: Conserveermiddel, Conserveermiddelen, conserveringsmiddelen
no: konserveringsmiddel
pl: substancja konserwująca, substancje konserwujące, środek konserwujący, konserwant, konserwanty
pt: Conservante, conservantes
ro: Conservant, conservanți
ru: Консервант, консерванты
sk: Konzervačná látka
sl: Konzervans
sv: Konserveringsmedel, Konservering
wikidata:en:Q274579
description:en:Preservatives are substances which prolong the shelf-life of foods by protecting them against deterioration caused by micro-organisms and/or which protect against growth of pathogenic micro-organisms.
description:cs:Konzervanty se rozumějí látky, které prodlužují trvanlivost potravin tím, že je chrání proti zkáze způsobené mikroorganismy, nebo které potraviny chrání před růstem patogenních mikroorganismů.
description:da:Konserveringsmidler: stoffer, som forlænger en fødevares holdbarhed ved at beskytte den mod ødelæggelse forårsaget af mikroorganismer, og/eller som beskytter mod vækst af patogene mikroorganismer.
description:de:Konservierungsstoffe sind Stoffe, die die Haltbarkeit von Lebensmitteln verlängern, indem sie sie vor den schädlichen Auswirkungen von Mikroorganismen schützen, und/oder vor dem Wachstum pathogener Mikroorganismen schützen.
description:el:Συντηρητικά, οι ουσίες οι οποίες παρατείνουν το χρόνο διατήρησης των τροφίμων προστατεύοντάς τα από τις αλλοιώσεις που προκαλούνται από τους μικροοργανισμούς ή/και τα προστατεύουν από την ανάπτυξη παθογόνων μικροοργανισμών·
description:es:Conservadores: sustancias que prolongan la vida útil de los alimentos protegiéndolos del deterioro causado por microorganismos o que protegen del crecimiento de microorganismos patógenos.
description:et:Konservandid – ained, mis pikendavad toidu säilimisaega, kaitstes seda mikroorganismide põhjustatud riknemise eest ja/või mis kaitsevad patogeensete mikroorganismide kasvu eest.
description:fi:Säilöntäaineet ovat aineita, jotka pidentävät elintarvikkeiden säilyvyyttä suojelemalla niitä mikro-organismien aiheuttamalta pilaantumiselta ja/tai patogeenisten mikro-organismien kasvulta.
description:fr:Les conservateurs sont des substances qui prolongent la durée de conservation des denrées alimentaires en les protégeant des altérations dues aux micro-organismes et/ou qui les protègent contre la croissance de micro-organismes pathogènes.
description:hu:Tartósítószerek: olyan anyagok, amelyek a mikroorganizmusok okozta romlás megakadályozásával meghosszabbítják az élelmiszerek eltarthatóságát, és/vagy védelmet biztosítanak a kórokozó mikroorganizmusokkal szemben.
description:it:I conservanti sono sostanze che prolungano la durata di conservazione degli alimenti proteggendoli dal deterioramento provocato da microorganismi e/o dalla proliferazione di microorganismi patogeni.
description:lt:Konservantai – medžiagos, kurios prailgina maisto produktų galiojimo terminą ir apsaugo juos nuo mikroorganizmų sukeliamo gedimo ir (arba) kurios apsaugo nuo patogeninių mikroorganizmų dauginimosi.
description:lv:Konservanti ir vielas, kas pagarina pārtikas produktu glabāšanās laiku, aizsargājot tos no mikroorganismu izraisītas bojāšanās, un/vai kas aizsargā pret patogēnu mikroorganismu augšanu.
description:nl:Conserveermiddelen: stoffen die de houdbaarheid van levensmiddelen verlengen door ze te beschermen tegen bederf door micro-organismen en/of tegen de groei van pathogene micro-organismen.
description:pl:Substancje konserwujące to substancje przedłużające okres przydatności środków spożywczych do spożycia poprzez ochronę przed zepsuciem spowodowanym obecnością mikroorganizmów lub chroniące przed wzrostem mikroorganizmów patogennych.
description:pt:Conservantes: substâncias que prolongam o prazo de conservação dos géneros alimentícios protegendo-os contra a deterioração causada por microrganismos e/ou contra o desenvolvimento de microrganismos patogénicos.
description:sk:Konzervačné látky sú látky, ktoré predlžujú trvanlivosť potravín tak, že ich chránia pred skazením spôsobeným mikroorganizmami, a/alebo ktoré chránia potraviny pred množením patogénnych mikroorganizmov.
description:sl:Konzervansi so snovi, ki podaljšajo rok uporabnosti živil tako, da jih ščitijo pred kvarjenjem, ki ga povzročajo mikroorganizmi, in/ali jih ščitijo pred razvojem patogenih mikroorganizmov.
description:sv:Konserveringsmedel: ämnen som förlänger hållbarheten hos livsmedel genom att skydda dem mot nedbrytning orsakad av mikroorganismer och/eller skydda dem mot tillväxt av patogena mikroorganismer.

<en:preservative
en:fruit preservative
de:Fruchtkonserve
fr:conservateur de fruit, conservateur du fruit
# ingredient/fr:conservateur-de-fruit has 43 products in french@2019-02-10
# ingredient/fr:conservateur-du-fruit has 124 produits in french @2019-05-02
# usage:fr: Conservateur du fruit : Sorbate de potassium

<en:preservative
en:natural preservative
hr:prirodno sredstvo za konzerviranje


# comment:en:do not mix with packaging gas.
en: Propellent gas, propellant gas, propellent, propellant
bg: Опаковъчен газ
ca:gas propellent
cs: Balicí plyn
da: Drivgas
de: Treibgas
el: Προωστικό αέριο
es: Gas propulsor
et: Propellent
fi: Ponneaine, Ponneainetta, Ponneaineet, Ponneaineita
fr: Gaz propulseur, Propulseur
ga: Gás tiomána
hr: potisni plin
hu: Hajtógáz
it: Gas propulsore
lt: Suslėgtosios dujos
lv: Propelents
mt: Gass propellent
nl: Drijfgas, drijfgassen
pl: Gaz nośny, Gazy nośne
pt: Gás propulsor
ro: Agent de propulsare
sk: Hnací plyn
sv:Drivgas
wikidata:en:Q50419221
wikidata:en:Q1875049
wikipedia:de:https://de.wikipedia.org/wiki/Treibgas
# https://www.wikidata.org/wiki/Q1875049
# https://de.wikipedia.org/wiki/Treibgas
description:en:Propellants are gases other than air which expel a foodstuff from a container.
description:cs:Propelenty se rozumějí plyny jiné než vzduch, které vytlačují potravinu z obalu.
description:da:Drivgasser: andre gasser end luft, som presser en fødevare ud af en beholder.
description:de:Treibgase sind andere Gase als Luft, die ein Lebensmittel aus seinem Behältnis herauspressen.
description:el:Προωστικοί παράγοντες, τα αέρια, πλην του αέρα, τα οποία προκαλούν την αποβολή τροφίμου από περιέκτη·
description:es:Gases propelentes: gases diferentes del aire que expulsan un producto alimenticio de un recipiente.
description:et:Propellendid – gaasid (välja arvatud õhk), mis suruvad toidu pakendist välja.
description:fi:Ponneaineet ovat muita kaasuja kuin ilmaa, jotka poistavat elintarvikkeen astiasta.
description:fr:Les propulseurs sont des gaz autres que l’air qui ont pour effet d’expulser une denrée alimentaire d’un contenant.
description:hu:Hajtógázok: azok a levegőtől eltérő gázok, amelyek az élelmiszert kiszorítják a csomagolóeszközből.
description:it:I propellenti sono gas differenti dall’aria che espellono un prodotto alimentare da un contenitore.
description:lt:Propelentai – inertinės dujos, išskyrus orą, išstumiančios maisto produktą iš talpyklos.
description:lv:Propelenti ir gāzes, izņemot gaisu, kas izspiež pārtikas produktus no iepakojuma.
description:nl:Drijfgassen: gassen, met uitzondering van lucht, die een levensmiddel uit een recipiënt drukken.
description:pl:Gazy nośne oznacza gazy inne niż powietrze, które wypychają środek spożywczy z pojemnika.
description:pt:Propulsores: gases, com excepção do ar, que expelem os géneros alimentícios dos recipientes.
description:sk:Hnacie plyny (propelanty) sú plyny iné ako vzduch, ktoré vytláčajú potravinu z obalu.
description:sl:Potisni plini so plini, razen zraka, ki potisnejo živilo iz embalaže.
description:sv:Drivgaser: andra gaser än luft som driver ut ett livsmedel ur en behållare.

en: Raising agent, leavening
bg: набухвател, набухватели
cs: Kypřicí látka, kypřidlo
de: Backtriebmittel
da: Hævemiddel, Hævemidler
el: Διογκωτικό αρτοποιίας
es: Gasificante, Leudante, Agente leudante
et: Kergitusaine, kergitusained
fi: Nostatusaine, Nostatusainetta, Nostatusaineet, Nostatusaineita
fr: Agent levant, agent de levuration, poudres levantes, poudre à lever, poudres à lever, poudre levante
ga: Oibreán éiritheach
hr: sredstvo za rahljenje, tvar za rahljenje, tvari za rahljenje, tvar za rahljenje za dizanje tijesta, tvari za rahljenje za dizanje tijesta, tvari za rahljenje za dizanje tijesto, tvar za rahlanje, tvar za rahljanje, tvari za podizanje, sredstva za dizanje
hu: Térfogatnövelő szer, térfogatnövelő szerek
is: Lyftiefni
it: Agente lievitante, agenti lievitanti, lievitante, lievitanti
ja:膨脹剤
lv: Irdinātājs
lt: Tešlos kildymo medžiaga
mt: Aġent li jgħolli l-ikel
nb: Hevemiddel, Hevemidler
nl: Rijsmiddel
pl: Substancja spulchniająca, Substancje spulchniające, środki spulchniające
pt: Levedante
ro: Agent de afânare
ru: Разрыхлитель, Разрыхлители
sl: Potisni plin
sk: Kypriaca látka
sv: Jäsningsmedel, Jäsmedel
wikidata:en:Q908833
#latest wikidata merge 2020-08-18 @aleene
description:en:Raising agents are substances or combinations of substances which liberate gas and thereby increase the volume of a dough or a batter.
description:cs:Kypřicími látkami se rozumějí látky nebo směsi látek, které uvolňují plyn, a tak zvyšují objem těsta.
description:da:Hævemidler: stoffer eller kombinationer af stoffer, som udvikler gas og dermed får dej til at svulme op.
description:de:Backtriebmittel sind Stoffe oder Kombinationen von Stoffen, die Gas freisetzen und dadurch das Volumen eines Teigs vergrößern.
description:el:Διογκωτικά αρτοποιίας, οι ουσίες ή οι συνδυασμοί ουσιών που ελευθερώνουν αέριο και ως εκ τούτου αυξάνουν τον όγκο της ζύμης ή του παναρίσματος·
description:es:Gasificantes: sustancias o combinaciones de sustancias que liberan gas y, de esa manera, aumentan el volumen de una masa.
description:et:Kergitusained – ained või ainete segud, millest vabaneva gaasi tõttu suureneb taigna maht.
description:fi:Nostatusaineet ovat aineita tai seoksia, jotka vapauttavat kaasuja ja siten lisäävät taikinan tai seoksen tilavuutta.
description:fr:Les poudres à lever sont des substances ou combinaisons de substances qui, par libération de gaz, accroissent le volume d’une pâte.
description:hu:Térfogatnövelő szerek: olyan anyagok vagy anyagkeverékek, amelyek gázt szabadítanak fel, ezzel növelve a tészták térfogatát.
description:it:Gli agenti lievitanti sono sostanze, o combinazioni di sostanze, che liberano gas e in questo modo aumentano il volume di un impasto o di una pastella.
description:lt:Tešlos kildymo medžiagos – medžiagos arba medžiagų deriniai, išlaisvinantys dujas, kildinančias tešlą arba plaktą tešlą.
description:lv:Irdinātāji ir vielas vai to maisījumi, kas, izdalot gāzes, palielina mīklas apjomu.
description:nl:Rijsmiddelen: stoffen of combinaties van stoffen die gas vrijmaken en daardoor het volume van deeg of beslag vergroten.
description:pl:Substancje spulchniające to substancje lub mieszaniny substancji uwalniające gaz, a tym samym zwiększające objętość ciasta.
description:pt:Levedantes químicos: substâncias ou combinações de substâncias que libertam gás, aumentando assim o volume das massas ou polmes de farinha.
description:sk:Kypriace činidlá sú látky alebo ich kombinácie, ktoré uvoľňujú plyn a tak zväčšujú objem cesta.
description:sl:Sredstva za vzhajanje so snovi ali njihove kombinacije, ki sproščajo plin in tako povečajo prostornino različnih vrst testa.
description:sv:Bakpulver: ämnen eller kombinationer av ämnen som frigör gaser och därigenom ökar volymen på en deg eller smet.


# nova:en:sequestrant
en: Sequestrant
bg: Комплексообразуватели
ca: Segrestant, quelant, quelants, agent quelant, agents quelants
cs: Sekvestrant
da: Kompleksdannere
de: Komplexbildner
el: Συμπλοκοποιητές
eo:Sekvestranto
es: Secuestrante, secuestrantes, agente quelante, agentes quelantes, agente secuestrante, agentes secuestrantes
et: Sekvestrant
fi: Kompleksinmuodostaja, Kompleksinmuodostajaa, Kompleksinmuodostajat, Kompleksinmuodostajia
fr: Séquestrant
ga: Leithliseoir
hu: Kelátképző anyag
it: Sequestrante, sequestranti, agente sequestrante, agenti sequestranti
ja:金属イオン封鎖剤
lt: Atskyriklis
lv: Sekvestrants
mt: Aġenti sekwestranti
nl: Complexvormer, Complexvormers
pl: sekwestrant, Sekwestranty
pt: Sequestrante
ro: Agenți de sechestrare
sk: Komplexotvorné látky, sekvestranty
sl: Sredstvo za vzhajanje
sv: Komplexbildare
vi:Phụ gia cô lập
zh:螯合剂
wikidata:en:Q905648
#latest wikidata merge 2020-08-18 @aleene
description:en:Sequestrants are substances which form chemical complexes with metallic ions.
description:cs:Sekvestranty se rozumějí látky, které vytvářejí chemické komplexy s ionty kovů.
description:da:Kompleksdannere: stoffer, der danner kemiske kompleksforbindelser med metalioner.
description:de:Komplexbildner sind Stoffe, die mit Metallionen chemische Komplexe bilden.
description:el:Συμπλοκοποιητές, οι ουσίες που σχηματίζουν χημικά σύμπλοκα με μεταλλικά ιόντα·
description:es:Secuestrantes: sustancias que forman complejos químicos con iones metálicos.
description:et:Sekvestrandid – ained, seovad toidus metalliioonid keemilisse kompleksi.
description:fi:Kompleksinmuodostajat ovat aineita, jotka muodostavat kemiallisia yhdisteitä metalli-ionien kanssa.
description:fr:Les séquestrants sont des substances qui forment des complexes chimiques avec les ions métalliques.
description:hu:Kelátképző anyagok: olyan anyagok, amelyek fémionokkal kémiai komplexeket képeznek.
description:it:Gli agenti sequestranti sono sostanze che formano complessi chimici con ioni metallici.
description:lt:Izoliuojančios medžiagos – medžiagos, sudarančios cheminius junginius su metalo jonais.
description:lv:Sekvestranti ir vielas, kas veido ķīmiskus kompleksus ar metālu joniem.
description:nl:Complexvormers: stoffen die chemische complexen vormen met metaalionen.
description:pl:Sekwestranty to substancje tworzące związki chemiczne z jonami metali.
description:pt:Sequestrantes: substâncias que formam complexos químicos com iões metálicos.
description:sk:Komplexotvorné látky (sekvestranty) sú látky, ktoré tvoria chemické komplexy s iónmi kovov.
description:sl:Veziva so snovi, ki tvorijo kemične komplekse s kovinskimi ioni.
description:sv:Komplexbildare: ämnen som bildar kemiska komplex med metalljoner.


en: Stabiliser, stabilizer, binder, colloidal stabilizer, emulsion stabilizer, foam stabilizer, stabilizer synergist, stabilizers, stabilizing agent, binding mixes
bg: Стабилизатор, стабилизатори
ca: Estabilitzador, estabilitzadors, estabilizants, estabilitzant, estabilitzants, estabilitzat
cs: Stabilizátor
da: Stabilisator, Stabilisatorer
de: Stabilisator, Stabilisatoren, Bindemittel
el: Σταθεροποιητής
es: Estabilizador, estabilizadores, estabilizadores coloidales, estabilizadores de emulsión, estabilizadores de espuma, estabilizador coloidal, estabilizador de emulsión, estabilizador de espuma, sinergistas, estabilizante, estabilizantes, ligante
et: Stabilisaator
fi: Stabilointiaine, Stabilointiainetta, Stabilointiaineet, Stabilointiaineita, sideaine, sidonta-aine, sidonta-aineet
fr: Stabilisant, liant, stabilisateur colloïdal, stabilisateur d'émulsion, stabilisateur de mousse, agent stabilisant, stabilisateur, stabilisateurs
hr: stabilizator, stabilizatori
hu: Stabilizátor, stabilizátorok, kötőanyag
ga: Cobhsaitheoir
is:bindiefni
it: Stabilizzante, stabilizzanti, agente stabilizzante, agenti stabilizzanti, legante, leganti
ja: 増粘安定剤, 糊料, 安定剤, 結着剤
lt: Stabilizatorius
lv: Stabilizētājs
mk: стабилизатор, стабилизатори
mt: Stabbilizzatur
nb: Stabilisator, Stabilisatorer
nl: Stabilisator, Stabilisatoren
pt: Estabilizador, Estabilizadores, estabilizante
pl: Stabilizator, Stabilizatory, substancje stabilizujące
ro: Stabilizator, stabilizatori
ru: Стабилизатор, стабилизаторы
sk: Stabilizátor
sl: Vezivo
sv: Stabiliseringsmedel, Stabiliseringsämne, Stabilisator, Stabilisatorer, Stabilisering, Konsistensgivare, bindningsämnen
wikidata:en:Q7595716
#latest wikidata merge 2020-08-18 @aleene
# ingredient/fr:liant has 52 products in 5 languages @2019-02-05
# liant (amidon modifié de pomme de terre)
# legante (gomma di guar, xantano)
description:en:Stabilisers are substances which make it possible to maintain the physico-chemical state of a foodstuff; stabilisers include substances which enable the maintenance of a homogenous dispersion of two or more immiscible substances in a foodstuff, substances which stabilise, retain or intensify an existing colour of a foodstuff and substances which increase the binding capacity of the food, including the formation of cross-links between proteins enabling the binding of food pieces into re-constituted food.
description:cs:Stabilizátory se rozumějí látky, které umožňují udržovat fyzikálně-chemický stav potraviny; mezi stabilizátory patří látky, které umožňují udržet jednotný rozptyl dvou nebo více navzájem se nesměšujících látek v potravinách, látky, které stabilizují, udržují nebo zintenzivňují stávající barvu potravin, a látky, které zvyšují pojivost určité potraviny, včetně vytváření vzájemných vazeb mezi bílkovinami, které umožňují spojení kusů potravin do rekonstituované potraviny.
description:da:Stabilisatorer: stoffer, hvormed man kan opretholde en fødevares fysisk-kemiske tilstand. Til stabilisatorer hører stoffer, hvormed der kan opretholdes en homogen fordeling af to eller flere ikke-blandbare stoffer i en fødevare, stoffer, som stabiliserer, bevarer eller forstærker en fødevares farve, og stoffer, som øger fødevarens bindeevne, herunder dannelse af tværbindinger mellem proteiner, der kan binde fødevarestykker i rekonstituerede fødevarer.
description:de:Stabilisatoren sind Stoffe, die es ermöglichen, den physikalisch-chemischen Zustand eines Lebensmittels aufrechtzuerhalten. Zu den Stabilisatoren zählen Stoffe, die es ermöglichen, die einheitliche Dispersion zweier oder mehrerer nicht mischbarer Phasen in einem Lebensmittel aufrechtzuerhalten, Stoffe, durch welche die vorhandene Farbe eines Lebensmittels stabilisiert, bewahrt oder intensiviert wird, und Stoffe, die die Bindefähigkeit eines Lebensmittels verbessern, einschließlich der Bildung von Proteinvernetzungen, die die Bindung von Lebensmittelstücken in rekonstituierten Lebensmitteln ermöglichen.
description:el:Σταθεροποιητές: ουσίες που επιτρέπουν τη διατήρηση της φυσικοχημικής κατάστασης ενός τροφίμου. Οι σταθεροποιητές περιλαμβάνουν ουσίες οι οποίες επιτρέπουν τη διατήρηση της ομοιογενούς διασποράς δύο ή περισσότερων μη μιγνυόμενων ουσιών σε ένα τρόφιμο, ουσίες οι οποίες σταθεροποιούν, συντηρούν ή εντείνουν το υπάρχον χρώμα ενός τροφίμου και ουσίες οι οποίες αυξάνουν τη συνδετική ικανότητα του τροφίμου, περιλαμβανομένου του σχηματισμού διασταυρούμενων δεσμών μεταξύ πρωτεϊνών που επιτρέπουν τη συνδετικότητα τεμαχίων τροφίμου κατά την ανασύσταση τροφίμου·
description:es:Estabilizantes: sustancias que posibilitan el mantenimiento del estado físico-químico de un producto alimenticio; incluyen las sustancias que permiten el mantenimiento de una dispersión homogénea de dos o más sustancias no miscibles en un producto alimenticio, las que estabilizan, retienen o intensifican el color de un producto alimenticio y las que incrementan la capacidad de enlace de los alimentos, en especial el entrecruzamiento de las proteínas, que permite unir trozos de alimento para formar un alimento reconstituido.
description:et:Stabilisaatorid – ained, mis võimaldavad säilitada toidu füüsikalis-keemilist olekut; stabilisaatorite hulka kuuluvad ained, mis võimaldavad säilitada kahe või enama segunematu aine ühtlast dispergeerumist toidus ning toidu värvust stabiliseerivad, säilitavad või tugevdavad ained, samuti ained, mis suurendavad toidu sidumisvõimet, k.a valkudevaheliste võrkstruktuuride teket, mis võimaldab siduda toidu osi taastatud toiduks.
description:fi:Stabilointiaineet ovat aineita, jotka mahdollistavat elintarvikkeen fyysis-kemiallisen tilan ylläpitämisen; stabilointiaineisiin kuuluu aineita, jotka mahdollistavat kahdesta tai useammasta sekoittumattomasta aineesta muodostetun tasaisen seoksen säilymisen elintarvikkeessa, aineita, jotka stabiloivat, ylläpitävät tai vahvistavat elintarvikkeen olemassa olevaa väriä, ja aineita, jotka lisäävät elintarvikkeen sitoutumiskykyä, mukaan luettuna ristisidosten muodostuminen proteiinien välille niin, että elintarvikkeen osat voidaan sitoa ennastetuksi elintarvikkeeksi.
description:fr:Les stabilisants sont des substances qui, ajoutées à une denrée alimentaire, permettent de maintenir son état physico-chimique. Les stabilisants comprennent les substances qui permettent de maintenir la dispersion homogène de deux ou plusieurs substances non miscibles dans une denrée alimentaire, les substances qui stabilisent, conservent ou intensifient la couleur d’une denrée alimentaire, ainsi que les substances qui augmentent la capacité de liaison des denrées alimentaires, y compris la réticulation entre protéines permettant la liaison de morceaux d’aliments dans les aliments reconstitués.
description:hu:Stabilizátorok: olyan anyagok, amelyek lehetővé teszik az élelmiszer fizikai-kémiai állapotának megőrzését; stabilizátorok azok az anyagok is, amelyek lehetővé teszik két vagy több nem elegyedő anyag homogén diszperziójának fenntartását az élelmiszerben, azok az anyagok, amelyek stabilizálják, megőrzik vagy erősítik az élelmiszer meglévő színét, továbbá azok az anyagok, amelyek fokozzák az élelmiszer kötőképességét, ideértve az élelmiszerrészeknek az előállított élelmiszerben való megkötését lehetővé tevő proteinek közötti keresztkötések kialakulását is
description:it:Gli stabilizzanti sono sostanze che rendono possibile il mantenimento dello stato fisico-chimico di un prodotto alimentare; gli stabilizzanti comprendono le sostanze che rendono possibile il mantenimento di una dispersione omogenea di due o più sostanze immiscibili in un prodotto alimentare, le sostanze che stabilizzano, trattengono o intensificano la colorazione esistente di un prodotto alimentare e le sostanze che aumentano la capacità degli alimenti di formare legami, compresa la formazione di legami incrociati tra le proteine tale da consentire il legame delle particelle per la formazione dell’alimento ricostituito.
description:lt:Stabilizatoriai – medžiagos, padedančios išlaikyti pastovią fizinę ir cheminę maisto produkto būseną; stabilizatoriai apima medžiagas, padedančias išlaikyti dviejų ir daugiau nesimaišančių medžiagų vienalytę dispersiją maisto produkte, taip pat medžiagas, stabilizuojančias, išlaikančias ar sustiprinančias maisto produkto esamą spalvą, ir medžiagas, padidinančias maisto rišamąsias savybes, įskaitant baltymų skersinius ryšius, padedančius atskiras maisto dalis apjungti į atskirą naujai pagamintą produktą.
description:lv:Stabilizētāji ir vielas, kas ļauj saglabāt pārtikas produktu fizikāli ķīmisko stāvokli; pie stabilizētājiem pieder vielas, kas ļauj saglabāt divu vai vairāku nesajaucošos vielu vienmērīgu izkliedi pārtikas produktos, vielas, kas stabilizē, saglabā vai pastiprina pārtikas produktiem piemītošo krāsu, un vielas, kas palielina pārtikas produktu saistīšanas spēju, tostarp šķērssaišu veidošanos starp olbaltumvielām, kura dod iespēju pārtikas produktus sasaistīt no jauna izveidotos pārtikas produktos.
description:nl:Stabilisatoren: stoffen die het mogelijk maken de fysisch-chemische toestand van een levensmiddel te handhaven; stabilisatoren omvatten stoffen die het mogelijk maken een homogene dispersie van twee of meer onmengbare stoffen in een levensmiddel te handhaven, stoffen die een bestaande kleur van een levensmiddel stabiliseren, fixeren of intensifiëren en stoffen die het bindend vermogen van het levensmiddel vergroten, onder meer door de vorming van crosslinks tussen eiwitten waardoor afzonderlijke deeltjes tot een gereconstitueerd levensmiddel worden gebonden.
description:pl:Stabilizatory to substancje umożliwiające utrzymanie właściwości fizyczno-chemicznych środków spożywczych; stabilizatory obejmują substancje umożliwiające utrzymanie w środkach spożywczych jednorodnej dyspersji dwóch lub większej liczby wzajemnie nierozpuszczalnych substancji, substancje stabilizujące, zachowujące lub wzmacniające istniejącą barwę środków spożywczych i substancje zwiększające zdolność środków spożywczych do wiązania, w tym do tworzenia wiązań poprzecznych pomiędzy białkami, umożliwiających wiązanie się elementów środków spożywczych, a tym samym uzyskiwanie produktów zrekonstytuowanych.
description:pt:Estabilizadores: substâncias que tornam possível a manutenção do estado físico-químico dos géneros alimentícios. Os estabilizadores incluem as substâncias que permitem a manutenção de uma dispersão homogénea de duas ou mais substâncias imiscíveis nos géneros alimentícios, as substâncias que estabilizam, retêm ou intensificam a cor natural dos géneros alimentícios e as substâncias que aumentam a capacidade de aglomeração do género alimentício, incluindo a formação de ligações cruzadas entre proteínas que permitem a aglomeração dos elementos alimentares para a formação de um género alimentício reconstituído.
description:sk:Stabilizátory sú látky, ktoré umožňujú zachovať fyzikálno-chemický stav potraviny; patria sem aj látky, ktoré umožňujú zachovávať homogénnu disperziu dvoch alebo viacerých vzájomne nemiešateľných látok v potravine, ako aj látky, ktoré stabilizujú, zachovávajú alebo zvýrazňujú existujúcu farbu potraviny, a látky, ktoré zvyšujú väzobnú kapacitu potraviny vrátane vytvárania vzájomných väzieb medzi bielkovinami, ktoré umožňujú spojenie kusov potravín do rekonštituovanej potraviny.
description:sl:Stabilizatorji so snovi, ki vzdržujejo fizikalno-kemično stanje živila; stabilizatorji vključujejo snovi, ki vzdržujejo homogeno razpršenost dveh ali več snovi, ki se v živilu med seboj ne mešajo, snovi, ki stabilizirajo, ohranijo ali poudarijo obstoječo barvo živila, ter snovi, ki povečajo sposobnost vezave živil, vključno z nastankom navzkrižnih povezav med beljakovinami, ki omogočajo vezavo delcev živil v rekonstituiranih živilih.
description:sv:Stabiliseringsmedel: ämnen som gör det möjligt att bevara ett livsmedels fysikaliska och kemiska tillstånd; stabiliseringsmedel inkluderar ämnen som gör det möjligt att bibehålla en homogen blandning av två eller flera icke blandbara ämnen i ett livsmedel, ämnen som stabiliserar, bevarar eller förstärker ett livsmedels existerande färg samt ämnen som ökar ett livsmedels bindande egenskaper, inklusive bildande av tvärgående bindningar mellan proteiner så att bitar av livsmedel kan bindas samman till ett rekonstituerat livsmedel.

<en:stabiliser
en:natural stabilizer

# nova:en:sweetener
en: Sweetener, bulk sweetener, intense sweetener, natural sweetener
bg: Подсладител, подсладители
ca: Edulcorant, esdulcorants
cs: Sladidlo
da: Sødestof, Sødestoffer, Kunstigt sødemiddel, sødemiddel
de: süßungsmittel, süssungsmittel, sußungsmittel
el: Γλυκαντικό
es: Edulcorante, Endulzante, edulcorante intenso, edulcorante masivo, edulcorante natural
et: Magusaine
fi: Makeutusaine, Makeutusainetta, Makeutusaineet, Makeutusaineita
fr: Édulcorant, édulcorant de charge, édulcorant intense
ga: Milseoir
hr: sladila, sladilo, zaslađivač, zaslađivači, zaslađivanje
hu: Édesítőszer, édesítőszerek
it: Edulcorante, edulcoranti, dolcificante, dolcificanti
ja: 甘味料
lt: Saldiklis
lv: Saldinātājs
mk: сладила
mt: Dolċifikant
nb: Søtningsmiddel, Søtstoff, Søtstoffer
nl: Zoetstof, Zoetstoffen
pl: Substancja słodząca, Substancje słodzące, słodzik, słodziki, substancję słodzącą
pt: Edulcorante
ro: Îndulcitor
ru:подсластитель, подсластители, заменитель сахара
sl: Stabilizator
sk: Sladidlo
sv: Sötningsmedel
zh: 甜味劑
wikidata:en:Q626292
#wikidata:en:Q4368298
description:en:Sweeteners are substances used to impart a sweet taste to foods or in table-top sweeteners.
description:cs:Náhradními sladidly se rozumějí látky používané k tomu, aby se potravinám nebo stolním sladidlům dodala sladká chuť.
description:da:Sødestoffer: stoffer, der anvendes til at give fødevarer en sød smag eller i sødestoffer til bordbrug.
description:de:Süßungsmittel sind Stoffe, die zum Süßen von Lebensmitteln und in Tafelsüßen verwendet werden.
description:el:Γλυκαντικά, οι ουσίες που χρησιμοποιούνται για να προσδώσουν γλυκιά γεύση σε τρόφιμα ή σε επιτραπέζια γλυκαντικά·
description:es:Edulcorantes: sustancias que se emplean para dar un sabor dulce a los alimentos o en edulcorantes de mesa.
description:et:Magusained – ained, mida kasutatakse toidule magusa maitse andmiseks või lauamagusainetes.
description:fi:Makeutusaineet ovat aineita, joita käytetään antamaan makeaa makua elintarvikkeisiin tai pöytämakeuttajiin.
description:fr:Les édulcorants sont des substances qui servent à donner une saveur sucrée aux denrées alimentaires ou qui sont utilisées dans des édulcorants de table.
description:hu:Édesítőszerek: olyan anyagok, amelyek édes ízt kölcsönöznek az élelmiszernek vagy az asztali édesítőszereknek.
description:it:Gli edulcoranti sono sostanze utilizzate per conferire un sapore dolce agli alimenti o come edulcoranti da tavola.
description:lt:Saldikliai – medžiagos, naudojamos siekiant suteikti saldų skonį maisto produktams arba medžiagos, naudojamos saldikliuose, skirtuose pasaldinti maistą valgant.
description:lv:Saldinātāji ir vielas, ko lieto, lai piešķirtu pārtikas produktiem saldu garšu, vai kā galda saldinātājus.
description:nl:Zoetstoffen: stoffen die worden gebruikt om levensmiddelen een zoete smaak te geven of in tafelzoetstoffen.
description:pl:Substancje słodzące to substancje stosowane do nadania środkom spożywczym słodkiego smaku lub stosowane w słodzikach stołowych.
description:pt:Edulcorantes: substâncias utilizadas para conferir um sabor doce aos géneros alimentícios ou utilizadas nos edulcorantes de mesa.
description:sk:Sladidlá sú látky, ktoré sa používajú na dodanie sladkej chuti potravinám alebo ako stolové sladidlá.
description:sl:Sladila so snovi, ki se uporabljajo za sladkanje živil ali kot namizna sladila.
description:sv:Sötningsmedel: ämnen som används för att ge livsmedel söt smak eller i bordssötningsmedel.



en: Thickener, bodying agent, texturizing agent, thickener synergist, thickening agent, provides body, provides thickness
bg: Сгъстител, сгъстители
ca: Espessidor, espessidors, agent espessidor, agents espessidors, espessant, espessants
cs: Zahušťovadlo
da: Fortykningsmiddel, Fortykningsmidler
de: Verdickungsmittel
el: Πυκνωτικό μέσο
es: Espesante, agente de soporte, agente texturizador, agentes texturizadores, aglutinante, sinergista espesante, agente espesante, agentes espesantes
et: Paksendaja, Paksendajad
fi: Sakeuttamisaine, Sakeuttamisainetta, Sakeuttamisaineet, Sakeuttamisaineita, luonnollinen sakeutusaine
fr: Épaississant, agent de texture, épaississan synergiste, raffermissant, agent épaississant, agents épaississants
ga: Tiúsóir
hr: zgušnjavači, zgušnjivač, zgušnjivači, celuloza zgušnjivači 
hu: Sűrítőanyag, sűrítőanyagok
it: Addensante, addensanti, agente addensante, agenti addensanti
ja: 増粘剤
lt: Tirštiklis
lv: Biezinātājs
mk: згуснувач
mt: Aġent li jgħaqqad
nb: Fortykningsmiddel, Fortykningsmidler
nl: Verdikkingsmiddel, Verdikkingsmiddelen
no:fortykningsmiddel
pl: Substancja zagęszczająca, Substancje zagęszczające, zagęszczacz, składnik zagęszczający
pt: Espessante, espessantes
ro: Agent de îngroșare, agenți de îngroșare
ru:Загуститель
sk: Zahusťovadlo
sl: Sladilo, zgoščevalec
sr: zgušnjavači
sv: Förtjockningsmedel, naturlig förtjockningsmedel
wikidata:en:Q911138
description:en:Thickeners are substances which increase the viscosity of a foodstuff.
description:cs:Zahušťovadly se rozumějí látky, které zvyšují viskozitu potraviny.
description:da:Fortykningsmidler: stoffer, der øger en fødevares viskositet.
description:de:Verdickungsmittel sind Stoffe, die die Viskosität eines Lebensmittels erhöhen.
description:el:Πυκνωτικά μέσα, οι ουσίες που αυξάνουν το ιξώδες ενός τροφίμου·
description:es:Espesantes: sustancias que aumentan la viscosidad de un alimento.
description:et:Paksendajad – ained, mis suurendavad toidu viskoossust.
description:fi:Sakeuttamisaineet ovat aineita, jotka lisäävät elintarvikkeen jähmeyttä.
description:fr:Les épaississants sont des substances qui, ajoutées à une denrée alimentaire, en augmentent la viscosité.
description:hu:Sűrítőanyagok: olyan anyagok, amelyek növelik az élelmiszer viszkozitását.
description:it:Gli addensanti sono sostanze che aumentano la viscosità di un prodotto alimentare.
description:lt:Tirštikliai – medžiagos, sutirštinančios maisto produktą.
description:lv:Biezinātāji ir vielas, kas palielina pārtikas produktu viskozitāti.
description:nl:Verdikkingsmiddelen: stoffen die de viscositeit van een levensmiddel vergroten.
description:pl:Substancje zagęszczające to substancje zwiększające lepkość środków spożywczych.
description:pt:Espessantes: substâncias que aumentam a viscosidade dos géneros alimentícios.
description:sk:Zahusťovadlá sú látky, ktoré zvyšujú viskozitu potraviny.
description:sl:Sredstva za zgostitev (gostila) so snovi, ki povečujejo viskoznost živila.
description:sv:Förtjockningsmedel: ämnen som ökar ett livsmedels viskositet.

<en:thickener
en:natural thickener
pl:naturalne substancje zagęszczające, naturalna substancja zagęszczająca

en:enriching substances, enriching additives, enriching substance
pl:substancje wzbogacające, substancja wzbogacająca

en:Vitamins
bg:Витамини
cs:Vitaminy
de:Vitamine
el:Βιταμίνες
es:Vitaminas
et:Vitamiinid
fi:Vitamiinit, Vitamiineja
fr:Vitamines
hr:vitamini, vitamins, vitamin complex, kompleks vitamina
hu:Vitaminok
it:Vitamine
ja:ビタミン
lt:Vitaminai
lv:Vitamīni
mt:Vitamini
nl:Vitaminen
pl:Witaminy, kompleks witamin, premiks witaminowy, kompleks witaminowy
pt:Vitaminas
ro:Vitamine
ru:витамины
sk:Vitamíny
sl:Vitamini
sv:Vitaminer
#wikidata:en:

en:Minerals
bg:Минерали
cs:Minerální látky
de:Mineralstoffe
el:Ανόργανα συστατικά
es:Minerales
et:Mineraalained
fi:Kivennäisaineet, Kivennäisaineita, Kivennäiset, Kivennäisiä, Kivennäinen, Kivennäistä, Kivennäisaine, Kivennäisainetta
fr:Minéraux, Substances d'apport minéral, Apport minéral
hr:minerala
hu:Ásványi anyagok, ásványok
it:Minerali
ja:ミネラル
lt:Mineralinės medžiagos
lv:Minerālvielas
mt:Minerali
nl:Mineralen
pl:Składniki mineralne, minerały
pt:Minerais
ro:Minerale
sk:Minerálne látky
sl:Minerali
sv:Mineraler
#wikidata:en:

<en:Vitamins
<en:Minerals
en:vitamin and mineral blend, vitamin and mineral mix
ru:витаминно минеральный премикс, витаминный премикс

en:Amino acids, amino acid
bg:Аминокиселини
cs:Aminokyseliny
de:Aminosäuren
el:Αμινοξέα
es:Aminoácidos
et:Aminohapped
fi:Aminohapot, Aminohappoja
fr:Acides aminés
hu:Aminosavak
it:Amminoacidi
ja:アミノ酸
lt:Aminorūgštys
lv:Aminoskābes
mt:Aċidi amminiċi
nl:Aminozuur, Aminozuren
pl:Aminokwasy
pt:Aminoácidos
ro:Aminoacizi
sk:Aminokyseliny
sl:Aminokisline
sv:Aminosyror
#wikidata:en:

# description:en:L-tryptophan—pyruvate aminotransferase is an enzyme with systematic name L-tryptophan:pyruvate aminotransferase.

<en:Amino acids
en:L-tryptophan
af:Triptofaan
ar:تريبتوفان
be:Трыптафан
bg:Триптофан
bn:ট্রিপ্টোফ্যান
ca:triptòfan
cs:L-tryptofan, tryptofan
da:Tryptofan
de:L-Tryptophan, Tryptophan
el:Τρυπτοφάνη
eo:triptofano
es:L-Triptófano, Triptófano
et:Trüptofaan
eu:Triptofano
fa:تریپتوفان
fi:tryptofaani, l-tryptofaani
fr:l-tryptophane, tryptophane
gl:Triptófano
he:טריפטופן
hr:Triptofan
hu:Triptofán
hy:Տրիպտոֆան
id:Triptofan
it:L-triptofano, triptofano
ja:トリプトファン
jv:Triptofan
ko:트립토판
ku:Trîptofan
lb:Tryptophan
lt:Triptofanas
lv:triptofāns
mk:Триптофан
ms:Triptofan
nb:Tryptofan
nl:L-Tryptofaan, tryptofaan
nn:L-tryptofan
oc:Triptofan
pl:L-tryptofan, tryptofan
pt:Triptófano
ro:Triptofan
ru:триптофан
sh:Triptofan
sk:Tryptofán
sl:Triptofan
sr:триптофан
sv:Tryptofan
ta:டிரிப்டோபான்
th:ทริปโตเฟน
tr:Triptofan
uk:Триптофан
vi:Tryptophan
zh:色氨酸
# azb:تریپتوفان
# be-tarask:Трыптафан
# de-ch:Tryptophan
# en-ca:Tryptophan# en-gb:Tryptophan
# ku-arab:تریپتۆفان
# ku-latn:Trîptofan
# nan:Tryptophan
# pt-br:Triptófano
# sco:tryptophan
# sr-ec:триптофан
# sr-el:Triptofan
# yue:色氨酸
# zh-cn:色氨酸
# zh-hans:色氨酸
# zh-hant:色氨酸
# zh-hk:色胺酸
# zh-sg:色氨酸
# zh-tw:色胺酸
wikidata:en:Q181003
wikipedia:en:https://en.wikipedia.org/wiki/L-tryptophan—pyruvate_aminotransferase
# amino-acid/l-tryptophan has 79 products @2019-03-16
# ingredient/fr:l-tryptophane has 61 products in 4 languages @2019-03-16

en:Nucleotides
bg:Нуклеотиди
cs:Nukleotidy
de:Nukleotide, Nucleotide
el:Νουκλεοτίδια
es:Nucleótidos
et:Nukleotiidid
fi:Nukleotidit, Nukleotidejä
fr:Nucléotides
hu:Nukleotidok
it:Nucleotidi
lt:Nukleotidai
lv:Nukleotīdi
mt:Nukleotidi
nl:Nucleotiden, Nucleotide
pl:Nukleotydy
pt:Nucleótidos
ro:Nucleotide
sk:Nukleotidy
sl:Nukleotidi
sv:Nukleotider
#wikidata:en:

en:Other nutritional substances
de:Andere Nährstoffe
es:Otras sustancias nutricionales
fi:Muut ravinnolliset aineet, Muita ravinnollisia aineita
fr:Autres substances nutritives
hu:Egyéb táplálkozási anyagok, egyéb tápanyagok
it:Altre sostanze nutrizionali, altre sostanze nutritive

# See also Firming agent
en:coagulant, coagulum, coagulating agent, clotting agents
bg:коагулант
ca:Agent coagulant, agents coagulants
de:Koagulationsmittel, Koagulat, Gerinnungsmittel
es:Agente coagulante, agentes coagulantes, agentes cuajantes, coagulante, coagulantes
fi:hyydyte, koagulantti
fr:agent de coagulation, coagulant
hu:koagulálószer, koaguláló, koaguláns
it:agente coagulante, coagulante, agenti coagulanti, coagulanti
ja:凝固剤
# ingredient/fr:agents-de-coagulation has 37 products in 5 languages @2019-02-08

en:salt substitute
bg:заместител на сол
de:Speisesalzersatz, kochsalzersatz
fr:substitut du sel
hu:Sópótló
it:sostituto del sale
# ingredient/fr:substitut-du-sel has 23 products in 3 languages @2019-02-21
# substitut du sel (chlorure de potassium)

# also in ingredients.txt
# <en:compound
fr:agent crémeux
# ingredient/fr:agent-cremeux has 16 products in french @2018-02-17

# also in ingredients.txt
fr:conservateur de surface
# ingredient/fr:conservateur-de-surface has 43 products in french @2019-03-02


# also in ingredients.txt
#comment:en:This is very generic. It is not specified what is enhanced.
en:enhancer
bg:подобрител
es:Potenciador
fi:vahvenne
fr:améliorant, améliorants
hu:javító
it:miglioranti, migliorante, agente migliorante, agenti miglioranti
nl:verbeteraar
# ingredient/fr:améliorant has 95 products in 5 languages @2019-03-06
# améliorants (émulsifiant: E 472e, correcteurs d'acidité: E 516 et acide ascorbique, farine de soja, farine de blé)

# also in ingredients.txt
<en:enhancer
en:bread improver
bg:подобрител за хляб
de:Backmittel
it:miglioranti per panificazione
ru:улучшитель хлебопекарный

# also in ingredients.txt
<en:enhancer
en:cooking enhancer
de:Kochverstärker
fr:améliorant de cuisson
it:esaltatore di cottura
# ingredient/fr:améliorant-de-cuisson has 51 products in 4 languages @2019-04-16
# usage:en: acerola powder with cassava starch (cooking enhancer)

fr:additifs alimentaires
hr:aditiv, funkcionalno svojstvo
# ingredient/fr:additifs-alimentaires has 52 products @2019-04-20
# usage:fr: additif alimentaire (acide citrique)

# roughly translates to "complex food supplement"
ru:комплексная пищевая добавка<|MERGE_RESOLUTION|>--- conflicted
+++ resolved
@@ -71,11 +71,7 @@
 fr: Correcteur d’acidité, régulateur de l'acidité, régulateur d'acidité, agent tampon, ajusteur du pH, alcali, base, tampon
 ga: Rialtán aigéadachta
 he:מווסת חומציות
-<<<<<<< HEAD
-hr: regulator kiselosti, regulatore kiselosti, regulatori kiselosti, tvar za regulaciju, tvar za regulaciju kiselost, tvar za regulaciju kiselosti
-=======
-hr: regulator kiselosti, regulatori kiselosti, regulator kiselost, tvar za rahljanje, tvar za regulaciju, tvar za regulaciju kiselost
->>>>>>> c36f8db9
+hr: regulator kiselost, regulator kiselosti, regulatore kiselosti, regulatori kiselosti, tvar za rahljanje, tvar za regulaciju, tvar za regulaciju kiselost, tvar za regulaciju kiselosti
 hu: Savanyúságot szabályozó anyag, Savanyúságot szabályozó anyagok, Savanyúságot szabályzó anyag, Savanyúságot szabályzó anyagok
 id: pengatur keasaman
 is: Sýrustillir, Sýrustillar
@@ -466,11 +462,7 @@
 fi: Emulgointiaine, Emulgointiainetta, Emulgointiaineet, Emulgointiaineita
 fr: Émulsifiant, agent de dispersion, agent de surface, agent de suspension, agent d'ajustement de la densité, inhibiteur de cristallisation, nébulisant, plastifiant
 ga: Eiblitheoir
-<<<<<<< HEAD
-hr: emulgator, emulgatori, emlgatori, emuglator, smjesa emulgatora
-=======
-hr: emulgator, emulgatori, emlgatori, emuglator, smjesa za emulgiranje
->>>>>>> c36f8db9
+hr: emulgator, emulgatori, emlgatori, emuglator, smjesa emulgatora, smjesa za emulgiranje
 hu: Emulgeálószer, emulgeálószerek, kristályosodásgátló, sűrűségszabályozó szer, diszpergálószer, lágyító, felületaktív anyag, szuszpenziós szer
 is: Yruefni
 it: Emulsionante, emulsionanti, agente emulsionante, agenti emulsionanti
