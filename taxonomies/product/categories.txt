# Properties:
#
# - unit_name:en: Name of 1 product unit, e.g. for the category "Books" -> "book". Used in particular for carbon footprint equivalent: 1 smartphone = 85.9 kg CO2e
#
# - carbon_impact_fr_impactco2:en: co2 equivalent in kg per unit (1 product) from https://impactco2.fr/
# - carbon_impact_fr_impactco2_link:en: URL for the category on https://impactco2.fr/

<<<<<<< HEAD

=======
en: Incorrect product type
bg: Неправилен product type
ca: Tipus de producte incorrecte
de: Falscher product type
es: Tipo de producto incorrecto
fi: Väärä product type
fr: Mauvais product type
hr: Pogrešan product type
it: Tipo di prodotto errato
nl: Verkeerd product type
pt: Tipo de produto incorreto
ru: Неправильный product type

< en: Incorrect product type
en: Non open products facts
bg: Неприложими open products facts, Неприложими факти за неотворени продукти
ca: No open products facts
de: Nicht open products facts
es: No open products facts
fi: Ei open products facts
fr: Non open products facts
hr: Ne open products facts
it: Non open products facts
nl: Niet open products facts
pt: Não open products facts
ru: Не open products facts, Факты о неоткрытых продуктах

< en:Non open products facts
en: Open Beauty Facts, OBF, Cosmetics, Hygiene
xx: Open Beauty Facts, OBF

< en:Non open products facts
en: Open Food Facts, OFF
xx: Open Food Facts, OFF

< en:Non open products facts
en: Open Pet Food Facts, OPFF
xx: Open Pet Food Facts, OPFF
>>>>>>> d1648b33

en: Furniture

< en:Furniture
en: Wooden chair
fr: Chaise en bois
carbon_impact_fr_impactco2:en: 18.6
carbon_impact_fr_impactco2_link:en: https://impactco2.fr/outils/mobilier/chaiseenbois
unit_name:en: Wooden chair
unit_name:fr: Chaise en bois

< en:Furniture
en: Wooden table
fr: Table en bois
carbon_impact_fr_impactco2:en: 80.2
carbon_impact_fr_impactco2_link:en: https://impactco2.fr/outils/mobilier/tableenbois
unit_name:en: Wooden table
unit_name:fr: Table en bois

< en:Furniture
en: Textile sofa
fr: Canapé en textile
carbon_impact_fr_impactco2:en: 179
carbon_impact_fr_impactco2_link:en: https://impactco2.fr/outils/mobilier/canapetextile
unit_name:en: Textile sofa
unit_name:fr: Canapé en textile

< en:Furniture
en: Convertible sofa
fr: Canapé convertible
carbon_impact_fr_impactco2:en: 198
carbon_impact_fr_impactco2_link:en: https://impactco2.fr/outils/mobilier/canapeconvertible
unit_name:en: Convertible sofa
unit_name:fr: Canapé convertible

< en:Furniture
en: Bed
fr: Lit
carbon_impact_fr_impactco2:en: 444
carbon_impact_fr_impactco2_link:en: https://impactco2.fr/outils/mobilier/lit
unit_name:en: bed
unit_name:fr: lit

< en:Furniture
en: Wardrobe
fr: Armoire
carbon_impact_fr_impactco2:en: 907
carbon_impact_fr_impactco2_link:en: https://impactco2.fr/outils/mobilier/armoire
unit_name:en: wardrobe
unit_name:fr: armoire

en: Appliances

< en:Appliances
en: Kettle
fr: Bouilloire
carbon_impact_fr_impactco2:en: 40.9
carbon_impact_fr_impactco2_link:en: https://impactco2.fr/outils/electromenager/bouilloire
unit_name:en: kettle
unit_name:fr: bouilloire

< en:Appliances
en: Vacuum cleaner
fr: Aspirateur
carbon_impact_fr_impactco2:en: 47.3
carbon_impact_fr_impactco2_link:en: https://impactco2.fr/outils/electromenager/aspirateur
unit_name:en: vacuum cleaner
unit_name:fr: aspirateur

< en:Appliances
en: Filter coffee maker
fr: Cafetière filtre
carbon_impact_fr_impactco2:en: 198
carbon_impact_fr_impactco2_link:en: https://impactco2.fr/outils/electromenager/cafetierefiltre
unit_name:en: filter coffee maker
unit_name:fr: cafetière filtre

< en:Appliances
en: Espresso machine
fr: Cafetière expresso
carbon_impact_fr_impactco2:en: 212
carbon_impact_fr_impactco2_link:en: https://impactco2.fr/outils/electromenager/cafetiereexpresso
unit_name:en: espresso machine
unit_name:fr: cafetière expresso

< en:Appliances
en: Pod coffee machine
fr: Cafetière à dosettes
carbon_impact_fr_impactco2:en: 251
carbon_impact_fr_impactco2_link:en: https://impactco2.fr/outils/electromenager/cafetieredosette
unit_name:en: pod coffee machine
unit_name:fr: cafetière à dosettes

< en:Appliances
en: Electric oven
fr: Four électrique
carbon_impact_fr_impactco2:en: 263
carbon_impact_fr_impactco2_link:en: https://impactco2.fr/outils/electromenager/fourelectrique
unit_name:en: electric oven
unit_name:fr: four électrique

< en:Appliances
en: Refrigerator, Fridge
fr: Réfrigérateur
carbon_impact_fr_impactco2:en: 325
carbon_impact_fr_impactco2_link:en: https://impactco2.fr/outils/electromenager/refrigirateur
unit_name:en: refrigerator
unit_name:fr: réfrigérateur

< en:Appliances
en: Air conditioner
fr: Climatiseur
carbon_impact_fr_impactco2:en: 414
carbon_impact_fr_impactco2_link:en: https://impactco2.fr/outils/electromenager/climatiseur
unit_name:en: air conditioner
unit_name:fr: climatiseur

< en:Appliances
en: Dishwasher
fr: Lave-vaisselle
carbon_impact_fr_impactco2:en: 468
carbon_impact_fr_impactco2_link:en: https://impactco2.fr/outils/electromenager/lavevaisselle
unit_name:en: dishwasher
unit_name:fr: lave-vaisselle

< en:Appliances
en: Washing machine
fr: Lave-linge
carbon_impact_fr_impactco2:en: 510
carbon_impact_fr_impactco2_link:en: https://impactco2.fr/outils/electromenager/lavelinge
unit_name:en: washing machine
unit_name:fr: lave-linge

< en:Appliances
en: Freezer

< en:Appliances
en: Micro-waves

< en:Appliances
en: Ovens

en: Cooking equipment

en: Sport equipment

< en:Sport equipment
en: Bikes

< en:Sport equipment
en: Bike equipment

< en:Sport equipment
en: Swimming equipment

< en:Sport equipment
en: Sport clothes

en: Fitness equipment

< en:Sport equipment
en: Sport shoes

en: Baby equipment

en: Electronic products, electronics
ar: منتجات إلكترونية ، إلكترونيات
as: বৈদ্যুতিন সামগ্ৰী, ইলেক্ট্ৰনিক্স
az: Elektron məhsulları, elektronika
be: Электронныя прадукты, электроніка
bg: Електронни продукти, електроника
bn: বৈদ্যুতিন পণ্য, ইলেকট্রনিক্স
cs: Elektronické výrobky, elektronika
da: Elektroniske produkter, elektronik
de: Elektronische Produkte, Elektronik
el: Ηλεκτρονικά προϊόντα, ηλεκτρονικά
es: Productos electrónicos, electrónica
et: Elektroonilised tooted, elektroonika
fa: محصولات الکترونیکی، الکترونیک
fi: Elektroniset tuotteet, elektroniikka
fr: Appareils électroniques
ga: Táirgí leictreonacha, leictreonaic
gu: ઇલેક્ટ્રોનિક ઉત્પાદનો, ઇલેક્ટ્રોનિક્સ
hi: इलेक्ट्रॉनिक उत्पाद, इलेक्ट्रॉनिक्स
hr: Elektronički proizvodi, elektronika
hu: Elektronikus termékek, elektronika
hy: Էլեկտրոնային արտադրանք, էլեկտրոնիկա
id: Produk elektronik, elektronik
is: Rafeindavörur, rafeindatækni
it: Prodotti elettronici, elettronica
ja: 電子製品、エレクトロニクス
jw: Produk elektronik, elektronik
ka: ელექტრონული პროდუქტები, ელექტრონიკა
kk: Электрондық өнімдер, электроника
km: ផលិតផលអេឡិចត្រូនិច, គ្រឿងអេឡិចត្រូនិច
kn: ಎಲೆಕ್ಟ್ರಾನಿಕ್ ಉತ್ಪನ್ನಗಳು, ಎಲೆಕ್ಟ್ರಾನಿಕ್ಸ್
ko: 전자 제품, 전자 제품
ky: Электрондук өнүмдөр, электроника
lt: Elektroniniai produktai, elektronika
lv: Elektroniskie produkti, elektronika
mk: Електронски производи, електроника
ml: ഇലക്ട്രോണിക് ഉൽപ്പന്നങ്ങൾ, ഇലക്ട്രോണിക്സ്
mn: Цахилгаан бараа, цахилгаан хэрэгсэл
mr: इलेक्ट्रॉनिक उत्पादने, इलेक्ट्रॉनिक्स
ms: Produk elektronik, elektronik
mt: Prodotti elettroniċi, elettronika
my: အီလက်ထရောနစ်ပစ္စည်းများ၊ အီလက်ထရောနစ်
ne: इलेक्ट्रोनिक उत्पादनहरू, इलेक्ट्रोनिक्स
nl: Elektronische producten, elektronica
no: Elektroniske produkter, elektronikk
or: ଇଲେକ୍ଟ୍ରୋନିକ୍ ଉତ୍ପାଦ, ଇଲେକ୍ଟ୍ରୋନିକ୍ସ
pa: ਇਲੈਕਟ੍ਰਾਨਿਕ ਉਤਪਾਦ, ਇਲੈਕਟ੍ਰਾਨਿਕਸ
pl: Produkty elektroniczne, elektronika
ps: برېښنایی محصولات، برېښنا
pt: Produtos eletrónicos, eletrónica
ro: Produse electronice, electronice
ru: Электронные продукты, электроника
sd: اليڪٽرانڪ شيون، اليڪٽرانڪس
si: විද්‍යුත් නිෂ්පාදන, ඉලෙක්ට්‍රොනික උපකරණ
sk: Elektronické výrobky, elektronika
sl: Elektronski izdelki, elektronika
so: Alaabooyinka elektarooniga ah, elektarooniga
sq: Produkte elektronike, elektronikë
sr: Електронски производи, електроника
sv: Elektroniska produkter, elektronik
sw: Bidhaa za elektroniki, elektroniki
ta: மின்னணு பொருட்கள், மின்னணுவியல்
te: ఎలక్ట్రానిక్ ఉత్పత్తులు, ఎలక్ట్రానిక్స్
tg: Маҳсулоти электронӣ, электроника
th: ผลิตภัณฑ์อิเล็กทรอนิกส์, อิเล็กทรอนิกส์
tk: Elektron önümler, elektronika
tl: Mga produktong elektroniko, elektronika
tr: Elektronik ürünler, elektronik
uk: Електронні продукти, електроніка
ur: الیکٹرانک مصنوعات، الیکٹرانکس
uz: Elektron mahsulotlar, elektronika
vi: Sản phẩm điện tử, điện tử
xh: Iimveliso ze-elektroniki, i-elektroniki
yo: Awọn ọja itanna, ẹrọ itanna
zh: 电子产品，电子
zu: Imikhiqizo ye-elekthronikhi, i-elekthronikhi
secondhand_used:en: backmarket

< en: Electronic products
en: Smartphone external power supply
fr: Alimentation externe pour smartphone ou tablette
carbon_impact_fr_impactco2:en: 0.4
carbon_impact_fr_impactco2_link:en: https://impactco2.fr/outils/numerique/alimentationsmartphone
unit_name:en: Smartphone external power supply
unit_name:fr: Alimentation externe pour smartphone ou tablette

< en: Electronic products
en: USB key
fr: Clef usb
carbon_impact_fr_impactco2:en: 2.9
carbon_impact_fr_impactco2_link:en: https://impactco2.fr/outils/numerique/clefusb
unit_name:en: USB key
unit_name:fr: Clef usb

< en: Electronic products
en: Laptop external power supply
fr: Alimentation externe pour ordinateur portable
carbon_impact_fr_impactco2:en: 4.1
carbon_impact_fr_impactco2_link:en: https://impactco2.fr/outils/numerique/alimentationordinateur
unit_name:en: Laptop external power supply
unit_name:fr: Alimentation externe pour ordinateur portable

< en: Electronic products
en: External hard drive
fr: Disque dur externe
carbon_impact_fr_impactco2:en: 11.9
carbon_impact_fr_impactco2_link:en: https://impactco2.fr/outils/numerique/disquedur
unit_name:en: External hard drive
unit_name:fr: Disque dur externe

< en: Electronic products
en: Basic phone
fr: Téléphone basique
carbon_impact_fr_impactco2:en: 23.4
carbon_impact_fr_impactco2_link:en: https://impactco2.fr/outils/numerique/telephonebasique
unit_name:en: Basic phone
unit_name:fr: Téléphone basique

< en: Electronic products
en: Smart speaker
fr: Enceinte connectée
carbon_impact_fr_impactco2:en: 26.5
carbon_impact_fr_impactco2_link:en: https://impactco2.fr/outils/numerique/enceintebluetooth
unit_name:en: Smart speaker
unit_name:fr: Enceinte connectée

< en: Electronic products
en: Virtual reality headset
fr: Casque de réalité virtuelle
carbon_impact_fr_impactco2:en: 72.3
carbon_impact_fr_impactco2_link:en: https://impactco2.fr/outils/numerique/casquevr
unit_name:en: Virtual reality headset
unit_name:fr: Casque de réalité virtuelle

< en: Electronic products
en: Router
fr: Box
carbon_impact_fr_impactco2:en: 82
carbon_impact_fr_impactco2_link:en: https://impactco2.fr/outils/numerique/box
unit_name:en: Router
unit_name:fr: Box

< en: Electronic products
en: Computer screen
ar: شاشة الكمبيوتر ، جهاز عرض
as: কম্পিউটাৰৰ পৰ্দা, মনিটৰ
az: Kompüter ekranı, Monitor
be: Экран кампутара, Манітор
bg: Компютърен екран, Монитор
bn: কম্পিউটার স্ক্রিন, মনিটর
cs: Obrazovka počítače, Monitor
da: Computerskærm, Monitor
de: Computerbildschirm, Bildschirm
el: Οθόνη υπολογιστή, Οθόνη
es: Pantalla de ordenador, Monitor
et: Arvutiekraan, Monitor
fa: صفحه کامپیوتر، مانیتور
fi: Tietokoneen näyttö, Monitori
fr: Écran d'ordinateur
ga: Scáileán ríomhaire, Monatóir
gu: કમ્પ્યુટર સ્ક્રીન, મોનિટર
hi: कंप्यूटर स्क्रीन, मॉनिटर
hr: Zaslon računala, Monitor
hu: Számítógép képernyő, Monitor
hy: Համակարգչի էկրան, Մոնիտոր
id: Layar komputer, Monitor
is: Tölvuskjár, Skjár
it: Schermo del computer, Monitor
ja: コンピュータ画面, モニター
jw: Layar komputer, Monitor
ka: კომპიუტერის ეკრანი, მონიტორი
kk: Компьютер экраны, Монитор
km: អេក្រង់កុំព្យូទ័រ, ម៉ូនីទ័រ
kn: ಗಣಕತೆರೆ, ಮಾನಿಟರ್
ko: 컴퓨터 화면, 모니터
ky: Компьютер экраны, Монитор
lt: Kompiuterio ekranas, Monitorius
lv: Datora ekrāns, Monitors
mk: Екран на компјутерот, Монитор
ml: കമ്പ്യൂട്ടർ സ്ക്രീൻ, മോണിറ്റർ
mn: Компьютерийн дэлгэц, Хяналтын самбар
mr: काँप्युटर स्क्रीन, मॉनिटर
ms: Skrin komputer, Monitor
mt: Skrin tal-kompjuter, Monitor
my: ကွန်ပျူတာ မျက်နှာပြင်၊ မော်နီတာ
ne: कम्प्युटर स्क्रिन, मनिटर
nl: Computerscherm, Monitor
no: Dataskjerm, Skjerm
or: କମ୍ପ୍ୟୁଟର ସ୍କ୍ରିନ୍, ମନିଟର
pa: ਕੰਪਿਊਟਰ ਸਕਰੀਨ, ਮਾਨੀਟਰ
pl: Ekran komputera, Monitor
ps: د کمپیوټر سکرین، مانیټر
pt: Tela do computador, Monitor
ro: Ecran de computer, Monitor
ru: Экран компьютера, Монитор
sd: ڪمپيوٽر اسڪرين، مانيٽر
si: පරිගණක තිරය, මොනිටරය
sk: Obrazovka počítača, Monitor
sl: Računalni zaslon, Monitor
so: Shaashadda kombuyuutarka, Kormeeraha
sq: Ekrani i kompjuterit, Monitor
sr: Екран рачунара, Монитор
sv: Datorskärm, Monitor
sw: Skrini ya kompyuta, Monitor
ta: கணினி திரை, மானிட்டர்
te: కంప్యూటర్ స్క్రీన్, మానిటర్
tg: Экрани компютер, Монитор
th: หน้าจอคอมพิวเตอร์, จอภาพ
tk: Kompýuter ekrany, Monitor
tl: Screen ng computer, Monitor
tr: Bilgisayar ekranı, Monitör
uk: Екран комп'ютера, Монітор
ur: کمپیوٹر سکرین، مانیٹر
uz: Kompyuter ekrani, Monitor
vi: Màn hình máy tính, Màn hình
xh: Iskrini sekhompyutha, Hlola
yo: Iboju kọmputa, Atẹle
zh: 电脑屏幕, 监视器
zu: Isikrini sekhompyutha, Qapha
carbon_impact_fr_impactco2:en: 91.4
carbon_impact_fr_impactco2_link:en: https://impactco2.fr/outils/numerique/ecran
unit_name:en: Computer screen
unit_name:fr: Écran d'ordinateur

< en: Electronic products
en: Laptop
fr: Ordinateur portable
carbon_impact_fr_impactco2:en: 193
carbon_impact_fr_impactco2_link:en: https://impactco2.fr/outils/numerique/ordinateurportable
unit_name:en: Laptop
unit_name:fr: Ordinateur portable

< en: Electronic products
en: Desktop computer without screen (professional)
fr: Ordinateur fixe sans écran (professionnel)
carbon_impact_fr_impactco2:en: 258
carbon_impact_fr_impactco2_link:en: https://impactco2.fr/outils/numerique/ordinateurfixeprofessionnel
unit_name:en: Desktop computer without screen (professional)
unit_name:fr: Ordinateur fixe sans écran (professionnel)

< en: Electronic products
en: Desktop computer without screen (personal)
fr: Ordinateur fixe sans écran (particulier)
carbon_impact_fr_impactco2:en: 299
carbon_impact_fr_impactco2_link:en: https://impactco2.fr/outils/numerique/ordinateurfixeparticulier
unit_name:en: Desktop computer without screen (personal)
unit_name:fr: Ordinateur fixe sans écran (particulier)

< en: Electronic products
en: Television, TVs
fr: Télévision, TVs
carbon_impact_fr_impactco2:en: 472
carbon_impact_fr_impactco2_link:en: https://impactco2.fr/outils/numerique/television
unit_name:en: Television
unit_name:fr: Télévision

< en: Electronic products
en: Printers
ar: طابعات
az: Printerlər
be: Прынтэры
bg: Принтери
cs: Tiskárny
da: Printere
de: Drucker
el: Εκτυπωτές
es: Impresoras
et: Printerid
fi: Tulostimet
fr: Imprimantes
ga: Printéirí
hi: प्रिंटर
hr: Pisači
hu: Nyomtatók
hy: Տպիչներ
is: Prentarar
it: Stampanti
ja: プリンター
ka: პრინტერები
kk: Принтерлер
ko: 프린터
ky: Принтерлер
lt: Spausdintuvai
lv: Printeri
mk: Печатари
mn: Хэвлэгч
mt: Printers
nl: Printers
no: Skrivere
pl: Drukarki
ps: چاپګر
pt: Impressoras
ro: Imprimante
ru: Принтеры
sd: پرنٽر
si: මුද්‍රණ යන්ත්‍ර
sk: Tlačiarne
sl: Tiskalniki
so: Daabacayaasha
sq: Printera
sr: Штампачи
sv: Skrivare
sw: Vichapishaji
tg: Принтерҳо
th: เครื่องพิมพ์
tk: Çap edijiler
tr: Yazıcılar
uk: Принтери
uz: Printerlar
vi: Máy in
xh: Abashicileli
yo: Awọn akọwe
zh: 打印机
zu: Amaphrinta

< en: Electronic products
en: USB cables
ar: كابلات USB
as: ইউএছবি কেবলসমূহ
az: USB kabelləri
be: USB кабелі
bg: USB кабели
bn: ইউএসবি কেবল
cs: USB kabely
da: USB-kabler
de: USB-Kabel
el: Καλώδια USB
es: Cables USB
et: USB-kaablid
fa: کابل های USB
fi: USB-kaapelit
fr: Câbles USB
ga: Cáblaí USB
gu: યુએસબી કેબલ્સ
hi: यूएसबी केबल
hr: USB kabeli
hu: USB-kábelek
hy: USB մալուխներ
id: Kabel USB
is: USB snúrur
it: Cavi USB
ja: USBケーブル
jw: Kabel USB
ka: USB კაბელები
kk: USB кабельдері
km: ខ្សែ USB
kn: ಯುಎಸ್ಬಿ ಕೇಬಲ್ಗಳು
ko: USB 케이블
ky: USB кабелдери
lt: USB kabeliai
lv: USB kabeļi
mk: УСБ кабли
ml: യുഎസ്ബി കേബിളുകൾ
mn: USB кабелууд
mr: यूएसबी केबल्स
ms: Kabel USB
mt: Kejbils USB
my: ယူအက်စ်ဘီ ကေဘယ်လ်များ
ne: यूएसबी केबलहरू
nl: USB-kabels
no: USB-kabler
or: USB କେବୁଲ୍
pa: USB ਕੇਬਲ
pl: Kable USB
ps: د USB کیبلونه
pt: Cabos USB
ro: Cabluri USB
ru: USB-кабели
sd: يو ايس بي ڪيبل
si: USB කේබල්
sk: USB káble
sl: USB kabli
so: Fiilooyinka USB
sq: Kabllo USB
sr: УСБ каблови
sv: USB-kablar
sw: Kebo za USB
ta: யூஎஸ்பி கேபிள்கள்
te: USB కేబుల్స్
tg: Кабелҳои USB
th: สาย USB
tk: USB kabelleri
tl: Mga USB cable
tr: USB kabloları
uk: USB кабелі
ur: USB کیبلز
uz: USB kabellari
vi: Cáp USB
xh: Iintambo ze-USB
yo: Awọn kebulu USB
zh: USB线
zu: Izintambo ze-USB

< en: Electronic products
en: Headphones

< en: electronic products
en: Digital tablets
fr: Tablettes numériques, tablette numérique
carbon_impact_fr_impactco2:en: 61.9
carbon_impact_fr_impactco2_link:en: https://impactco2.fr/outils/numerique/tabletteclassique
unit_name:en: digital tablet
unit_name:fr: tablette numérique

< en: electronic products
en: mobile phones, cell phones
de: Mobiltelefone, Handys
es: teléfonos móviles, celulares
fr: téléphones portables, téléphones mobiles

< en: mobile phones
en: Smartphones
xx: Smartphones
carbon_impact_fr_impactco2:en: 85.9
carbon_impact_fr_impactco2_link:en: https://impactco2.fr/outils/numerique/smartphone
unit_name:xx: smartphone
unit_name:en: smartphone

< en: Smartphones
en: Android smartphones
fr: Smartphones Android

< en: Smartphones
en: iPhone smartphones
xx: iPhone, iPhones
fr: Smartphones iPhone

en: Clothes, Clothing
ar: ملابس
as: কাপোৰ
az: Geyim
be: Адзенне
bg: Дрехи, Облекло
bn: পোশাক
cs: Oblečení
da: Tøj
de: Bekleidung
el: Ρούχα, Ένδυση
es: Ropa
et: Riided
fa: لباس
fi: Vaatteet
fr: Vêtements
ga: Éadaí
gu: કપડાં
hi: कपड़े
hr: Odjeća
hu: Ruházat
hy: Հագուստ
id: Pakaian
is: Föt
it: Vestiti, Abbigliamento
ja: 服
jw: Sandhangan
ka: ტანსაცმელი
kk: Киім
km: សម្លៀកបំពាក់
kn: ಬಟ್ಟೆಗಳು
ko: 옷
ky: Кийим
lt: Drabužiai
lv: Apģērbs
mk: Облека
ml: വസ്ത്രങ്ങൾ
mn: Хувцас
mr: कपडे
ms: Pakaian
mt: Ħwejjeġ
my: အဝတ်အစား
ne: लुगा
nl: Kleding
no: Klær
or: ପୋଷାକ
pa: ਕੱਪੜੇ
pl: Ubrania, Odzież
ps: کالي
pt: Roupas, Vestuário
ro: Haine, Îmbrăcăminte
ru: Одежда
sd: ڪپڙا
si: ඇඳුම්
sk: Oblečenie
sl: Oblačila
so: Dharka
sq: Rroba
sr: Одећа
sv: Kläder
sw: Nguo
ta: உடைகள்
te: దుస్తులు
tg: Либос
th: เสื้อผ้า
tk: Eşik
tl: Damit
tr: Giysi, Kıyafet
uk: Одяг
ur: کپڑے
uz: Kiyim
vi: Quần áo
xh: Iimpahla
yo: Aṣọ
zh: 衣服
zu: Izingubo

en: Shoes

< en: Clothes
en: T-shirts
xx: T-shirts, Tshirts, teeshirts, teeshirt
carbon_impact_fr_impactco2:en: 6.43
carbon_impact_fr_impactco2_link:en: https://impactco2.fr/outils/habillement/tshirtencoton
unit_name:xx: t-shirt
unit_name:en: t-shirt

< en: Clothes
en: Women clothes
ar: ملابس نسائية
as: মহিলাৰ কাপোৰ
az: Qadın geyimləri
be: Жаночая вопратка
bg: Дамско облекло
bn: মহিলাদের পোশাক
cs: Dámské oblečení
da: Dametøj
de: Damenbekleidung
el: Γυναικεία ρούχα
es: Ropa de mujer
et: Naiste riided
fa: لباس زنانه
fi: Naisten vaatteet
fr: Vêtements pour femmes
ga: Éadaí na mban
gu: મહિલાઓના કપડાં
hi: महिलाओं के कपड़े
hr: Ženska odjeća
hu: Női ruházat
hy: Կանացի հագուստ
id: Pakaian wanita
is: Kvenfatnaður
it: Abbigliamento da donna
ja: レディース服
jw: Sandhangan wanita
ka: ქალის ტანსაცმელი
kk: Әйелдер киімі
km: សំលៀកបំពាក់នារី
kn: ಮಹಿಳೆಯರ ಉಡುಪು
ko: 여성 의류
ky: Аялдар кийими
lt: Moteriški drabužiai
lv: Sieviešu apģērbs
mk: Женска облека
ml: സ്ത്രീകളുടെ വസ്ത്രങ്ങൾ
mn: Эмэгтэйчүүдийн хувцас
mr: महिलांचे कपडे
ms: Pakaian wanita
mt: Ħwejjeġ tan-nisa
my: အမျိုးသမီးများ၏ အဝတ်အစား
ne: महिलाको लुगा
nl: Dameskleding
no: Dameklær
or: ମହିଳାମାନଙ୍କ ପୋଷାକ
pa: ਔਰਤਾਂ ਦੇ ਕੱਪੜੇ
pl: Odzież damska
ps: د ښځو کالي
pt: Roupa de mulher
ro: Haine pentru femei
ru: Женская одежда
sd: عورتن جا ڪپڙا
si: කාන්තා ඇඳුම්
sk: Dámske oblečenie
sl: Ženska oblačila
so: Dharka haweenka
sq: Rroba grash
sr: Женска одећа
sv: Damkläder
sw: Nguo za wanawake
ta: பெண்களுக்கான ஆடைகள்
te: మహిళల దుస్తులు
tg: Либоси занона
th: เสื้อผ้าผู้หญิง
tk: Aýal eşikleri
tl: Damit pambabae
tr: Kadın giyim
uk: Жіночий одяг
ur: خواتین کے کپڑے
uz: Ayollar kiyimi
vi: Quần áo phụ nữ
xh: Iimpahla zabasetyhini
yo: Aṣọ awọn obinrin
zh: 女装
zu: Izingubo zabesifazane

< en: Clothes
en: Men clothes

< en: Shoes
en: Women shoes

< en: Shoes
en: Men shoes

< en: Clothes
en: Socks
fr: Chaussettes

< en: Clothes
en: Skirts

< en: Clothes
en: Dresses

< en: Clothes
en: Pull-Over

< en: Clothes
en: Polyester T-shirt
fr: T-shirt en polyester
carbon_impact_fr_impactco2:en: 6.21
carbon_impact_fr_impactco2_link:en: https://impactco2.fr/outils/habillement/tshirtenpolyester
unit_name:xx: polyester t-shirt
unit_name:en: polyester t-shirt

< en: Clothes
en: Cotton T-shirt
ar: تي شيرت قطني
as: কপাহী টি-চাৰ্ট
az: Pambıq köynək
be: Баваўняная футболка
bg: Памучна тениска
bn: কটন টি-শার্ট
cs: Bavlněné tričko
da: Bomulds T-shirt
de: Baumwoll-T-Shirt
el: Βαμβακερό μπλουζάκι
es: Camiseta de algodón
et: Puuvillane T-särk
fa: تی شرت نخی
fi: Puuvilla-T-paita
fr: T-shirt en coton
ga: T-léine cadáis
gu: કોટન ટી-શર્ટ
hi: सूती टी-शर्ट
hr: Pamučna majica
hu: Pamut póló
hy: Բամբակյա շապիկ
id: Kaos katun
is: Bómullarbolur
it: Maglietta di cotone
ja: 綿Tシャツ
jw: Kaos katun
ka: ბამბის მაისური
kk: Мақта футболка
km: អាវយឺតកប្បាស
kn: ಹತ್ತಿ ಟೀ ಶರ್ಟ್
ko: 면 티셔츠
ky: Пахта футболка
lt: Medvilniniai marškinėliai
lv: Kokvilnas T-krekls
mk: Памучна маица
ml: കോട്ടൺ ടി-ഷർട്ട്
mn: Хөвөн даавуун футболка
mr: सुती टी-शर्ट
ms: T-shirt kapas
mt: T-shirt tal-qoton
my: ဝါဂွမ်း တီရှပ်
ne: सुती टिसर्ट
nl: Katoenen T-shirt
no: Bomulls-T-skjorte
or: କଟନ୍ ଟି-ସାର୍ଟ
pa: ਸੂਤੀ ਟੀ-ਸ਼ਰਟ
pl: Bawełniana koszulka
ps: پنبې ټي شرټ
pt: Camiseta de algodão
ro: Tricou de bumbac
ru: Хлопковая футболка
sd: ڪپهه ٽي شرٽ
si: කපු ටී ෂර්ට්
sk: Bavlnené tričko
sl: Bombažna majica
so: Shaati suuf ah
sq: Bluza pambuku
sr: Памучна мајица
sv: Bomulls-T-shirt
sw: T-shati ya pamba
ta: பருத்தி டி-ஷர்ட்
te: కాటన్ టీ-షర్ట్
tg: Футболкаи пахтагӣ
th: เสื้อยืดผ้าฝ้าย
tk: Pagta köýnek
tl: T-shirt na koton
tr: Pamuklu tişört
uk: Бавовняна футболка
ur: سوتی ٹی شرٹ
uz: Paxta futbolka
vi: Áo thun cotton
xh: I-T-shirt yomqhaphu
yo: Ṣéèti owu
zh: 棉质T恤
zu: I-T-shirt kakotini
carbon_impact_fr_impactco2:en: 6.43
carbon_impact_fr_impactco2_link:en:
unit_name:xx: cotton t-shirt
unit_name:en: cotton t-shirt
unit_name:fr: T-shirt en coton

< en: Clothes
en: Polo shirt
fr: Polo
carbon_impact_fr_impactco2:en: 10.2
carbon_impact_fr_impactco2_link:en: https://impactco2.fr/outils/habillement/polo
unit_name:xx: Polo
unit_name:en: Polo shirt

< en: Clothes
en: Viscose shirt
fr: Chemise en viscose
carbon_impact_fr_impactco2:en: 12.1
carbon_impact_fr_impactco2_link:en: https://impactco2.fr/outils/habillement/chemiseenviscose
unit_name:xx:
unit_name:en: Viscose shirt
unit_name:fr: Chemise en viscose


< en: Pull-Over
en: Recycled cotton sweater
fr: Pull en coton recyclé
carbon_impact_fr_impactco2:en: 13.2
carbon_impact_fr_impactco2_link:en: https://impactco2.fr/outils/habillement/pullencotonrecycle
unit_name:xx:
unit_name:en: Recycled cotton sweater
unit_name:fr: Pull en coton recyclé

< en: Clothes
en: Cotton shirt
fr: Chemise en coton
carbon_impact_fr_impactco2:en: 13.2
carbon_impact_fr_impactco2_link:en: https://impactco2.fr/outils/habillement/chemiseencoton
unit_name:xx:
unit_name:en: Cotton shirt
unit_name:fr: Chemise en coton

< en: Shoes
en: Leather shoes
ar: أحذية جلدية
as: চামৰাৰ জোতা
az: Dəri ayaqqabılar
be: Скураныя туфлі
bg: Кожени обувки
bn: চামড়ার জুতা
cs: Kožené boty
da: Lædersko
de: Lederschuhe
el: Δερμάτινα παπούτσια
es: Zapatos de cuero
et: Nahast kingad
fa: کفش های چرمی
fi: Nahkakengät
fr: Paire de chaussures en cuir
ga: Bróga leathair
gu: ચામડાના જૂતા
hi: चमड़े के जूते
hr: Kožne cipele
hu: Bőrcipők
hy: Կաշվե կոշիկներ
id: Sepatu kulit
is: Leðurskór
it: Scarpe di pelle
ja: 革靴
jw: Sepatu kulit
ka: ტყავის ფეხსაცმელი
kk: Тері аяқ киім
km: ស្បែកជើងស្បែក
kn: ಚರ್ಮದ ಬೂಟುಗಳು
ko: 가죽 신발
ky: Булгаары бут кийим
lt: Odiniai batai
lv: Ādas apavi
mk: Кожни чевли
ml: തുകൽ പാദരക്ഷകൾ
mn: Савхин гутал
mr: चामड्याचे बूट
ms: Kasut kulit
mt: Żraben tal-ġilda
my: သားရေဖိနပ်
ne: छालाको जुत्ता
nl: Leren schoenen
no: Lærsko
or: ଚମଡ଼ା ଜୋତା
pa: ਚਮੜੇ ਦੇ ਜੁੱਤੇ
pl: Buty skórzane
ps: څرمن بوټان
pt: Sapatos de couro
ro: Pantofi de piele
ru: Кожаные туфли
sd: چمڙي جا بوٽ
si: සම් සපත්තු
sk: Kožené topánky
sl: Usnjeni čevlji
so: Kabo jilicsan
sq: Këpucë lëkure
sr: Кожне ципеле
sv: Läderskor
sw: Viatu vya ngozi
ta: தோல் காலணிகள்
te: తోలు చెప్పులు
tg: Туфлиҳои чармӣ
th: รองเท้าหนัง
tk: Deri köwüşler
tl: Sapatos na katad
tr: Deri ayakkabılar
uk: Шкіряні туфлі
ur: چمڑے کے جوتے
uz: Charm poyabzal
vi: Giày da
xh: Izihlangu zesikhumba
yo: Bàtà alawọ
zh: 皮鞋
zu: Izicathulo zesikhumba
carbon_impact_fr_impactco2:en: 15
carbon_impact_fr_impactco2_link:en: https://impactco2.fr/outils/habillement/chaussuresencuir
unit_name:xx:
unit_name:en: Leather shoes
unit_name:fr: Paire de chaussures en cuir

< en: Shoes
en: Fabric shoes
ar: أحذية قماشية
as: কাপোৰৰ জোতা
az: Parça ayaqqabılar
be: Тканевыя туфлі
bg: Текстилни обувки
bn: কাপড়ের জুতা
cs: Látkové boty
da: Stofsko
de: Stoffschuhe
el: Υφασμάτινα παπούτσια
es: Zapatos de tela
et: Riidest kingad
fa: کفش پارچه ای
fi: Kangaskengät
fr: Paire de chaussures en tissu
ga: Bróga fabraice
gu: કાપડના જૂતા
hi: कपड़े के जूते
hr: Cipele od tkanine
hu: Szövet cipők
hy: Գործվածքե կոշիկներ
id: Sepatu kain
is: Dúkskór
it: Scarpe di tessuto
ja: 布の靴
jw: Sepatu kain
ka: ნაჭრის ფეხსაცმელი
kk: Мата аяқ киім
km: ស្បែកជើងក្រណាត់
kn: ಬಟ್ಟೆ ಬೂಟುಗಳು
ko: 천 신발
ky: Кездеме бут кийим
lt: Tekstiliniai batai
lv: Auduma apavi
mk: Чевли од ткаенина
ml: തുണികൊണ്ടുള്ള ഷൂസുകൾ
mn: Даавуун гутал
mr: कापडी शूज
ms: Kasut kain
mt: Żraben tad-drapp
my: အထည်ဖိနပ်
ne: कपडाको जुत्ता
nl: Stoffen schoenen
no: Tøysko
or: କପଡା ଜୋତା
pa: ਕੱਪੜੇ ਦੇ ਜੁੱਤੇ
pl: Buty z materiału
ps: ټوکر بوټان
pt: Sapatos de tecido
ro: Pantofi din material textil
ru: Тканевые туфли
sd: ڪپڙي جا بوٽ
si: රෙදි සපත්තු
sk: Látkové topánky
sl: Čevlji iz blaga
so: Kabo dhar ah
sq: Këpucë pëlhure
sr: Ципеле од тканине
sv: Tygskor
sw: Viatu vya kitambaa
ta: துணி காலணிகள்
te: గుడ్డ చెప్పులు
tg: Пойафзоли матоъӣ
th: รองเท้าผ้าใบ
tk: Mata köwüşler
tl: Sapatos na tela
tr: Kumaş ayakkabılar
uk: Тканинні туфлі
ur: کپڑے کے جوتے
uz: Mato poyabzal
vi: Giày vải
xh: Izihlangu zelaphu
yo: Bàtà asọ
zh: 布鞋
zu: Izicathulo zendwangu
carbon_impact_fr_impactco2:en: 18.5
carbon_impact_fr_impactco2_link:en: https://impactco2.fr/outils/habillement/chaussuresentissu
unit_name:xx:
unit_name:en: Fabric shoes
unit_name:fr: Paire de chaussures en tissu

< en: Shoes
en: Sport shoes
ar: أحذية رياضية
as: ক্ৰীড়াৰ জোতা
az: İdman ayaqqabıları
be: Спартыўныя чаравікі
bg: Спортни обувки
bn: খেলার জুতা
cs: Sportovní obuv
da: Sportssko
de: Sportschuhe
el: Αθλητικά παπούτσια
es: Zapatillas deportivas
et: Spordijalatsid
fa: کفش ورزشی
fi: Urheilukengät
fr: Paire de chaussures de sport
ga: Bróga spóirt
gu: રમતના જૂતા
hi: खेल के जूते
hr: Sportske cipele
hu: Sportcipők
hy: Սպորտային կոշիկներ
id: Sepatu olahraga
is: Íþróttaskór
it: Scarpe sportive
ja: 運動靴
jw: Sepatu olahraga
ka: სპორტული ფეხსაცმელი
kk: Спорттық аяқ киім
km: ស្បែកជើងកីឡា
kn: ಕ್ರೀಡಾ ಬೂಟುಗಳು
ko: 운동화
ky: Спорттук бут кийим
lt: Sportiniai batai
lv: Sporta apavi
mk: Спортски чевли
ml: സ്പോർട്സ് ഷൂസുകൾ
mn: Спортын гутал
mr: खेळाचे बूट
ms: Kasut sukan
mt: Żraben sportivi
my: အားကစားဖိနပ်
ne: खेलकुद जुत्ता
nl: Sportschoenen
no: Sportssko
or: କ୍ରୀଡା ଜୋତା
pa: ਖੇਡਾਂ ਦੇ ਜੁੱਤੇ
pl: Buty sportowe
ps: سپورټي بوټان
pt: Sapatos de desporto
ro: Pantofi sport
ru: Спортивная обувь
sd: راندين جا بوٽ
si: ක්රීඩා සපත්තු
sk: Športová obuv
sl: Športni čevlji
so: Kabaha isboortiga
sq: Këpucë sportive
sr: Спортске ципеле
sv: Sportskor
sw: Viatu vya michezo
ta: விளையாட்டு காலணிகள்
te: క్రీడా బూట్లు
tg: Кроссовкаҳо
th: รองเท้ากีฬา
tk: Sport köwüşleri
tl: Sapatos na pang-isports
tr: Spor ayakkabıları
uk: Спортивне взуття
ur: کھیلوں کے جوتے
uz: Sport poyabzali
vi: Giày thể thao
xh: Izihlangu zemidlalo
yo: Bata idaraya
zh: 运动鞋
zu: Izicathulo zezemidlalo
carbon_impact_fr_impactco2:en: 20.1
carbon_impact_fr_impactco2_link:en: https://impactco2.fr/outils/habillement/chaussuresdesport
unit_name:xx:
unit_name:en: Sport shoes
unit_name:fr: Paire de chaussures de sport

< en: Clothes
en: Jeans
fr: Jeans
carbon_impact_fr_impactco2:en: 25.1
carbon_impact_fr_impactco2_link:en: https://impactco2.fr/outils/habillement/jeans
unit_name:xx:
unit_name:en: Jeans
unit_name:fr: Jeans

< en: Clothes
en: Faux leather jacket
fr: Veste simili-cuir
carbon_impact_fr_impactco2:en: 26.8
carbon_impact_fr_impactco2_link:en: https://impactco2.fr/outils/habillement/vestesimilicuir
unit_name:xx:
unit_name:en: Faux leather jacket
unit_name:fr: Veste simili-cuir

< en: Pull-Over
en: Acrylic sweater
ar: سترة أكريليك
as: এক্ৰাইলিক চোৱেটাৰ
az: Akril sviter
be: Акрылавы швэдар
bg: Акрилен пуловер
bn: এক্রাইলিক সোয়েটার
cs: Akrylový svetr
da: Akryl sweater
de: Acrylpullover
el: Ακρυλικό πουλόβερ
es: Suéter acrílico
et: Akrüülkampsun
fa: ژاکت اکریلیک
fi: Akryylipusero
fr: Pull en acrylique
ga: Geansaí aicrileach
gu: એક્રેલિક સ્વેટર
hi: एक्रिलिक स्वेटर
hr: Akrilni džemper
hu: Akril pulóver
hy: Ակրիլային վերնաշապիկ
id: Sweter akrilik
is: Akrýlpeysa
it: Maglione acrilico
ja: アクリルセーター
jw: Sweter akrilik
ka: აკრილის სვიტერი
kk: Акрилді жемпір
km: អាវយឺតអាគ្រីលីក
kn: ಅಕ್ರಿಲಿಕ್ ಸ್ವೆಟರ್
ko: 아크릴 스웨터
ky: Акрил свитер
lt: Akrilinis megztinis
lv: Akrila džemperis
mk: Акрилен џемпер
ml: അക്രിലിക് സ്വെറ്റർ
mn: Нийлэг цамц
mr: ऍक्रेलिक स्वेटर
ms: Baju sejuk akrilik
mt: Ġerżi akriliku
my: အခရီလစ်ဆွယ်တာ
ne: एक्रिलिक स्वेटर
nl: Acryl trui
no: Akrylgenser
or: ଏକ୍ରିଲିକ୍ ସ୍ sweater େଟର୍
pa: ਐਕਰੀਲਿਕ ਸਵੈਟਰ
pl: Sweter akrylowy
ps: اکریلیک سویټر
pt: Camisola acrílica
ro: Pulover acrilic
ru: Акриловый свитер
sd: ايڪريلڪ سويٽر
si: ඇක්රිලික් ස්ෙවටර්
sk: Akrylový sveter
sl: Akrilni pulover
so: Suwitar akrilik ah
sq: Triko akrilik
sr: Акрилни џемпер
sv: Akryltröja
sw: Sweta ya akriliki
ta: அக்ரிலிக் ஸ்வெட்டர்
te: ఎక్రిలిక్ స్వెటర్
tg: Свитеры акрилӣ
th: เสื้อสเวตเตอร์อะคริลิค
tk: Akril switer
tl: Sweter na akrilik
tr: Akrilik kazak
uk: Акриловий светр
ur: ایکریلک سویٹر
uz: Akril sviter
vi: Áo len acrylic
xh: Ibhatyi ye-acrylic
yo: Siweta akiriliki
zh: 腈纶毛衣
zu: Ijezi le-acrylic
carbon_impact_fr_impactco2:en: 29
carbon_impact_fr_impactco2_link:en: https://impactco2.fr/outils/habillement/pullenacrylique
unit_name:xx:
unit_name:en:

< en: Clothes
en: Cotton sweatshirt
fr: Sweat en coton
carbon_impact_fr_impactco2:en: 32.5
carbon_impact_fr_impactco2_link:en: https://impactco2.fr/outils/habillement/sweatencoton
unit_name:xx:
unit_name:en: Cotton sweatshirt
unit_name:fr: Sweat en coton

< en: Clothes
en: Waterproof jacket
fr: Veste imperméable
carbon_impact_fr_impactco2:en: 41.1
carbon_impact_fr_impactco2_link:en: https://impactco2.fr/outils/habillement/vesteimpermeable
unit_name:xx:
unit_name:en: Waterproof jacket
unit_name:fr: Veste imperméable

< en: Clothes
en: Viscose dress
fr: Robe en viscose
carbon_impact_fr_impactco2:en: 52.5
carbon_impact_fr_impactco2_link:en: https://impactco2.fr/outils/habillement/robeenviscose
unit_name:xx:
unit_name:en: Viscose dress
unit_name:fr: Robe en viscose

< en: Pull-Over
en: Wool sweater
fr: Pull en laine
carbon_impact_fr_impactco2:en: 56.7
carbon_impact_fr_impactco2_link:en: https://impactco2.fr/outils/habillement/pullenlaine
unit_name:xx:
unit_name:en: Wool sweater
unit_name:fr: Pull en laine

< en: Clothes
en: Cotton dress
fr: Robe en coton
carbon_impact_fr_impactco2:en: 56.9
carbon_impact_fr_impactco2_link:en: https://impactco2.fr/outils/habillement/robeencoton
unit_name:xx:
unit_name:en: Cotton dress
unit_name:fr: Robe en coton

< en: Clothes
en: Polyester dress
fr: Robe en polyester
carbon_impact_fr_impactco2:en: 58.3
carbon_impact_fr_impactco2_link:en: https://impactco2.fr/outils/habillement/robeenpolyester
unit_name:xx:
unit_name:en: Polyester dress
unit_name:fr: Robe en polyester

< en: Clothes
en: Coat
fr: Manteau
carbon_impact_fr_impactco2:en: 101
carbon_impact_fr_impactco2_link:en: https://impactco2.fr/outils/habillement/manteau
unit_name:xx:
unit_name:en: Coat
unit_name:fr: Manteau

en: Jewelry

en: Books
ar: كتب
as: কিতাপ
az: Kitablar
be: Кнігі
bg: Книги
bn: বই
cs: Knihy
da: Bøger
de: Bücher
el: Βιβλία
es: Libros
et: Raamatud
fa: کتاب ها
fi: Kirjat
fr: Livres
ga: Leabhair
gu: પુસ્તકો
hi: पुस्तकें
hr: Knjige
hu: Könyvek
hy: Գրքեր
id: Buku
is: Bækur
it: Libri
ja: 本
jw: Buku
ka: წიგნები
kk: Кітаптар
km: សៀវភៅ
kn: ಪುಸ್ತಕಗಳು
ko: 책
ky: Китептер
lt: Knygos
lv: Grāmatas
mk: Книги
ml: പുസ്തകങ്ങൾ
mn: Ном
mr: पुस्तके
ms: Buku
mt: Kotba
my: စာအုပ်များ
ne: किताबहरु
nl: Boeken
no: Bøker
or: ବହି
pa: ਕਿਤਾਬਾਂ
pl: Książki
pt: Livros
ro: Cărți
ru: Книги
sk: Knihy
sl: Knjige
sq: Libra
sr: Књиге
sv: Böcker
ta: புத்தகங்கள்
te: పుస్తకాలు
tg: Китобҳо
th: หนังสือ
tk: Kitaplar
tl: Mga libro
tr: Kitaplar
uk: Книги
ur: کتابیں
uz: Kitoblar
vi: Sách
zh: 书籍

en: Papers
fr: Papiers

< en: Papers
en: Origami papers, origami craft papers

en: Toilet papers, toilet tissues, toilet rolls
ar: ورق التواليت ، لفات ورق التواليت
as: শৌচাগাৰৰ কাগজ, শৌচাগাৰৰ ৰোল
az: Tualet kağızı, tualet rulonları
be: Туалетная папера, туалетныя рулоны
bg: Тоалетна хартия, ролки тоалетна хартия
bn: টয়লেট পেপার, টয়লেট রোল
cs: Toaletní papír, role toaletního papíru
da: Toiletpapir, toiletpapirruller
de: Toilettenpapier, Toilettenrollen
el: Χαρτί υγείας, ρολά χαρτιού υγείας
es: Papel higiénico, rollos de papel higiénico
et: Tualettpaber, tualettpaberi rullid
fa: کاغذ توالت، رول کاغذ توالت
fi: WC-paperi, WC-paperirullat
fr: Papiers toilette, papier toilette, papier hygiénique, papiers hygiéniques
ga: Páipéar leithris, rollaí páipéir leithris
gu: ટોઇલેટ પેપર, ટોઇલેટ રોલ
hi: टॉयलेट पेपर, टॉयलेट रोल
hr: Toaletni papir, role toaletnog papira
hu: WC-papír, WC-papírtekercsek
hy: Զուգարանի թուղթ, զուգարանի թղթի գլանակներ
id: Kertas toilet, gulungan kertas toilet
is: Klósettpappír, klósettpappírsrúllur
it: Carta igienica, rotoli di carta igienica
ja: トイレットペーパー、トイレットロール
jw: Kertas jamban, gulungan kertas jamban
ka: ტუალეტის ქაღალდი, ტუალეტის რულონები
kk: Дәретхана қағазы, дәретхана қағазының орамдары
km: ក្រដាសបង្គន់, ក្រដាសបង្គន់
kn: ಶೌಚಾಲಯ ಕಾಗದ, ಶೌಚಾಲಯ ರೋಲ್ಗಳು
ko: 화장지, 화장지 롤
ky: Даараткана кагазы, даараткана кагазынын түрмөктөрү
lt: Tualetinis popierius, tualetinio popieriaus ritinėliai
lv: Tualetes papīrs, tualetes papīra ruļļi
mk: Тоалетна хартија, ролни тоалетна хартија
ml: ടോയ്‌ലറ്റ് പേപ്പർ, ടോയ്‌ലറ്റ് റോളുകൾ
mn: Ариун цэврийн цаас, ариун цэврийн цаасны ороомог
mr: टॉयलेट पेपर, टॉयलेट रोल
ms: Kertas tandas, gulungan kertas tandas
mt: Karta tat-twaletta, rollijiet tal-karta tat-twaletta
my: အိမ်သာသုံးစက္ကူ၊ အိမ်သာသုံးလိပ်များ
ne: ट्वाइलेट पेपर, ट्वाइलेट रोलहरू
nl: Toiletpapier, wc-rollen
no: Toalettpapir, toalettpapirruller
or: ଟଏଲେଟ୍ ପେପର, ଟଏଲେଟ୍ ରୋଲ୍
pa: ਟਾਇਲਟ ਪੇਪਰ, ਟਾਇਲਟ ਰੋਲ
pl: Papier toaletowy, rolki papieru toaletowego
ps: تشناب کاغذونه، تشناب رولونه
pt: Papel higiénico, rolos de papel higiênico
ro: Hârtie igienică, role de hârtie igienică
ru: Туалетная бумага, туалетные рулоны
sd: ٽوائلٽ پيپر، ٽوائلٽ رول
si: වැසිකිලි කඩදාසි, වැසිකිලි රෝල්
sk: Toaletný papier, rolky toaletného papiera
sl: Toaletni papir, zvitki toaletnega papirja
so: Warqadaha musqusha, duubka warqadaha musqusha
sq: Letër higjienike, rrotulla letre higjienike
sr: Тоалет папир, ролне тоалет папира
sv: Toalettpapper, toalettpappersrullar
sw: Karatasi za choo, roll za karatasi za choo
ta: கழிப்பறை காகிதம், கழிப்பறை சுருள்கள்
te: టాయిలెట్ పేపర్, టాయిలెట్ రోల్స్
tg: Коғази ҳоҷатхона, ғелоқҳои коғази ҳоҷатхона
th: กระดาษชำระ, กระดาษชำระม้วน
tk: Hajathana kagyzlary, hajathana kagyzlarynyň rulonlary
tl: Papel de banyo, rolyo ng papel de banyo
tr: Tuvalet kağıdı, tuvalet rulosu
uk: Туалетний папір, рулони туалетного паперу
ur: ٹوائلٹ پیپر، ٹوائلٹ رولز
uz: Hojatxona qog'ozi, hojatxona qog'ozi rulonlari
vi: Giấy vệ sinh, cuộn giấy vệ sinh
xh: Amaphepha angasese, imiqulu yamaphepha angasese
yo: Iwe ile-igbọnsẹ, awọn yipo iwe ile-igbọnsẹ
zh: 卫生纸，卫生卷纸
zu: Amaphepha angasese, imiqulu yephepha langasese

en: Cigarettes
ar: سجائر
as: চিগাৰেট
az: Siqaretlər
be: Цыгарэты
bg: Цигари
bn: সিগারেট
cs: Cigarety
da: Cigaretter
de: Zigaretten
el: Τσιγάρα
es: Cigarrillos
et: Sigaretid
fa: سیگار
fi: Savukkeet
fr: Cigarettes
ga: Toitíní
gu: સિગારેટ
hi: सिगरेट
hr: Cigarete
hu: Cigaretták
hy: Ծխախոտ
id: Rokok
is: Sígarettur
it: Sigarette
ja: 煙草
jw: Rokok
ka: სიგარეტი
kk: Темекі
km: បារី
kn: ಸಿಗರೇಟುಗಳು
ko: 담배
ky: Тамеки
lt: Cigaretes
lv: Cigaretes
mk: Цигари
ml: സിഗരറ്റുകൾ
mn: Тамхи
mr: सिगारेट
ms: Rokok
mt: Sigaretti
my: စီးကရက်
ne: चुरोट
nl: Sigaretten
no: Sigaretter
or: ସିଗାରେଟ୍
pa: ਸਿਗਰਟ
pl: Papierosy
ps: سګرټ
pt: Cigarros
ro: Țigări
ru: Сигареты
sd: سگريٽ
si: සිගරට්
sk: Cigarety
sl: Cigarete
so: Sigaar
sq: Cigarete
sr: Цигарете
sv: Cigaretter
sw: Sigara
ta: சிகரெட்
te: సిగరెట్లు
tg: Сигарет
th: บุหรี่
tk: Temmäki
tl: Sigarilyo
tr: Sigara
uk: Цигарки
ur: سگریٹ
uz: Sigaret
vi: Thuốc lá
xh: Icuba
yo: Siga
zh: 香烟
zu: Ugwayi

en: Laundry detergents
fr: Lessives

en: Christmas trees
fr: Arbres de Noël

en: Vitamins
de: Vitamine
es: Vitaminas
fr: Vitamines

en: Liquid detergent
de: Flüssigwaschmittel
es: Detergentes líquidos
fr: Lessives liquides

en: Dishwasher tablets
de: Geschirrspültabs
es: Pastillas para lavavajillas
fr: Tablettes pour lave-vaisselle

en: Batteries
de: Batterien
es: Pilas, Baterías
fr: Piles

en: Bleach
ar: مبيض
as: ব্লিচ
az: Ağardıcı
be: Адбельвальнік
bg: Белина
bn: ব্লিচ
cs: Bělidlo
da: Blegemiddel
de: Bleichmittel
el: Χλωρίνη
es: Lejía
et: Valgendi
fa: سفید کننده
fi: Valkaisuaine
fr: Eau de Javel
ga: Tuarthóir
gu: બ્લીચ
hi: ब्लीच
hr: Izbjeljivač
hu: Fehérítő
hy: Սպիտակեցնող միջոց
id: Pemutih
is: Bleikja
it: Candeggina
ja: 漂白剤
jw: Pemutih
ka: მათეთრებელი
kk: Ағартқыш
km: ទឹកសាប៊ូ
kn: బ్లీಚ್
ko: 표백제
ky: Агартуучу
lt: Baliklis
lv: Balinātājs
mk: Белило
ml: ബ്ലീച്ച്
mn: Цайруулагч
mr: ब्लीच
ms: Peluntur
mt: Bliċ
my: အရောင်ချွတ်ဆေး
ne: ब्लीच
nl: Bleekmiddel
no: Blekemiddel
or: ବ୍ଲିଚ୍
pa: ਬਲੀਚ
pl: Wybielacz
ps: بلیچ
pt: Lixívia
ro: Înălbitor
ru: Отбеливатель
sd: بلچ
si: විරංජන
sk: Bielidlo
sl: Belilo
so: Daawada caddeysa
sq: Zbardhues
sr: Избељивач
sv: Blekmedel
sw: Blechi
ta: ப்ளீச்
te: బ్లీచ్
tg: Сафедкунанда
th: สารฟอกขาว
tk: Agardyjy
tl: Paputi
tr: Çamaşır suyu
uk: Відбілювач
ur: بلیچ
uz: Oqartiruvchi
vi: Thuốc tẩy
xh: I-bleach
yo: Bilisi
zh: 漂白剂
zu: I-bleach

# To move into OBF
en: Personal care products
de: Körperpflegeprodukte
es: Productos de cuidado personal
fr: Produits de soins personnels

# To move into OPFF
en: Pet food
de: Tiernahrung
es: Comida para mascotas
fr: Aliments pour animaux de compagnie

en: Hair clips
de: Haarspangen
es: Pinzas para el pelo
fr: Barrettes pour les cheveux

en: Tampons
de: Tampons
es: Tampones
fr: Tampons hygiéniques

en: Office supplies
de: Bürobedarf
es: Suministros de oficina
fr: Fournitures de bureau

en: Household chemicals
de: Haushaltschemikalien
es: Productos químicos domésticos
fr: Produits chimiques ménagers

en: Inflatable toys
ar: ألعاب قابلة للنفخ
as: ফুলাব পৰা খেলনা
az: Şişmə oyuncaqlar
be: Надзіманыя цацкі
bg: Надуваеми играчки
bn: ইনফ্ল্যাটেবল খেলনা
cs: Nafukovací hračky
da: Oppusteligt legetøj
de: Aufblasbares Spielzeug
el: Φουσκωτά παιχνίδια
es: Juguetes inflables
et: Täispuhutavad mänguasjad
fa: اسباب بازی های بادی
fi: Puhallettavat lelut
fr: Jouets gonflables
ga: Bréagáin inséidte
gu: ફુલાવી શકાય તેવા રમકડાં
hi: inflatable खिलौने
hr: Igračke na napuhavanje
hu: Felfújható játékok
hy: Փչովի խաղալիքներ
id: Mainan tiup
is: Uppblásanlegt leikföng
it: Giocattoli gonfiabili
ja: インフレータブルおもちゃ
jw: Dolanan kembung
ka: გასაბერი სათამაშოები
kk: Үрлемелі ойыншықтар
km: ប្រដាប់ប្រដាក្មេងលេងដែលអាចបំប៉ោងបាន
kn: ಗಾಳಿ ತುಂಬುವ ಆಟಿಕೆಗಳು
ko: 팽창식 장난감
ky: Үйлөмө оюнчуктар
lt: Pripučiamos žaislai
lv: Piepūšamās rotaļlietas
mk: Играчки на надувување
ml: കാറ്റിൽ നിറയ്ക്കാവുന്ന കളിപ്പാട്ടങ്ങൾ
mn: Үлээдэг тоглоомууд
mr: फुगवता येणारे खेळणी
ms: Mainan kembung
mt: Ġugarelli li jintefħu
my: လေထိုးအရုပ်များ
ne: हावा भर्ने खेलौनाहरू
nl: Opblaasbaar speelgoed
no: Oppblåsbare leker
or: ଫୁଲାଇବା ଯୋଗ୍ୟ ଖେଳନା
pa: ਇਨਫਲੇਟੇਬਲ ਖਿਡੌਣੇ
pl: Nadmuchiwane zabawki
ps: د پړسوب وړ لوبو
pt: Brinquedos infláveis
ro: Jucării gonflabile
ru: Надувные игрушки
sd: انفليٽيبل رانديون
si: පිම්බෙන සෙල්ලම් බඩු
sk: Nafukovacie hračky
sl: Napihljive igrače
so: Alaabta lagu buufiyo
sq: Lodra të fryra
sr: Играчке на надувавање
sv: Uppblåsbara leksaker
sw: Vinyago vinavyoweza kuingizwa hewa
ta: ஊதக்கூடிய பொம்மைகள்
te: గాలితో నింపబడిన బొమ్మలు
tg: Бозичаҳои пуфшаванда
th: ของเล่นเป่าลม
tk: Püşürilýän oýunjaklar
tl: Mga laruang inflatable
tr: Şişme oyuncaklar
uk: Надувні іграшки
ur: افراط پذیر کھلونے
uz: Shishiriladigan o'yinchoqlar
vi: Đồ chơi bơm hơi
xh: Amathoyizi anokufakwa umoya
yo: Awọn nkan isere inflatable
zh: 充气玩具
zu: Amathoyizi angeniswayo

en: Pet litter
de: Tierstreu
es: Arena para mascotas
fr: Litière pour animaux

en: Medicine
de: Medizin
es: Medicina
fr: Médicament

en: Sanitary napkins
de: Damenbinden
es: Compresas sanitarias
fr: Serviettes hygiéniques

en: Household sponges
de: Haushaltsschwämme
es: Esponjas domésticas
fr: Éponges ménagères

en: Hair ties
de: Haargummis
es: Gomas para el pelo
fr: Élastiques pour les cheveux

en: Toys
ar: ألعاب
as: খেলনা
az: Oyuncaqlar
be: Цацкі
bg: Играчки
bn: খেলনা
cs: Hračky
da: Legetøj
de: Spielzeug
el: Παιχνίδια
es: Juguetes
et: Mänguasjad
fa: اسباب بازی
fi: Lelut
fr: Jouets
ga: Bréagáin
gu: રમકડાં
hi: खिलौने
hr: Igračke
hu: Játékok
hy: Խաղալիքներ
id: Mainan
is: Leikföng
it: Giocattoli
ja: おもちゃ
jw: Dolanan
ka: სათამაშოები
kk: Ойыншықтар
km: ប្រដាប់ក្មេងលេង
kn: ಆಟಿಕೆಗಳು
ko: 장난감
ky: Оюнчуктар
lt: Žaislai
lv: Rotaļlietas
mk: Играчки
ml: കളിപ്പാട്ടങ്ങൾ
mn: Тоглоом
mr: खेळणी
ms: Mainan
mt: Ġugarelli
my: အရုပ်များ
ne: खेलौनाहरू
nl: Speelgoed
no: Leker
or: ଖେଳନା
pa: ਖਿਡੌਣੇ
pl: Zabawki
ps: لوبو
pt: Brinquedos
ro: Jucării
ru: Игрушки
sd: راندڪا
si: සෙල්ලම් බඩු
sk: Hračky
sl: Igrače
so: Alaabta carruurtu ku ciyaarto
sq: Lodra
sr: Играчке
sv: Leksaker
sw: Vinyago
ta: பொம்மைகள்
te: బొమ్మలు
tg: Бозичаҳо
th: ของเล่น
tk: Oýunjaklar
tl: Mga laruan
tr: Oyuncaklar
uk: Іграшки
ur: کھلونے
uz: O'yinchoqlar
vi: Đồ chơi
xh: Amathoyizi
yo: Awọn nkan isere
zh: 玩具
zu: Amathoyizi

en: Video games
ar: ألعاب الفيديو
as: ভিডিঅ' গেম
az: Videooyunlar
be: Відэагульні
bg: Видеоигри
bn: ভিডিও গেম
cs: Videohry
da: Videospil
de: Videospiele
el: Βιντεοπαιχνίδια
es: Videojuegos
et: Videomängud
fa: بازی های ویدیویی
fi: Videopelit
fr: Jeux vidéo
ga: Físchluichí
gu: વિડિઓ ગેમ્સ
hi: वीडियो गेम
hr: Videoigre
hu: Videójátékok
hy: Տեսախաղեր
id: Permainan video
is: Tölvuleikir
it: Videogiochi
ja: ビデオゲーム
jw: Video game
ka: ვიდეო თამაშები
kk: Бейне ойындар
km: ហ្គេមវីដេអូ
kn: ವೀಡಿಯೊ ಗೇಮ್‌ಗಳು
ko: 비디오 게임
ky: Видео оюндары
lt: Vaizdo žaidimai
lv: Videospēles
mk: Видеоигри
ml: വീഡിയോ ഗെയിമുകൾ
mn: Видео тоглоом
mr: व्हिडिओ गेम्स
ms: Permainan video
mt: Logħob tal-vidjo
my: ဗီဒီယိုဂိမ်းများ
ne: भिडियो खेलहरू
nl: Videogames
no: Videospill
or: ଭିଡିଓ ଗେମ୍ସ
pa: ਵੀਡੀਓ ਗੇਮਾਂ
pl: Gry wideo
ps: ویډیو لوبې
pt: Jogos de vídeo
ro: Jocuri video
ru: Видеоигры
sd: وڊيو گيمز
si: වීඩියෝ ක්‍රීඩා
sk: Videohry
sl: Videoigre
so: Ciyaaraha fiidiyowga
sq: Lojëra video
sr: Видео игре
sv: Videospel
sw: Michezo ya video
ta: நிகழ்பட விளையாட்டுகள்
te: వీడియో గేమ్స్
tg: Бозиҳои видеоӣ
th: วิดีโอเกม
tk: Wideooýunlar
tl: Mga larong bidyo
tr: Video oyunları
uk: Відеоігри
ur: ویڈیو گیمز
uz: Videoo'yinlar
vi: Trò chơi điện tử
xh: Imidlalo yevidiyo
yo: Awọn ere fidio
zh: 电子游戏
zu: Imidlalo yevidiyo

en: DVDs

en: Blu-Ray

en: VHS

en: CDs

en: Music instruments
ar: آلات موسيقية
as: বাদ্যযন্ত্ৰ
az: Musiqi alətləri
be: Музычныя інструменты
bg: Музикални инструменти
bn: বাদ্যযন্ত্র
cs: Hudební nástroje
da: Musikinstrumenter
de: Musikinstrumente
el: Μουσικά όργανα
es: Instrumentos musicales
et: Muusikariistad
fa: آلات موسیقی
fi: Soittimet
fr: Instruments de musique
ga: Uirlisí ceoil
gu: સંગીતનાં સાધનો
hi: संगीत वाद्ययंत्र
hr: Glazbeni instrumenti
hu: Hangszerek
hy: Երաժշտական գործիքներ
id: Alat musik
is: Hljóðfæri
it: Strumenti musicali
ja: 楽器
jw: Piranti musik
ka: მუსიკალური ინსტრუმენტები
kk: Музыкалық аспаптар
km: ឧបករណ៍ភ្លេង
kn: ಸಂಗೀತ ವಾದ್ಯಗಳು
ko: 악기
ky: Музыкалык аспаптар
lt: Muzikos instrumentai
lv: Mūzikas instrumenti
mk: Музички инструменти
ml: സംഗീതോപകരണങ്ങൾ
mn: Хөгжмийн зэмсэг
mr: संगीत वाद्ये
ms: Alat muzik
mt: Strumenti mużikali
my: တူရိယာများ
ne: संगीत वाद्ययन्त्रहरू
nl: Muziekinstrumenten
no: Musikkinstrumenter
or: ସଙ୍ଗୀତ ବାଦ୍ୟଯନ୍ତ୍ର
pa: ਸੰਗੀਤਕ ਸਾਜ਼
pl: Instrumenty muzyczne
ps: د موسیقۍ وسایل
pt: Instrumentos musicais
ro: Instrumente muzicale
ru: Музыкальные инструменты
sd: موسيقي جا اوزار
si: සංගීත භාණ්ඩ
sk: Hudobné nástroje
sl: Glasbeni instrumenti
so: Qalabka muusikada
sq: Instrumente muzikore
sr: Музички инструменти
sv: Musikinstrument
sw: Vyombo vya muziki
ta: இசை கருவிகள்
te: సంగీత వాయిద్యాలు
tg: Асбобҳои мусиқӣ
th: เครื่องดนตรี
tk: Saz gurallary
tl: Mga instrumentong pangmusika
tr: Müzik aletleri
uk: Музичні інструменти
ur: موسیقی کے آلات
uz: Musiqa asboblari
vi: Nhạc cụ
xh: Izixhobo zomculo
yo: Awọn ohun èlò orin
zh: 乐器
zu: Izinsimbi zomculo

en: Paper pads
de: Notizblöcke
es: Blocs de notas
fr: Blocs-notes

en: notebooks
de: Hefte
es: cuadernos
fr: cahiers

en: Diapers
de: Windeln
es: Pañales
fr: Couches

en: Detergents
de: Waschmittel
es: Detergentes
fr: Détergents

en: Toilet gel
de: Toilettengel
es: Gel WC
fr: Gel WC
<|MERGE_RESOLUTION|>--- conflicted
+++ resolved
@@ -5,9 +5,6 @@
 # - carbon_impact_fr_impactco2:en: co2 equivalent in kg per unit (1 product) from https://impactco2.fr/
 # - carbon_impact_fr_impactco2_link:en: URL for the category on https://impactco2.fr/
 
-<<<<<<< HEAD
-
-=======
 en: Incorrect product type
 bg: Неправилен product type
 ca: Tipus de producte incorrecte
@@ -46,7 +43,6 @@
 < en:Non open products facts
 en: Open Pet Food Facts, OPFF
 xx: Open Pet Food Facts, OPFF
->>>>>>> d1648b33
 
 en: Furniture
 
