# QFDMO Categories Taxonomy
# Generated from qfdmo.json
# QFDMO: Où et comment donner, réparer et recycler tous vos objets
# https://www.ecosystem.eco/fr/qfdmo
#
# Format:
# - Each category and item has:
#   - fr: French name (libelle from the data)
#   - qfdmo_name:fr: QFDMO code identifier
#   - identifiant_qfdmo:fr: QFDMO numeric identifier (when available)
# - Parent-child relationships use < fr: Parent Category
#

#
fr: Abj Electrique
qfdmo_name:fr: abj-electrique
# Items in this category: 9

#
fr: Abj Outillage du Peintre Usage
qfdmo_name:fr: abj-outillage-du-peintre-usage
# Items in this category: 1

#
fr: Accessoire et Meuble de Jardin
qfdmo_name:fr: accessoire-et-meuble-de-jardin
# Items in this category: 3

#
fr: Ampoule
qfdmo_name:fr: ampoule
# Items in this category: 1

#
fr: Autre Equipement Electronique
qfdmo_name:fr: autre-equipement-electronique
# Items in this category: 17

#
fr: Batteries et Piles Portables
qfdmo_name:fr: batteries-et-piles-portables
# Items in this category: 2

#
fr: Bijou et Montre
qfdmo_name:fr: bijou-et-montre
# Items in this category: 6

#
fr: Bouchons en Liege
qfdmo_name:fr: bouchons-en-liege
# Items in this category: 1

#
fr: Cartouches
qfdmo_name:fr: cartouches
# Items in this category: 1

#
fr: CD DVD et Jeu Video
qfdmo_name:fr: cd-dvd-et-jeu-video
# Items in this category: 10

#
fr: Chaussures
qfdmo_name:fr: chaussures
# Items in this category: 20

#
fr: Dasri
qfdmo_name:fr: dasri
# Items in this category: 1

#
fr: Dechets de Peintures Vernis Encres et Colles Produits Chimiques
qfdmo_name:fr: dechets-de-peintures-vernis-encres-et-colles-produits-chimiques
# Items in this category: 1

#
fr: Dechets de Produits Chimiques
qfdmo_name:fr: dechets-de-produits-chimiques
# Items in this category: 1

#
fr: Dechets de Produits Chimiques Acides
qfdmo_name:fr: dechets-de-produits-chimiques-acides
# Items in this category: 1

#
fr: Dechets de Produits Chimiques Basiques
qfdmo_name:fr: dechets-de-produits-chimiques-basiques
# Items in this category: 1

#
fr: Dechets Phytosanitaires Menagers Produits Chimiques
qfdmo_name:fr: dechets-phytosanitaires-menagers-produits-chimiques
# Items in this category: 1

#
fr: Decoration
qfdmo_name:fr: decoration
# Items in this category: 62

#
fr: Ecran
qfdmo_name:fr: ecran
# Items in this category: 3

#
fr: Gros Electromenager Hors Refrigerant
qfdmo_name:fr: gros-electromenager-hors-refrigerant
# Items in this category: 16

#
fr: Gros Electromenager Refrigerant
qfdmo_name:fr: gros-electromenager-refrigerant
# Items in this category: 7

#
fr: Instrument de Musique
qfdmo_name:fr: instrument-de-musique
# Items in this category: 11

#
fr: Jels Mobilite Electrique
qfdmo_name:fr: jels-mobilite-electrique
# Items in this category: 4

#
fr: Jouet
qfdmo_name:fr: jouet
# Items in this category: 51

#
fr: Linge de Maison
qfdmo_name:fr: linge-de-maison
# Items in this category: 12

#
fr: Livre
qfdmo_name:fr: livre
# Items in this category: 2

#
fr: Luminaire
qfdmo_name:fr: luminaire
# Items in this category: 7

#
fr: Lunettes de Vue Aides Techniques
qfdmo_name:fr: lunettes-de-vue-aides-techniques
# Items in this category: 1

#
fr: Machines et Appareils Motorises Thermiques
qfdmo_name:fr: machines-et-appareils-motorises-thermiques
# Items in this category: 8

#
fr: Maroquinerie
qfdmo_name:fr: maroquinerie
# Items in this category: 10

#
fr: Materiau du Batiment Reemployable
qfdmo_name:fr: materiau-du-batiment-reemployable
# Items in this category: 9

#
fr: Materiel de Sport Hors Velo
qfdmo_name:fr: materiel-de-sport-hors-velo
# Items in this category: 211

#
fr: Materiel Hifi et Video
qfdmo_name:fr: materiel-hifi-et-video
# Items in this category: 11

#
fr: Materiel Informatique
qfdmo_name:fr: materiel-informatique
# Items in this category: 5

#
fr: Materiel Medical
qfdmo_name:fr: materiel-medical
# Items in this category: 2

#
fr: Materiel Photo et Cinema
qfdmo_name:fr: materiel-photo-et-cinema
# Items in this category: 3

#
fr: Medicaments
qfdmo_name:fr: medicaments
# Items in this category: 2

#
fr: Membranes Bitumineuses Pmcb Produits et Materiaux de Construction du Batiment
qfdmo_name:fr: membranes-bitumineuses-pmcb-produits-et-materiaux-de-construction-du-batiment
# Items in this category: 1

#
fr: Meuble
qfdmo_name:fr: meuble
# Items in this category: 172

#
fr: Outil de Bricolage et Jardinage
qfdmo_name:fr: outil-de-bricolage-et-jardinage
# Items in this category: 32

#
fr: Panneaux Photovoltaiques
qfdmo_name:fr: panneaux-photovoltaiques
# Items in this category: 1

#
fr: Petit Electromenager
qfdmo_name:fr: petit-electromenager
# Items in this category: 64

#
fr: Petits Appareils Extincteurs
qfdmo_name:fr: petits-appareils-extincteurs
# Items in this category: 1

#
fr: Pneu
qfdmo_name:fr: pneu
# Items in this category: 1

#
fr: Produits Chimiques Solvants
qfdmo_name:fr: produits-chimiques-solvants
# Items in this category: 1

#
fr: Produits Pyrotechniques
qfdmo_name:fr: produits-pyrotechniques
# Items in this category: 1

#
fr: Puericulture
qfdmo_name:fr: puericulture
# Items in this category: 4

#
fr: Smartphone Tablette et Console
qfdmo_name:fr: smartphone-tablette-et-console
# Items in this category: 5

#
fr: Vaisselle
qfdmo_name:fr: vaisselle
# Items in this category: 15

#
fr: Velo
qfdmo_name:fr: velo
# Items in this category: 7

#
fr: Vetement
qfdmo_name:fr: vetement
# Items in this category: 47

# DETAILED ITEMS LIST
#

## Abj Electrique (abj-electrique)
# 9 items

< fr: Abj Electrique
fr: Disqueuse
identifiant_qfdmo:fr: 243
qfdmo_name:fr: disqueuse

< fr: Abj Electrique
fr: Outil électrique (bricolage, jardinage)
identifiant_qfdmo:fr: 243
qfdmo_name:fr: outil-electrique-bricolage-jardinage

<<<<<<< HEAD





=======
< fr: Abj Electrique
fr: Perceuse électrique
identifiant_qfdmo:fr: 243
qfdmo_name:fr: perceuse

< fr: Abj Electrique
fr: Ponceuse électrique
identifiant_qfdmo:fr: 243
qfdmo_name:fr: ponceuse

< fr: Abj Electrique
fr: Scie circulaire
identifiant_qfdmo:fr: 243
qfdmo_name:fr: scie-circulaire
>>>>>>> 1ae85e5f

< fr: Abj Electrique
fr: Taille-haie électrique
identifiant_qfdmo:fr: 243
qfdmo_name:fr: taille-haie

< fr: Abj Electrique
fr: Tondeuse à gazon électrique
qfdmo_name:fr: tondeuse-a-gazon-electrique

< fr: Abj Electrique
fr: Tronçonneuse électrique
identifiant_qfdmo:fr: 243
qfdmo_name:fr: tronconneuse

< fr: Abj Electrique
fr: Visseuse électrique
identifiant_qfdmo:fr: 243
qfdmo_name:fr: visseuse


## Abj Outillage du Peintre Usage (abj-outillage-du-peintre-usage)
# 1 items

< fr: Abj Outillage du Peintre Usage
fr: Outillage du peintre
qfdmo_name:fr: outillage-du-peintre


## Accessoire et Meuble de Jardin (accessoire-et-meuble-de-jardin)
# 3 items

< fr: Accessoire et Meuble de Jardin
fr: Accessoire de jardin
qfdmo_name:fr: accessoire-de-jardin

< fr: Accessoire et Meuble de Jardin
fr: Meuble de jardin
qfdmo_name:fr: meuble-de-jardin

< fr: Accessoire et Meuble de Jardin
fr: Parasol
qfdmo_name:fr: parasol


## Ampoule (ampoule)
# 1 items

< fr: Ampoule
fr: Ampoule
identifiant_qfdmo:fr: 410
qfdmo_name:fr: ampoule


## Autre Equipement Electronique (autre-equipement-electronique)
# 17 items

< fr: Autre Equipement Electronique
fr: Accessoire automobile (et deux-roues) électronique
identifiant_qfdmo:fr: 1
qfdmo_name:fr: accessoire-automobile-et-deux-roues-electronique

< fr: Autre Equipement Electronique
fr: Allume-cigare
identifiant_qfdmo:fr: 1
qfdmo_name:fr: allume-cigare

< fr: Autre Equipement Electronique
fr: Appareil électronique
qfdmo_name:fr: appareil-electronique

< fr: Autre Equipement Electronique
fr: Assistant de conduite
qfdmo_name:fr: assistant-de-conduite

< fr: Autre Equipement Electronique
fr: Autre équipement électronique
qfdmo_name:fr: autre-equipement-electronique

< fr: Autre Equipement Electronique
fr: Calculatrice
identifiant_qfdmo:fr: 414
qfdmo_name:fr: calculatrice

< fr: Autre Equipement Electronique
fr: Chargeur
identifiant_qfdmo:fr: 94
qfdmo_name:fr: chargeur

< fr: Autre Equipement Electronique
fr: Cigarette électronique
identifiant_qfdmo:fr: 100
qfdmo_name:fr: cigarette-electronique

< fr: Autre Equipement Electronique
fr: Détecteur radar
identifiant_qfdmo:fr: 1
qfdmo_name:fr: detecteur-radar

< fr: Autre Equipement Electronique
fr: GPS
identifiant_qfdmo:fr: 177
qfdmo_name:fr: gps

< fr: Autre Equipement Electronique
fr: Montre électronique
identifiant_qfdmo:fr: 229
qfdmo_name:fr: montre-electronique

< fr: Autre Equipement Electronique
fr: Radar de stationnement
identifiant_qfdmo:fr: 1
qfdmo_name:fr: radar-de-stationnement

< fr: Autre Equipement Electronique
fr: Thermomètre digital
identifiant_qfdmo:fr: 342
qfdmo_name:fr: thermometre-digital

< fr: Autre Equipement Electronique
fr: Transformateur électrique
identifiant_qfdmo:fr: 350
qfdmo_name:fr: transformateur-electrique

< fr: Autre Equipement Electronique
fr: Téléphone fixe
identifiant_qfdmo:fr: 333
qfdmo_name:fr: telephone-fixe

< fr: Autre Equipement Electronique
fr: Vieil appareil électrique ou électronique
identifiant_qfdmo:fr: 365
qfdmo_name:fr: vieil-appareil-electrique-ou-electronique

< fr: Autre Equipement Electronique
fr: Voiture de course électrique (jouet)
identifiant_qfdmo:fr: 367
qfdmo_name:fr: voiture-de-course-electrique-jouet


## Batteries et Piles Portables (batteries-et-piles-portables)
# 2 items

< fr: Batteries et Piles Portables
fr: Accumulateur
qfdmo_name:fr: accumulateur

< fr: Batteries et Piles Portables
fr: Batteries & piles portables
qfdmo_name:fr: batteries-et-piles-portables


## Bijou et Montre (bijou-et-montre)
# 6 items

< fr: Bijou et Montre
fr: Bijou
qfdmo_name:fr: bijou

< fr: Bijou et Montre
fr: Boîte à bijoux
qfdmo_name:fr: boite-a-bijoux

< fr: Bijou et Montre
fr: Bracelet (bijou)
qfdmo_name:fr: bracelet-bijou

< fr: Bijou et Montre
fr: Collier
qfdmo_name:fr: collier

< fr: Bijou et Montre
fr: Ecrin à bijoux
qfdmo_name:fr: ecrin-a-bijoux

< fr: Bijou et Montre
fr: Montre
qfdmo_name:fr: montre


## Bouchons en Liege (bouchons-en-liege)
# 1 items

< fr: Bouchons en Liege
fr: Bouchon en liège
identifiant_qfdmo:fr: 62
qfdmo_name:fr: bouchons-en-liege


## Cartouches (cartouches)
# 1 items

< fr: Cartouches
fr: Cartouches d'encre
qfdmo_name:fr: cartouches


## CD DVD et Jeu Video (cd-dvd-et-jeu-video)
# 10 items

< fr: CD DVD et Jeu Video
fr: Blu-ray
qfdmo_name:fr: blu-ray

< fr: CD DVD et Jeu Video
fr: CD
qfdmo_name:fr: cd

< fr: CD DVD et Jeu Video
fr: CD-ROM
qfdmo_name:fr: cd-rom

< fr: CD DVD et Jeu Video
fr: Cassette
qfdmo_name:fr: cassette

< fr: CD DVD et Jeu Video
fr: DVD
qfdmo_name:fr: dvd

< fr: CD DVD et Jeu Video
fr: Disque (album)
qfdmo_name:fr: disque-album

< fr: CD DVD et Jeu Video
fr: Disques vinyles
qfdmo_name:fr: vinyles

< fr: CD DVD et Jeu Video
fr: Jeu vidéo (cassette ou cartouche DS, PS3, Xbox...)
identifiant_qfdmo:fr: 193
qfdmo_name:fr: jeu-video-cassette-ou-cartouche-ds-ps3-xbox

< fr: CD DVD et Jeu Video
fr: jeu de ps2
identifiant_qfdmo:fr: 193
qfdmo_name:fr: jeu-de-ps2

< fr: CD DVD et Jeu Video
fr: jeu de ps4
identifiant_qfdmo:fr: 193
qfdmo_name:fr: jeu-de-ps4


## Chaussures (chaussures)
# 20 items

< fr: Chaussures
fr: Après-ski
qfdmo_name:fr: apres-ski

< fr: Chaussures
fr: Babouches
qfdmo_name:fr: babouches

< fr: Chaussures
fr: Ballerines
qfdmo_name:fr: ballerines

< fr: Chaussures
fr: Baskets
qfdmo_name:fr: baskets

< fr: Chaussures
fr: Boots
qfdmo_name:fr: boots

< fr: Chaussures
fr: Bottes
qfdmo_name:fr: bottes

< fr: Chaussures
fr: Bottines
qfdmo_name:fr: bottines

< fr: Chaussures
fr: Chaussons
qfdmo_name:fr: chaussons

< fr: Chaussures
fr: Chaussures
identifiant_qfdmo:fr: 96
qfdmo_name:fr: chaussures

< fr: Chaussures
fr: Escarpins
qfdmo_name:fr: escarpins

< fr: Chaussures
fr: Mocassins
qfdmo_name:fr: mocassins

< fr: Chaussures
fr: Nu-pieds
qfdmo_name:fr: nu-pieds

< fr: Chaussures
fr: Pantoufles
qfdmo_name:fr: pantoufles

< fr: Chaussures
fr: Sabots
qfdmo_name:fr: sabots

< fr: Chaussures
fr: Sandales
qfdmo_name:fr: sandales

< fr: Chaussures
fr: Savattes
qfdmo_name:fr: savattes

< fr: Chaussures
fr: Snow-boot
qfdmo_name:fr: snow-boot

< fr: Chaussures
fr: Souliers
qfdmo_name:fr: souliers

< fr: Chaussures
fr: Tennis
qfdmo_name:fr: tennis

< fr: Chaussures
fr: Tongs
qfdmo_name:fr: tongs


## Dasri (dasri)
# 1 items

< fr: Dasri
fr: Cathéter
identifiant_qfdmo:fr: 91
qfdmo_name:fr: catheter


## Dechets de Peintures Vernis Encres et Colles Produits Chimiques (dechets-de-peintures-vernis-encres-et-colles-produits-chimiques)
# 1 items

< fr: Dechets de Peintures Vernis Encres et Colles Produits Chimiques
fr: Déchets de peintures, vernis, encres et colles
qfdmo_name:fr: pchim-dechets-de-peintures-vernis-encres-et-colles


## Dechets de Produits Chimiques (dechets-de-produits-chimiques)
# 1 items

< fr: Dechets de Produits Chimiques
fr: Déchets de produits chimiques
qfdmo_name:fr: pchim-dechets-de-produits-chimiques


## Dechets de Produits Chimiques Acides (dechets-de-produits-chimiques-acides)
# 1 items

< fr: Dechets de Produits Chimiques Acides
fr: Déchets de produits chimiques acides
qfdmo_name:fr: pchim-dechets-de-produits-chimiques-acides


## Dechets de Produits Chimiques Basiques (dechets-de-produits-chimiques-basiques)
# 1 items

< fr: Dechets de Produits Chimiques Basiques
fr: Déchets de produits chimiques basiques
qfdmo_name:fr: pchim-dechets-de-produits-chimiques-basiques


## Dechets Phytosanitaires Menagers Produits Chimiques (dechets-phytosanitaires-menagers-produits-chimiques)
# 1 items

< fr: Dechets Phytosanitaires Menagers Produits Chimiques
fr: Déchets phytosanitaires ménagers
qfdmo_name:fr: pchim-dechets-phytosanitaires-menagers


## Decoration (decoration)
# 62 items

< fr: Decoration
fr: Bande d'accrochage de rideau
qfdmo_name:fr: bande-d-accrochage-de-rideau

< fr: Decoration
fr: Bande d'ancrage de rideau
qfdmo_name:fr: bande-d-ancrage-de-rideau

< fr: Decoration
fr: Bougie
identifiant_qfdmo:fr: 64
qfdmo_name:fr: bougie

< fr: Decoration
fr: Bouton de tringle à rideau
qfdmo_name:fr: bouton-de-tringle-a-rideau

< fr: Decoration
fr: Cage pour animaux
identifiant_qfdmo:fr: 400
qfdmo_name:fr: cage-pour-animaux

< fr: Decoration
fr: Carpette
qfdmo_name:fr: carpette

< fr: Decoration
fr: Chandelle
identifiant_qfdmo:fr: 64
qfdmo_name:fr: chandelle

< fr: Decoration
fr: Chemin de table
qfdmo_name:fr: chemin-de-table

< fr: Decoration
fr: Cierge
identifiant_qfdmo:fr: 64
qfdmo_name:fr: cierge

< fr: Decoration
fr: Couette
identifiant_qfdmo:fr: 408
qfdmo_name:fr: couette

< fr: Decoration
fr: Coussin
identifiant_qfdmo:fr: 408
qfdmo_name:fr: coussin

< fr: Decoration
fr: Doublure occultante thermique
qfdmo_name:fr: doublure-occultante-thermique

< fr: Decoration
fr: Décoration
qfdmo_name:fr: decoration

< fr: Decoration
fr: Edredon
identifiant_qfdmo:fr: 408
qfdmo_name:fr: edredon

< fr: Decoration
fr: Fausse peau de mouton
qfdmo_name:fr: fausse-peau-de-mouton

< fr: Decoration
fr: Gigoteuse
qfdmo_name:fr: gigoteuse

< fr: Decoration
fr: Guirlande décoration en tissu
qfdmo_name:fr: guirlande-decoration-en-tissu

< fr: Decoration
fr: Housse (décoration)
qfdmo_name:fr: housse-decoration

< fr: Decoration
fr: Macramé
qfdmo_name:fr: macrame

< fr: Decoration
fr: Miroir (glace)
identifiant_qfdmo:fr: 227
qfdmo_name:fr: miroir-glace

< fr: Decoration
fr: Moquette
identifiant_qfdmo:fr: 231
qfdmo_name:fr: moquette

< fr: Decoration
fr: Mouchoir en tissu
qfdmo_name:fr: mouchoir-en-tissu

< fr: Decoration
fr: Moustiquaire
qfdmo_name:fr: moustiquaire

< fr: Decoration
fr: Natte
qfdmo_name:fr: natte

< fr: Decoration
fr: Niche
identifiant_qfdmo:fr: 442
qfdmo_name:fr: niche

< fr: Decoration
fr: Oreiller
identifiant_qfdmo:fr: 408
qfdmo_name:fr: oreiller

< fr: Decoration
fr: Paillasson
qfdmo_name:fr: paillasson

< fr: Decoration
fr: Panier pour animaux
identifiant_qfdmo:fr: 408
qfdmo_name:fr: panier-pour-animaux

< fr: Decoration
fr: Panneau japonais
qfdmo_name:fr: panneau-japonais

< fr: Decoration
fr: Peau de bête
qfdmo_name:fr: peau-de-bete

< fr: Decoration
fr: Polochon
identifiant_qfdmo:fr: 408
qfdmo_name:fr: polochon

< fr: Decoration
fr: Pot de fleurs
qfdmo_name:fr: pot-de-fleurs

< fr: Decoration
fr: Produit d'ameublement rembourré
identifiant_qfdmo:fr: 408
qfdmo_name:fr: produit-d-ameublement-rembourre

< fr: Decoration
fr: Rideau
qfdmo_name:fr: rideau

< fr: Decoration
fr: Sac de couchage
identifiant_qfdmo:fr: 408
qfdmo_name:fr: sac-de-couchage

< fr: Decoration
fr: Set d'angle
qfdmo_name:fr: set-d-angle

< fr: Decoration
fr: Set de table
qfdmo_name:fr: set-de-table

< fr: Decoration
fr: Sous-nappe
qfdmo_name:fr: sous-nappe

< fr: Decoration
fr: Store
qfdmo_name:fr: store

< fr: Decoration
fr: Structure de penderie
qfdmo_name:fr: structure-de-penderie

< fr: Decoration
fr: Support de fixation (rideau, penderie)
qfdmo_name:fr: support-de-fixation-rideau-penderie

< fr: Decoration
fr: Surmatelas
identifiant_qfdmo:fr: 408
qfdmo_name:fr: surmatelas

< fr: Decoration
fr: Tablier
qfdmo_name:fr: tablier

< fr: Decoration
fr: Tapis
identifiant_qfdmo:fr: 424
qfdmo_name:fr: tapis

< fr: Decoration
fr: Tapis d'éveil
identifiant_qfdmo:fr: 408
qfdmo_name:fr: tapis-d-eveil

< fr: Decoration
fr: Thibaude
qfdmo_name:fr: thibaude

< fr: Decoration
fr: Tissu mural
qfdmo_name:fr: tissu-mural

< fr: Decoration
fr: Toile tendue
qfdmo_name:fr: toile-tendue

< fr: Decoration
fr: Tour de lit
qfdmo_name:fr: tour-de-lit

< fr: Decoration
fr: Traversin
identifiant_qfdmo:fr: 408
qfdmo_name:fr: traversin

< fr: Decoration
fr: Tringle à rideau
qfdmo_name:fr: tringle-a-rideau

< fr: Decoration
fr: Turbulette
identifiant_qfdmo:fr: 408
qfdmo_name:fr: turbulette

< fr: Decoration
fr: Verre (ayant contenu une bougie)
identifiant_qfdmo:fr: 361
qfdmo_name:fr: verre-ayant-contenu-une-bougie

< fr: Decoration
fr: Voilages
qfdmo_name:fr: voilages

< fr: Decoration
fr: Voile d'ombrage
qfdmo_name:fr: voile-d-ombrage

< fr: Decoration
fr: Volière
qfdmo_name:fr: voliere

< fr: Decoration
<<<<<<< HEAD
=======
fr: coussin d'allaitement
identifiant_qfdmo:fr: 408
qfdmo_name:fr: coussin-d-allaitement

< fr: Decoration
>>>>>>> 1ae85e5f
fr: coussin d'assise ou de dossier
identifiant_qfdmo:fr: 408
qfdmo_name:fr: coussin-d-assise-ou-de-dossier

< fr: Decoration
fr: coussin pour animaux
identifiant_qfdmo:fr: 408
qfdmo_name:fr: coussin-pour-animaux

< fr: Decoration
fr: housse rembourrée (chaise, canapé)
identifiant_qfdmo:fr: 408
qfdmo_name:fr: housse-rembourree-chaise-canape

< fr: Decoration
fr: oreiller ergonomique
identifiant_qfdmo:fr: 408
qfdmo_name:fr: oreiller-ergonomique

< fr: Decoration
fr: tour de lit rembourré
identifiant_qfdmo:fr: 408
qfdmo_name:fr: tour-de-lit-rembourre


## Ecran (ecran)
# 3 items

< fr: Ecran
fr: Ecran
qfdmo_name:fr: ecran

< fr: Ecran
fr: TV
identifiant_qfdmo:fr: 335
qfdmo_name:fr: tv

< fr: Ecran
fr: Télévision
identifiant_qfdmo:fr: 335
qfdmo_name:fr: television


## Gros Electromenager Hors Refrigerant (gros-electromenager-hors-refrigerant)
# 16 items

< fr: Gros Electromenager Hors Refrigerant
fr: Aspirateur
identifiant_qfdmo:fr: 24
qfdmo_name:fr: aspirateur

< fr: Gros Electromenager Hors Refrigerant
fr: Chauffage électrique
identifiant_qfdmo:fr: 291
qfdmo_name:fr: chauffage-electrique

< fr: Gros Electromenager Hors Refrigerant
fr: Chauffe-eau
identifiant_qfdmo:fr: 95
qfdmo_name:fr: chauffe-eau

< fr: Gros Electromenager Hors Refrigerant
fr: Cuisinière électrique
identifiant_qfdmo:fr: 118
qfdmo_name:fr: cuisiniere-electrique

< fr: Gros Electromenager Hors Refrigerant
fr: Equipement d'entretien
identifiant_qfdmo:fr: 24
qfdmo_name:fr: equipement-d-entretien

< fr: Gros Electromenager Hors Refrigerant
fr: Four électrique
identifiant_qfdmo:fr: 163
qfdmo_name:fr: four-electrique

< fr: Gros Electromenager Hors Refrigerant
fr: Gazinière
identifiant_qfdmo:fr: 173
qfdmo_name:fr: gaziniere

< fr: Gros Electromenager Hors Refrigerant
fr: Gros appareil électroménager (hors froid)
qfdmo_name:fr: gros-appareil-electromenager-hors-froid

< fr: Gros Electromenager Hors Refrigerant
fr: Halogène
identifiant_qfdmo:fr: 183
qfdmo_name:fr: halogene

< fr: Gros Electromenager Hors Refrigerant
fr: Hotte
identifiant_qfdmo:fr: 180
qfdmo_name:fr: hotte

< fr: Gros Electromenager Hors Refrigerant
fr: Lave-linge
identifiant_qfdmo:fr: 211
qfdmo_name:fr: lave-linge

< fr: Gros Electromenager Hors Refrigerant
fr: Lave-vaisselle
identifiant_qfdmo:fr: 180
qfdmo_name:fr: lave-vaisselle

< fr: Gros Electromenager Hors Refrigerant
fr: Machine à laver
identifiant_qfdmo:fr: 211
qfdmo_name:fr: machine-a-laver

< fr: Gros Electromenager Hors Refrigerant
fr: Plaque de cuisson
identifiant_qfdmo:fr: 180
qfdmo_name:fr: plaque-de-cuisson

< fr: Gros Electromenager Hors Refrigerant
fr: Radiateur électrique
identifiant_qfdmo:fr: 291
qfdmo_name:fr: radiateur-electrique

< fr: Gros Electromenager Hors Refrigerant
fr: Sèche-linge
identifiant_qfdmo:fr: 180
qfdmo_name:fr: seche-linge


## Gros Electromenager Refrigerant (gros-electromenager-refrigerant)
# 7 items

< fr: Gros Electromenager Refrigerant
fr: Climatiseur
identifiant_qfdmo:fr: 439
qfdmo_name:fr: climatiseur

< fr: Gros Electromenager Refrigerant
fr: Congélateur
qfdmo_name:fr: congelateur

< fr: Gros Electromenager Refrigerant
fr: Freezer
qfdmo_name:fr: freezer

< fr: Gros Electromenager Refrigerant
fr: Frigidaire
qfdmo_name:fr: frigidaire

< fr: Gros Electromenager Refrigerant
fr: Frigo
qfdmo_name:fr: frigo

< fr: Gros Electromenager Refrigerant
fr: Gros appareil électroménager (froid)
qfdmo_name:fr: gros-appareil-electromenager-froid

< fr: Gros Electromenager Refrigerant
fr: Réfrigérateur
identifiant_qfdmo:fr: 295
qfdmo_name:fr: refrigerateur


## Instrument de Musique (instrument-de-musique)
# 11 items

< fr: Instrument de Musique
fr: Guitare électrique
qfdmo_name:fr: guitare-electrique

< fr: Instrument de Musique
fr: Instrument de musique
identifiant_qfdmo:fr: 441
qfdmo_name:fr: instrument-de-musique

< fr: Instrument de Musique
fr: Piano électrique
qfdmo_name:fr: piano-electrique

< fr: Instrument de Musique
fr: Synthétiseur
qfdmo_name:fr: synthetiseur

< fr: Instrument de Musique
fr: flûte
identifiant_qfdmo:fr: 441
qfdmo_name:fr: flute

< fr: Instrument de Musique
fr: guitare acoustique
identifiant_qfdmo:fr: 441
qfdmo_name:fr: guitare-acoustique

< fr: Instrument de Musique
fr: instrument à cuivre
identifiant_qfdmo:fr: 441
qfdmo_name:fr: instrument-a-cuivre

< fr: Instrument de Musique
fr: instrument à vent
identifiant_qfdmo:fr: 441
qfdmo_name:fr: instrument-a-vent

< fr: Instrument de Musique
fr: piano
identifiant_qfdmo:fr: 441
qfdmo_name:fr: piano

< fr: Instrument de Musique
fr: saxophone
identifiant_qfdmo:fr: 441
qfdmo_name:fr: saxophone

< fr: Instrument de Musique
fr: violon
identifiant_qfdmo:fr: 441
qfdmo_name:fr: violon


## Jels Mobilite Electrique (jels-mobilite-electrique)
# 4 items

< fr: Jels Mobilite Electrique
fr: Gyroroue électrique
qfdmo_name:fr: gyroroue-lectrique

< fr: Jels Mobilite Electrique
fr: Hoverboard électrique
qfdmo_name:fr: hoverboard-electrique

< fr: Jels Mobilite Electrique
fr: Train électrique (jouet)
identifiant_qfdmo:fr: 349
qfdmo_name:fr: train-electrique-jouet

< fr: Jels Mobilite Electrique
fr: Trottinette électrique
qfdmo_name:fr: trotinette-lectrique


## Jouet (jouet)
# 51 items

< fr: Jouet
fr: Accessoires pour poupon ou poupée
identifiant_qfdmo:fr: 194
qfdmo_name:fr: accessoires-pour-poupon-ou-poupee

< fr: Jouet
fr: Arme factice (jouet)
qfdmo_name:fr: arme-factice-jouet

< fr: Jouet
fr: Articles de sport d'extérieur pour enfant (jouet : raquette, boule de pétanque en plastique...)
identifiant_qfdmo:fr: 194
qfdmo_name:fr: articles-de-sport-d-exterieur-pour-enfant-jouet

< fr: Jouet
fr: Babyfoot pour enfant (jouet)
qfdmo_name:fr: babyfoot-pour-enfant-jouet

< fr: Jouet
fr: Ballon (jouet)
qfdmo_name:fr: ballon-jouet

< fr: Jouet
fr: Bateau (jouet)
qfdmo_name:fr: bateau-jouet

< fr: Jouet
fr: Bicyclette enfant (jouet)
identifiant_qfdmo:fr: 194
qfdmo_name:fr: bicyclette-enfant-jouet

< fr: Jouet
fr: Camion non motorisé
identifiant_qfdmo:fr: 194
qfdmo_name:fr: camion-non-motorise

< fr: Jouet
fr: Carte à collectionner
qfdmo_name:fr: carte-a-collectionner

< fr: Jouet
fr: Casse-tête
qfdmo_name:fr: casse-tete

< fr: Jouet
fr: Costume d'enfant
qfdmo_name:fr: costume-d-enfant

< fr: Jouet
fr: Draisienne
qfdmo_name:fr: draisienne

< fr: Jouet
fr: Echasse
qfdmo_name:fr: echasse

< fr: Jouet
fr: Ensemble cosmétique pour enfant (jouet)
identifiant_qfdmo:fr: 194
qfdmo_name:fr: ensemble-cosmetique-pour-enfant-jouet

< fr: Jouet
fr: Farces et attrapes
identifiant_qfdmo:fr: 194
qfdmo_name:fr: farces-et-attrapes

< fr: Jouet
fr: Figurine
identifiant_qfdmo:fr: 194
qfdmo_name:fr: figurine

< fr: Jouet
fr: Instrument de musique jouet
qfdmo_name:fr: instrument-de-musique-jouet

< fr: Jouet
fr: Jeu
qfdmo_name:fr: jeu

< fr: Jouet
fr: Jeu de plage
identifiant_qfdmo:fr: 194
qfdmo_name:fr: jeu-de-plage

< fr: Jouet
fr: Jeu de sable (seau, pelle, râteau...)
qfdmo_name:fr: jeu-de-sable

< fr: Jouet
fr: Jeu de société
identifiant_qfdmo:fr: 194
qfdmo_name:fr: jeu-de-societe

< fr: Jouet
fr: Jouet
qfdmo_name:fr: jouet

< fr: Jouet
fr: Jouet (non électronique)
identifiant_qfdmo:fr: 194
qfdmo_name:fr: jouet-non-electronique

< fr: Jouet
fr: Loisirs créatifs pour enfants (jouet)
identifiant_qfdmo:fr: 194
qfdmo_name:fr: loisirs-creatifs-pour-enfants-jouet

< fr: Jouet
fr: Luge d'enfant (jouet)
qfdmo_name:fr: luge-d-enfant-jouet

< fr: Jouet
fr: Maison de jardin pour enfant
identifiant_qfdmo:fr: 194
qfdmo_name:fr: maison-de-jardin-pour-enfant

< fr: Jouet
fr: Maison de poupée
qfdmo_name:fr: maison-de-poupee

< fr: Jouet
fr: Maquette
qfdmo_name:fr: maquette

< fr: Jouet
fr: Marionnette
qfdmo_name:fr: marionnette

< fr: Jouet
fr: Mobile
qfdmo_name:fr: mobile

< fr: Jouet
fr: Mobilier de poupée
qfdmo_name:fr: mobilier-de-poupee

< fr: Jouet
fr: Molkky
qfdmo_name:fr: molkky

< fr: Jouet
fr: Pataugette
qfdmo_name:fr: pataugette

< fr: Jouet
fr: Pelle à neige (luge)
qfdmo_name:fr: pelle-a-neige-luge

< fr: Jouet
fr: Peluche
qfdmo_name:fr: peluche

< fr: Jouet
fr: Pistolet à eau (jouet)
qfdmo_name:fr: pistolet-a-eau-jouet

< fr: Jouet
fr: Porteur (jouet)
qfdmo_name:fr: porteur-jouet

< fr: Jouet
fr: Poupon
qfdmo_name:fr: poupon

< fr: Jouet
fr: Poupée
qfdmo_name:fr: poupee

< fr: Jouet
fr: Poupée mannequin
qfdmo_name:fr: poupee-mannequin

< fr: Jouet
fr: Puzzle
qfdmo_name:fr: puzzle

< fr: Jouet
fr: Pâte à modeler
identifiant_qfdmo:fr: 194
qfdmo_name:fr: pate-a-modeler

< fr: Jouet
fr: Skateboard d'enfant (jouet)
qfdmo_name:fr: skateboard-d-enfant-jouet

< fr: Jouet
fr: Toboggan
qfdmo_name:fr: toboggan

< fr: Jouet
fr: Trottinette enfant (jouet)
identifiant_qfdmo:fr: 194
qfdmo_name:fr: trottinette-enfant-jouet

< fr: Jouet
fr: Vignette à collectionner
qfdmo_name:fr: vignette-a-collectionner

< fr: Jouet
fr: Voiture (jouet)
qfdmo_name:fr: voiture-jouet

< fr: Jouet
fr: Véhicule miniature
identifiant_qfdmo:fr: 194
qfdmo_name:fr: vehicule-miniature

< fr: Jouet
fr: Véhicule à friction
qfdmo_name:fr: vehicule-a-friction

< fr: Jouet
fr: Vêtements de poupon ou poupée
identifiant_qfdmo:fr: 194
qfdmo_name:fr: vetements-de-poupon-ou-poupee

< fr: Jouet
fr: tricycle enfant (jouet)
qfdmo_name:fr: tricycle-enfant-jouet


## Linge de Maison (linge-de-maison)
# 12 items

< fr: Linge de Maison
fr: Alèse
qfdmo_name:fr: alese

< fr: Linge de Maison
fr: Drap de plage
qfdmo_name:fr: drap-de-plage

< fr: Linge de Maison
fr: Draps
qfdmo_name:fr: draps

< fr: Linge de Maison
fr: Linge de maison
identifiant_qfdmo:fr: 203
qfdmo_name:fr: linge-de-maison

< fr: Linge de Maison
fr: Nappe
qfdmo_name:fr: nappe

< fr: Linge de Maison
fr: Parure de lit
qfdmo_name:fr: parure-de-lit

< fr: Linge de Maison
fr: Protège-matelas
qfdmo_name:fr: protege-matelas

< fr: Linge de Maison
fr: Serviette de bain
qfdmo_name:fr: serviette-de-bain

< fr: Linge de Maison
fr: Serviette en tissu
identifiant_qfdmo:fr: 317
qfdmo_name:fr: serviette-en-tissu

< fr: Linge de Maison
fr: Taie d'oreiller
qfdmo_name:fr: taie-d-oreiller

< fr: Linge de Maison
fr: Tapis de bain
qfdmo_name:fr: tapis-de-bain

< fr: Linge de Maison
fr: Torchon
qfdmo_name:fr: torchon


## Livre (livre)
# 2 items

< fr: Livre
fr: Bande-dessinée (album)
identifiant_qfdmo:fr: 208
qfdmo_name:fr: bande-dessinee-album

< fr: Livre
fr: Livre
identifiant_qfdmo:fr: 208
qfdmo_name:fr: livre


## Luminaire (luminaire)
# 7 items

< fr: Luminaire
fr: LED
identifiant_qfdmo:fr: 201
qfdmo_name:fr: led

< fr: Luminaire
fr: Lampe
qfdmo_name:fr: lampe

< fr: Luminaire
fr: Luminaire
qfdmo_name:fr: luminaire

< fr: Luminaire
fr: Lustre
identifiant_qfdmo:fr: 198
qfdmo_name:fr: lustre

< fr: Luminaire
fr: Néon
identifiant_qfdmo:fr: 352
qfdmo_name:fr: neon

< fr: Luminaire
fr: Plafonnier
qfdmo_name:fr: plafonnier

< fr: Luminaire
fr: Tube fluorescent
identifiant_qfdmo:fr: 352
qfdmo_name:fr: tube-fluorescent


## Lunettes de Vue Aides Techniques (lunettes-de-vue-aides-techniques)
# 1 items

< fr: Lunettes de Vue Aides Techniques
fr: Lunettes de vue
qfdmo_name:fr: lunettes-de-vue


## Machines et Appareils Motorises Thermiques (machines-et-appareils-motorises-thermiques)
# 8 items

< fr: Machines et Appareils Motorises Thermiques
fr: Aspirateur souffleur thermique, aspirateur souffleur broyeur thermique
identifiant_qfdmo:fr: 347
qfdmo_name:fr: aspirateur-souffleur-thermique-aspirateur-souffleur-broyeur-thermique

< fr: Machines et Appareils Motorises Thermiques
fr: Broyeur thermique  à végétaux
identifiant_qfdmo:fr: 347
qfdmo_name:fr: broyeur-thermique-a-vegetaux

< fr: Machines et Appareils Motorises Thermiques
fr: Débroussailleuse, rotofil, coupe-bordure thermique
qfdmo_name:fr: debroussailleuse-rotofil-coupe-bordure-thermique

< fr: Machines et Appareils Motorises Thermiques
fr: Souffleur thermique
identifiant_qfdmo:fr: 347
qfdmo_name:fr: souffleur-thermique

< fr: Machines et Appareils Motorises Thermiques
fr: Taille-haie thermique
identifiant_qfdmo:fr: 347
qfdmo_name:fr: taille-haie-thermique

< fr: Machines et Appareils Motorises Thermiques
fr: Tondeuse thermique auto-portée
qfdmo_name:fr: tondeuse-thermique-auto-portee

< fr: Machines et Appareils Motorises Thermiques
fr: Tondeuse thermique tractée
qfdmo_name:fr: tondeuse-thermique-tractee

< fr: Machines et Appareils Motorises Thermiques
fr: Tronçonneuse thermique
identifiant_qfdmo:fr: 347
qfdmo_name:fr: tronconneuse-thermique


## Maroquinerie (maroquinerie)
# 10 items

< fr: Maroquinerie
fr: Articles en cuir (hors chaussures)
identifiant_qfdmo:fr: 23
qfdmo_name:fr: articles-en-cuir-hors-chaussures

< fr: Maroquinerie
fr: Blouson en cuir
identifiant_qfdmo:fr: 23
qfdmo_name:fr: blouson-en-cuir

< fr: Maroquinerie
fr: Bracelet en cuir
identifiant_qfdmo:fr: 23
qfdmo_name:fr: bracelet-en-cuir

< fr: Maroquinerie
fr: Ceinture en cuir
identifiant_qfdmo:fr: 23
qfdmo_name:fr: ceinture-en-cuir

< fr: Maroquinerie
fr: Gants en cuir
identifiant_qfdmo:fr: 23
qfdmo_name:fr: gants-en-cuir

< fr: Maroquinerie
fr: Maroquinerie
identifiant_qfdmo:fr: 23
qfdmo_name:fr: maroquinerie

< fr: Maroquinerie
fr: Pantalon en cuir
identifiant_qfdmo:fr: 23
qfdmo_name:fr: pantalon-en-cuir

< fr: Maroquinerie
fr: Portefeuille en cuir
identifiant_qfdmo:fr: 23
qfdmo_name:fr: portefeuille-en-cuir

< fr: Maroquinerie
fr: Sac à main en cuir
identifiant_qfdmo:fr: 23
qfdmo_name:fr: sac-a-main-en-cuir

< fr: Maroquinerie
fr: Sacoche en cuir
identifiant_qfdmo:fr: 23
qfdmo_name:fr: sacoche-en-cuir


## Materiau du Batiment Reemployable (materiau-du-batiment-reemployable)
# 9 items

< fr: Materiau du Batiment Reemployable
fr: Carrelage
qfdmo_name:fr: carrelage

< fr: Materiau du Batiment Reemployable
fr: Cloison, BA13, Plaque de plâtre, Placo
qfdmo_name:fr: cloison-ba13-plaque-de-platre-placo

< fr: Materiau du Batiment Reemployable
fr: Matériau de construction réemployable
qfdmo_name:fr: materiau-de-construction-reemployable

< fr: Materiau du Batiment Reemployable
fr: Matériau du bâtiment réemployable
qfdmo_name:fr: materiau-du-batiment-reemployable

< fr: Materiau du Batiment Reemployable
fr: Parpaings
qfdmo_name:fr: parpaings

< fr: Materiau du Batiment Reemployable
fr: Parquet, lambri
qfdmo_name:fr: parquet-lambri

< fr: Materiau du Batiment Reemployable
fr: Robinet, mitigeur, robinetterie
qfdmo_name:fr: robinet-mitigeur-robinetterie

< fr: Materiau du Batiment Reemployable
fr: WC toilette, Bidet, Cabine de douche, Baignoire, Lavabo, Évier, Sanitaires
qfdmo_name:fr: wc-toilette-bidet-cabine-de-douche-baignoire-lavabo-evier-sanitaires

< fr: Materiau du Batiment Reemployable
fr: fenêtre, huisserie, porte, volet
qfdmo_name:fr: fenetre-huisserie-porte-volet


## Materiel de Sport Hors Velo (materiel-de-sport-hors-velo)
# 211 items

< fr: Materiel de Sport Hors Velo
fr: Accessoire aquafitness
qfdmo_name:fr: accessoire-aquafitness

< fr: Materiel de Sport Hors Velo
fr: Accessoire de baseball
qfdmo_name:fr: accessoire-de-baseball

< fr: Materiel de Sport Hors Velo
fr: Accessoire de canoë kayak non électrique
qfdmo_name:fr: accessoire-de-canoe-kayak-non-electrique

< fr: Materiel de Sport Hors Velo
fr: Accessoire de sport (baseball, basketball, football, handball, football américain, hockey, rugby, volley, handball, Athlétisme, gymnastique, yoga, pilate, danse, fitness, musculation, capoeira, cheerleading, cirque, fléchettes)
qfdmo_name:fr: accessoire-de-sport

< fr: Materiel de Sport Hors Velo
fr: Accessoire de trottinette (roue, poignée, autre composant plastique)
qfdmo_name:fr: accessoire-de-trottinette

< fr: Materiel de Sport Hors Velo
fr: Accessoire de vélo (antivol, bagagerie, panier, sonnette, pompe, gourde, bidon et porte-bidon)
qfdmo_name:fr: accessoire-de-velo

< fr: Materiel de Sport Hors Velo
fr: Appareil de fitness non électrique
qfdmo_name:fr: appareil-de-fitness-non-electrique

< fr: Materiel de Sport Hors Velo
fr: Arc
qfdmo_name:fr: arc

< fr: Materiel de Sport Hors Velo
fr: Arme d'entraînement
identifiant_qfdmo:fr: 374
qfdmo_name:fr: arme-d-entrainement

< fr: Materiel de Sport Hors Velo
fr: Article de natation
qfdmo_name:fr: article-de-natation

< fr: Materiel de Sport Hors Velo
fr: Article de sport
identifiant_qfdmo:fr: 369
qfdmo_name:fr: article-de-sport

< fr: Materiel de Sport Hors Velo
fr: Article pour la pêche à la ligne
qfdmo_name:fr: article-pour-la-peche-a-la-ligne

< fr: Materiel de Sport Hors Velo
fr: Autre matériel de sport
qfdmo_name:fr: autre-materiel-de-sport

< fr: Materiel de Sport Hors Velo
fr: Aviron
qfdmo_name:fr: aviron

< fr: Materiel de Sport Hors Velo
fr: BMX
qfdmo_name:fr: bmx

< fr: Materiel de Sport Hors Velo
fr: Babyfoot
qfdmo_name:fr: babyfoot

< fr: Materiel de Sport Hors Velo
fr: Balançoire
qfdmo_name:fr: balancoire

< fr: Materiel de Sport Hors Velo
fr: Balle de baseball
qfdmo_name:fr: balle-de-baseball

< fr: Materiel de Sport Hors Velo
fr: Balle de golf
qfdmo_name:fr: balle-de-golf

< fr: Materiel de Sport Hors Velo
fr: Balle de sport (gymnastique, yoga, pilates, musculation, capoeira, cheerleading, cirque)
identifiant_qfdmo:fr: 370
qfdmo_name:fr: balle-de-sport-gymnastique

< fr: Materiel de Sport Hors Velo
fr: Balle de sport de raquette (badminton, squash, ping-pong)
qfdmo_name:fr: balle-de-sport-de-raquette

< fr: Materiel de Sport Hors Velo
fr: Balle de tennis
identifiant_qfdmo:fr: 371
qfdmo_name:fr: balle-de-tennis

< fr: Materiel de Sport Hors Velo
fr: Ballon de sport
qfdmo_name:fr: ballon-de-sport

< fr: Materiel de Sport Hors Velo
fr: Batte de baseball
qfdmo_name:fr: batte-de-baseball

< fr: Materiel de Sport Hors Velo
fr: Bodyboard
identifiant_qfdmo:fr: 46
qfdmo_name:fr: bodyboard

< fr: Materiel de Sport Hors Velo
fr: Bonnet de bain
qfdmo_name:fr: bonnet-de-bain

< fr: Materiel de Sport Hors Velo
fr: Boomerang
qfdmo_name:fr: boomerang

< fr: Materiel de Sport Hors Velo
fr: Boots de snowboard
qfdmo_name:fr: boots-de-snowboard

< fr: Materiel de Sport Hors Velo
fr: Bouclier (Pad) de boxe
qfdmo_name:fr: bouclier-pad-de-boxe

< fr: Materiel de Sport Hors Velo
fr: Boule de billard
qfdmo_name:fr: boule-de-billard

< fr: Materiel de Sport Hors Velo
fr: Boule de pétanque
qfdmo_name:fr: boule-de-petanque

< fr: Materiel de Sport Hors Velo
fr: Bouteille de plongée
identifiant_qfdmo:fr: 67
qfdmo_name:fr: bouteille-de-plongee

< fr: Materiel de Sport Hors Velo
fr: Bouée, planche, matériel d'aide à la flottaison
identifiant_qfdmo:fr: 373
qfdmo_name:fr: bouee-planche-materiel-d-aide-a-la-flottaison

< fr: Materiel de Sport Hors Velo
fr: Brassard de flottaison
identifiant_qfdmo:fr: 373
qfdmo_name:fr: brassard-de-flottaison

< fr: Materiel de Sport Hors Velo
fr: But de football
qfdmo_name:fr: but-de-football

< fr: Materiel de Sport Hors Velo
fr: Bâton de ski
qfdmo_name:fr: baton-de-ski

< fr: Materiel de Sport Hors Velo
fr: Cadre de vélo
qfdmo_name:fr: cadre-de-velo

< fr: Materiel de Sport Hors Velo
fr: Canne à pêche
qfdmo_name:fr: canne-a-peche

< fr: Materiel de Sport Hors Velo
fr: Cartouche, douille usagée, balle (tir sportif)
qfdmo_name:fr: cartouche-douille-usagee-balle-tir-sportif

< fr: Materiel de Sport Hors Velo
fr: Casque
identifiant_qfdmo:fr: 90
qfdmo_name:fr: casque

< fr: Materiel de Sport Hors Velo
fr: Casque de protection (ski, vélo, football américain, hockey, roller skate, skate board, bombe d'équitation, alpinisme, escalade, varappe, canyoning, patinage artistique, hockey sur glace, curling…)
identifiant_qfdmo:fr: 373
qfdmo_name:fr: casque-de-protection

< fr: Materiel de Sport Hors Velo
fr: Ceinture de judo
qfdmo_name:fr: ceinture-de-judo

< fr: Materiel de Sport Hors Velo
fr: Ceinture et gilet de sauvetage textile
identifiant_qfdmo:fr: 373
qfdmo_name:fr: ceinture-et-gilet-de-sauvetage-textile

< fr: Materiel de Sport Hors Velo
fr: Cercle de basket
qfdmo_name:fr: cercle-de-basket

< fr: Materiel de Sport Hors Velo
fr: Cerf-volant
qfdmo_name:fr: cerf-volant

< fr: Materiel de Sport Hors Velo
fr: Chambre à air de vélo
identifiant_qfdmo:fr: 373
qfdmo_name:fr: chambre-a-air-de-velo

< fr: Materiel de Sport Hors Velo
fr: Chariot de golf
qfdmo_name:fr: chariot-de-golf

< fr: Materiel de Sport Hors Velo
fr: Chaussons d'escalade
identifiant_qfdmo:fr: 372
qfdmo_name:fr: chaussons-d-escalade

< fr: Materiel de Sport Hors Velo
fr: Chaussons de danse
qfdmo_name:fr: chaussons-de-danse

< fr: Materiel de Sport Hors Velo
fr: Chaussons de gymnastique
qfdmo_name:fr: chaussons-de-gymnastique

< fr: Materiel de Sport Hors Velo
fr: Chaussures de marche
qfdmo_name:fr: chaussures-de-marche

< fr: Materiel de Sport Hors Velo
fr: Chaussures de randonnée
qfdmo_name:fr: chaussures-de-randonnee

< fr: Materiel de Sport Hors Velo
fr: Chaussures de ski
qfdmo_name:fr: chaussures-de-ski

< fr: Materiel de Sport Hors Velo
fr: Chaussures de sport
qfdmo_name:fr: chaussures-de-sport

< fr: Materiel de Sport Hors Velo
fr: Chaîne de vélo
qfdmo_name:fr: chaine-de-velo

< fr: Materiel de Sport Hors Velo
fr: Cible (chasse, tir sportif, ball-trap, tir à l'arc, fléchettes)
qfdmo_name:fr: cible

< fr: Materiel de Sport Hors Velo
fr: Club de golf
qfdmo_name:fr: club-de-golf

< fr: Materiel de Sport Hors Velo
fr: Combinaison de ski
qfdmo_name:fr: combinaison-de-ski

< fr: Materiel de Sport Hors Velo
fr: Combinaison de sport
qfdmo_name:fr: combinaison-de-sport

< fr: Materiel de Sport Hors Velo
fr: Combinaison en néoprène enfant
qfdmo_name:fr: combinaison-en-neoprene-enfant

< fr: Materiel de Sport Hors Velo
fr: Composant de vélo
qfdmo_name:fr: composant-de-velo

< fr: Materiel de Sport Hors Velo
fr: Coque de protection (sport)
qfdmo_name:fr: coque-de-protection-sport

< fr: Materiel de Sport Hors Velo
fr: Coquille de protection (sport)
qfdmo_name:fr: coquille-de-protection-sport

< fr: Materiel de Sport Hors Velo
fr: Corde pour le sport
qfdmo_name:fr: corde-pour-le-sport

< fr: Materiel de Sport Hors Velo
fr: Cordelette pour le sport
qfdmo_name:fr: cordelette-pour-le-sport

< fr: Materiel de Sport Hors Velo
fr: Coudière
identifiant_qfdmo:fr: 373
qfdmo_name:fr: coudiere

< fr: Materiel de Sport Hors Velo
fr: Couteau (chasse)
qfdmo_name:fr: couteau-chasse

< fr: Materiel de Sport Hors Velo
fr: Crampons de chaussures de montagne
identifiant_qfdmo:fr: 373
qfdmo_name:fr: crampons-de-chaussures-de-montagne

< fr: Materiel de Sport Hors Velo
fr: Crashpad
identifiant_qfdmo:fr: 373
qfdmo_name:fr: crashpad

< fr: Materiel de Sport Hors Velo
fr: Crosse de hockey
qfdmo_name:fr: crosse-de-hockey

< fr: Materiel de Sport Hors Velo
fr: Dague
qfdmo_name:fr: dague

< fr: Materiel de Sport Hors Velo
fr: Deltaplane
qfdmo_name:fr: deltaplane

< fr: Materiel de Sport Hors Velo
fr: Dorsale
identifiant_qfdmo:fr: 373
qfdmo_name:fr: dorsale

< fr: Materiel de Sport Hors Velo
fr: Elastiband
qfdmo_name:fr: elastiband

< fr: Materiel de Sport Hors Velo
fr: Elliptique
qfdmo_name:fr: elliptique

< fr: Materiel de Sport Hors Velo
fr: Embarcation < 2,5m
qfdmo_name:fr: embarcation-inferieur-a-2-5m

< fr: Materiel de Sport Hors Velo
fr: Epaulière
identifiant_qfdmo:fr: 373
qfdmo_name:fr: epauliere

< fr: Materiel de Sport Hors Velo
fr: Epée
qfdmo_name:fr: epee

< fr: Materiel de Sport Hors Velo
fr: Equipement d'équitation (hors protection individuelle, chaussants et vêtements)
qfdmo_name:fr: equipement-d-equitation-hors-protection-individuelle-chaussants-et-vetements

< fr: Materiel de Sport Hors Velo
fr: Equipement de musculation non électrique
qfdmo_name:fr: equipement-de-musculation-non-electrique

< fr: Materiel de Sport Hors Velo
fr: Equipement de piscine
qfdmo_name:fr: equipement-de-piscine

< fr: Materiel de Sport Hors Velo
fr: Equipement de ski de randonnée (pelle, sonde...)
qfdmo_name:fr: equipement-de-ski-de-randonnee

< fr: Materiel de Sport Hors Velo
fr: Etui de raquette (tennis, badminton, squash, tennis de table...)
qfdmo_name:fr: etui-de-raquette

< fr: Materiel de Sport Hors Velo
fr: Filet et poteaux de sport
qfdmo_name:fr: filet-et-poteaux-de-sport

< fr: Materiel de Sport Hors Velo
fr: Fitness tube
qfdmo_name:fr: fitness-tube

< fr: Materiel de Sport Hors Velo
fr: Fixation (ski, snowboard)
qfdmo_name:fr: fixation-ski-snowboard

< fr: Materiel de Sport Hors Velo
fr: Fixation murale sac de frappe
qfdmo_name:fr: fixation-murale-sac-de-frappe

< fr: Materiel de Sport Hors Velo
fr: Fleuret
qfdmo_name:fr: fleuret

< fr: Materiel de Sport Hors Velo
fr: Flèche
qfdmo_name:fr: fleche

< fr: Materiel de Sport Hors Velo
fr: Fléchette
qfdmo_name:fr: flechette

< fr: Materiel de Sport Hors Velo
fr: Foil (windsurf, kitesurf...)
qfdmo_name:fr: foil-windsurf-kitesurf

< fr: Materiel de Sport Hors Velo
fr: Fourche de vélo
qfdmo_name:fr: fourche-de-velo

< fr: Materiel de Sport Hors Velo
fr: Frisbee
qfdmo_name:fr: frisbee

< fr: Materiel de Sport Hors Velo
fr: Gants de sport
qfdmo_name:fr: gants-de-sport

< fr: Materiel de Sport Hors Velo
fr: Genouillère
identifiant_qfdmo:fr: 373
qfdmo_name:fr: genouillere

< fr: Materiel de Sport Hors Velo
fr: Glacière rigide
qfdmo_name:fr: glaciere-rigide

< fr: Materiel de Sport Hors Velo
fr: Guidon de vélo
qfdmo_name:fr: guidon-de-velo

< fr: Materiel de Sport Hors Velo
fr: Guètres de sport
qfdmo_name:fr: guetres-de-sport

< fr: Materiel de Sport Hors Velo
fr: Hameçon
qfdmo_name:fr: hamecon

< fr: Materiel de Sport Hors Velo
fr: Harnais, mousqueton, dégaine, assurage, poulie, bloqueur, coinceur (Matériel d'alpinisme, escalade, varappe, canyoning, camping)
identifiant_qfdmo:fr: 373
qfdmo_name:fr: harnais-mousqueton-degaine-assurage-poulie-bloqueur-coinceur

< fr: Materiel de Sport Hors Velo
fr: Housse de sport
qfdmo_name:fr: housse-de-sport

< fr: Materiel de Sport Hors Velo
fr: Housse du Surf
qfdmo_name:fr: housse-du-surf

< fr: Materiel de Sport Hors Velo
fr: Jante de vélo
qfdmo_name:fr: jante-de-velo

< fr: Materiel de Sport Hors Velo
fr: Jeu de palets
qfdmo_name:fr: jeu-de-palets

< fr: Materiel de Sport Hors Velo
fr: Jeu de quilles
qfdmo_name:fr: jeu-de-quilles

< fr: Materiel de Sport Hors Velo
fr: Kimono
qfdmo_name:fr: kimono

< fr: Materiel de Sport Hors Velo
fr: Laisse de promenade de canicrosse
qfdmo_name:fr: laisse-de-promenade-de-canicrosse

< fr: Materiel de Sport Hors Velo
fr: Longe pour le sport (escalade, canicrosse)
qfdmo_name:fr: longe-pour-le-sport

< fr: Materiel de Sport Hors Velo
fr: Luge
qfdmo_name:fr: luge

< fr: Materiel de Sport Hors Velo
fr: Lunettes de piscine
qfdmo_name:fr: lunettes-de-piscine

< fr: Materiel de Sport Hors Velo
fr: Lunettes de sports de montagne (parapente, parachute, deltaplane…)
identifiant_qfdmo:fr: 373
qfdmo_name:fr: lunettes-de-sports-de-montagne

< fr: Materiel de Sport Hors Velo
fr: Machine de musculation développé-couché
qfdmo_name:fr: machine-de-musculation-developpe-couche

< fr: Materiel de Sport Hors Velo
fr: Masque de sport
qfdmo_name:fr: masque-de-sport

< fr: Materiel de Sport Hors Velo
fr: Matériel d'alpinisme
identifiant_qfdmo:fr: 373
qfdmo_name:fr: materiel-d-alpinisme

< fr: Materiel de Sport Hors Velo
fr: Matériel d'aquagym
qfdmo_name:fr: materiel-d-aquagym

< fr: Materiel de Sport Hors Velo
fr: Matériel d'athlétisme (haie, starting-block, bâton, témoin, javelot, poids, disque, marteau, matériel pour saut en longueur et hauteur…)
qfdmo_name:fr: materiel-d-athletisme

< fr: Materiel de Sport Hors Velo
fr: Matériel d'entraînement sportif (mini-haie, marquage au sol, plot, cône de sport…)
qfdmo_name:fr: materiel-d-entrainement-sportif

< fr: Materiel de Sport Hors Velo
fr: Matériel d'escalade (harnais, mousqueton, dégaine, assurage, poulie, bloqueur, coinceur)
identifiant_qfdmo:fr: 373
qfdmo_name:fr: materiel-d-escalade

< fr: Materiel de Sport Hors Velo
fr: Matériel de Varappe
identifiant_qfdmo:fr: 373
qfdmo_name:fr: materiel-de-varappe

< fr: Materiel de Sport Hors Velo
fr: Matériel de canyoning
identifiant_qfdmo:fr: 373
qfdmo_name:fr: materiel-de-canyoning

< fr: Materiel de Sport Hors Velo
fr: Matériel de cirque (diabolo, assiettes chinoises, balles et anneaux de jonglages...)
qfdmo_name:fr: materiel-de-cirque

< fr: Materiel de Sport Hors Velo
fr: Matériel de protection du cavalier (bombe, gilet...)
identifiant_qfdmo:fr: 373
qfdmo_name:fr: materiel-de-protection-du-cavalier

< fr: Materiel de Sport Hors Velo
fr: Matériel de protection individuelle (sport)
identifiant_qfdmo:fr: 373
qfdmo_name:fr: materiel-de-protection-individuelle-sport

< fr: Materiel de Sport Hors Velo
fr: Matériel de voile (dérive, gouvernail, harnais de rappel, trapèze, accastillage, poulie, manille, mousqueton, drisse, cordage…)
qfdmo_name:fr: materiel-de-voile-derive-gouvernail-harnais-de-rappel-trapeze-accastillage-poulie-manille-mousqueton-drisse-cordage

< fr: Materiel de Sport Hors Velo
fr: Matériel en néoprène (chaussons, gants, cagoules, mitaines, surchausses...)
qfdmo_name:fr: materiel-en-neoprene

< fr: Materiel de Sport Hors Velo
fr: Mini poteau gonflable de rugby
qfdmo_name:fr: mini-poteau-gonflable-de-rugby

< fr: Materiel de Sport Hors Velo
fr: Mini-but
qfdmo_name:fr: mini-but

< fr: Materiel de Sport Hors Velo
fr: Moulinet de canne à pêche
qfdmo_name:fr: moulinet-de-canne-a-peche

< fr: Materiel de Sport Hors Velo
fr: Mât de windsurf
qfdmo_name:fr: mat-de-windsurf

< fr: Materiel de Sport Hors Velo
fr: Pagaie
qfdmo_name:fr: pagaie

< fr: Materiel de Sport Hors Velo
fr: Palet de hockey
qfdmo_name:fr: palet-de-hockey

< fr: Materiel de Sport Hors Velo
fr: Palmes
qfdmo_name:fr: palmes

< fr: Materiel de Sport Hors Velo
fr: Panier de basket
qfdmo_name:fr: panier-de-basket

< fr: Materiel de Sport Hors Velo
fr: Panneau de basket
qfdmo_name:fr: panneau-de-basket

< fr: Materiel de Sport Hors Velo
fr: Pantalon de sport
qfdmo_name:fr: pantalon-de-sport

< fr: Materiel de Sport Hors Velo
fr: Parachute
qfdmo_name:fr: parachute

< fr: Materiel de Sport Hors Velo
fr: Parapente
qfdmo_name:fr: parapente

< fr: Materiel de Sport Hors Velo
fr: Patins de sport (à glace, de hockey sur glace, de curling)
qfdmo_name:fr: patins-de-sport

< fr: Materiel de Sport Hors Velo
fr: Pattes d'ours (boxe)
qfdmo_name:fr: pattes-d-ours-boxe

< fr: Materiel de Sport Hors Velo
fr: Pelle d'aviron
qfdmo_name:fr: pelle-d-aviron

< fr: Materiel de Sport Hors Velo
fr: Pince-nez (piscine)
qfdmo_name:fr: pince-nez-piscine

< fr: Materiel de Sport Hors Velo
fr: Piolet de sport
qfdmo_name:fr: piolet-de-sport

< fr: Materiel de Sport Hors Velo
fr: Pièce détachée de vélo (moyeu, jeu de direction, plateau, dérailleur, poignée, chaîne, cadre, guidon, fourche...)
qfdmo_name:fr: piece-detachee-de-velo

< fr: Materiel de Sport Hors Velo
fr: Pièce détachée skate-board
qfdmo_name:fr: piece-detachee-skate-board

< fr: Materiel de Sport Hors Velo
fr: Planche de sport nautique (voile, surf, kitesurf, windsurf, bodyboard)
qfdmo_name:fr: planche-de-sport-nautique

< fr: Materiel de Sport Hors Velo
fr: Planche de windsurf
qfdmo_name:fr: planche-de-windsurf

< fr: Materiel de Sport Hors Velo
fr: Planche à roulettes
qfdmo_name:fr: planche-a-roulettes

< fr: Materiel de Sport Hors Velo
fr: Plaquettes (natation)
qfdmo_name:fr: plaquettes-natation

< fr: Materiel de Sport Hors Velo
fr: Pneu de vélo
identifiant_qfdmo:fr: 373
qfdmo_name:fr: pneu-de-velo

< fr: Materiel de Sport Hors Velo
fr: Poids, haltères
qfdmo_name:fr: poids-halteres

< fr: Materiel de Sport Hors Velo
fr: Poignée de vélo
qfdmo_name:fr: poignee-de-velo

< fr: Materiel de Sport Hors Velo
fr: Pointes d'athlétisme
qfdmo_name:fr: pointes-d-athletisme

< fr: Materiel de Sport Hors Velo
fr: Pompe (vélo, sports nautiques)
qfdmo_name:fr: pompe-velo-sports-nautiques

< fr: Materiel de Sport Hors Velo
fr: Porte-bébé pour vélo
qfdmo_name:fr: porte-bebe-pour-velo

< fr: Materiel de Sport Hors Velo
fr: Portique
identifiant_qfdmo:fr: 194
qfdmo_name:fr: portique

< fr: Materiel de Sport Hors Velo
fr: Poteau, mini poteau de sport (foot, rugby)
qfdmo_name:fr: poteau-mini-poteau-de-sport-foot-rugby

< fr: Materiel de Sport Hors Velo
fr: Potence de vélo
qfdmo_name:fr: potence-de-velo

< fr: Materiel de Sport Hors Velo
fr: Protège-poignet
identifiant_qfdmo:fr: 373
qfdmo_name:fr: protege-poignet

< fr: Materiel de Sport Hors Velo
fr: Protège-tibia
identifiant_qfdmo:fr: 373
qfdmo_name:fr: protege-tibia

< fr: Materiel de Sport Hors Velo
fr: Punch paddle (boxe)
qfdmo_name:fr: punch-paddle-boxe

< fr: Materiel de Sport Hors Velo
fr: Pédale de vélo
qfdmo_name:fr: pedale-de-velo

< fr: Materiel de Sport Hors Velo
fr: Rack de musculation
qfdmo_name:fr: rack-de-musculation

< fr: Materiel de Sport Hors Velo
fr: Raft
qfdmo_name:fr: raft

< fr: Materiel de Sport Hors Velo
fr: Rames
qfdmo_name:fr: rames

< fr: Materiel de Sport Hors Velo
fr: Rameur
qfdmo_name:fr: rameur

< fr: Materiel de Sport Hors Velo
fr: Raquette (tennis, badminton, squash, ping-pong...)
qfdmo_name:fr: raquette

< fr: Materiel de Sport Hors Velo
fr: Raquettes de ski
qfdmo_name:fr: raquettes-de-ski

< fr: Materiel de Sport Hors Velo
fr: Rayon de vélo
qfdmo_name:fr: rayon-de-velo

< fr: Materiel de Sport Hors Velo
fr: Rollers
identifiant_qfdmo:fr: 300
qfdmo_name:fr: rollers

< fr: Materiel de Sport Hors Velo
fr: Sac de frappe
qfdmo_name:fr: sac-de-frappe

< fr: Materiel de Sport Hors Velo
fr: Sac de golf
qfdmo_name:fr: sac-de-golf

< fr: Materiel de Sport Hors Velo
fr: Sac de randonnée avec ceinture ventrale
qfdmo_name:fr: sac-de-randonnee-avec-ceinture-ventrale

< fr: Materiel de Sport Hors Velo
fr: Sac à dos
qfdmo_name:fr: sac-a-dos

< fr: Materiel de Sport Hors Velo
fr: Selle
qfdmo_name:fr: selle

< fr: Materiel de Sport Hors Velo
fr: Short rembourré
qfdmo_name:fr: short-rembourre

< fr: Materiel de Sport Hors Velo
fr: Skate-board
identifiant_qfdmo:fr: 323
qfdmo_name:fr: skate-board

< fr: Materiel de Sport Hors Velo
fr: Skis nautiques
qfdmo_name:fr: skis-nautiques

< fr: Materiel de Sport Hors Velo
fr: Slackline
qfdmo_name:fr: slackline

< fr: Materiel de Sport Hors Velo
fr: Snowboard
qfdmo_name:fr: snowboard

< fr: Materiel de Sport Hors Velo
fr: Speedball
qfdmo_name:fr: speedball

< fr: Materiel de Sport Hors Velo
fr: Stand-up paddle
qfdmo_name:fr: stand-up-paddle

< fr: Materiel de Sport Hors Velo
fr: Step de gymnastique
qfdmo_name:fr: step-de-gymnastique

< fr: Materiel de Sport Hors Velo
fr: Surf
identifiant_qfdmo:fr: 46
qfdmo_name:fr: surf

< fr: Materiel de Sport Hors Velo
fr: Suspente de parapente et parachute
identifiant_qfdmo:fr: 373
qfdmo_name:fr: suspente-de-parapente-et-parachute

< fr: Materiel de Sport Hors Velo
fr: Table de billard
qfdmo_name:fr: table-de-billard

< fr: Materiel de Sport Hors Velo
fr: Table de ping-pong
qfdmo_name:fr: table-de-ping-pong

< fr: Materiel de Sport Hors Velo
fr: Tapis de sol
qfdmo_name:fr: tapis-de-sol

< fr: Materiel de Sport Hors Velo
fr: Tees
qfdmo_name:fr: tees

< fr: Materiel de Sport Hors Velo
fr: Tente
qfdmo_name:fr: tente

< fr: Materiel de Sport Hors Velo
fr: Tenue de cycliste
qfdmo_name:fr: tenue-de-cycliste

< fr: Materiel de Sport Hors Velo
fr: Trampoline
qfdmo_name:fr: trampoline

< fr: Materiel de Sport Hors Velo
fr: Travel bag (bagagerie sportive)
qfdmo_name:fr: travel-bag-bagagerie-sportive

< fr: Materiel de Sport Hors Velo
fr: Trottinette
identifiant_qfdmo:fr: 351
qfdmo_name:fr: trottinette

< fr: Materiel de Sport Hors Velo
fr: Tuba, masque de plongée
identifiant_qfdmo:fr: 373
qfdmo_name:fr: tuba-masque-de-plongee

< fr: Materiel de Sport Hors Velo
fr: Veste d'escrime
qfdmo_name:fr: veste-d-escrime

< fr: Materiel de Sport Hors Velo
fr: Voile de windsurf
qfdmo_name:fr: voile-de-windsurf

< fr: Materiel de Sport Hors Velo
fr: Volant (badminton)
qfdmo_name:fr: volant-badminton

< fr: Materiel de Sport Hors Velo
fr: Vortex
qfdmo_name:fr: vortex

< fr: Materiel de Sport Hors Velo
fr: Wakeboard
qfdmo_name:fr: wakeboard

< fr: Materiel de Sport Hors Velo
fr: Windsurf
qfdmo_name:fr: windsurf

< fr: Materiel de Sport Hors Velo
fr: casque de trottinette
identifiant_qfdmo:fr: 373
qfdmo_name:fr: casque-de-trottinette

< fr: Materiel de Sport Hors Velo
fr: casque de vélo
identifiant_qfdmo:fr: 373
qfdmo_name:fr: casque-de-velo

< fr: Materiel de Sport Hors Velo
fr: coque de protection de handball
identifiant_qfdmo:fr: 373
qfdmo_name:fr: coque-de-protection-de-handball

< fr: Materiel de Sport Hors Velo
fr: coquille de protection
identifiant_qfdmo:fr: 373
qfdmo_name:fr: coquille-de-protection

< fr: Materiel de Sport Hors Velo
fr: corde, cordelette et longe d'escalade
identifiant_qfdmo:fr: 373
qfdmo_name:fr: corde-cordelette-et-longe-d-escalade

< fr: Materiel de Sport Hors Velo
fr: corde, cordelette, harnais et longe de canicrosse
identifiant_qfdmo:fr: 373
qfdmo_name:fr: corde-cordelette-harnais-et-longe-de-canicrosse

< fr: Materiel de Sport Hors Velo
fr: gants (gardien de foot, vélo, voile, golf, escrime, boxe…)
identifiant_qfdmo:fr: 373
qfdmo_name:fr: gants-sport

< fr: Materiel de Sport Hors Velo
fr: masque d'escrime
identifiant_qfdmo:fr: 373
qfdmo_name:fr: masque-d-escrime

< fr: Materiel de Sport Hors Velo
fr: matériel de voile (harnais de rappel, trapèze, accastillage, poulie, manille, mousqueton, drisse, cordage…) < 2,5 m
identifiant_qfdmo:fr: 373
qfdmo_name:fr: materiel-de-voile

< fr: Materiel de Sport Hors Velo
fr: piolet
identifiant_qfdmo:fr: 373
qfdmo_name:fr: piolet

< fr: Materiel de Sport Hors Velo
fr: skis
qfdmo_name:fr: skis


## Materiel Hifi et Video (materiel-hifi-et-video)
# 11 items

< fr: Materiel Hifi et Video
fr: Autoradio
identifiant_qfdmo:fr: 25
qfdmo_name:fr: autoradio

< fr: Materiel Hifi et Video
fr: Baffles
qfdmo_name:fr: baffles

< fr: Materiel Hifi et Video
fr: Baladeur
identifiant_qfdmo:fr: 29
qfdmo_name:fr: baladeur

< fr: Materiel Hifi et Video
fr: Casque audio
qfdmo_name:fr: casque-audio

< fr: Materiel Hifi et Video
fr: Haut-parleurs
identifiant_qfdmo:fr: 184
qfdmo_name:fr: haut-parleurs

< fr: Materiel Hifi et Video
fr: Lecteur DVD
identifiant_qfdmo:fr: 200
qfdmo_name:fr: lecteur-dvd

< fr: Materiel Hifi et Video
fr: MP3
identifiant_qfdmo:fr: 29
qfdmo_name:fr: mp3

< fr: Materiel Hifi et Video
fr: Matériel hifi
qfdmo_name:fr: materiel-hifi

< fr: Materiel Hifi et Video
fr: Matériel vidéo
qfdmo_name:fr: materiel-video

< fr: Materiel Hifi et Video
fr: Radio
identifiant_qfdmo:fr: 145
qfdmo_name:fr: radio

< fr: Materiel Hifi et Video
fr: Walkman
identifiant_qfdmo:fr: 29
qfdmo_name:fr: walkman


## Materiel Informatique (materiel-informatique)
# 5 items

< fr: Materiel Informatique
fr: Clé USB
identifiant_qfdmo:fr: 103
qfdmo_name:fr: cle-usb

< fr: Materiel Informatique
fr: Imprimante
identifiant_qfdmo:fr: 189
qfdmo_name:fr: imprimante

< fr: Materiel Informatique
fr: Matériel informatique
identifiant_qfdmo:fr: 220
qfdmo_name:fr: materiel-informatique

< fr: Materiel Informatique
fr: Ordinateur
qfdmo_name:fr: ordinateur

< fr: Materiel Informatique
fr: PC
qfdmo_name:fr: pc


## Materiel Medical (materiel-medical)
# 2 items

< fr: Materiel Medical
fr: Fauteuil roulant, béquilles, brancard, lit médicalisé, déambulateur, attelle
qfdmo_name:fr: fauteuil-roulant-bequilles-brancard-lit-medicalise-deambulateur

< fr: Materiel Medical
fr: Matériel médical
qfdmo_name:fr: materiel-medical


## Materiel Photo et Cinema (materiel-photo-et-cinema)
# 3 items

< fr: Materiel Photo et Cinema
fr: Appareil photo
qfdmo_name:fr: appareil-photo

< fr: Materiel Photo et Cinema
fr: Matériel cinéma
qfdmo_name:fr: materiel-cinema

< fr: Materiel Photo et Cinema
fr: Matériel photo
qfdmo_name:fr: materiel-photo


## Medicaments (medicaments)
# 2 items

< fr: Medicaments
fr: Aiguille médicale usagée / Seringue avec aiguille
qfdmo_name:fr: aiguille-dasri

< fr: Medicaments
fr: Médicaments inutilisés (sans leur emballage)
qfdmo_name:fr: medicaments-inutilises


## Membranes Bitumineuses Pmcb Produits et Materiaux de Construction du Batiment (membranes-bitumineuses-pmcb-produits-et-materiaux-de-construction-du-batiment)
# 1 items

< fr: Membranes Bitumineuses Pmcb Produits et Materiaux de Construction du Batiment
fr: Membranes bitumineuses - PMCB (produits et matériaux de construction du bâtiment)
identifiant_qfdmo:fr: 444
qfdmo_name:fr: membranes-bitumineuses-pmcb


## Meuble (meuble)
# 172 items

< fr: Meuble
fr: Accessoire de pose ou d'accrochage (dévidoir, dérouleur, distributeur, support...)
qfdmo_name:fr: accessoire-de-pose-ou-d-acchorage

< fr: Meuble
fr: Accessoire pour meuble (taquet, équerre, patte, charnière, vis spécifiquement dédiées)
qfdmo_name:fr: accessoire-pour-meuble

< fr: Meuble
fr: Amortisseur mécanique pour meuble
qfdmo_name:fr: amortisseur-mecanique-pour-meuble

< fr: Meuble
fr: Arbre à chat
qfdmo_name:fr: arbre-a-chat

< fr: Meuble
fr: Argentier
qfdmo_name:fr: argentier

< fr: Meuble
fr: Armoire
qfdmo_name:fr: armoire

< fr: Meuble
fr: Assise médicale (non électrique, non motorisée)
qfdmo_name:fr: assise-medicale-non-electrique-non-motorisee

< fr: Meuble
fr: Bac de rangement
qfdmo_name:fr: bac-de-rangement

< fr: Meuble
fr: Bain de soleil
qfdmo_name:fr: bain-de-soleil

< fr: Meuble
fr: Balancelle de jardin
qfdmo_name:fr: balancelle-de-jardin

< fr: Meuble
fr: Banc
qfdmo_name:fr: banc

< fr: Meuble
fr: Bande de chant
qfdmo_name:fr: bande-de-chant

< fr: Meuble
fr: Bandeau de four
qfdmo_name:fr: bandeau-de-four

< fr: Meuble
fr: Bibliothèque
qfdmo_name:fr: bibliotheque

< fr: Meuble
fr: Bibus
qfdmo_name:fr: bibus

< fr: Meuble
fr: Bloc tiroir
qfdmo_name:fr: bloc-tiroir

< fr: Meuble
fr: Boite de rangement
qfdmo_name:fr: boite-de-rangement

< fr: Meuble
fr: Bout de canapé
qfdmo_name:fr: bout-de-canape

< fr: Meuble
fr: Bouton de meuble
qfdmo_name:fr: bouton-de-meuble

< fr: Meuble
fr: Buffet
qfdmo_name:fr: buffet

< fr: Meuble
fr: Bureau
qfdmo_name:fr: bureau

< fr: Meuble
fr: Cadre de lit
qfdmo_name:fr: cadre-de-lit

< fr: Meuble
fr: Caisson (meuble)
qfdmo_name:fr: caisson-meuble

< fr: Meuble
fr: Canapé
qfdmo_name:fr: canape

< fr: Meuble
fr: Casier à bouteille
qfdmo_name:fr: casier-a-bouteille

< fr: Meuble
fr: Casier à vin
qfdmo_name:fr: casier-a-vin

< fr: Meuble
fr: Casserolier
qfdmo_name:fr: casserolier

< fr: Meuble
fr: Chaise
qfdmo_name:fr: chaise

< fr: Meuble
fr: Chariot d'imprimante
qfdmo_name:fr: chariot-d-imprimante

< fr: Meuble
fr: Chevalet d'écriture
qfdmo_name:fr: chevalet-d-ecriture

< fr: Meuble
fr: Chiffonnier
qfdmo_name:fr: chiffonnier

< fr: Meuble
fr: Cloisonette de séparation
qfdmo_name:fr: cloisonette-de-separation

< fr: Meuble
fr: Coffre
qfdmo_name:fr: coffre

< fr: Meuble
fr: Coiffeuse
qfdmo_name:fr: coiffeuse

< fr: Meuble
fr: Colonne de rangement
qfdmo_name:fr: colonne-de-rangement

< fr: Meuble
fr: Commode
qfdmo_name:fr: commode

< fr: Meuble
fr: Compas pour meuble
qfdmo_name:fr: compas-pour-meuble

< fr: Meuble
fr: Confiturier
qfdmo_name:fr: confiturier

< fr: Meuble
fr: Console
qfdmo_name:fr: console

< fr: Meuble
fr: Console murale
qfdmo_name:fr: console-murale

< fr: Meuble
fr: Corniche
qfdmo_name:fr: corniche

< fr: Meuble
fr: Couchette enfant
qfdmo_name:fr: couchette-enfant

< fr: Meuble
fr: Crédence
qfdmo_name:fr: credence

< fr: Meuble
fr: Crémaillère
qfdmo_name:fr: cremaillere

< fr: Meuble
fr: Cube de rangement
qfdmo_name:fr: cube-de-rangement

< fr: Meuble
fr: Desserte
qfdmo_name:fr: desserte

< fr: Meuble
fr: Dosseret
qfdmo_name:fr: dosseret

< fr: Meuble
fr: Dressing
qfdmo_name:fr: dressing

< fr: Meuble
fr: Egouttoir
qfdmo_name:fr: egouttoir

< fr: Meuble
fr: Eléments de cuisine
qfdmo_name:fr: elements-de-cuisine

< fr: Meuble
fr: Escabeau solidaire d'un meuble
qfdmo_name:fr: escabeau-solidaire-d-un-meuble

< fr: Meuble
fr: Etabli
qfdmo_name:fr: etabli

< fr: Meuble
fr: Etagère
qfdmo_name:fr: etagere

< fr: Meuble
fr: Fauteuil
qfdmo_name:fr: fauteuil

< fr: Meuble
fr: Façade de meuble
qfdmo_name:fr: facade-de-meuble

< fr: Meuble
fr: Filet de rangement
qfdmo_name:fr: filet-de-rangement

< fr: Meuble
fr: Fileur
qfdmo_name:fr: fileur

< fr: Meuble
fr: Garde-manger
qfdmo_name:fr: garde-manger

< fr: Meuble
fr: Guéridon
qfdmo_name:fr: gueridon

< fr: Meuble
fr: Hamac à peluches
qfdmo_name:fr: hamac-a-peluches

< fr: Meuble
fr: Housse de table à repasser
qfdmo_name:fr: housse-de-table-a-repasser

< fr: Meuble
fr: Housse pour meuble
qfdmo_name:fr: housse-pour-meuble

< fr: Meuble
fr: Hûche à pain
qfdmo_name:fr: huche-a-pain

< fr: Meuble
fr: Ilot central
qfdmo_name:fr: ilot-central

< fr: Meuble
fr: Joue de finition
qfdmo_name:fr: joue-de-finition

< fr: Meuble
fr: Kit coulissant
qfdmo_name:fr: kit-coulissant

< fr: Meuble
fr: Lingère
qfdmo_name:fr: lingere

< fr: Meuble
fr: Lit
qfdmo_name:fr: lit

< fr: Meuble
fr: Loquetaux
qfdmo_name:fr: loquetaux

< fr: Meuble
fr: Malle
qfdmo_name:fr: malle

< fr: Meuble
fr: Mange-débout
qfdmo_name:fr: mange-debout

< fr: Meuble
fr: Matelas (en mousse, à ressorts...)
identifiant_qfdmo:fr: 216
qfdmo_name:fr: matelas-en-mousse-a-ressorts

< fr: Meuble
fr: Meuble
identifiant_qfdmo:fr: 225
qfdmo_name:fr: meuble

< fr: Meuble
fr: Meuble TV
qfdmo_name:fr: meuble-tv

< fr: Meuble
fr: Meuble classeur
qfdmo_name:fr: meuble-classeur

< fr: Meuble
fr: Meuble colonne
qfdmo_name:fr: meuble-colonne

< fr: Meuble
fr: Meuble d'aquarium
qfdmo_name:fr: meuble-d-aquarium

< fr: Meuble
fr: Meuble d'évier
qfdmo_name:fr: meuble-d-evier

< fr: Meuble
fr: Meuble de bar
qfdmo_name:fr: meuble-de-bar

< fr: Meuble
fr: Meuble de cuisine (haut et bas)
qfdmo_name:fr: meuble-de-cuisine

< fr: Meuble
fr: Meuble de hotte
qfdmo_name:fr: meuble-de-hotte

< fr: Meuble
fr: Meuble de micro-ondes
qfdmo_name:fr: meuble-de-micro-ondes

< fr: Meuble
fr: Meuble de rangement
qfdmo_name:fr: meuble-de-rangement

< fr: Meuble
fr: Meuble de séparation
qfdmo_name:fr: meuble-de-separation

< fr: Meuble
fr: Meuble de tri
qfdmo_name:fr: meuble-de-tri

< fr: Meuble
fr: Meuble de téléphone
qfdmo_name:fr: meuble-de-telephone

< fr: Meuble
fr: Meuble range CD
qfdmo_name:fr: meuble-range-cd

< fr: Meuble
fr: Meuble range-bouteilles
qfdmo_name:fr: meuble-range-bouteilles

< fr: Meuble
fr: Meuble sous vasque
qfdmo_name:fr: meuble-sous-vasque

< fr: Meuble
fr: Meuble à langer
qfdmo_name:fr: meuble-a-langer

< fr: Meuble
fr: Mobilier animalier
qfdmo_name:fr: mobilier-animalier

< fr: Meuble
fr: Mobilier de bureau
qfdmo_name:fr: mobilier-de-bureau

< fr: Meuble
fr: Ottomane
qfdmo_name:fr: ottomane

< fr: Meuble
fr: Panier à linge
qfdmo_name:fr: panier-a-linge

< fr: Meuble
fr: Panneau de meuble
qfdmo_name:fr: panneau-de-meuble

< fr: Meuble
fr: Paravent
qfdmo_name:fr: paravent

< fr: Meuble
fr: Patère
qfdmo_name:fr: patere

< fr: Meuble
fr: Penderie
qfdmo_name:fr: penderie

< fr: Meuble
fr: Pieds de meuble
qfdmo_name:fr: pieds-de-meuble

< fr: Meuble
fr: Piétement de meuble (bureau, siège, table...)
qfdmo_name:fr: pietement-de-meuble

< fr: Meuble
fr: Piétement de table
qfdmo_name:fr: pietement-de-table

< fr: Meuble
fr: Placard
qfdmo_name:fr: placard

< fr: Meuble
fr: Plan de travail
qfdmo_name:fr: plan-de-travail

< fr: Meuble
fr: Plan à langer
qfdmo_name:fr: plan-a-langer

< fr: Meuble
fr: Planche à repasser
identifiant_qfdmo:fr: 329
qfdmo_name:fr: planche-a-repasser

< fr: Meuble
fr: Plateau de bureau
qfdmo_name:fr: plateau-de-bureau

< fr: Meuble
fr: Plateau de table
qfdmo_name:fr: plateau-de-table

< fr: Meuble
fr: Plinthe de meuble
qfdmo_name:fr: plinthe-de-meuble

< fr: Meuble
fr: Poignée de meuble
qfdmo_name:fr: poignee-de-meuble

< fr: Meuble
fr: Portant
qfdmo_name:fr: portant

< fr: Meuble
fr: Porte battante de meuble
qfdmo_name:fr: porte-battante-de-meuble

< fr: Meuble
fr: Porte-manteaux sur pied
qfdmo_name:fr: porte-manteaux-sur-pied

< fr: Meuble
fr: Porte-revue sur pied
qfdmo_name:fr: porte-revue-sur-pied

< fr: Meuble
fr: Porte-savon
qfdmo_name:fr: porte-savon

< fr: Meuble
fr: Poubelle
identifiant_qfdmo:fr: 307
qfdmo_name:fr: poubelle

< fr: Meuble
fr: Pupitre
qfdmo_name:fr: pupitre

< fr: Meuble
fr: Quincaillerie de meuble
qfdmo_name:fr: quincaillerie-de-meuble

< fr: Meuble
fr: Raccord de meubles modulaires
qfdmo_name:fr: raccord-de-meubles-modulaires

< fr: Meuble
fr: Rallonge et extension de table
qfdmo_name:fr: rallonge-et-extension-de-table

< fr: Meuble
fr: Range bouteille
qfdmo_name:fr: range-bouteille

< fr: Meuble
fr: Range-bûches
qfdmo_name:fr: range-buches

< fr: Meuble
fr: Range-couvert
qfdmo_name:fr: range-couvert

< fr: Meuble
fr: Range-outils
qfdmo_name:fr: range-outils

< fr: Meuble
fr: Rangement
qfdmo_name:fr: rangement

< fr: Meuble
fr: Rayonnage
qfdmo_name:fr: rayonnage

< fr: Meuble
fr: Repose-pied
qfdmo_name:fr: repose-pied

< fr: Meuble
fr: Retour et angle de bureau
qfdmo_name:fr: retour-et-angle-de-bureau

< fr: Meuble
fr: Réhausse TV
qfdmo_name:fr: rehausse-tv

< fr: Meuble
fr: Secrétaire
qfdmo_name:fr: secretaire

< fr: Meuble
fr: Semainier (meuble)
qfdmo_name:fr: semainier-meuble

< fr: Meuble
fr: Serre-bûches
qfdmo_name:fr: serre-buches

< fr: Meuble
fr: Servante d'atelier
qfdmo_name:fr: servante-d-atelier

< fr: Meuble
fr: Siège de bain
qfdmo_name:fr: siege-de-bain

< fr: Meuble
fr: Socle de caisson
qfdmo_name:fr: socle-de-caisson

< fr: Meuble
fr: Structure de lit
qfdmo_name:fr: structure-de-lit

< fr: Meuble
fr: Structure de rangement
qfdmo_name:fr: structure-de-rangement

< fr: Meuble
fr: Support brosse WC
qfdmo_name:fr: support-brosse-wc

< fr: Meuble
fr: Support de barbecue
qfdmo_name:fr: support-de-barbecue

< fr: Meuble
fr: Support de jardinière
qfdmo_name:fr: support-de-jardiniere

< fr: Meuble
fr: Support de plancha
qfdmo_name:fr: support-de-plancha

< fr: Meuble
fr: Support mural d'accrochage
qfdmo_name:fr: support-mural-d-acchorage

< fr: Meuble
fr: Support pour ordinateur
qfdmo_name:fr: support-pour-ordinateur

< fr: Meuble
fr: Sur-meuble de bureau
qfdmo_name:fr: sur-meuble-de-bureau

< fr: Meuble
fr: Table (à manger, d'extérieur, de jardin, de camping, de pique-nique)
qfdmo_name:fr: table

< fr: Meuble
fr: Table basse
qfdmo_name:fr: table-basse

< fr: Meuble
fr: Table de camping pique-nique pliante portable avec 4 sieges
qfdmo_name:fr: table-de-camping-pique-nique-pliante-portable-avec-4-sieges

< fr: Meuble
fr: Table de chevet
qfdmo_name:fr: table-de-chevet

< fr: Meuble
fr: Table de jardin
qfdmo_name:fr: table-de-jardin

< fr: Meuble
fr: Table de massage
qfdmo_name:fr: table-de-massage

< fr: Meuble
fr: Table de préparation
qfdmo_name:fr: table-de-preparation

< fr: Meuble
fr: Table de rempotage
qfdmo_name:fr: table-de-rempotage

< fr: Meuble
fr: Table encastrable
qfdmo_name:fr: table-encastrable

< fr: Meuble
fr: Table gigogne
qfdmo_name:fr: table-gigogne

< fr: Meuble
fr: Table à langer
qfdmo_name:fr: table-a-langer

< fr: Meuble
fr: Table à repasser
qfdmo_name:fr: table-a-repasser

< fr: Meuble
fr: Tableau d'écriture
qfdmo_name:fr: tableau-d-ecriture

< fr: Meuble
fr: Tableau en ardoise
identifiant_qfdmo:fr: 330
qfdmo_name:fr: tableau-en-ardoise

< fr: Meuble
fr: Tablette coulissante pour clavier
qfdmo_name:fr: tablette-coulissante-pour-clavier

< fr: Meuble
fr: Tablette murale
qfdmo_name:fr: tablette-murale

< fr: Meuble
fr: Tapis à chat ou chien
qfdmo_name:fr: tapis-a-chat-ou-chien

< fr: Meuble
fr: Tasseau
qfdmo_name:fr: tasseau

< fr: Meuble
fr: Tiroir
qfdmo_name:fr: tiroir

< fr: Meuble
fr: Tiroir de lit
qfdmo_name:fr: tiroir-de-lit

< fr: Meuble
fr: Tiroir motorisé
qfdmo_name:fr: tiroir-motorise

< fr: Meuble
fr: Transat
qfdmo_name:fr: transat

< fr: Meuble
fr: Tringle à penderie
qfdmo_name:fr: tringle-a-penderie

< fr: Meuble
fr: Tréteau
qfdmo_name:fr: treteau

< fr: Meuble
fr: Tête de lit
qfdmo_name:fr: tete-de-lit

< fr: Meuble
fr: Vaisselier
qfdmo_name:fr: vaisselier

< fr: Meuble
fr: Valet
qfdmo_name:fr: valet

< fr: Meuble
fr: Vitrine
qfdmo_name:fr: vitrine

< fr: Meuble
fr: revêtement de meuble (portes de placard, plan de travail...)
qfdmo_name:fr: revetement-de-meuble


## Outil de Bricolage et Jardinage (outil-de-bricolage-et-jardinage)
# 32 items

< fr: Outil de Bricolage et Jardinage
fr: Arrosoir
qfdmo_name:fr: arrosoir

< fr: Outil de Bricolage et Jardinage
fr: Aérateur démousseur thermique
identifiant_qfdmo:fr: 347
qfdmo_name:fr: aerateur-demousseur-thermique

< fr: Outil de Bricolage et Jardinage
fr: Clé (outil de bricolage)
qfdmo_name:fr: cle-outil-de-bricolage

< fr: Outil de Bricolage et Jardinage
fr: Coupe bordure thermique
identifiant_qfdmo:fr: 347
qfdmo_name:fr: coupe-bordure-thermique

< fr: Outil de Bricolage et Jardinage
fr: Cutter
qfdmo_name:fr: cutter

< fr: Outil de Bricolage et Jardinage
fr: Douille (outil de bricolage)
qfdmo_name:fr: douille-outil-de-bricolage

< fr: Outil de Bricolage et Jardinage
fr: Débroussailleuse thermique
identifiant_qfdmo:fr: 347
qfdmo_name:fr: debroussailleuse-thermique

< fr: Outil de Bricolage et Jardinage
fr: Démousseur thermique
identifiant_qfdmo:fr: 347
qfdmo_name:fr: demousseur-thermique

< fr: Outil de Bricolage et Jardinage
fr: Fendeur de bûches thermique
identifiant_qfdmo:fr: 347
qfdmo_name:fr: fendeur-de-buches-thermique

< fr: Outil de Bricolage et Jardinage
fr: Fraise à neige thermique
identifiant_qfdmo:fr: 347
qfdmo_name:fr: fraise-a-neige-thermique

< fr: Outil de Bricolage et Jardinage
fr: Lime (outil de bricolage)
qfdmo_name:fr: lime-outil-de-bricolage

< fr: Outil de Bricolage et Jardinage
fr: Maillet
qfdmo_name:fr: maillet

< fr: Outil de Bricolage et Jardinage
fr: Marteau
qfdmo_name:fr: marteau

< fr: Outil de Bricolage et Jardinage
fr: Masse (outil de bricolage)
qfdmo_name:fr: masse-outil-de-bricolage

< fr: Outil de Bricolage et Jardinage
fr: Microbineuse thermique
identifiant_qfdmo:fr: 347
qfdmo_name:fr: microbineuse-thermique

< fr: Outil de Bricolage et Jardinage
fr: Motobineuse thermique
identifiant_qfdmo:fr: 347
qfdmo_name:fr: motobineuse-thermique

< fr: Outil de Bricolage et Jardinage
fr: Motoculteur thermique
identifiant_qfdmo:fr: 347
qfdmo_name:fr: motoculteur-thermique

< fr: Outil de Bricolage et Jardinage
fr: Nettoyeur à haute pression thermique
identifiant_qfdmo:fr: 347
qfdmo_name:fr: nettoyeur-a-haute-pression-thermique

< fr: Outil de Bricolage et Jardinage
fr: Outil de bricolage
qfdmo_name:fr: outil-de-bricolage

< fr: Outil de Bricolage et Jardinage
fr: Outil de jardinage
qfdmo_name:fr: outil-de-jardinage

< fr: Outil de Bricolage et Jardinage
fr: Outil manuel (bricolage, jardinage)
identifiant_qfdmo:fr: 244
qfdmo_name:fr: outil-manuel-bricolage-jardinage

< fr: Outil de Bricolage et Jardinage
fr: Pince (outil de bricolage)
qfdmo_name:fr: pince-outil-de-bricolage

< fr: Outil de Bricolage et Jardinage
fr: Pompe à eau thermique
identifiant_qfdmo:fr: 347
qfdmo_name:fr: pompe-a-eau-thermique

< fr: Outil de Bricolage et Jardinage
fr: Pulvérisateur thermique, Atomiseur thermique à dos
identifiant_qfdmo:fr: 347
qfdmo_name:fr: pulverisateur-thermique-atomiseur-thermique-a-dos

< fr: Outil de Bricolage et Jardinage
fr: Râpe (outil de bricolage)
qfdmo_name:fr: rape-outil-de-bricolage

< fr: Outil de Bricolage et Jardinage
fr: Scarificateur thermique
identifiant_qfdmo:fr: 347
qfdmo_name:fr: scarificateur-thermique

< fr: Outil de Bricolage et Jardinage
fr: Scie (non électrique)
qfdmo_name:fr: scie-non-electrique

< fr: Outil de Bricolage et Jardinage
fr: Scie à bûches thermique
identifiant_qfdmo:fr: 347
qfdmo_name:fr: scie-a-buches-thermique

< fr: Outil de Bricolage et Jardinage
fr: Tarière thermique
identifiant_qfdmo:fr: 347
qfdmo_name:fr: tariere-thermique

< fr: Outil de Bricolage et Jardinage
fr: Tenaille
qfdmo_name:fr: tenaille

< fr: Outil de Bricolage et Jardinage
fr: Tondeuse à gazon mécanique
qfdmo_name:fr: tondeuse-a-gazon

< fr: Outil de Bricolage et Jardinage
fr: Tournevis
qfdmo_name:fr: tournevis


## Panneaux Photovoltaiques (panneaux-photovoltaiques)
# 1 items

< fr: Panneaux Photovoltaiques
fr: Panneau photovoltaïque
qfdmo_name:fr: panneau-photovoltaique


## Petit Electromenager (petit-electromenager)
# 64 items

< fr: Petit Electromenager
fr: Alarme
identifiant_qfdmo:fr: 322
qfdmo_name:fr: alarme

< fr: Petit Electromenager
fr: Appareil à fondue
qfdmo_name:fr: appareil-a-fondue

< fr: Petit Electromenager
fr: Appareil à raclette
qfdmo_name:fr: appareil-a-raclette

< fr: Petit Electromenager
fr: Barbecue électrique
identifiant_qfdmo:fr: 145
qfdmo_name:fr: barbecue-electrique

< fr: Petit Electromenager
fr: Batteur
qfdmo_name:fr: batteur

< fr: Petit Electromenager
fr: Blender
qfdmo_name:fr: blender

< fr: Petit Electromenager
fr: Bouilloire
qfdmo_name:fr: bouilloire

< fr: Petit Electromenager
fr: Cafetière
qfdmo_name:fr: cafetiere

< fr: Petit Electromenager
fr: Caméscope
identifiant_qfdmo:fr: 145
qfdmo_name:fr: camescope

< fr: Petit Electromenager
fr: Carte RFID
identifiant_qfdmo:fr: 84
qfdmo_name:fr: carte-rfid

< fr: Petit Electromenager
fr: Carte à puce (bancaire, de téléphone, d'identité)
identifiant_qfdmo:fr: 85
qfdmo_name:fr: carte-a-puce

< fr: Petit Electromenager
fr: Centrale vapeur
qfdmo_name:fr: centrale-vapeur

< fr: Petit Electromenager
fr: Chaîne hi-fi
identifiant_qfdmo:fr: 145
qfdmo_name:fr: chaine-hi-fi

< fr: Petit Electromenager
fr: Clé RFID
identifiant_qfdmo:fr: 84
qfdmo_name:fr: cle-rfid

< fr: Petit Electromenager
fr: Cordon
qfdmo_name:fr: cordon

< fr: Petit Electromenager
fr: Couteau électrique
qfdmo_name:fr: couteau-electrique

< fr: Petit Electromenager
fr: Câble
qfdmo_name:fr: cable

< fr: Petit Electromenager
fr: Enceinte
identifiant_qfdmo:fr: 145
qfdmo_name:fr: enceinte

< fr: Petit Electromenager
fr: Fer à friser
qfdmo_name:fr: fer-a-friser

< fr: Petit Electromenager
fr: Fer à lisser
qfdmo_name:fr: fer-a-lisser

< fr: Petit Electromenager
fr: Fer à repasser
qfdmo_name:fr: fer-a-repasser

< fr: Petit Electromenager
fr: Four micro-ondes
identifiant_qfdmo:fr: 226
qfdmo_name:fr: four-micro-ondes

< fr: Petit Electromenager
fr: Friteuse
qfdmo_name:fr: friteuse

< fr: Petit Electromenager
fr: Grill
qfdmo_name:fr: grill

< fr: Petit Electromenager
fr: Grille-pain
qfdmo_name:fr: grille-pain

< fr: Petit Electromenager
fr: Guirlande électrique
identifiant_qfdmo:fr: 181
qfdmo_name:fr: guirlande-electrique

< fr: Petit Electromenager
fr: Hachoir
qfdmo_name:fr: hachoir

< fr: Petit Electromenager
fr: Jouet télécommandé
identifiant_qfdmo:fr: 145
qfdmo_name:fr: jouet-telecommande

< fr: Petit Electromenager
fr: Jouet électronique
qfdmo_name:fr: jouet-electronique

< fr: Petit Electromenager
fr: Karcher
qfdmo_name:fr: karcher

< fr: Petit Electromenager
fr: Lampe torche
identifiant_qfdmo:fr: 145
qfdmo_name:fr: lampe-torche

< fr: Petit Electromenager
fr: Lisseur
qfdmo_name:fr: lisseur

< fr: Petit Electromenager
fr: Machine à café
qfdmo_name:fr: machine-a-cafe

< fr: Petit Electromenager
fr: Machine à coudre
identifiant_qfdmo:fr: 145
qfdmo_name:fr: machine-a-coudre

< fr: Petit Electromenager
fr: Machine à pain
identifiant_qfdmo:fr: 145
qfdmo_name:fr: machine-a-pain

< fr: Petit Electromenager
fr: Magnétoscope
identifiant_qfdmo:fr: 145
qfdmo_name:fr: magnetoscope

< fr: Petit Electromenager
fr: Matériel électrique passif (prise, adaptateur, câbles, cordons)
identifiant_qfdmo:fr: 219
qfdmo_name:fr: materiel-electrique-passif

< fr: Petit Electromenager
fr: Micro-ondes
identifiant_qfdmo:fr: 226
qfdmo_name:fr: micro-ondes

< fr: Petit Electromenager
fr: Mini-aspirateur
qfdmo_name:fr: mini-aspirateur

< fr: Petit Electromenager
fr: Mixeur
qfdmo_name:fr: mixeur

< fr: Petit Electromenager
fr: Montre mécanique
identifiant_qfdmo:fr: 230
qfdmo_name:fr: montre-mecanique

< fr: Petit Electromenager
fr: Multiprise
qfdmo_name:fr: multiprise

< fr: Petit Electromenager
fr: Nettoyeur haute pression
qfdmo_name:fr: nettoyeur-haute-pression

< fr: Petit Electromenager
fr: Petit Équipement Électrique et Électronique (EEE)
identifiant_qfdmo:fr: 145
qfdmo_name:fr: equipement-electrique-et-electronique

< fr: Petit Electromenager
fr: Petit électroménager
identifiant_qfdmo:fr: 265
qfdmo_name:fr: petit-electromenager

< fr: Petit Electromenager
fr: Prise
qfdmo_name:fr: prise

< fr: Petit Electromenager
fr: Radio-réveil
identifiant_qfdmo:fr: 145
qfdmo_name:fr: radio-reveil



< fr: Petit Electromenager
fr: Rasoir électrique
identifiant_qfdmo:fr: 145
qfdmo_name:fr: rasoir-electrique



< fr: Petit Electromenager
fr: Robot de cuisine
qfdmo_name:fr: robot-de-cuisine



< fr: Petit Electromenager
fr: Répondeur
identifiant_qfdmo:fr: 145
qfdmo_name:fr: repondeur



< fr: Petit Electromenager
fr: Scie sauteuse
identifiant_qfdmo:fr: 145
qfdmo_name:fr: scie-sauteuse

< fr: Petit Electromenager
fr: Sirène (alarme)
identifiant_qfdmo:fr: 322
qfdmo_name:fr: sirene-alarme

< fr: Petit Electromenager
fr: Sèche-cheveux
identifiant_qfdmo:fr: 312
qfdmo_name:fr: seche-cheveux

< fr: Petit Electromenager
fr: Toaster
qfdmo_name:fr: toaster

< fr: Petit Electromenager
fr: Tondeuse à barbe
qfdmo_name:fr: tondeuse-a-barbe

< fr: Petit Electromenager
fr: Télécommande
identifiant_qfdmo:fr: 145
qfdmo_name:fr: telecommande

< fr: Petit Electromenager
fr: Ventilateur
qfdmo_name:fr: ventilateur

< fr: Petit Electromenager
fr: lisseur électrique
identifiant_qfdmo:fr: 145
qfdmo_name:fr: lisseur-electrique







## Petits Appareils Extincteurs (petits-appareils-extincteurs)
# 1 items

< fr: Petits Appareils Extincteurs
fr: Petits appareils extincteurs (inférieurs à 2kg)
qfdmo_name:fr: petits-appareils-extincteurs


## Pneu (pneu)
# 1 items


## Produits Chimiques Solvants (produits-chimiques-solvants)
# 1 items

< fr: Produits Chimiques Solvants
fr: Solvants
qfdmo_name:fr: pchim-solvants


## Produits Pyrotechniques (produits-pyrotechniques)
# 1 items



## Puericulture (puericulture)
# 4 items


< fr: Puericulture
fr: Puériculture
qfdmo_name:fr: puericulture




## Smartphone Tablette et Console (smartphone-tablette-et-console)
# 5 items





< fr: Smartphone Tablette et Console
fr: Téléphone mobile
identifiant_qfdmo:fr: 334
qfdmo_name:fr: telephone-mobile


## Vaisselle (vaisselle)
# 15 items

< fr: Vaisselle
fr: Assiette
identifiant_qfdmo:fr: 355
qfdmo_name:fr: assiette

< fr: Vaisselle
fr: Biberon
identifiant_qfdmo:fr: 42
qfdmo_name:fr: biberon

< fr: Vaisselle
fr: Bol
identifiant_qfdmo:fr: 355
qfdmo_name:fr: bol

< fr: Vaisselle
fr: Canif
qfdmo_name:fr: canif

< fr: Vaisselle
fr: Casserole
qfdmo_name:fr: casserole

< fr: Vaisselle
fr: Couteau de cuisine
qfdmo_name:fr: couteau-de-cuisine

< fr: Vaisselle
fr: Couverts en métal
identifiant_qfdmo:fr: 114
qfdmo_name:fr: couverts-en-metal

< fr: Vaisselle
fr: Cuillère
qfdmo_name:fr: cuillere

< fr: Vaisselle
fr: Fourchette
qfdmo_name:fr: fourchette

< fr: Vaisselle
fr: Gourde
identifiant_qfdmo:fr: 176
qfdmo_name:fr: gourde

< fr: Vaisselle
fr: Mug
identifiant_qfdmo:fr: 355
qfdmo_name:fr: mug

< fr: Vaisselle
fr: Tasse
identifiant_qfdmo:fr: 355
qfdmo_name:fr: tasse

< fr: Vaisselle
fr: Ustensile de cuisine
identifiant_qfdmo:fr: 354
qfdmo_name:fr: ustensile-de-cuisine

< fr: Vaisselle
fr: Vaisselle
identifiant_qfdmo:fr: 355
qfdmo_name:fr: vaisselle

< fr: Vaisselle
fr: Verre à boire
identifiant_qfdmo:fr: 362
qfdmo_name:fr: verre-a-boire


## Velo (velo)
# 7 items

< fr: Velo
fr: Bicyclette
identifiant_qfdmo:fr: 358
qfdmo_name:fr: bicyclette

< fr: Velo
fr: Bécane (biclou)
identifiant_qfdmo:fr: 358
qfdmo_name:fr: becane-biclou

< fr: Velo
fr: Cycle
identifiant_qfdmo:fr: 358
qfdmo_name:fr: cycle

< fr: Velo
fr: Tandem
identifiant_qfdmo:fr: 358
qfdmo_name:fr: tandem

< fr: Velo
fr: Vélo
qfdmo_name:fr: velo

< fr: Velo
fr: vélo - hors vélo électrique
identifiant_qfdmo:fr: 358
qfdmo_name:fr: velo-hors-velo-electrique

< fr: Velo
fr: vélo musculaire
identifiant_qfdmo:fr: 358
qfdmo_name:fr: velo-musculaire


## Vetement (vetement)
# 47 items

< fr: Vetement
fr: Anorak
identifiant_qfdmo:fr: 274
qfdmo_name:fr: anorak

< fr: Vetement
fr: Bermuda
qfdmo_name:fr: bermuda

< fr: Vetement
fr: Bonnet
qfdmo_name:fr: bonnet

< fr: Vetement
fr: Boxer
qfdmo_name:fr: boxer

< fr: Vetement
fr: Béret
identifiant_qfdmo:fr: 398
qfdmo_name:fr: beret

< fr: Vetement
fr: Caban
qfdmo_name:fr: caban

< fr: Vetement
fr: Caleçon
qfdmo_name:fr: calecon

< fr: Vetement
fr: Casquette
identifiant_qfdmo:fr: 398
qfdmo_name:fr: casquette

< fr: Vetement
fr: Chapeau
identifiant_qfdmo:fr: 398
qfdmo_name:fr: chapeau

< fr: Vetement
fr: Chaussettes
qfdmo_name:fr: chaussettes

< fr: Vetement
fr: Chemise
qfdmo_name:fr: chemise

< fr: Vetement
fr: Collant
qfdmo_name:fr: collant

< fr: Vetement
fr: Costume
qfdmo_name:fr: costume

< fr: Vetement
fr: Couvre-chef
identifiant_qfdmo:fr: 398
qfdmo_name:fr: couvre-chef

< fr: Vetement
fr: Culotte
qfdmo_name:fr: culotte

< fr: Vetement
fr: Doudoune
identifiant_qfdmo:fr: 274
qfdmo_name:fr: doudoune

< fr: Vetement
fr: Duffle-coat
qfdmo_name:fr: duffle-coat

< fr: Vetement
fr: Echarpe
qfdmo_name:fr: echarpe

< fr: Vetement
fr: Foulard
qfdmo_name:fr: foulard

< fr: Vetement
fr: Fourrure
qfdmo_name:fr: fourrure

< fr: Vetement
fr: Gants
qfdmo_name:fr: gants

< fr: Vetement
fr: Gilet
qfdmo_name:fr: gilet

< fr: Vetement
fr: Jean
identifiant_qfdmo:fr: 192
qfdmo_name:fr: jean

< fr: Vetement
fr: Jupe
qfdmo_name:fr: jupe

< fr: Vetement
fr: Legging
qfdmo_name:fr: legging

< fr: Vetement
fr: Lingerie
qfdmo_name:fr: lingerie

< fr: Vetement
fr: Maillot de bain
qfdmo_name:fr: maillot-de-bain

< fr: Vetement
fr: Manteau
qfdmo_name:fr: manteau

< fr: Vetement
fr: Mitaine
qfdmo_name:fr: mitaine

< fr: Vetement
fr: Mouffle
qfdmo_name:fr: mouffle

< fr: Vetement
fr: Pantacourt
qfdmo_name:fr: pantacourt

< fr: Vetement
fr: Pantalon
qfdmo_name:fr: pantalon

< fr: Vetement
fr: Peignoir
qfdmo_name:fr: peignoir

< fr: Vetement
fr: Plumes (et duvets)
identifiant_qfdmo:fr: 274
qfdmo_name:fr: plumes-et-duvets

< fr: Vetement
fr: Polo
qfdmo_name:fr: polo

< fr: Vetement
fr: Pull
qfdmo_name:fr: pull

< fr: Vetement
fr: Robe
qfdmo_name:fr: robe

< fr: Vetement
fr: Short
qfdmo_name:fr: short

< fr: Vetement
fr: Slip
qfdmo_name:fr: slip

< fr: Vetement
fr: Sous-vêtement
qfdmo_name:fr: sous-vetement

< fr: Vetement
fr: Soutien-gorge
qfdmo_name:fr: soutien-gorge

< fr: Vetement
fr: Sweat
qfdmo_name:fr: sweat

< fr: Vetement
fr: T-shirt
qfdmo_name:fr: t-shirt

< fr: Vetement
fr: Toque
identifiant_qfdmo:fr: 398
qfdmo_name:fr: toque

< fr: Vetement
fr: Trench
qfdmo_name:fr: trench

< fr: Vetement
fr: Veste
qfdmo_name:fr: veste

< fr: Vetement
fr: Vêtements
qfdmo_name:fr: vetement
<|MERGE_RESOLUTION|>--- conflicted
+++ resolved
@@ -282,13 +282,6 @@
 identifiant_qfdmo:fr: 243
 qfdmo_name:fr: outil-electrique-bricolage-jardinage
 
-<<<<<<< HEAD
-
-
-
-
-
-=======
 < fr: Abj Electrique
 fr: Perceuse électrique
 identifiant_qfdmo:fr: 243
@@ -303,7 +296,6 @@
 fr: Scie circulaire
 identifiant_qfdmo:fr: 243
 qfdmo_name:fr: scie-circulaire
->>>>>>> 1ae85e5f
 
 < fr: Abj Electrique
 fr: Taille-haie électrique
@@ -931,14 +923,6 @@
 qfdmo_name:fr: voliere
 
 < fr: Decoration
-<<<<<<< HEAD
-=======
-fr: coussin d'allaitement
-identifiant_qfdmo:fr: 408
-qfdmo_name:fr: coussin-d-allaitement
-
-< fr: Decoration
->>>>>>> 1ae85e5f
 fr: coussin d'assise ou de dossier
 identifiant_qfdmo:fr: 408
 qfdmo_name:fr: coussin-d-assise-ou-de-dossier
