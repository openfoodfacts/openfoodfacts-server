--- conflicted
+++ resolved
@@ -6591,11 +6591,6 @@
 zz:dry-residue
 en:Dry residue
 es:Residuo seco
-<<<<<<< HEAD
-fr:Residue sec
-nl:Droogrest
-unit:en: mg
-=======
 fr:Résidu sec
 nl:Droogrest
->>>>>>> 003821a8
+unit:en: mg