# Nutrients taxonomy
#
# Notes:
# - The id of the nutrient start with zz: , it should not be changed as this is is used in the database to store nutrition facts
# - The second entry must be the English en: entry
# - The third entry must be the English entry with the xx: prefix. This entry will be used for languages for which we have no translation.
# - Always set the unit:en property. If there is not unit (e.g. for the pH), use unit:en with no value.
# - The "automatically_computed:en: yes" property is used for nutrients (or scores) that are not entered by users, but computed by Product Opener
# (e.g. the NOVA group, Nutrition score, % of fruits/vegetables estimated by ingredients analysis etc.)
# See also: https://wiki.openfoodfacts.org/Nutrients_handling_in_Open_Food_Facts

stopwords:en: including, of, which
stopwords:fr: dont
stopwords:hr: od kojih
stopwords:nl: waarvan

zz:energy-kj
en:Energy (kJ)
xx:Energy (kJ)
ar:الطاقه (kJ)
bg:Енергийна стойност (kJ)
cs:Energetická hodnota (kJ)
da:Energi (kJ)
de:Energie (kJ)
el:Ενέργεια (kJ)
es:Energía (kJ), Valor Energético (kJ)
et:Energia (kJ)
fa:انرژی (kJ)
fi:Energia (kJ)
fr:Énergie (kJ), valeurs énergétique (kJ), valeur énergétique (kJ)
ga:Fuinneamh (kJ)
he:אנרגיה - קלוריות (kJ)
hr:Energija (kJ)
hu:Energia (kJ)
it:Energia (kJ)
ja:エネルギー (kJ)
lt:Energinė vertė (kJ)
lv:Enerģētiskā vērtība (kJ)
mt:Enerġija (kJ)
nb:Energi (kJ)
nl:Energie (kJ)
nl_be:Energie (kJ)
pl:Wartość energetyczna (kJ)
pt:Energia (kJ)
ro:Valoarea energetică (kJ)
rs:Energetska vrednost (kJ)
ru:Энергетическая ценность (kJ)
sk:Energetická hodnota (kJ)
sl:Energijska vrednost (kJ)
sv:Energi (kJ)
tr:Enerji (kJ)
zh:能量 (kJ)
zh_CN:能量 (kJ)
zh_HK:能量 (kJ)
zh_TW:能量 (kJ)
unit:en: kj
evaluation:en: bad

zz:energy-kcal
en:Energy (kcal), kcal, kilocalories
xx:Energy (kcal), kcal, kilocalories
ar:الطاقه (kcal)
bg:Енергийна стойност (kcal)
cs:Energetická hodnota (kcal)
da:Energi (kcal)
de:Energie (kcal)
el:Ενέργεια (kcal)
es:Energía (kcal), Valor Energético (kcal)
et:Energia (kcal)
fa:انرژی (kcal)
fi:Energia (kcal)
fr:Énergie (kcal), valeurs énergétique (kcal), valeur énergétique (kcal), kcal, kilocalories
ga:Fuinneamh (kcal)
he:אנרגיה - קלוריות (kcal)
hr:Energija (kcal)
hu:Energia (kcal)
it:Energia (kcal)
ja:エネルギー (kcal)
lt:Energinė vertė (kcal)
lv:Enerģētiskā vērtība (kcal)
mt:Enerġija (kcal)
nb:Energi (kcal)
nl:Energie (kcal)
nl_be:Energie (kcal)
pl:Wartość energetyczna (kcal)
pt:Energia (kcal)
ro:Valoarea energetică (kcal)
rs:Energetska vrednost (kcal)
ru:Энергетическая ценность (kcal)
sk:Energetická hodnota (kcal)
sl:Energijska vrednost (kcal)
sv:Energi (kcal)
tr:Enerji (kcal)
zh:能量 (kcal)
zh_CN:能量 (kcal)
zh_HK:能量 (kcal)
zh_TW:能量 (kcal)
unit:en: kcal
evaluation:en: bad

zz:energy
en:Energy
xx:Energy
af:energie
am:አቅም
an:enerchía
ar:الطاقه, طاقة
as:শক্তি
az:enerji
ba:Энергия
be:энергія
bg:Енергийна стойност
br:energiezh
bs:energija
ca:energia
cs:Energetická hodnota, energie, Využitelná energie
cv:Энерги
cy:egni
da:Energi, Fysiologisk brændværdi
de:Energie, Physiologischer Brennwert
el:Ενέργεια
eo:energio
es:Energía, Valor Energético
et:Energia, Kalorsus
eu:energia
fa:انرژی
fi:Energia
fr:Énergie, valeurs énergétique, valeur énergétique
ga:Fuinneamh
gd:lùth
gl:enerxía
gn:enerxía
gv:bree
ha:Makamashi
he:אנרגיה - קלוריות
hi:ऊर्जा
hr:Energija
ht:enèji
hu:Energia
hy:Էներգիա
ia:energia
id:Energi
io:energio
is:orka
it:Energia
ja:エネルギー
jv:energi
ka:ენერგია
kk:энергия
kn:ಶಕ್ತಿ
ko:에너지
ku:wize
ky:энергия
la:energia
lb:energie
li:energie
ln:molungé
lt:Energinė vertė, energija
lv:Enerģētiskā vērtība, enerģija
mg:angôvo
mk:енергија
ml:ഊർജ്ജം
mn:энерги
mr:ऊर्जा
ms:tenaga
mt:Enerġija
my:စွမ်းအင်
nb:Energi
nl:Energie
nl_be:Energie
nn:energi, ernæringsverdi
oc:energia
or:ଶକ୍ତି
pa:ਉਰਜਾ
pl:Wartość energetyczna, energia
pt:Energia, energia alimentar
qu:micha
rm:Energia
ro:Valoarea energetică, energie
rs:Energetska vrednost
ru:Энергетическая ценность, энергия
sh:energija
si:ශක්තිය
sk:Energetická hodnota, energia
sl:Energijska vrednost, energija
sn:simba
so:awood
sq:energjia
sr:енергија
su:Énergi
sv:Energi
sw:nishati
ta:ஆற்றல்
te:శక్తి
tg:энергия
th:พลังงาน
tl:enerhiya
tm:energiýa
tr:Enerji
ts:Matimba
tt:энергия
ug:ئېنېرگىيە
uk:енергія
ur:توانائی
uz:energiya
vi:năng lượng
wo:kàttan
yi:ענערגיע
zh:能量
zh_CN:能量
zh_HK:能量
zh_TW:能量
unit:en: kj
unit_ca:en: kcal
unit_us:en: kcal
wikidata:en: Q11379
wikipedia:en: https://en.wikipedia.org/wiki/Food_energy
evaluation:en: bad

zz:energy-from-fat
en:Energy from fat
xx:Energy from fat
cs:Energie z tuku
de:Brennwert aus Fetten
fi:Energia rasvasta
fr:Énergie provenant des graisses
hu:Energia zsírból
ja:脂質からのエネルギー
nl:Energie van vetten
pt:Energia proveniente de gorduras/lípidos, Energia das gorduras, Energia proveniente de lípidos
ro:Valoarea energetică din grăsimi
ru:Энергетическая ценность жиров
zh:来自脂肪的能量
zh_CN:来自脂肪的能量
zh_HK:來自脂肪的能量
zh_TW:來自脂肪的能量
unit:en: kj
unit_ca:en: kcal
unit_us:en: kcal
evaluation:en: bad

zz:fat
en:Fat, Total fat, Lipids, fats
xx:Fat, Total fat, Lipids, fats
af:Vet
ak:sradeɛ
an:Graixa
ar:الدهون, دهن
ay:Lik'i
bg:Мазнини, Мазнина
bn:স্নেহ পদার্থ
br:Druzoni
ca:greix
cs:Tuky, tuk
cy:Braster
da:Fedt, Fedtstof, fed
de:Fett
el:Λιπαρά, λίπος, λιπαρός
eo:graso
es:Grasas, Materias grasas, gordo, grasa
et:Rasvad
eu:koipe
fa:چربی
fi:Rasvat, Rasva
fr:Matières grasses, Lipides, Matières grasses, Matière grasse, Lipides, Graisses, Graisse, MG
ga:Saill
gl:greix
gu:ચરબી
he:שומנים, שומן
hi:वसा
hr:Masti
ht:Kò gra
hu:Zsír, zsírok
id:Lemak
it:Grassi, grasso
ja:脂質, 脂肪
jv:Gajih
ka:ცხიმი
kk:Май
kn:ಕೊಬ್ಬು
ko:지방
la:Pingue
li:Vèt
lt:Riebalai
lv:Tauki
mk:масти
ml:കൊഴുപ്പ്
mr:चरबी
ms:Lemak
mt:Xaħmijiet, xaħam
nb:Fett
nl:Vetten, vet
nl_be:Vetten
nn:feitt
pl:Tłuszcz
pt:Gorduras/lípidos, Gorduras, Gordura, Lípidos
pt_br:Gorduras
pt_pt:Lípidos
qu:Wira
ro:Grăsimi, Grăsime
rs:Masti
ru:Жиры
sd:چرٻي
sh:Mast
si:මේදය
sk:Tuky
sl:Maščobe, maščoba
sn:Mafuta
so:Dux
sq:Yndyra
sr:Масти
su:Lemak
sv:Fett, fet
sw:Mafuta
ta:கொழுப்பு
te:కొలెస్టరాల్‌
th:ไขมัน
tr:Yağ
uk:Жири
ur:شحم
vi:chất béo
zh:脂肪
zh_CN:脂肪
zh_HK:脂肪
zh_TW:脂肪
unit:en: g
wikidata:en: Q127980
wikipedia:en: https://en.wikipedia.org/wiki/Fat
evaluation:en: bad

zz:saturated-fat
en:Saturated fat, Saturated fatty acids, saturated
xx:Saturated fat, Saturated fatty acids
ar:دهن مشبع
bg:Наситени мастни киселини
ca:àcid gras saturat
cs:Nasycené mastné kyseliny
da:Mættede fedtsyrer
de:gesättigte Fettsäuren, Mættet fedt
dv:ފެޓް
el:Κορεσμένα λιπαρά
eo:Saturita graso
es:Grasas saturadas, Ácidos grasos saturados, AGS, Saturados, Saturadas
et:Küllastunud rasvhapped
eu:gantz-azido ase
fa:چربی اشباع
fi:Tyydyttyneet rasvat, Tyydyttynyt rasvahappo
fr:Acides gras saturés, Saturés, AGS, matières grasses saturées, MGS
ga:sáSitheáin saill
he:שומן רווי
hr:Zasićene masne
hu:Telített zsírsavak
id:Lemak jenuh
is:Mettuð fita
it:Acidi Grassi saturi
ja:飽和脂肪
kn:ಪರ್ಯಾಪ್ತ ಕೊಬ್ಬಿನ ಆಮ್ಲ
ko:포화 지방산
lt:Sočiosios riebalų rūgštys
lv:Piesātinātās taukskābes
mk:заситени масти
ms:Lemak tepu
mt:Saturati xaħmijiet
nb:Mettet fett
nl:Verzadigde vetzuren
nl_be:Verzadigde vetzuren
nn:metta feitt
pl:Kwasy tłuszczowe nasycone, tłuszcz nasycony
pt:Gorduras/lípidos/ácidos gordos saturados, Gordura saturada, Ácidos gordos saturados, Lípidos saturados, dos quais saturados, Gorduras saturadas
pt_pt:Ácidos gordos saturados, Lípidos saturados
ro:Acizi grași saturați
rs:Zasićene masne kiseline
ru:Насыщенные жиры
sh:Zasićena mast
sk:Nasýtené mastné kyseliny
sl:Nasičene maščobe
sr:Zasićena mast
sv:Mättat fett
ta:நிறைவுற்ற கொழுப்பு
te:సంతృప్త కొవ్వు ఆమ్లం
th:กรดไขมันอิ่มตัว
uk:Насичені жирні кислоти
wa:Crås seur bôré
zh:饱和脂肪
zh_CN:饱和脂肪
zh_HK:飽和脂肪
zh_TW:飽和脂肪
unit:en: g
wikidata:en: Q970537
wikipedia:en: https://en.wikipedia.org/wiki/Saturated_fat
evaluation:en: bad

zz:butyric-acid
en:Butyric acid
xx:Butyric acid
af:Bottersuur
ar:الزبدة
bg:Маслена киселина
bs:Buterna kiselina
ca:àcid butíric
cs:Kyselina máselná
da:Butansyre
de:Buttersäure
el:Βουτυρικό οξύ
eo:buterata acido
es:Ácido butírico
eu:Azido butiriko
fa:بوتریک اسید
fi:Voihappo, Butaanihappo (4:0), butaanihappo
fr:Acide butyrique, acide butanoïque
he:חומצה בוטירית
hu:Vajsav
hy:Կարագաթթու
id:Asam butirat
it:acido butirrico
ja:酪酸
kk:Майлы қышқылдар
kn:ಬ್ಯುಟಿರಿಕ್ ಆಮ್ಲ
ko:부티르산
ky:Май кислотасы
la:Acidum butyricum
lt:sviesto rūgštis
lv:sviestskābe
mk:маслена киселина
ml:ബ്യൂട്ടിറിക്ക് ആസിഡ്
ms:Asid butirik
nb:Smørsyre
nl:Boterzuur
nl_be:Boterzuur
nn:smørsyre
pl:kwas masłowy
pt:Ácido butanoico, Ácido butírico
ro:Acid butiric
ru:Масляная кислота
sh:Buterna kiselina
sk:Kyselina maslová
sl:Maslena kislina
sr:бутерна киселина
sv:Smörsyra
te:బ్యుటిరిక్ ఆమ్లం
tr:Bütirik asit
uk:Масляна кислота
vi:Axit butyric
zh:丁酸
zh_CN:丁酸
zh_HK:丁酸
zh_TW:丁酸
unit:en: g
wikidata:en: Q193213
wikipedia:en: https://en.wikipedia.org/wiki/Butyric_acid

zz:caproic-acid
en:Caproic acid, Hexanoic acid
xx:Caproic acid, Hexanoic acid
ar:حمض الهكسانويك
az:Kapron turşusu
bg:Капронова киселина
ca:Àcid caproic, àcid hexanoic
cs:Kyselina kapronová
de:Capronsäure
el:Καπροϊκό οκύ, καπροϊκό οξύ
eo:Heksanoata acido
es:Ácido caproico, Acide hexanoïque
fa:هگزانوئیک اسید
fi:Kapronihappo
fr:Acide caproïque, Acide hexanoïque
gl:Ácido hexanoico
he:חומצה קפרואית
hi:हेक्सानिक अम्ल
hu:Kapronsav, Hexánsav
it:Acido capronico, acido esanoico
ja:カプロン酸
kn:ಕಾಪ್ರೋಯಿಕ್ ಆಮ್ಲ
ko:카프로산
lv:kapronskābe, Heksānskābe
ml:ഹെക്സനോയിക് ആസിഡ്
nl:Capronzuur, Hexaanzuur
nl_be:Capronzuur
pl:Kwas kapronowy, Kwas heksanowy
pt:Ácido capróico, Ácido caproico, Ácido hexanóico, Ácido hexanoico
ro:Acid caproic, Acid hexanoic
ru:Капроновая кислота, гексановая кислота
sh:Heksanska kiselina
sr:хексанска киселина
sv:Kapronsyra
te:కాప్రోయిక్ ఆమ్లం
uk:капронова кислота
vi:Axít caproic
zh:己酸
zh_CN:己酸
zh_HK:己酸
zh_TW:己酸
unit:en: g
wikidata:en: Q422597
wikipedia:en: https://en.wikipedia.org/wiki/Hexanoic_acid

zz:caprylic-acid
en:Caprylic acid
xx:Caprylic acid
ar:حمض الأوكتانويك
bg:Каприлова киселина
ca:àcid caprílic
cs:Kyselina kaprylová
de:Caprylsäure
el:Καπρυλικό οξύ
eo:Oktanoata acido
es:Ácido caprílico
fa:کاپریلیک اسید
fi:Kapryylihappo
fr:Acide caprylique, acide octanoïque
gl:Ácido caprílico
he:חומצה קפרילית
hi:ऑक्टेनोइक अम्ल
hu:Kaprilsav
it:acido caprilico
ja:カプリル酸
ko:카프릴산
lv:kaprilskābe
ml:കാപ്രിലിക്ക് ആസിഡ്
nl:Octaanzuur, caprylzuur
nl_be:Octaanzuur
pl:kwas kaprylowy
pt:Ácido caprílico, Ácido octanóico
ro:Acid caprilic, Acid octanoic
ru:Каприловая кислота
sh:Kaprilna kiselina
sr:Каприлна киселина
sv:kaprylsyra
zh:辛酸
zh_CN:辛酸
zh_HK:辛酸
zh_TW:辛酸
unit:en: g
wikidata:en: Q409564
wikipedia:en: https://en.wikipedia.org/wiki/Caprylic_acid

zz:capric-acid
en:Capric acid
xx:Capric acid
ar:حمض الديكانويك
bg:Капринова киселина 
ca:àcid càpric
cs:Kyselina kaprinová
da:kaprinsyre
de:Caprinsäure
el:Καπρικό οξύ
eo:kaprata acido
es:Ácido cáprico
eu:Azido kapriko
fa:دکانوئیک اسید
fi:Kapriinihappo
fr:Acide caprique
gl:Ácido decanoico
he:חומצה קפרית
hu:Kaprinsav
it:acido caprico
ja:カプリン酸
kn:ಕಾಪ್ರಿಕ್ ಆಮ್ಲ
ko:카프르산
lv:kaprīnskābe
ml:ഡികനോയിക് ആസിഡ്
nl:Decaanzuur, caprinezuur
nl_be:Decaanzuur
pl:kwas n-dekanowy
pt:Ácido cáprico, Ácido decanoico
ro:Acid capric
ru:Каприновая кислота
sh:Dekanska kiselina
sr:деканска киселина
sv:kaprinsyra
te:కాప్రిక్ ఆమ్లం
zh:癸酸
zh_CN:癸酸
zh_HK:癸酸
zh_TW:癸酸
unit:en: g
wikidata:en: Q422613
wikipedia:en: https://en.wikipedia.org/wiki/Decanoic_acid

zz:lauric-acid
en:Lauric acid
xx:Lauric acid
ar:حمض الغار
bg:Лауринова киселина
ca:àcid làuric
cs:Kyselina laurová
da:laurinsyre
de:Laurinsäure
el:Λαυρικό οξύ/n-δωδεκανοϊκό οξύ, Λαυρικό οξύ, δωδεκανοϊκό οξύ
eo:laŭrata acido
es:Ácido láurico
eu:Azido lauriko
fa:لوریک اسید
fi:Lauriinihappo
fr:Acide laurique
gl:Ácido láurico
he:חומצה לאורית
hi:लॉरिक अम्ल
hu:Laurinsav
id:Asam laurat
it:acido laurico
ja:ラウリン酸
kn:ಲಾರಿಕ್ ಆಮ್ಲ
ko:라우르산
lv:laurīnskābe
ml:ലോറിക് ആസിഡ്
ms:Asid laurik
nb:Laurinsyre
nl:Laurinezuur
nl_be:Laurinezuur
pl:kwas laurynowy
pt:Ácido láurico, Ácido dodecanóico
ro:Acid lauric
ru:Лауриновая кислота
sh:Laurinska kiselina
sr:лауринска киселина
sv:Laurinsyra
te:లారిక్ ఆమ్లం
th:กรดลอริก
uk:Лауринова кислота
zh:十二酸, 月桂酸
zh_CN:十二酸
zh_HK:十二酸
zh_TW:十二酸
unit:en: g
wikidata:en: Q422627
wikipedia:en: https://en.wikipedia.org/wiki/Lauric_acid

zz:myristic-acid
en:Myristic acid
xx:Myristic acid
ar:حمض الميريستيك
bg:Миристинова киселина
bs:Miristinska kiselina
ca:Àcid tetradecanoic
cs:Kyselina myristová
da:myristinsyre
de:Myristinsäure
el:Μυριστικό οξύ
eo:Miristata acido
es:Ácido mirístico
eu:Azido miristiko
fa:میریستیک اسید
fi:Myristiinihappo
fr:Acide myristique
gl:Ácido mirístico
he:חומצה מיריסטית
hu:Mirisztinsav
id:Asam miristat
it:acido miristico
ja:ミリスチン酸
kn:ಮಿರಿಸ್ಟಿಕ್ ಆಮ್ಲ
ko:미리스트산
lv:miristīnskābe
ml:മിരിസ്റ്റിക് ആസിഡ്
nl:Myristinezuur
pl:kwas mirystynowy
pt:Ácido mirístico, Ácido tetradecanóico
ro:Acidul myristic, Acid miristic
ru:Миристиновая кислота
sh:Miristinska kiselina
sr:Миристинска киселина
sv:Myristinsyra
te:మిరిస్టిక్ ఆమ్లం
th:กรดไมริสติก
tr:Miristik asit
uk:Міристинова кислота
zh:十四酸, 肉豆蔻酸
zh_CN:十四酸
zh_HK:十四酸
zh_TW:十四酸
unit:en: g
wikidata:en: Q422658
wikipedia:en: https://en.wikipedia.org/wiki/Myristic_acid

zz:palmitic-acid
en:Palmitic acid
xx:Palmitic acid
ar:حمض النخيل
be:Пальміцінавая кіслата
bg:Палмитинова киселина
ca:àcid palmític
cs:Kyselina palmitová
da:Palmitinsyre
de:Palitinsäure
el:Παλμιτικό οξύ
eo:palmitata acido
es:Ácido palmítico
et:Palmitiinhape
eu:Azido palmitiko
fa:پالمیتیک اسید
fi:Palmitiinihappo
fr:Acide palmitique
ga:Aigéad pailmíteach
gl:Ácido palmítico
he:חומצה פלמיטית
hi:पाल्मिटिक अम्ल
hr:Palmitinska kiselina
hu:Palmitinsav
hy:Պալմիտինաթթու
id:Asam palmitat
it:acido palmitico
ja:パルミチン酸
kk:Пальмитин қышқылы
kn:ಪಾಮಿಟಿಕ್ ಆಮ್ಲ
ko:팔미트산
ky:Пальмитин кислотасы
lv:palmitīnskābe
mk:палмитинска киселина
ml:പാൽമിറ്റിക് ആസിഡ്
ms:Asid palmitik
nb:Palmitinsyre
ne:पाल्मिटिक अम्ल
nl:Palmitinezuur
pl:kwas palmitynowy
pt:Ácido palmítico
ro:Acidul palmitic, Acid palmitic
ru:Пальмитиновая кислота
sh:Palmitinska kiselina
sk:Kyselina palmitová
sr:палмитинска киселина
sv:Palmitinsyra
te:పామిటిక్‌ ఆమ్లం
th:กรดปาลมิติก
tr:Palmitik asit
uk:Пальмітинова кислота
vi:Axit palmitic
zh:十六酸, 棕榈酸
zh_CN:十六酸
zh_HK:十六酸
zh_TW:十六酸
unit:en: g
wikidata:en: Q209727
wikipedia:en: https://en.wikipedia.org/wiki/Palmitic_acid

zz:Allulose, Psicose
en:Allulose, Psicose
xx:Allulose, Psicose
ar:بسايكوز
be:Псікоза
bg:Псикоза
ca:Psicosa
de:Psicose
es:Psicosa
eu:Psikosa
fa:پسیکوز
fi:Psikoosi
fr:Psicose
fy:Psikoaze
gl:Psicosa
it:Allulosio
ja:プシコース
ko:프시코스
pt:Psicose
ro:Psicoză
ru:Псикоза
sh:Psikoza
sr:Psikoza
sv:Psicos
tr:Psikoz
zh:阿洛酮糖
unit:en: g
wikidata:en: Q423198
wikipedia:en: https://en.wikipedia.org/wiki/Psicose

zz:stearic-acid
en:Stearic acid
xx:Stearic acid
ar:حمض الشمع
be:Стэарынавая кіслата
bg:стеаринова киселина
ca:àcid esteàric
cs:kyselina stearová
da:stearinsyre
de:Stearinsäure
el:Στεατικό/Στεαρικό οξύ, Στεατικό οξύ
eo:stearata acido
es:Ácido esteárico
eu:azido esteariko
fa:اسید استاریک
fi:Steariinihappo
fr:Acide stéarique
ga:aigéad stéarach
gl:Ácido esteárico
he:חומצה סטארית
hi:स्टीयरिक अम्ल
hr:Stearinska kiselina
hu:Sztearinsav
hy:Ստեարինաթթու
id:Asam stearat
it:acido stearico
ja:ステアリン酸
ka:სტეარინმჟავა
ko:스테아르산
lv:stearīnskābe
mk:Стеаринска киселина
ml:സ്റ്റീയറിക് ആസിഡ്
ms:Asid stearik
mt:aċidu steariku
nb:stearinsyre
nl:Stearinezuur
nl_be:Stearinezuur
nn:stearinsyre
pl:kwas stearynowy
pt:Ácido esteárico
ro:Acid stearic
ru:Стеариновая кислота
sh:Stearinska kiselina
sk:kyselina stearová
sl:stearinska kislina
sr:стеаринска киселина
sv:stearinsyra
te:స్టియరిక్ ఆమ్లం
th:กรดสเตียริก
tr:Stearik asit
uk:Стеаринова кислота
vi:Axit stearic
zh:十八酸, 硬脂酸
zh_CN:十八酸
zh_HK:十八酸
zh_TW:十八酸
unit:en: g
wikidata:en: Q209685
wikipedia:en: https://en.wikipedia.org/wiki/Stearic_acid

zz:arachidic-acid
en:Arachidic acid
xx:Arachidic acid
ar:حمض الأراكيديك
bg:арахинова киселина
ca:Àcid icosanoic
cs:Kyselina arachidová
da:arachinzyre
de:Arachinsäure
el:Αραχιδικό οξύ
es:Ácido araquídico
eu:Azido arakidiko
fa:آراکیدیک اسید
fi:Arakidihappo, Eikosaanihappo (20:0), Ikosaanihappo (20:0), eikosaanihappo, ikosaanihappo
fr:Acide arachidique, acide eicosanoïque
ga:aigéad araicise
gl:Ácido araquídico
hu:Arachidsav
it:acido arachico
ja:アラキジン酸
ko:아라키드산
lv:arahīnskābe
ml:അരക്കിഡിക് ആസിഡ്
mt:aċidu arakidiku
nl:Arachidinezuur
nl_be:Arachidinezuur
pl:kwas arachidowy
pt:Ácido araquídico, Ácido eicosanóico
ro:Acid arachidic
ru:Арахиновая кислота
sh:Arahidinska kiselina
sr:Арахидинска киселина
th:กรดอะราคิดิก
uk:Арахінова кислота
zh:二十酸, 花生酸
zh_CN:二十酸
zh_HK:二十酸
zh_TW:二十酸
unit:en: g
wikidata:en: Q409608
wikipedia:en: https://en.wikipedia.org/wiki/Arachidic_acid

zz:behenic-acid
en:Behenic acid
xx:Behenic acid
ar:حمض البيهينيك
bg:бехенова киселина
ca:Àcid behènic
cs:kyselina behenová
da:behensyre
de:Behensäure
el:Βεχενικό οξύ/εικοσαδυενοϊκό οξύ, Βεχενικό οξύ
es:Ácido behénico
fa:بهینیک اسید
fi:Beheenihappo
fr:Acide béhénique
gl:Ácido behénico
he:חומצה בהנית
hi:बेहेनिक अम्ल
hu:Behénsav
it:acido behenico
ja:ベヘン酸
ko:베헨산
lv:behenskābe
ml:ബെഹെനിക് ആസിഡ്
nl:Beheenzuur
nl_be:Beheenzuur
pl:kwas behenowy
pt:Ácido beénico, Ácido docosanoico
ro:Acid behenic
ru:Бегеновая кислота
sh:Behenska kiselina
sk:kyselina behenová
sr:бехенска киселина
sv:behensyra
te:బెహెనిక్ ఆమ్లం
th:กรดเบฮินิก
zh:二十二酸
zh_CN:二十二酸
zh_HK:二十二酸
zh_TW:二十二酸
unit:en: g
wikidata:en: Q422590
wikipedia:en: https://en.wikipedia.org/wiki/Behenic_acid

zz:lignoceric-acid
en:Lignoceric acid
xx:Lignoceric acid
ar:حمض الليغنوسيريك
bg:лигноцеринова киселина
ca:àcid lignocèric
cs:Kyselina lignocerová
da:lignocerinsyre
de:Lignocerinsäure
el:Λιγνοκηρικό οξύ
es:Ácido lignocérico
fa:لیگنوسریک اسید
fi:Lignoseriinihappo
fr:Acide lignocérique
gl:Ácido lignocérico
hu:Lignocerinsav
it:acido lignocerico
ja:リグノセリン酸
ko:리그노세르산
lv:lignocerīnskābe
nl:Lignocerinezuur
nl_be:Lignocerinezuur
pl:kwas lignocerynowy
pt:Ácido lignocérico, Ácido tetracosanóico
ro:Acidul lignoceric
ru:Лигноцериновая кислота
sh:Lignocerinska kiselina
sr:лигноцеринска киселина
te:లిగ్నోసెరిక్ ఆమ్లం
th:กรดลิกโนซีริก
zh:二十四酸
zh_CN:二十四酸
zh_HK:二十四酸
zh_TW:二十四酸
unit:en: g
wikidata:en: Q422634
wikipedia:en: https://en.wikipedia.org/wiki/Lignoceric_acid

zz:cerotic-acid
en:Cerotic acid, hexacosanoic acid
xx:Cerotic acid, hexacosanoic acid
ar:حمض السيروتيك
bg:Церотична киселина 
ca:Àcid ceròtic
da:cerotinsyre
de:Cerotinsäure, Xerotinsaeure
el:Κηροτικό οξύ
es:Ácido cerótico
fa:سروتیک اسید
fi:Keroottihappo
fr:Acide cérotique
gl:Ácido cerótico
he:חומצה קרוטית
hu:Cerotinsav
it:acido cerotico
ja:セロチン酸
ko:세로트산
lv:cerotīnskābe
nl:Cerotinezuur
nl_be:Cerotinezuur
pl:kwas cerotynowy
pt:Ácido cerótico, Ácido hexacosanoico, Ácido cerílico, Ácido cérico, Ácido cerínico, Ácido ceratínico, Ácido cerotínico
ro:Acidul cerotic
ru:Церотиновая кислота
sh:Kerotinska kiselina
sr:керотинска киселина
zh:二十六酸
zh_CN:二十六酸
zh_HK:二十六酸
zh_TW:二十六酸
unit:en: g
wikidata:en: Q903348
wikipedia:en: https://en.wikipedia.org/wiki/Cerotic_acid

zz:montanic-acid
en:Montanic acid
xx:Montanic acid
ar:حمض المونتانيك
bg:Монтанова киселина 
ca:Àcid octacosanoic
da:montansyre
de:Montansäure
el:Μοντανικό οξύ
es:Ácido montánico
fa:مونتانیک اسید
fi:Montaanihappo
fr:Acide montanique
gl:Ácido montánico
hu:Montánsav
it:acido montanico
ja:モンタン酸
ko:몬탄산
lv:montānskābe
nl:Montaanzuur
nl_be:Montaanzuur
pl:kwas montanowy
pt:Ácido montânico
ro:Acid montanic
ru:Монтановая кислота
sh:Montanska kiselina
sr:Montanska kiselina
zh:二十八酸
zh_CN:二十八酸
zh_HK:二十八酸
zh_TW:二十八酸
unit:en: g
wikidata:en: Q911196
wikipedia:en: https://en.wikipedia.org/wiki/Montanic_acid

zz:melissic-acid
en:Melissic acid
xx:Melissic acid
ar:حمض الميليسيك
bg:Мелисинова киселина 
ca:Àcid triacontanoic
da:melissinsyre
de:Melissinsäure
el:Μελισσικό οξύ
es:Ácido melísico
fa:ملیسیک اسید
fi:Triakontaanihappo
fr:Acide mélissique
gl:Ácido melísico
hu:Melisszinsav
it:acido melissico
ja:メリシン酸
ko:멜리스산
lv:melisīnskābe
nl:Melissinezuur
nl_be:Melissinezuur
pl:Kwas melisowy
pt:Ácido melíssico
ru:Мелиссовая кислота
sh:Melizinska kiselina
sr:мелизинска киселина
zh:三十酸
zh_CN:三十酸
zh_HK:三十酸
zh_TW:三十酸
unit:en: g
wikidata:en: Q420731
wikipedia:en: https://en.wikipedia.org/wiki/Melissic_acid

zz:unsaturated-fat
en:Unsaturated fat
xx:Unsaturated fat
nl:Onverzadigde vetzuren, Onverzadigd vet, onverzadigde vetten

zz:monounsaturated-fat
en:Monounsaturated fat, mono-unsaturated fat, monounsaturated, mono-unsaturated
xx:Monounsaturated fat
ar:دهون أحادية غير مشبعة
be:Монаненасычаныя тлустыя кіслоты
bg:Мононенаситени мастни киселини
ca:Àcid gras monoinsaturat
cs:Mononenasycené mastné kyseliny
da:Enkeltumættede fedtsyrer
de:einfach ungesättigte Fettsäuren
dv:މޮނޮއަންސެޗުރޭޓެޑް ފެޓް
el:Μονοακόρεστα λιπαρά
es:Grasas monoinsaturadas
et:Monoküllastumata rasvhapped
eu:gantz-azido monoasegabe
fa:چربی تک‌سیرنشده
fi:Kertatyydyttymättömät rasvat, Kertatyydyttymättömät rasvahapot, Yksittäistyydyttymättömät rasvahapot
fr:Acides gras monoinsaturés, Acides gras mono-insaturés, monoinsaturés, mono-insaturés
ga:Monai-neamhsháitheáin saill
he:שומן חד בלתי רווי
hr:Jednostruko nezasićene masne kiseline
hu:Egyszeresen telítetlen zsírsavak, Egyszeresen telítetlen zsírsav
id:Lemak tak jenuh
it:Acidi grassi monoinsaturi
lt:Mononesočiosios riebalų rūgštys
lv:Mononepiesātinātās taukskābes
ms:Lemak monotaktepu
mt:Mono-insaturati xaħmijiet
nb:Enumettet fettsyre
nl:Enkelvoudig onverzadigde vetzuren
nl_be:Enkelvoudig onverzadigde vetzuren
nn:einumetta feittsyre
pl:Kwasy tłuszczowe jednonienasycone, jednonienasycony kwas tłuszczowy
pt:Gorduras/límpidos monoinsaturados, Gordura monoinsaturada, Ácidos gordos monoinsaturados, Lípidos monoinsaturados, Gorduras monoinsaturadas
pt_pt:Lípidos monoinsaturados
ro:Acizi grași mononesaturați
ru:Мононенасыщенные жиры
sh:Mononezasićena mast
sk:Mononenasýtené mastné kyseliny
sl:Enkrat nenasičene maščobe
sr:Мононезасићена маст
sv:Enkelomättat fett
ta:ஒற்றைநிறைவுறா கொழுப்பு
th:กรดไขมันไม่อิ่มตัวมีพันธะคู่เดี่ยว
uk:Мононенасичені жирні кислоти
zh:单不饱和脂肪
zh_CN:单不饱和脂肪
zh_HK:單元不飽和脂肪
zh_TW:單元不飽和脂肪
unit:en: g
wikidata:en: Q650973
wikipedia:en: https://en.wikipedia.org/wiki/Monounsaturated_fat

zz:polyunsaturated-fat
en:Polyunsaturated fat, poly-unsaturated fat, polyunsaturated, poly-unsaturated
xx:Polyunsaturated fat
ar:دهون غير مشبعة متعددة
bg:Полиненаситени мастни киселини
ca:Àcid gras poliinsaturat
cs:Polynenasycené mastné kyseliny
da:Flerumættede fedtsyrer
de:mehrfach ungesättigte Fettsäuren
dv:ޕޮލީއަންސެޗުރޭޓެޑް ފެޓް
el:Πολυακόρεστα λιπαρά
es:Grasas poliinsaturadas
et:Polüküllastumata rasvhapped
fi:Monityydyttymättömät rasvat, Monityydyttymättömät rasvahapot
fr:Acides gras polyinsaturés, Acides gras poly-insaturés, polyinsaturés, poly-insaturés
ga:Pola-neamhsháitheáin saill
he:שומן רב בלתי רווי
hr:višestruko nezasićene masne kiseline
hr:Višestruko nezasićene masne kiseline
hu:Többszörösen telítetlen zsírsavak, Többszörösen telítetlen zsírsav
it:Acidi grassi polinsaturi
lt:Polinesočiosios riebalų rūgštys
lv:Polinepiesātinātās taukskābes
ms:Lemak politaktepu
mt:Poli-insaturati xaħmijiet
nb:Flerumettet fettsyrer
nl:Meervoudig onverzadigde vetzuren
nl_be:Meervoudig onverzadigde vetzuren
nn:fleirumetta
pl:Kwasy tłuszczowe wielonienasycone
pt:Gorduras/lípidos poli-insaturados, Ácidos gordos polinsaturados, Lípidos polinsaturados, Gorduras poli-insaturadas
pt_br:Gorduras poli-insaturadas
pt_pt:Ácidos gordos polinsaturados, Lípidos polinsaturados
ro:Acizi grași polinesaturați
ru:Полиненасыщенные жиры
sh:Polinezasićena mast
sk:Polynenasýtené mastné kyseliny
sl:Večkrat nenasičene maščobe
sv:Fleromättat fett
ta:பல்நிறைவுறா கொழுப்பு
th:ไขมันไม่อิ่มตัวมีพันธะคู่หลายคู่
uk:Поліненасичені жирні кислоти
zh:多元不饱和酸
zh_CN:多元不饱和酸
zh_HK:多元不飽和酸
zh_TW:多元不飽和酸
unit:en: g
wikidata:en: Q3604509

zz:omega-3-fat
en:Omega 3 fat, Omega 3 fatty acids
xx:Omega 3 fat, Omega 3 fatty acids
bg:Омега 3 мастни киселини
cs:Omega 3 mastné kyseliny
de:Omega-3-Fettsäuren
el:Ωμέγα-3 λιπαρά
es:Ácidos grasos Omega 3
fi:Omega-3-rasvahapot
fr:Acides gras Oméga 3, Oméga 3
he:אומגה 3
hu:Omega-3 zsírsavak
it:Acidi grassi Omega 3
nl:Omega 3-vetzuren
nl_be:Omega 3-vetzuren
pl:Kwasy tłuszczowe omega 3
pt:Ácidos graxos Ômega 3, Ácidos gordos Ómega 3
pt_pt:Ácidos gordos Ómega 3
ro:Acizi grași omega-3
ru:Омега-3 жирные кислоты
zh:Omega 3 脂肪酸
zh_CN:Omega 3 脂肪酸
zh_HK:Omega 3 脂肪酸
zh_TW:Omega 3 脂肪酸
unit:en: mg

zz:alpha-linolenic-acid
en:Alpha-linolenic acid, ALA
xx:Alpha-linolenic acid, ALA
ar:حمض ألفا-اللينولينيك
bg:Алфа-линоленова киселина 
ca:àcid alfa-linolènic
cs:kyselina alfa-linolenová
cy:asid α-linolenig
da:alfalinolensyre
de:A-Linolensäure, Alpha-Linolensäure
el:Α-λινολενικό οξύ/ ALA, Α-λινολενικό οξύ
eo:Alfa linolenika acido
es:Ácido alfa-linolénico, ALA
eu:azido alfa-linoleniko
fa:آلفا لینولنیک اسید
fi:Alfalinoleenihappo, ALA
fr:Acide alpha-linolénique, ALA
gl:Ácido alfa-linolénico
he:חומצה אלפא-לינולנית
hi:अल्फा-लिनोलेनिक अम्ल
hu:alfa-Linolénsav
it:acido alfa-linoleico
ja:α-リノレン酸
lv:alfa-linolēnskābe
mt:aċidu alfa-linoleniku
nb:alfalinolensyre
nl:Alfa-linoleenzuur, ALA, Alfa-linolzuur
nl_be:Alfa-linoleenzuur, ALA
nn:alfalinolensyre
pl:kwas α-linolenowy, ALA, kwas alfa-linolenowy
pt:Ácido alfa-linolênico, Ácido alfalinolênico, Ácido alfa-linolénico, ALA
pt_pt:Ácido alfa-linolénico, ALA
ro:Acid alfa-linolenic, ALA
ru:Альфа-линоленовая кислота, (АЛК)
sh:Alfa-linoleinska kiselina
sl:Linolenska kislina
sr:алфа-линолеинска киселина
sv:Alfa-linolensyra
ta:ஆல்ஃபா-லினோலெனிக் அமிலம்
te:లినోలినిక్ ఆమ్లం
th:กรดลิโนเลนิกอัลฟา
tr:Alfa-linolenik asit
uz:alfa-linolen kislota
vi:Axit α-linolenic
zh:α-亚麻酸, ALA
zh_CN:α-亚麻酸, ALA
zh_HK:α-亞麻酸, ALA
zh_TW:α-亞麻酸, ALA
unit:en: g
wikidata:en: Q256502
wikipedia:en: https://en.wikipedia.org/wiki/Alpha-Linolenic_acid

zz:eicosapentaenoic-acid
en:Eicosapentaenoic acid, EPA
xx:Eicosapentaenoic acid, EPA
ar:حمض الإيكوسابنتاينويك
bg:Ейкозапентаенова киселина 
ca:Àcid eicosapentaenoic
cs:kyselina eikosapentaenová
da:eicosapentaensyre
de:Eicosapentaensäure
el:Εικοσιπεντανοϊκο οξύ, EPA
es:Ácido eicosapentaenoico, EPA
et:eikosapentaeenhape
fa:ایکوزاپنتانوییک اسید
fi:Eikosapentaeenihappo, EPA
fr:Acide eicosapentaénoïque, EPA, Oméga 3 EPA
ga:aigéad icisipeintéanóch
gl:Ácido eicosapentaenoico
he:חומצה איקוסאפנטאנואית
hu:ejkozapentaénsav
id:Asam eikosapentanoat
it:acido eicosapentenoico
ja:エイコサペンタエン酸
lt:eikozapentaeno rūgšties
lv:eikozapentaēnskābe
mt:aċidu ejkosapentenojku
nl:Eicosapentaeenzuur, EPA
nl_be:Eicosapentaeenzuur, EPA
pl:kwas eikozapentaenowy, EPA
pt:Ácido eicosapentaenóico, Ácido eicosapentaenoico, EPA
ro:Acid eicosapentaenoic, EPA (20: 5 n-3)
ru:Эйкозапентаеновая кислота, (ЭПК)
sh:Eikozapentaenoinska kiselina
sk:kyselina ikozapentaénová
sl:eikozapentaenojska kislina
sr:еикозапентаеноинска киселина
sv:eikosapentaensyra
zh:二十碳五酸, EPA
zh_CN:二十碳五酸, EPA
zh_HK:二十碳五酸, EPA
zh_TW:二十碳五酸, EPA
unit:en: g
wikidata:en: Q409990
wikipedia:en: https://en.wikipedia.org/wiki/Eicosapentaenoic_acid

zz:docosahexaenoic-acid
en:Docosahexaenoic acid, DHA
xx:Docosahexaenoic acid, DHA
ar:حمض الدوكوساهكساينويك
bg:Докозахексаенова киселина
ca:Àcid docosahexaenoic
cs:kyselina dokosahexaenová
da:Docosahexaensyre
de:Docosahexaensäure
el:Δοκοσαεξανοϊκο οξύ, DHA
es:Ácido docosahexaenoico, DHA
et:dokosaheksaeenhape
eu:azido dokosahexaenoikoa
fa:دوکوساهگزائنوئیک اسید
fi:Dokosaheksaeenihappo, DHA
fr:Acide docosahexaénoïque, DHA, Oméga 3 DHA
ga:aigéad docaisiheicséanóch
gl:Ácido docosahexaenoico
hr:Dokosaheksaenoična kiselina
hu:dokozahexénsav
id:Asam dokosaheksaenoat
it:acido docosaesaenoico
ja:ドコサヘキサエン酸
ko:도코사헥사엔산
lt:Dokozaheksaeno rūgštis
lv:Dokozānheksaēnskābe
mt:aċidu dokosaeżaenojku
nl:Docosahexaeenzuur, DHA
nl_be:Docosahexaeenzuur, DHA
pl:Kwas dokozaheksaenowy, DHA
pt:Ácido docosa-hexaenóico, Ácido docosa-hexaenoico, DHA
ro:Acid docosahexaenoic, DHA
ru:Докозагексаеновая кислота, (ДГК)
sh:Dokozaheksaenoinska kiselina
sk:kyselina dokozahexaénová
sr:Докозахексаеноинска киселина
su:Asam dokosahéksaénoat
sv:Dokosahexaensyra
uk:Докозагексаєнова кислота
zh:二十二碳六酸, DHA
zh_CN:二十二碳六酸, DHA
zh_HK:二十二碳六酸, DHA
zh_TW:二十二碳六酸, DHA
unit:en: g
wikidata:en: Q423345
wikipedia:en: https://en.wikipedia.org/wiki/Docosahexaenoic_acid

zz:omega-6-fat
en:Omega 6 fat, Omega 6 fatty acids
xx:Omega 6 fat, Omega 6 fatty acids
bg:Омега 6 мастни киселини
de:Omega-6-Fettsäuren
el:Ωμέγα-6 λιπαρά
es:Ácidos grasos Omega 6
fi:Omega-6-rasvahapot
fr:Acides gras Oméga 6, Oméga 6
he:אומגה 6
hu:Omega-6 zsírsavak
it:Acidi grassi Omega 6
nl:Omega 6-vetzuren
nl_be:Omega 6-vetzuren
pl:Kwasy tłuszczowe omega 6
pt:Ácidos graxos Ômega 6, Ácidos gordos Ómega 6
pt_pt:Ácidos gordos Ómega 6
ro:Acizi grași omega-6
ru:Омега-6 жирные кислоты
zh:Omega 6 脂肪酸
zh_CN:Omega 6 脂肪酸
zh_HK:Omega 6 脂肪酸
zh_TW:Omega 6 脂肪酸
unit:en: mg

zz:linoleic-acid
en:Linoleic acid, LA
xx:Linoleic acid, LA
ar:حمض اللينولييك
be:Лінолевая кіслата
bg:Линолова киселина 
ca:àcid linoleic
cs:Kyselina linolová
da:linolsyre
de:Linolsäure
el:Λινολεϊκό οξύ, LA
es:Ácido linoleico, LA
et:linoolhape
eu:Azido linoleiko
fa:اسید لینولئیک
fi:Linolihappo, LA
fr:Acide linoléique, LA
gl:Ácido linoleico
he:חומצה לינולאית
hi:लिनोलेनिक अम्ल
hu:Linolsav
it:acido linoleico
ja:リノール酸
ko:리놀레산
lv:linolskābe
mk:линолна киселина
nl:Linolzuur, LA
nl_be:Linolzuur, LA
pl:kwas linolowy, LA
pt:Ácido linoleico, LA
ro:Acid linoleic, LA
ru:Линолевая кислота, (ЛК)
sh:Linolna kiselina
sl:linolna kislina
sr:линолна киселина
sv:linolsyra
ta:லினோலெயிக் அமிலம்
te:లినొలిక్ ఆమ్లం
th:กรดลิโนเลอิก
uk:Лінолева кислота
uz:Linol kislota
zh:亚油酸, LA
zh_CN:亚油酸, LA
zh_HK:亞油酸, LA
zh_TW:亞油酸, LA
unit:en: g
wikidata:en: Q407426
wikipedia:en: https://en.wikipedia.org/wiki/Linoleic_acid

zz:arachidonic-acid
en:Arachidonic acid, AA, ARA
xx:Arachidonic acid, AA, ARA
ar:حمض الأراكيدونيك
be:Арахідонавая кіслата
bg:арахидонова киселина
bs:Arahidonska kiselina
ca:àcid araquidònic
cs:kyselina arachidonová
da:arachidonsyre
de:Arachidonsaeure
el:Αραχιδονικό οξύ, AA, ARA
es:Ácido araquidónico, AA, ARA
eu:Azido arakidoniko
fa:اسید آراشیدونیک
fi:Arakidonihappo, AA, ARA
fr:Acide arachidonique, AA, ARA
ga:aigéad aracadónach
gl:Ácido araquidónico
he:חומצה ארכידונית, AA, ARA
hu:Arachidonsav
hy:Արախիդոնաթթու
it:acido arachidonico
ja:アラキドン酸
kk:Арахидон қышқылы
ko:아라키돈산
lt:arachidono rūgštis
lv:arahidonskābe
ml:അരക്കിഡോണിക് ആസിഡ്
mt:aċidu arakidoniku
nl:Arachidonzuur, AA, ARA
nl_be:Arachidonzuur, AA, ARA
pl:kwas arachidonowy
pt:Ácido araquidônico, Ácido araquidónico, AA, ARA
pt_pt:Ácido araquidónico, AA, ARA
ro:Acid arachidonic, AA, ARA, Acid arahidonic
ru:Арахидоновая кислота, (АК)
sh:Arahidonska kiselina
sl:Arahidonska kislina
sr:арахидонска киселина
sv:Arakidonsyra
tr:Araşidonik asit
uk:Арахідонова кислота
zh:花生四烯酸, AA, ARA
zh_CN:花生四烯酸, AA, ARA
zh_HK:花生四烯酸, AA, ARA
zh_TW:花生四烯酸, AA, ARA
unit:en: g
wikidata:en: Q407699
wikipedia:en: https://en.wikipedia.org/wiki/Arachidonic_acid

zz:gamma-linolenic-acid
en:Gamma-linolenic acid, GLA, gamolenic acid
xx:Gamma-linolenic acid, GLA, gamolenic acid
ar:حمض غاما-اللينولينيك
bg:Гама-линоленова киселина 
ca:Àcid γ-linolènic
da:gamoleninsyre
de:Gamma-Linolensäure, Gamoleninsäure
el:Γ-λινολενικό οξύ, GLA
es:Ácido gamma-linolénico, GLA, ácido gamolénico
eu:Azido gamma-linoleniko
fa:اسید گاما-لینولنیک
fi:Gammalinoleenihappo, GLA, Gamoleenihappo
fr:Acide gamma-linolénique, GLA, acide gamolénique
gl:Ácido gamma-linolénico
hi:गामा लिनोलेनिक अम्ल
it:acido gamma-linolenico, acido gamolenico
ja:γ-リノレン酸
nl:Gamma-linoleenzuur, GLA, gamoleninezuur
nl_be:Gamma-linoleenzuur, GLA
pl:kwas gamma-linolenowy
pt:Ácido gama-linolênico, GLA, Ácido gamolénico, Ácido gamolênico, Ácido gama-linolénico
pt_pt:Ácido gama-linolénico, GLA
ro:Acid gama-linolenic, GLA
ru:γ-линоленовая кислота, (GLA)
sh:Gama-linolna kiselina
sv:gamolensyra
ta:காமா-லினோலெனிக் அமிலம்
tr:Gamma linolenik asit
vi:Axit linolenic-gamma
zh:γ-亚麻酸, GLA
zh_CN:γ-亚麻酸, GLA
zh_HK:γ-亞麻酸, GLA
zh_TW:γ-亞麻酸, GLA
unit:en: g
wikidata:en: Q415885
wikipedia:en: https://en.wikipedia.org/wiki/Gamma-Linolenic_acid

zz:dihomo-gamma-linolenic-acid
en:Dihomo-gamma-linolenic acid, DGLA
xx:Dihomo-gamma-linolenic acid, DGLA
ar:حمض ديهومو-غاما-اللينولينيك
bg:Дихомо-гама-линоленова киселина 
ca:Àcid dihomo-γ-linolènic
da:dihomo-gamma-linolensyre
de:Dihomo-Gamma-Linolsäure
el:Διχομο-γ-λινολεϊκό οξύ, DGLA
es:Ácido dihomo-gamma-linolénico, DGLA
fi:Dihomo-gammalinoleenihappo, DGLA
fr:Acide dihomo-gamma-linolénique, DGLA
gl:Ácido dihomo-gamma-linolénico
it:acido linolenico diomo-gamma
ja:ジホモ-γ-リノレン酸
nl:Dihomo-gammalinoleenzuur, DGLA
nl_be:Dihomo-gammalinoleenzuur, DGLA
pt:Ácido dihomo-gama-linolênico, Ácido dihomo-gama-linolénico, DGLA
pt_pt:Ácido dihomo-gama-linolénico, DGLA
ro:Acid dihomo-gamma-linolenic, DGLA
ru:Дигомо-γ-линоленовая кислота, (ДГДК)
sh:Dihomo-gama-linolna kiselina
zh:二高-γ-亚麻酸, DGLA
zh_CN:二高-γ-亚麻酸, DGLA
zh_HK:二高-γ-亞麻酸, DGLA
zh_TW:二高-γ-亞麻酸, DGLA
unit:en: g
wikidata:en: Q415398
wikipedia:en: https://en.wikipedia.org/wiki/Dihomo-γ-linolenic_acid

zz:omega-9-fat
en:Omega 9 fat, Omega 9 fatty acids
xx:Omega 9 fat, Omega 9 fatty acids
bg:Омега 9 мастни киселини 
de:Omega-9-Fettsäuren
el:Ωμέγα-9 λιπαρά
es:Ácidos grasos Omega 9
fi:Omega-9-rasvahapot
fr:Acides gras Oméga 9, Oméga 9
he:אומגה 9
hu:Omega-9 zsírsavak
it:Acidi grassi Omega 9
nl:Omega 9 vetzuren
nl_be:Omega 9 vetzuren
pl:Kwasy tłuszczowe omega 9
pt:Ácidos graxos Ômega 9, Ácidos gordos Ómega 9
pt_pt:Ácidos gordos Ómega 9
ro:Acizi grași omega-9
ru:Омега-9 жирные кислоты
zh:Omega-9 脂肪酸
zh_CN:Omega-9 脂肪酸
zh_HK:Omega-9 脂肪酸
zh_TW:Omega-9 脂肪酸
unit:en: mg

zz:oleic-acid
en:Oleic acid
xx:Oleic acid
ar:حمض الزيت
be:Алеінавая кіслата
bg:олеинова киселина
ca:àcid oleic
cs:kyselina olejová
da:oliesyre
de:Ölsäure
el:Ολεϊκό οξύ
eo:Oleata acido
es:Ácido oleico
et:Oleiinhape
eu:Azido oleiko
fa:ان-نیتروزو-ان-متیل‌اوره
fi:Oleiinihappo, Öljyhappo (18:1 n-9), öljyhappo
fr:Acide oléique
ga:aigéad oiléach
gl:Ácido oleico
he:חומצה אולאית
hr:Oleinska kiselina
hu:Olajsav
hy:Օլեինաթթու
id:Asam oleat
it:acido oleico
ja:オレイン酸
ko:올레산
ky:Олеин кислотасы
lt:Oleino rūgštis
lv:oleīnskābe
mk:олеинска киселина
ml:ഒലിയിക് അമ്ലം
mn:Олеины хүчил
ms:Asid oleik
mt:aċidu olejku
nb:oljesyre
nl:Oliezuur
nl_be:Oliezuur
pl:kwas oleinowy
pt:Ácido oleico
ro:Acidul oleic, acid oleic
ru:Олеиновая кислота
sh:Oleinska kiselina
sk:kyselina olejová
sr:олеинска киселина
sv:oljesyra
te:ఒలిక్ ఆమ్లం
th:กรดโอเลอิก
uk:Олеїнова кислота
vi:Axit oleic
zh:油酸
zh_CN:油酸
zh_HK:油酸
zh_TW:油酸
unit:en: g
wikidata:en: Q207688
wikipedia:en: https://en.wikipedia.org/wiki/Oleic_acid

zz:elaidic-acid
en:Elaidic acid
xx:Elaidic acid
ar:حمض الإيلايديك
bg:елайдинова киселина
ca:àcid elaídic
da:elaidinsyre
de:Elaidinsäure
el:Ελαϊδικό οξύ
es:Ácido elaídico
fa:الیدیک اسید
fi:Elaidiinihappo
fr:Acide élaïdique
gl:Ácido elaídico
hu:Elaidinsav
it:acido elaidico, acido elaidinico
ja:エライジン酸
lv:elaidīnskābe
nl:Elaïdinezuur
nl_be:Elaïdinezuur
pl:kwas elaidynowy
pt:Ácido elaídico
ro:Acid elaidic
ru:Элаидиновая кислота
sh:Elaidinska kiselina
sr:Елаидинска киселина
sv:elaidin
zh:反油酸
zh_CN:反油酸
zh_HK:反油酸
zh_TW:反油酸
unit:en: g
wikidata:en: Q413491
wikipedia:en: https://en.wikipedia.org/wiki/Elaidic_acid

zz:gondoic-acid
en:Gondoic acid
xx:Gondoic acid
ar:حمض الغوندويك
bg:Гондоева киселина 
ca:Àcid gondòic
de:Gondosäure
el:Γονδοϊκό οξύ
es:Ácido gondoico
fa:گادولین اسید
fi:Eikoseenihappo
fr:Acide gadoléique
gl:Ácido 11-eicosenoico
hu:Gondósav, eikozénsav
ja:ゴンド酸
nl:Eicoseenzuur
nl_be:Eicoseenzuur
pl:kwas 11-ikozenowy
pt:Ácido gondoico
ro:Acidul gondoic
ru:Гондоиновая кислота
sh:Eikozenoinska kiselina
sr:Еикозеноинска киселина
uk:11-Ейкозенова кислота
zh:11-二十碳烯酸
zh_CN:11-二十碳烯酸
zh_HK:11-二十碳烯酸
zh_TW:11-二十碳烯酸
unit:en: g
wikidata:en: Q416618
wikipedia:en: https://en.wikipedia.org/wiki/11-Eicosenoic_acid

zz:mead-acid
en:Mead acid
xx:Mead acid
ar:حمض ميد
ca:Àcid de Mead
de:Mead'sche Säure
el:Οξύ Mead
es:Ácido Mead
fa:مید اسید
fi:Meadin happo
fr:Acide de Mead
gl:Ácido de Mead
hu:Mead-sav
ja:ミード酸
nl:Meadzuur
nl_be:Meadzuur
pt:Ácido de Mead
ru:Мидовая кислота
sh:Mead kiselina
sr:меад киселина
zh:二十碳三烯酸, 蜜胺酸
zh_CN:二十碳三烯酸
zh_HK:二十碳三烯酸
zh_TW:二十碳三烯酸
unit:en: g
wikidata:en: Q416610
wikipedia:en: https://en.wikipedia.org/wiki/Mead_acid

zz:erucic-acid
en:Erucic acid
xx:Erucic acid
ar:حمض الإروسيك
bg:Ерукова киселина
ca:àcid erúcic
cs:Kyselina eruková
da:erucasyre
de:Erucasäure
el:Ερουκικό οξύ
es:Ácido erúcico
fa:اروسیک اسید
fi:Erukahappo
fr:Acide érucique
ga:aigéad éarúcach
gl:Ácido erúcico
he:חומצה ארוצית
hu:Erukasav
id:Asam erukat
it:acido erucico
ja:エルカ酸
ko:에루스산
lt:eruko rūgštis
lv:erukskābe
mn:Эрукийн хучил
nl:Erucazuur
nl_be:Erucazuur
pl:kwas erukowy
pt:Ácido erúcico
ro:Acid erucic
ru:Эруковая кислота
sh:Erukinska kiselina
sk:kyselina eruková
sr:Ерукинска киселина
sv:Erukasyra
te:ఇరూసిక్ ఆమ్లం
uk:Ерукова кислота
zh:芥酸
zh_CN:芥酸
zh_HK:芥酸
zh_TW:芥酸
unit:en: g
wikidata:en: Q413531
wikipedia:en: https://en.wikipedia.org/wiki/Erucic_acid

zz:nervonic-acid
en:Nervonic acid
xx:Nervonic acid
ar:حمض النيرفونيك
ca:Àcid nervònic
cs:Kyselina nervonová
da:Nervonsyre
de:Nervonsäure
el:Νερβονικό, νερβονικό οξύ
es:Ácido nervónico
fa:نرونیک اسید
fi:Nervonihappo
fr:Acide nervonique
gl:Ácido nervónico
hu:Nervonsav
it:acido nervonico
ja:ネルボン酸
lv:nervonskābe
nl:Nervonzuur
nl_be:Nervonzuur
pl:kwas nerwonowy
pt:Ácido nervônico, Ácido nervónico
pt_br:Ácido nervônico
pt_pt:Ácido nervónico
ro:Acidul nervonic
ru:Нервоновая кислота
sh:Nervonska kiselina
sr:Нервонска киселина
sv:Nervonsyra
zh:二十四碳烯酸, 神经酸
zh_CN:二十四碳烯酸
zh_HK:二十四碳烯酸
zh_TW:二十四碳烯酸
unit:en: g
wikipedia:en: https://en.wikipedia.org/wiki/Nervonic_acid

zz:trans-fat
en:Trans fat, trans fatty acid
xx:Trans fat, trans fatty acid
ar:دهن تقابلي
bg:Транс-мазнина
ca:Àcid gras trans
cs:Trans tuky
da:Transfedtsyre
de:Trans-Fettsäuren
el:Τρανς λιπαρά, trans-λιπαρό οξύ
es:Grasas trans, Ácido graso trans
et:Transrasv, transrasvhape
fa:چربی ترانس
fi:Transrasva, transrasvahappo
fr:Acides gras trans
ga:aigéad tras-sailleach
he:שומן טראנס - שומן בלתי רווי
hu:Transz-zsírsav, Transz-zsírsavak
id:Lemak trans
it:Acidi grassi trans
ja:トランス脂肪酸
kk:Өсімдік майын гидрогендеу
ko:트랜스지방
lt:riebalų rūgščių transizomerai
lv:trans-taukskābe
mk:Трансмасти
ms:Lemak trans
mt:aċidu xaħmi trans
nb:transfett
nl:Transvetten, transvet
nl_be:Transvetten
nn:transfeitt
pl:tłuszcz trans
pt:Gorduras trans, Ácidos gordo trans, Ácidos gordos trans
pt_pt:Ácidos gordos trans
ro:Acizi grași trans
ru:Транс-жиры
sh:Trans-mast
sl:transmaščobna kislina
sr:Транс маст
sv:Transfett
ta:மாறுபக்க கொழுப்பு
th:ไขมันทรานส์
tr:Trans yağ
uk:Транс-жири
uz:Yogʻlarni gidrogenlash
vi:Chất béo chuyển hóa
zh:反式脂肪
zh_CN:反式脂肪
zh_HK:反式脂肪
zh_TW:反式脂肪
unit:en: g
wikidata:en: Q243465
wikipedia:en: https://en.wikipedia.org/wiki/Trans_fat

zz:cholesterol
en:Cholesterol
xx:Cholesterol
af:Cholesterol
am:ኮሌስትሮል
ar:الكوليسترول 
as:কলেষ্টেৰল
az:Xolesterin
be:Халестэрын
bg:Холестерол
bn:কোলেস্টেরল
bs:Holesterol
ca:colesterol
cs:Cholestrol
cv:Холестерин
cy:cholesterol
da:kolesterol
de:Cholesterin
dv:ކޮލެސްޓްރޯލް
el:Χοληστερόλη
eo:kolesterolo
es:Colesterol
et:Kolesterool
eu:Kolesterol
fa:کلسترول
fi:Kolesteroli
fr:Cholestérol
ga:colaistéaról
gl:Colesterol
he:כולסטרול
hi:कोलेस्टेरॉल
hr:Kolesterol
hu:Koleszterin
hy:Խոլեսթերին
ia:Cholesterol
id:Kolesterol
is:Kólesteról
it:Colesterolo
ja:コレステロール
jv:Kolesterol
ka:ქოლესტერინი
kk:Холестерин
kn:ಕೊಲೆಸ್ಟರಾಲ್‌
ko:콜레스테롤
ky:Холестерин
la:Cholesterolum
lo:ໂກແລສະເຕໂລນ
lt:cholesterolis
lv:holesterīns
mk:Холестерол
ml:കൊളസ്ട്രോൾ
mr:कॉलेस्टेरॉल
ms:Kolesterol
my:ကိုလက်စထရော
nb:kolesterol
ne:कोलेस्टेरोल
nl:Cholesterol
nl_be:Cholesterol
nn:kolesterol
oc:Colesteròl
or:କୋଲେଷ୍ଟ୍ରଲ୍‌
pl:cholesterol
pt:Colesterol
rn:Kolesterole
ro:Colesterol
ru:Холестерин
rw:Cholestérol
sh:Holesterol
si:කොලෙස්ටරෝල්
sk:cholesterol
sl:Holesterol
sq:Kolesteroli
sr:холестерол
su:Kolesterol
sv:kolesterol
sw:Kolesteroli
ta:கொலஸ்டிரால்
te:కొలెస్ట్రాల్
th:คอเลสเตอรอล
tl:Kolesterol
tr:Kolestrol
tt:Холестерин
uk:Холестерин
uz:Xolesterin
vi:Cholesterol
wa:Colesterol
zh:胆固醇
zh_CN:胆固醇
zh_HK:膽固醇
zh_TW:膽固醇
unit:en: mg
wikidata:en: Q43656
wikipedia:en: https://en.wikipedia.org/wiki/Cholesterol

zz:carbohydrates
en:Carbohydrates, carbohydrate
xx:Carbohydrates, carbohydrate
ar:الكاربوهايدريد
bg:Въглехидрати
ca:Hidrats de carboni, Glúcids, Carbohidrats
cs:Sacharidy
da:Kulhydrat
de:Kohlenhydrate
el:Υδατάνθρακες
es:Hidratos de carbono, Glúcidos, Carbohidratos
et:Süsivesikud
fa:کربوهیدرات ها
fi:Hiilihydraatit, hiilihydraatti
fr:Glucides
ga:Carbaihiodráit
he:פחמימות
hr:Ugljikohidrati
hu:Szénhidrát
id:Karbohidrat
it:Carboidrati
ja:炭水化物
lt:Angliavandeniai
lv:Ogļhidrāti
mt:Karboidrati
nb:Karbohydrat
nl:Koolhydraten
nl_be:Koolhydraten
pl:Węglowodany
pt:Carboidratos, Glicídios, Glícidos, Glucídios, Glúcides, Hidratos de carbono
pt_br:Carboidratos
pt_pt:Hidratos de carbono, Glícidos
ro:Glucide
rs:Ugljeni hidrati
ru:Углеводы
sk:Sacharidy
sl:Ogljikove hidrate
sv:Kolhydrat
tr:Karbonhidratlar
zh:碳水化合物
zh_CN:碳水化合物
zh_HK:碳水化合物
zh_TW:碳水化合物
unit:en: g

zz:sugars
en:Sugars, Sugar
xx:Sugars, Sugar
af:Suikers
am:ስኳር
an:Zucre
ar:السكر, سكر
as:চেনী
az:Şəkər
ba:Шәкәр
be:Цукар
bg:Захари, Захар
bh:चीनी
bn:চিনি
br:Sukr
bs:Šećer
ca:Sucre, Sucres
ce:Шекар
cs:Cukry, Cukr
cv:Сахăр
cy:Siwgr
da:Sukkerarter, Sockerarter, Sukker
de:Zucker
el:Σάκχαρα, Ζάχαρη
eo:Sukero
es:Azúcares, azucar
et:Suhkrud
eu:Azukre
fa:شکر
fi:Sokerit, sokeri
fr:Sucres, sucre
fy:sûker
ga:Siúcraí, Siúcra
gd:Siùcar
gl:Azucre
gn:Eiratã
he:סוכר
hi:शर्करा
hr:Šećeri
ht:Sik
hu:Cukrok, Cukor
hy:Շաքար
ia:Sucro
id:Gula
ig:Ńnú odẹne
ik:Avu
io:Sukro
is:Matarsykur
it:Zuccheri, zucchero
iu:ᓱᑲᒃ
ja:糖類
jv:Gula
ka:შაქარი
kk:Қант
kn:ಸಕ್ಕರೆ
ko:설탕
ku:Şekir
ky:Кант
la:Saccharum
li:Sókker
ln:Sukáli
lt:Cukrūs
lv:Cukuri
mk:Шеќер
ml:പഞ്ചസാര
mn:Элсэн чихэр
ms:Gula
mt:Zokkor
my:သကြား
nb:Sukkerarter, Sukker
ne:चिनी
nl:Suikers, suiker
nl_be:Suikers
nn:Sukker, Sukkerarter
nv:Áshįįh łikan
oc:Sucre
or:ଚିନି
pa:ਸ਼ੱਕਰ
pl:Cukry, Cukier
ps:بوره
pt:Açúcares
qu:Asukar
ro:Zaharuri, Zahăr
rs:Šećeri
ru:Сахара, Сахар
rw:Isukari
sa:शर्करा
sd:کنڊ
sh:Šećer
si:සීනි
sk:Cukry, Cukor
sl:Sladkorjev, Sladkor
sn:Shuga
so:Sonkor
sq:Sheqeri
sr:Шећер
su:Gula
sv:Sockerarter, Socker
sw:Sukari
ta:சீனி
te:చక్కెర
tg:Қанд
th:น้ำตาล
tl:Asukal
tr:Şeker
tt:Шикәр
ug:شېكەر
uk:Цукор
ur:شکّر
uz:Qand
vi:Đường
wa:Souke
zh:糖
zh_CN:糖
zh_HK:糖
zh_TW:糖
unit:en: g
wikidata:en: Q11002
wikipedia:en: https://en.wikipedia.org/wiki/Sugar
evaluation:en: bad

zz:added-sugars
en:Added sugars, Added sugar
xx:Added sugars, Added sugar
bg:Добавена захар
es:Azucares añadidos
fr:Sucres ajoutés, sucre ajouté
nl:Toegevoegde suikers, Toegevoegd suiker
unit:en: g
evaluation:en: bad

zz:sucrose
en:Sucrose
xx:Sucrose
ar:سكروز
be:Цукроза
bg:Захароза
bs:Saharoza
ca:sacarosa
cs:Sacharóza
cy:Swcros
da:Sukrose
de:Saccharose
el:Σουκρόζη, σακχαρόζη
eo:sakarozo
es:Sacarosa
et:Sahharoos
eu:Sakarosa
fa:ساکارز
fi:Sakkaroosi
fr:Saccharose, Sacharose, sucrose
fy:Sacharoaze
ga:Siúcrós
gl:Sacarosa
he:סוכרוז
hi:इक्षुशर्करा
hr:Saharoza
hu:Szacharóz
hy:Սախարոզ
id:Sukrosa
is:Súkrósi
it:Saccarosio
ja:スクロース
jv:Sukrosa
ka:საქაროზა
kk:Сахароза
kn:ಸುಕ್ರೋಸ್
ko:수크로스
ky:Сахароза
la:Saccharosum
lb:Saccharos
lt:Sacharozė
lv:Saharoze
mk:сахароза
ml:സുക്രോസ്
ms:Sukrosa
nl:Sucrose, Sacharose
nl_be:Sucrose
nn:sukrose
oc:Sacaròsa
pl:sacharoza
pt:Sacarose
ro:Zaharoză
rs:Saharoza
ru:Сахароза
sh:Saharoza
si:සුක්රෝස්
sk:Sacharóza
sl:Saharoza
sq:Sakaroza
sr:сахароза
su:Sukrosa
sv:Sackaros
ta:சுக்கிரோசு
te:సుక్రోజ్
th:ซูโครส
tr:Sakkaroz
uk:Цукроза
ur:شکر
uz:Saharoza
vi:Sucroza
zh:蔗糖
zh_CN:蔗糖
zh_HK:蔗糖
zh_TW:蔗糖
unit:en: g
wikidata:en: Q4027534
wikipedia:en: https://en.wikipedia.org/wiki/Sucrose

zz:glucose
en:Glucose, Dextrose
xx:Glucose
af:Glukose
ar:جلوكوز
as:গ্লুক'জ
az:Qlükoza
be:Глюкоза
bg:Глюкоза
bn:গ্লুকোজ
bs:Glukoza
ca:Glucosa, Dextrosa
cs:Glukóza
da:glukose
de:Traubenzucker, Glukose
el:Γλυκόζη
eo:Glukozo
es:Glucosa, Dextrosa
et:glükoos
eu:Glukosa
fa:گلوکز
fi:Glukoosi
fr:Glucose
fy:glukoaze, Druvesûker
ga:Glúcós
gl:Glicosa
he:גלוקוז
hi:ग्लूकोज़
hr:Glukoza
hu:Glükóz
hy:Գլյուկոզ
ia:Glucosa
id:Glukosa
io:Glikoso
is:Glúkósi
it:Glucosio
ja:グルコース
jv:Glukosa
ka:გლუკოზა
kk:Глюкоза
kn:ಗ್ಲುಕೋಸ್
ko:글루코스
ku:Glukoz
ky:Глюкоза
la:Glucosum
lt:gliukozė
lv:glikoze
mk:Глукоза
ml:ഗ്ലൂക്കോസ്
mn:Глюкоз
ms:Glukosa
my:ဂလူးကို့သကြား
nb:Glukose
nl:Glucose
nl_be:Glucose
nn:Glukose
oc:Glucòsa
om:Giluukoosii
pa:ਗੁਲੂਕੋਸ
pt:Glucose, Glicose, Dextrose
qu:Uwas misk'i
ro:Glucoză
ru:Глюкоза (декстроза), Глюкоза
sh:Glukoza
si:ග්ලූකෝස්
sk:Glukóza
sl:Glukoza
sq:Glukoza
sr:Глукоза
su:Glukosa
sv:Glukos
sw:Glukosi
ta:குளுக்கோசு
te:గ్లూకోస్
th:กลูโคส
tl:Glukosa
tr:Glukoz
tt:Глюкоза
ug:گلۇكوزا
uk:Глюкоза
ur:گلوکوز
uz:Glukoza
vi:Glucose
zh:葡萄糖
zh_CN:葡萄糖
zh_HK:葡萄糖
zh_TW:葡萄糖
unit:en: g
wikidata:en: Q37525
wikipedia:en: https://en.wikipedia.org/wiki/Glucose

zz:fructose
en:Fructose
xx:Fructose
af:Fruktose
ar:فركتوز
be:Фруктоза
bg:Фруктоза
bn:ফ্রুক্টোজ
bs:Fruktoza
ca:Fructosa
cs:Fruktóza
da:Fruktose
de:Fruchtzucker, Fructose
el:Φρουκτόζη
eo:Fruktozo
es:Fructosa
et:Fruktoos
eu:Fruktosa
fa:فروکتوز
fi:Fruktoosi
fr:Fructose
fy:Fruktoaze
gl:Frutosa
he:פרוקטוז
hr:Fruktoza
hu:Fruktóz
hy:Լևուլոզ
id:Fruktosa
it:Fruttosio
ja:果糖, フルクトース
kk:Фруктоза
ko:프럭토스
ku:Fruktoz
la:Fructosum
lb:Fruktos
lo:ນ້ຳຕານໝາກໄມ້
lt:Fruktozė
lv:Fruktoze
mg:Froktôzy
mk:Фруктоза
ms:Fruktosa
nb:fruktose, Fruktsukker
nl:Fructose
nl_be:Fructose
nn:Fruktose
oc:Fructòsa
pl:fruktoza
pt:Frutose, frutosa, Levulose
qu:Wayu misk'i
ro:Fructoză
rs:Fruktoza
ru:Фруктоза
sh:Fruktoza
sl:Fruktóza
sq:Fruktoza
sr:fruktoza
sv:Fruktos
ta:புருக்டோசு
tg:Фруктоза
th:ฟรักโทส
tl:Pruktosa
tr:Fruktoz
tt:Fruktoza
uk:Фруктоза
ur:فرکٹوس
vi:Fructose
zh:果糖
zh_CN:果糖
zh_HK:果糖
zh_TW:果糖
unit:en: g
wikidata:en: Q122043
wikipedia:en: https://en.wikipedia.org/wiki/Fructose

zz:oligosaccharide
en:Oligosaccharide, oligosaccharides
xx:Oligosaccharide, oligosaccharides
ca:Oligosacàrids
es:Oligosacáridos
unit:en: g
wikidata:en: Q320607
wikipedia:en: https://en.wikipedia.org/wiki/Oligosaccharide
description:en: a saccharide polymer containing a small number (typically two to ten) of simple sugars (monosaccharides)

zz:lactose
en:Lactose
xx:Lactose
ar:لاكتوز
be:Лактоза
bg:Лактоза
bn:ল্যাকটোজ
bs:Laktoza
ca:Lactosa
cs:Laktóza
cy:Lactos
da:Laktose
de:Laktose, Lactose, Milchzucker
el:Λακτόζη
eo:Laktozo, laktosukero
es:Lactosa
et:Laktoos, piimasuhkur
eu:Laktosa
fa:لاکتوز
fi:Laktoosi, Maitosokeri
fr:Lactose
ga:Lachtós
gl:Lactosa
he:לקטוז
hr:Laktoza
hu:Laktóz, tejcukor
hy:Լակտոզ
ia:Lactosa
id:Laktosa
is:Laktósi, mjólkursykur
it:Lattosio
ja:乳糖, ラクトース
ka:ლაქტოზა
ko:락토스
ky:Лактоза
la:Lactosum
lt:Laktozė
lv:Laktoze
mg:Laktôzy
mk:Лактоза
ms:Laktosa
nb:Laktose, melkesukker
nl:Lactose, Melksuiker
nl_be:Lactose
nn:Laktose, mjølkesukker
oc:Lactòsa
pl:Laktoza
pt:Lactose
ro:Lactoză
rs:Laktoza
ru:Лактоза
sh:Laktoza
sk:Laktóza
sl:Laktoza, mlečni sladkor
sq:Laktoza
sr:Лактоза
su:Laktosa
sv:Laktos
ta:லாக்டோசு
th:แล็กโทส
tr:Laktoz
uk:Лактоза
uz:Laktoza
vi:Lactose
zh:乳糖
zh_CN:乳糖
zh_HK:乳糖
zh_TW:乳糖
unit:en: g
wikidata:en: Q127900
wikipedia:en: https://en.wikipedia.org/wiki/Lactose

zz:galactose
en:galactose
fr:galactose
unit:en: g

zz:maltose
en:Maltose
xx:Maltose
af:Maltose
ar:مالتوز
be:Мальтоза
bg:Малтоза
bs:Maltoza
ca:maltosa
cs:maltóza
da:maltose
de:Malzzucker, Maltose
el:Μαλτόζη
eo:maltozo
es:Maltosa
et:maltoos
eu:Maltosa
fa:مالتوز
fi:Maltoosi
fr:Maltose
ga:maltós
gl:Maltosa
he:מלטוז
hr:Maltoza
hu:Maltóz
hy:Մալթոզ
id:maltosa
is:Maltósi
it:Maltosio
ja:麦芽糖, マルトース
ka:მალტოზა
kk:Мальтоза
ko:말토스
ky:Мальтоза
la:Maltosum
lb:Maltos
li:Maltsókker
lt:Maltozė
lv:maltoze
ms:Maltosa
mt:maltożju
nb:Maltose
nl:Maltose
nl_be:Maltose
nn:maltose
oc:Maltòsa
pl:maltoza
pt:Maltose
ro:Maltoză
ru:Мальтоза
sh:Maltoza
si:Maltose
sk:maltóza
sl:maltoza
sq:Maltoza
sr:малтоза
sv:maltos
tr:Maltoz
uk:Мальтоза
vi:Kẹo mạch nha
zh:麦芽糖, 麥芽糖
zh_CN:麦芽糖
zh_HK:麥芽糖
zh_TW:麥芽糖
unit:en: g
wikidata:en: Q170002
wikipedia:en: https://en.wikipedia.org/wiki/Maltose

zz:maltodextrins
en:Maltodextrins, maltodextrin
xx:Maltodextrins, maltodextrin
bg:Малтодекстрини, малтодекстрин
de:Maltodextrine
el:Μαλτοδεξτρίνες, μαλτοδεξτρίνη
es:Maltodextrinas, maltodextrina
fi:Maltodekstriinit, Maltodekstriini
fr:Maltodextrines, maltodextrine, malto-dextrine
he:מלטודקסטרינים
hr:maltodekstrini
hu:Maltodextrin, Maltodextrinek
it:Maltodestrine, maltodestrina
ja:マルトデキストリン
nl:Maltodextrine
nl_be:Maltodextrine
pt:Maltodextrinas, Maltodextrina
ro:Maltodextrină
ru:Мальтодекстрин
zh:麦芽糊精
zh_CN:麦芽糊精
zh_HK:麥芽糊精
zh_TW:麥芽糊精
unit:en: g
wikidata:en: Q177570
wikipedia:en: https://en.wikipedia.org/wiki/Maltodextrin

zz:starch
en:Starch
xx:Starch
an:Amelón
ar:نشا
az:Nişasta
ba:Крахмал
be:Крухмал
bg:Нишесте, Скорбяла
bn:স্টার্চ
bs:Škrob
ca:Midó
cs:Škrob
da:Stivelse
de:Stärke
el:Άμυλο
es:Almidón
et:Tärklis
eu:Almidoi
fa:نشاسته
fi:Tärkkelys
fr:Amidon, fécules, fécule
fy:Stiselmoal
ga:Stáirse
he:עמילן
hi:मंड
hr:škrob
hu:Keményítő
hy:Օսլա
id:Amilum
io:Amilo
is:Sterkja
it:Amido, fecola
ja:でん粉, デンプン
ka:სახამებელი
kk:Крахмал
ko:녹말
la:Amylum
li:Zètmael
lt:Krakmolo, Krakmolas
lv:Ciete
mk:Скроб
ml:അന്നജം
mn:Цардуул
ms:Kanji
mt:Lamtu
nb:stivelse
nl:Zetmeel
nl_be:Zetmeel
nn:Stive
oc:Amidon
pa:ਸਟਾਰਚ
pl:Skrobia
pt:Amido
qu:Miqu
ro:Amidon
rs:Skrob
ru:Крахмал
sh:Škrob
sk:Škrob
sl:Škroba, Škrob
sq:Amidoni
sr:Скроб
su:Aci
sv:Stärkelse
sw:Wanga
ta:மாப்பொருள்
th:แป้ง
tl:Gawgaw
tr:Nişasta
tt:Kraxmal
uk:Крохмаль
ur:نشاستہ
uz:Kraxmal
vi:Tinh bột
yi:קראכמל
zh:淀粉
zh_CN:淀粉
zh_HK:澱粉
zh_TW:澱粉
unit:en: g
wikidata:en: Q41534
wikipedia:en: https://en.wikipedia.org/wiki/Starch

zz:Polydextrose
en:Polydextrose
xx:Polydextrose
es:Polidextrosa
gl:Polidextrosa
pt:Polidextrose
ja:ポリデキストロース
description:en:Polydextrose is a synthetic polymer of glucose.[1] It is a food ingredient classified as soluble fiber by the US FDA as well as Health Canada, as of April 2013. It is frequently used to increase the dietary fiber content of food, to replace sugar

zz:polyols
en:Polyols (sugar alcohols), Sugar alcohols, Polyols
xx:Polyols, Sugar alcohols
bg:Полиоли
cs:Polyalkoholy
da:Polyoler
de:mehrwertige Alkohole (Polyole), Polyole
el:Πολυόλες
es:Azúcares alcohólicos (Polialcoholes), Polialcoholes
et:Polüoolid
fi:Polyolit
fr:Polyols
ga:Polóil
he:סוכר אלכוהולי (פוליאול)
hr:polioli
hu:Poliolok
it:Polialcoli/polioli (alcoli degli zuccheri), alcoli degli zuccheri
ja:糖アルコール (ポリオール)
lt:Poliolių
lv:Polioli
mt:Polioli
nl:Polyolen
nl_be:Polyolen
pl:Alkohole wielowodorotlenowe, poliole
pt:Açúcares alcoólicos (poliálcools\, polióis)
ro:Polioli
ru:Многоатомные спирты (полиолы)
sk:Alkoholické cukry (polyoly)
sl:Poliolov
sv:Polyoler
zh:糖醇（多元醇）
zh_CN:糖醇（多元醇）
zh_HK:多元醇
zh_TW:多元醇
unit:en: g

zz:erythritol
en:Erythritol
de:Erythrit
es:Eritritol
fr:Érythritol
it:Eritritolo
nl:Erythritol
pt:Eritritol
unit:en: g
wikidata:en: Q421873

zz:fiber
en:Fiber, Dietary fiber, Fiber, fibers, dietary fibers, fibers aoac, fibre, fibres, fibres aoac
xx:Fiber, Dietary fiber, Fiber, fibers, dietary fibers, fibers aoac, fibre, fibres, fibres aoac
bg:Влакнини
cs:Vláknina
da:Kostfibre
de:Ballaststoffe
el:Εδώδιμες ίνες
es:Fibra alimentaria, Fibras alimentarias, fibra alimentaria, Fibras, Fibra, fibras alimenticias, fibra alimenticia
et:Kiudained
fi:Ravintokuidut, Ravintokuitu, Kuitu, Kuidut
fr:Fibres alimentaires, fibres, fibre, fibre alimentaire, fibres alimentaires totales
ga:Snáithín
he:סיבים תזונתיים
hr:vlakna, prehrambena vlakna
hu:Rost
id:Serat Pangan
it:Fibra alimentare
ja:食物繊維
lt:Skaidulinių medžiagų
lv:Šķiedrvielas
mt:Fibra alimentari
nb:Kostfiber
nl:Vezels
nl_be:Vezels
pl:Błonnik
pt:Fibra alimentar, Fibras
ro:Fibre
ru:Пищевые волокна
sk:Vláknina
sl:Prehranskih vlaknin
sv:Fiber
zh:膳食纤维
zh_CN:膳食纤维
zh_HK:膳食纖維
zh_TW:纖維
unit:en: g
evaluation:en: good

zz:soluble-fiber
en:Soluble fiber
xx:Soluble fiber
bg:Разтворими влакнини
ca:fibra soluble
cs:Rozpustná vláknina
de:lösliche Ballaststoffe
es:fibra soluble
fi:Liukeneva kuitu
fr:Fibres solubles
fy:Fermintearbere fiedingsfezels
gl:Fibra alimentaria solúbel
it:Fibra solubile
mk:водорастворливи прехранбени влакна
nl:Fermenteerbare voedingsvezels
pl:składniki rozpuszczalne
pt:Fibra alimentar solúvel, Fibras solúveis
ro:Fibre solubile, Fibrele solubile
ru:Растворимые волокна
sl:Topne vlaknine
zh:可溶性纤维
zh_CN:可溶性纤维
zh_HK:可溶性纖維
zh_TW:可溶性纖維
unit:en: g

zz:insoluble-fiber
en:Insoluble fiber
xx:Insoluble fiber
bg:Неразтворими влакнини
ca:fibra insoluble
cs:nerozpustné vlákniny
de:unlösliche Ballaststoffe
es:fibra insoluble
fi:Liukenematon kuitu
fr:Fibres insolubles
fy:Net-fermintearbere fiedingsfezels
gl:Fibra alimentaria insolúbel
it:Fibra insolubile
mk:водонерастворливи прехранбени влакна
nl:Niet-fermenteerbare voedingsvezels
pl:składniki nierozpuszczalne
pt:Fibra alimentar insolúvel, Fibras insolúveis
ro:Fibre insolubile, Fibrele insolubile
ru:Нерастворимые волокна
sl:Netopne vlaknine
zh:不可溶性纤维
zh_CN:不可溶性纤维
zh_HK:不可溶性纖維
zh_TW:不可溶性纖維
unit:en: g

zz:proteins
en:Proteins, Protein
xx:Proteins, Protein
af:proteïen
an:Proteína
ar:البروتين, بروتين
as:প্ৰ'টিন
az:Zülallar
ba:Аҡһымдар
be:бялкі
bg:Белтъци, белтъчини
bn:প্রোটিন
br:Protein
bs:Bjelančevine
ca:proteïna
cs:Bílkoviny, bílkovina
cv:Шуррисем
cy:Protin
da:Protein
de:Eiweiß, Protein
dv:ޕްރޮޓީން
el:Πρωτεΐνες, Πρωτεΐνη
eo:proteino
es:Proteínas, proteína
et:Valgud
eu:proteina
fa:ﭘﺮﻭﺗﺌ‍ین
fi:Proteiinit, Proteiini
fo:Protein
fr:Protéines, Protéine, Protéine brute
fy:proteïne
ga:Próitéin
gl:Proteína
gu:પ્રોટિન
gv:Proteen
he:חלבונים
hi:प्रोटीन
hr:Bjelančevina
ht:Proteyin
hu:Fehérje, Fehérjék
hy:սպիտակուց
ia:proteina
id:Protein
io:proteino
is:Prótín
it:Proteine, proteina
ja:たんぱく質
jv:Protein
ka:ცილები
kk:Ақуыз
kn:ಪ್ರೋಟೀನ್
ko:단백질
ku:Proteîn
ky:Белок
la:proteinum
lb:Protein
li:Proteïne
lo:ປະໂລເຕອິນ
lt:Baltymai
lv:Olbaltumvielas
mk:белковина
ml:മാംസ്യം
mn:Уураг
mr:प्रथिने
ms:Protein
mt:Proteini
my:ပရိုတိန်း
nb:Protein
ne:प्रोटिन
nl:Eiwitten, proteïne, eiwit
nl_be:Eiwitten
nn:protein
oc:proteïna
om:Pirootiinii
or:ପୁଷ୍ଟିସାର
pa:ਪ੍ਰੋਟੀਨ
pl:Białko, białka
pt:Proteínas, proteína
qu:Prutina
ro:Proteine, proteină
rs:Proteini
ru:Белки, белок
sd:پروٽين
sh:Protein
si:ප් රෝටීන්
sk:Bielkoviny, Bielkovina
sl:Beljakovine, Beljakovina
so:Borotiin
sq:proteinë
sr:протеин
su:Protéin
sv:Protein
sw:Protini
ta:புரதம்
te:మాంసకృత్తులు
tg:Протеинҳо дар реҷаи ғизо
th:โปรตีน
tl:Protina
tr:Protein
tt:аксым
tv:Белок
uk:білок
ur:لحمیات
uz:Proteinlar
vi:protein
wa:Proteyene
yi:פראטעין
zh:蛋白质
zh_CN:蛋白质
zh_HK:蛋白質
zh_TW:蛋白質
unit:en: g
wikidata:en: Q8054
wikipedia:en: https://en.wikipedia.org/wiki/Protein_-nutrient-
evaluation:en: good

zz:casein
en:casein
xx:casein
ar:كازين
be:Казеін
bg:Казеин
ca:Caseïna
cs:Kasein
cy:Casein
da:Kasein
de:Casein
eo:Kazeino
es:Caseína
eu:Kaseina
fa:کازئین
fi:Kaseiini
fr:Caséine
ga:Cáiséin
gl:Caseína
he:קזאין
hu:Kazein
hy:Կազեին
id:Kasein
io:Kazeino
it:Caseina
ja:カゼイン
kk:Казеин
kk_cn:كازەىين
kk_kz:Казеин
kk_tr:Kazeïn
ko:카세인
nb:Kasein
nl:Caseïne
nl_be:Caseïne
nn:Kasein
pl:Kazeina
pt:Caseína
ro:Cazeină
ru:Казеин
sh:Kazein
sl:Kazein
sr:казеин
sr_ec:Казеин
sr_el:Kazein
sv:Kasein
th:เคซีน
tr:Kazein
uk:Казеїн
zh:酪蛋白
zh_CN:酪蛋白
zh_HK:酪蛋白
zh_TW:酪蛋白
gsw:en: Casein
kk_arab:en: كازەىين
kk_cyrl:en: Казеин
kk_latn:en: Kazeïn
scn:en: Caseina
sco:en: casein
unit:en: g
wikidata:en: Q193970
wikipedia:en: https://en.wikipedia.org/wiki/Casein

zz:serum-proteins
en:Serum proteins
xx:Serum proteins
bg:Серумни белтъци
de:Serumprotein
el:Πρωτεΐνες ορού
fi:Plasmaproteiinit
fr:Protéines sériques
hu:Szérumfehérjék
it:Sieroproteine
ja:血清たんぱく質
nl:Plasmaproteïnen
nl_be:Plasmaproteïnen
pt:Proteína plasmática
ro:Proteine ​​serice
ru:Сывороточные белки
zh:血清蛋白
zh_CN:血清蛋白
zh_HK:血清蛋白
zh_TW:血清蛋白
unit:en: g

zz:nucleotides
en:Nucleotides
xx:Nucleotides
bg:Нуклеотиди
de:Nukleotide
el:Νουκλεοτίδια
fa:نوکلئوتید
fi:Nukleotidit
fr:Nucléotides
hu:Nukleotidok
it:Nucleotidi
ja:ヌクレオチド
nl:Nucleotiden
nl_be:Nucleotiden
pt:Nucleotídeos, Nucleótidos
ro:Nucleotide
ru:Нуклеотиды
zh:核苷酸
zh_CN:核苷酸
zh_HK:核苷酸
zh_TW:核苷酸
unit:en: g
wikidata:en: Q56058005
wikipedia:en: https://en.wikipedia.org/wiki/Nucleotide

zz:salt
en:Salt, table salt, common salt, cooking salt, dry salt
xx:Salt, table salt, common salt, cooking salt, dry salt
af:tafelsout, Sout
an:Sal, sal de cocina
ar:ملح الطعام
av:ЦӀам
ay:Jayu
az:Duz, Xörək duzu
ba:Аш тоҙо
be:Павараная соль
bg:Сол, трапезна сол
bn:লবণ
bo:ཚྭ།
br:Holen
bs:So
ca:Sal comuna, sal de cuina
cs:Sůl
cy:Halen
da:Salt, Husholdningssalt, køkkensalt, bordsalt
de:Salz, Speisesalz, Kochsalz, Tafelsalz
el:Αλάτι
eo:Salo, Komuna salo
es:Sal, sal común, sal de mesa
et:Sool, Söögisool, keedusool
eu:Gatz arrunt, mahaiko gatza
fa:نمک
fi:Suola, Ruokasuola
fr:Sel, Sel alimentaire, sel de table, sel de cuisine, sel sec, sel comestible
ga:Salann
gd:Salann
gl:Sal común
gn:Juky
gu:મીઠું
he:מלח
hi:साधारण नमक
hr:sol, kuhinjska sol
hu:Só, Konyhasó
id:Garam
ig:Ńnú
io:Manjebla salo
is:Borðsalt, matarsalt
it:Sale, Cloruro di sodio, sale da cucina
ja:食塩相当量, 塩
jv:Uyah
ka:სუფრის მარილი
kk:Ас тұзы
kn:ಉಪ್ಪು
ko:소금
ku:Xwê
lt:Druska
lv:Sāls
ml:ഉപ്പ്
mn:Хоолны давс
mr:मीठ
ms:Garam
mt:Melħ
my:ဆား
ne:नून
nl:Zout, Keukenzout
nl_be:Zout
nv:Áshįįh
oc:Sal alimentària
or:ଲୁଣ
pa:ਲੂਣ
pl:Sól, Sól kuchenna
ps:مالگه
pt:Sal, Sal de cozinha, sal de cosina, sal de taula, Sal comum
ro:Sare, Sare de bucătărie
ru:Поваренная соль
rw:Umunyu
sa:लवणम्
sd:لوڻ
sh:So
si:ලුණු
sk:Soľ
sl:Sol, Kuhinjska sol
sn:Munyu
so:Milix, Cusbo
sq:Kripa
sr:Со
su:Uyah
sv:Salt
ta:உப்பு
te:ఉప్పు
tg:Намак
th:เกลือ
tl:Asin
tr:Yemek tuzu
ug:تۇز
uk:Кухонна сіль
ur:نمک
vi:Muối ăn
wa:Sé d' coujhene
xh:Ityiwa
yi:זאלץ
yo:Iyọ̀
zh:食盐
unit:en: g
wikidata:en: Q11254
wikipedia:en: https://en.wikipedia.org/wiki/Salt
evaluation:en: bad

zz:added-salt
en:Added salt
xx:Added salt
bg:Добавена сол
fr:Sel ajouté
nl:Toegevoegd zout
unit:en: g
evaluation:en: bad

zz:sodium
en:Sodium
xx:Sodium
af:natrium
am:ሶዲየም
an:Sodio
ar:الصوديوم, صوديوم
az:Natrium
be:натрый
bg:Натрий
bn:সোডিয়াম
bo:བུལ་རྫས།
br:Sodiom
bs:natrij
ca:sodi
co:Sodiu
cs:Sodík
cv:Натри
cy:Sodiwm
da:natrium
de:Natrium
dv:ސޯޑިއަމް
el:Νάτριο
eo:natrio
es:Sodio
et:Naatrium
eu:sodio
fa:سدیم
fi:Natrium
fo:Natrium
fr:Sodium
fy:Natrium
ga:Sóidiam
gd:Sòidium
gl:Sodio
gu:સોડિયમ
gv:Sodjum
he:נתרן
hi:सोडियम
hr:natrij, natrijev
ht:Sodyòm
hu:Nátrium
hy:նատրիում
ia:sodium
id:Natrium
io:natro
is:natrín
it:Sodio
ja:ナトリウム
jv:Natrium
ka:ნატრიუმი
ki:Sodium
kk:Натрий
km:សូដ្យូម
kn:ಸೋಡಿಯಮ್
ko:나트륨
ku:Natriyûm
kv:Натрий
ky:Натрий
la:natrium
lb:Natrium
li:Natrium
ln:Sodu
lt:Natris
lv:Nātrijs
mi:konutai
mk:натриум
ml:സോഡിയം
mn:Натри
mr:सोडियम
ms:Natrium
mt:Sodju
my:ဆိုဒီယမ်
nb:natrium
ne:सोडियम
nl:Natrium
nl_be:Sodium
nn:natrium
nv:Soodin
oc:Sòdi
or:ସୋଡ଼ିଅମ
pa:ਸੋਡੀਅਮ
pi:सोडियम
pl:Sód
pt:Sódio, Na+, Na
qu:Natriyu
ro:Sodiu
ru:натрий
sa:सोडियम
sh:Natrij
si:සෝඩියම්
sk:Sodík
sl:Natrij
so:Saadiyom
sq:Natriumi
sr:натријум
su:Natrium
sv:Natrium
sw:Natiri
ta:சோடியம்
te:సోడియమ్
tg:Натрий
th:โซเดียม
tl:Sodyo
tr:Sodyum
tt:Натрий
ug:ناترىي
uk:натрій
ur:صوداصر
uz:Natriy
vi:natri
wa:Sodiom
yi:נאטריום
yo:Sodiomu
zh:钠
zh_CN:钠
zh_HK:鈉
zh_TW:鈉
unit:en: g
unit_us:en: mg
wikidata:en: Q658
wikipedia:en: https://en.wikipedia.org/wiki/Sodium
evaluation:en: bad

zz:alcohol
en:Alcohol
xx:Alcohol
af:Alkohol
ak:Mmrosa
an:Alcohol
ar:الكحوليات, كحول
as:এলক'হল
az:Spirtlər
ba:Спирт
be:спірты
bg:Алкохол
bn:অ্যালকোহল
br:Alkool
bs:Alkohol
ca:alcohol
cs:Alkohol
cy:Alcohol
da:Alkohol
de:Alkohol
el:Αλκοόλη
eo:alkoholo
es:Alcohol
et:Alkohol
eu:Alkohol
fa:الکل
fi:Alkoholi
fo:Alkohol
fr:Alcool, Titre volumique, Titre vol.
ga:Alcól
gd:Alcol
gl:Alcohol
gu:આલ્કોહોલ
gv:Alcoal
he:אלכוהול
hi:सुषव
ht:Alkòl
hu:Alkohol
hy:սպիրտ
ia:Alcohol
id:Alkohol
io:Alkoholo
is:Alkóhól
it:Alcol
ja:アルコール
jv:Alkohol
ka:სპირტი
kk:Алкогольдер
kn:ಹೆಂಡ
ko:알코올
ku:Alkol
ky:Алкоголяттар
la:Alcohol
lb:Alkoholen
li:Alcohol
ln:Lotoko
lt:Alkoholis
lv:spirts
mk:алкохол
ml:ചാരായം
ms:Alkohol
mt:Alkoħol
my:အယ်လကိုဟော
nb:Alkohol
ne:अल्कोहल
nl:Alcohol
nl_be:Alcohol
oc:Alcòl
pa:ਅਲਕੋਹਲ
pl:Alkohol
ps:الکول
pt:Álcool
qu:Alkul
ro:Alcool
rs:Alkohol
ru:Алкоголь
sh:Alkoholi
sk:Alkohol
sl:Alkohol
sq:Alkoholet
sr:алкохол
su:Alkohol
sv:Alkohol
sw:Alkoholi
ta:மதுசாரம்
te:ఆల్కహాలు
tg:Alkohol
th:แอลกอฮอล์
tr:Alkol
tt:Spirtlar
uk:спирти
ur:الکحل
uz:Spirtlar
vi:ancol
yi:אלקאהאל
yo:Ọtí
zh:酒精度, 醇
zh_CN:酒精度
zh_HK:酒精
zh_TW:酒精
unit:en: % vol
wikidata:en: Q156
wikipedia:en: https://en.wikipedia.org/wiki/Alcohol
evaluation:en: always_bad

zz:vitamin-a
en:Vitamin A
xx:Vitamin A
af:Vitamien A
ar:فيتامين ألف
az:A vitamini
bg:Витамин A, витамин А
bs:Vitamin A
ca:Vitamina A
cs:vitamín A
cy:Fitamin A
da:Vitamin A
de:Vitamin A (Retinol), Vitamin A
dv:ވިޓަމިން އޭ
el:Βιταμίνη A
eo:Vitamino A
es:Vitamina A (Retinol), vitamina A
et:Vitamiin A, A-vitamiin
eu:A bitamina
fa:ویتامین آ
fi:A-vitamiini
fo:A vitamin
fr:Vitamine A (rétinol), Vitamine A, rétinol
ga:Vitimín A
gl:Vitamina A
he:ויטמין A (רטינול), A ויטמין
hi:विटामिन ए
hr:Vitamin A
hu:A-vitamin
id:Vitamin A
is:A-vítamín
it:Vitamina A (Retinolo), vitamina A
ja:ビタミン A, ビタミンA
jv:Vitamin A
ka:ვიტამინი A
kn:ಎ ಜೀವಸತ್ವ
ko:비타민 A
lt:Vitaminas A
lv:A vitamīns
mk:Витамин А
ml:ജീവകം എ
mn:Витамин А
mr:अ-जीवनसत्त्व
ms:Vitamin A
mt:Vitamina A
nb:Vitamin A
ne:भिटामिन ए
nl:Vitamine A
nl_be:Vitamine A
nn:vitamin A, A-vitamin
oc:Vitamina A
or:ଜୀବସାର କ
pa:ਵਿਟਾਮਿਨ ਏ
pl:Witamina A
ps:ويټامين اې
pt:Vitamina A, Retinol
ro:Vitamina A, vitamine A
ru:витамин А
rw:Vitamini A
sh:Vitamin A
si:විටමින් A
sk:Vitamín A
sl:Vitamin A
sq:Vitamina A
sr:vitamin A
sv:vitamin A
sw:Vitamini A
ta:உயிர்ச்சத்து ஏ
te:విటమిన్ ఎ
th:วิตามินเอ
tr:A vitamini
tt:А витамины
ug:ۋىتامىن A
uk:Вітамін A
ur:ریئٹنول
vi:Vitamin A
zh:维生素A, 維生素A
dv_2016_value:en: 900 RAE
dv_value:en: 1500
iu_value:en: 0.3
unit:en: µg
unit_ca:en: % DV
unit_us:en: % DV
wikidata:en: Q18225
wikipedia:en: https://en.wikipedia.org/wiki/Vitamin_A

zz:beta-carotene
en:Beta carotene
xx:Beta carotene
bg:Бета каротин
ca:beta-carotè
cs:beta-karoten
da:Betakaroten
de:Beta-Carotin
el:β-καροτένιο
es:Beta caroteno
et:Beetakaroteen
eu:Beta-karoteno
fa:بتاکاروتن
fi:Beetakaroteeni
fr:Bêta carotène, bêtacarotène
gl:Beta-caroteno
he:בטא-קרוטן
hi:बीटा कैरोटीन
hu:Béta-karotin
id:Beta-karoten
is:Beta-karótín
it:beta-carotene
ja:β-カロテン
ko:베타카로틴
lt:Beta karotenas
lv:Beta-karotīns
mk:Бета-каротен
mn:Бета каротин
ms:Beta-Karotena
mt:Beta-karotên
nl:Bêta-caroteen, Beta-caroteen
nl_be:Bêta-caroteen
nn:betakaroten
pl:beta-karoten
pt:Betacaroteno, Beta-caroteno, B-caroteno, Beta-karoten
ro:Beta-caroten
ru:бета-каротин
sh:Beta-karoten
sk:Betakarotén
sl:Beta karoten
sr:бета-каротен
sv:Betakaroten
ta:பீட்டா கரோட்டீன்
th:บีตา-แคโรทีน
vi:Beta-Carotene
zh:Β-胡萝卜素
unit:en: g
wikidata:en: Q306135
wikipedia:en: https://en.wikipedia.org/wiki/Beta-Carotene

zz:vitamin-d
en:Vitamin D, D
xx:Vitamin D, D, D3, vitamin D3
af:Vitamien D
ar:فيتامين دي
az:D vitamini
bg:Витамин D
bs:Vitamin D
ca:vitamina D
cs:vitamín D
cy:Fitamin D
da:Vitamin D
de:Vitamin D, D3 (Cholecalciferol)
dv:ވިޓަމިން ޑީ
el:Βιταμίνη D
eo:Vitamino D
es:Vitamina D
et:Vitamiin D, D-vitamiin
eu:D bitamina
fa:ویتامین د
fi:D-vitamiini
fr:Vitamine D, D3 (cholécalciférol), Vitamine D, Vitamine D3, cholécalciférol, calciférol, Vitamine D (Calciférol)
ga:Vitimín D
gl:Vitamina D
he:ויטמין D
hi:विटामिन डी
hr:Vitamin D
hu:D-vitamin
hy:Վիտամին D
id:Vitamin D
is:D-vítamín
it:Vitamina D (colecalciferolo), vitamina D
ja:ビタミン D, ビタミンD
ka:ვიტამინი D
ko:비타민 D
ky:Кальциферол
lt:Vitaminas D
lv:D vitamīns
ml:ജീവകം ഡി
mn:Д витамин
mr:ड-जीवनसत्त्व
ms:Vitamin D
mt:Vitamina D
nb:vitamin D
ne:भिटामिन डी
nl:Vitamine D
nl_be:Vitamine D
nn:vitamin D, D-vitamin
oc:Vitamina D
pa:ਵਿਟਾਮਿਨ ਡੀ
pl:Witamina D
pt:Vitamina D, Vitaminas D
ro:Vitamina D
ru:Витамин D
sh:Vitamin D
si:විටමින් D
sk:Vitamín D
sl:Vitamin D
sq:Vitamina D
sr:витамин Д
su:Vitamin D
sv:vitamin D
ta:உயிர்ச்சத்து டி
te:విటమిన్ డి
tg:Витамини D
th:วิตามินดี
tr:D vitamini
tt:D витамины
ug:ۋىتامىن D
uk:Вітамін D
vi:vitamin D
yi:וויטאמין D
zh:维生素D
dv_2016_value:en: 20
dv_value:en: 40
iu_value:en: 0.025
unit:en: µg
wikidata:en: Q175621
wikipedia:en: https://en.wikipedia.org/wiki/Vitamin_D

zz:vitamin-e
en:Vitamin E, Vitamin E, Tocopherol
xx:Vitamin E, Vitamin E, Tocopherol
bg:Витамин E
de:Vitamin E (Tocopherol)
el:Βιταμίνη E
es:Vitamina E (a-tocoferol)
et:Vitamiin E
fi:E-vitamiini (Tokoferoli), E-vitamiini, Tokoferoli
fr:Vitamine E (tocophérol), Vitamine E, tocophérol
ga:Vitimín E
he:ויטמין E (אלפא טוקופרול)
hu:E-vitamin
it:Vitamina E (Alfa-tocoferolo)
ja:ビタミン E
lt:Vitaminas E
lv:E vitamīns
mt:Vitamina E
nl:Vitamine E
nl_be:Vitamine E
pl:Witamina E
pt:vitamina E, Tocoferol
ro:Vitamina E
sk:Vitamín E
zh:维生素E
dv_2016_value:en: 15
dv_value:en: 20
iu_value:en: 0.666666666666667
unit:en: mg

zz:vitamin-k
en:Vitamin K
xx:Vitamin K
af:Vitamien K
ar:فيتامين ك
az:K vitamini
bg:Витамин K
bs:Vitamin K
ca:Vitamina K
cs:vitamín K
da:Vitamin K
de:Vitamin K
dv:ވިޓަމިން ކޭ
el:Βιταμίνη K
es:Vitamina K
et:Vitamiin K
eu:K bitamina
fa:ویتامین کا
fi:K-vitamiinit
fr:Vitamine K
ga:Vitimín K
gl:Vitamina K
he:ויטמין K (מנדיון), ויטמין K
hi:विटामिन के
hr:Vitamin K
hu:K-vitamin
hy:Վիտամին K
id:Vitamin K
is:K-vítamín
it:Vitamina K
ja:ビタミン K, ビタミンK
jv:Vitamin K
ka:ვიტამინი K
ko:비타민 K
ky:Витамин К
lt:Vitaminas K
lv:K vitamīns
ml:ജീവകം കെ
mr:के-जीवनसत्त्व
ms:Vitamin K
mt:Vitamina K
my:ဗီတာမင်ကေ
nb:Vitamin K
ne:भिटामिन के
nl:Vitamine K
nl_be:Vitamine K
nn:Vitamin K
oc:Vitamina K
pl:Witamina K
pt:Vitamina K
ro:Vitamina K
ru:Витамин K
sh:Vitamin K
sk:Vitamín K
sl:Vitamin K
sr:витамин К
su:Vitamin K
sv:K-vitamin
ta:உயிர்ச்சத்து கே
th:วิตามินเค
tr:K vitamini
uk:Вітамін K
vi:Vitamin K
zh:维生素K
dv_2016_value:en: 120
dv_value:en: 80
unit:en: µg
wikidata:en: Q182338
wikipedia:en: https://en.wikipedia.org/wiki/Vitamin_K

zz:vitamin-c
en:Vitamin C (ascorbic acid), Vitamin C, Ascorbic acid, E300, E 300
xx:Vitamin C (ascorbic acid), Vitamin C, Ascorbic acid, E300, E 300
af:Vitamien C
ar:فيتامين سي
az:C vitamini
bg:Витамин C, Аскорбинова киселина
bn:ভিটামিন সি
bs:Vitamin C, Askorbinska kiselina
ca:vitamina C
cs:vitamín C, Kyselina askorbová
cy:Fitamin C
da:C-vitamin, ascorbinsyre
de:Vitamin C (Ascorbinsäure), Vitamin C, Ascorbinsäure
dv:ވިޓަމިން ސީ
el:Βιταμίνη C, Ασκορβικο οξυ, ασκορβικό
eo:Vitamino C
es:Vitamina C (Ácido ascórbico), vitamina C, ácido ascórbico
et:Vitamiin C, C-vitamiin, Askorbiinhape
eu:C bitamina
fa:ویتامین ث
fi:C-vitamiini (Askorbiinihappo), C-vitamiini, Askorbiinihappo
fr:Vitamine C (acide ascorbique), Vitamine C, acide ascorbique, acide L-ascorbique, antioxydant e300
ga:Vitimín C
gl:Vitamina C, Ácido ascórbico
he:ויטמין C (חומצה אסקורבית), ויטמין C
hi:विटामिन सी
hr:Vitamin C, askorbinska kiselina
hu:C-vitamin, Aszkorbinsav
hy:Վիտամին C
id:Vitamin C
is:C-vítamín
it:Vitamina C (Acido ascorbico), vitamina C, acido ascorbico
ja:ビタミン C, ビタミンC
jv:Vitamin C
ka:vitamine c
kn:C ಜೀವ ಸತ್ವ
ko:비타민 C
ky:Витамин С
lt:Vitaminas C, Askorbo rūgštis
lv:C vitamīns, Askorbīnskābe
mk:Витамин Ц
ml:ജീവകം സി
mr:क-जीवनसत्त्व
ms:Vitamin C
mt:Vitamina C, Aċidu askorbiku
nb:Vitamin C
ne:भिटामिन सी
nl:Vitamine C, ascorbinezuur
nl_be:Vitamine C
oc:Vitamina C
or:ଜୀବସାର ଗ
pa:ਵਿਟਾਮਿਨ ਸੀ
pl:Witamina C, kwas askorbinowy
pt:Vitamina C, ácido ascórbico
ro:Vitamina C, Acid ascorbic
ru:Аскорбиновая кислота
rw:Vitamini C
sh:Vitamin C
sk:Vitamín C, Kyselina askorbová
sl:Vitamin C, Askorbinska kislina
sq:Vitamina C
sr:витамин Ц
su:Vitamin C
sv:Askorbinsyra
sw:Vitamini C
ta:உயிர்ச்சத்து சி
te:విటమిన్ సి
th:วิตามินซี
tl:Bitamina C
tr:C vitamini, askorbik asit
ug:ۋىتامىن C
uk:Вітамін C
ur:حیاتین ج
vi:Vitamin C
yi:וויטאמין C
zh:维生素C(抗坏血酸), 维生素C
dv_2016_value:en: 90
dv_value:en: 60
iu_value:en: 0.05
unit:en: mg
unit_ca:en: % DV
unit_us:en: % DV
wikidata:en: Q199678
wikipedia:en: https://en.wikipedia.org/wiki/Vitamin_C

zz:vitamin-b1
en:Vitamin B1 (Thiamin), Vitamin B1, Thiamin
xx:Vitamin B1 (Thiamin), Vitamin B1, Thiamin
bg:Витамин B1 (Тиамин)
de:Vitamin B1 (Thiamin)
el:Βιταμίνη B1 (Θειαμίνη)
es:Vitamina B1 (Tiamina)
et:Vitamiin B1 (Tiamiin)
fi:B1-vitamiini (Tiamiini), B1-vitamiini, Tiamiini
fr:Vitamine B1 (Thiamine), Vitamine B1, Thiamine
ga:Vitimín B1 (Tiaimín)
he:ויטמין B1 (תיאמין)
hu:B1-vitamin (Tiamin)
it:Vitamina B1 (tiamina)
ja:ビタミン B1
lt:Vitaminas B1 (Tiaminas)
lv:B1 vitamīns (Tiamīns)
mt:Vitamina B1 (Tiamina)
nl:Vitamine B1 (Thiamine)
nl_be:Vitamine B1 (Thiamine)
pl:Witamina B1 (Tiamina)
pt:Vitamina B1 (Tiamina)
ro:Vitamina B1 (Tiamină)
sk:Vitamín B1
sl:Vitamin B1 (Tiamin)
zh:维生素B1(硫胺)
dv_2016_value:en: 1.2
dv_value:en: 1.2
unit:en: mg

zz:vitamin-b2
en:Vitamin B2 (Riboflavin), Vitamin B2, Riboflavin
xx:Vitamin B2 (Riboflavin), Vitamin B2, Riboflavin
bg:Витамин B2 (Рибофлавин)
de:Vitamin B2 (Riboflavin)
el:Βιταμίνη B2 (Ριβοφλαβίνη)
es:Vitamina B2 (Riboflavina)
et:Vitamiin B2 (Riboflaviin)
fi:B2-vitamiini (Riboflaviini), B2-vitamiini, Riboflaviini
fr:Vitamine B2 (Riboflavine), Vitamine B2, Riboflavine
ga:Vitimín B2 (Ribeaflaivin)
he:ויטמין B2 (ריבופלבין)
hu:B2-vitamin (Riboflavin)
it:Vitamina B2 (Riboflavina)
ja:ビタミン B2
lt:Vitaminas B2 (Riboflavinas)
lv:B2 vitamīns (Riboflavīns)
mt:Vitamina B2 (Riboflavina)
nl:Vitamine B2 (Riboflavine)
nl_be:Vitamine B2 (Riboflavine)
pl:Witamina B2 (Ryboflawina)
pt:Vitamina B2 (Riboflavina), lactoflavina
ro:Vitamina B2 (Riboflavină)
sk:Vitamín B2
zh:维生素B2(核黄素)
dv_2016_value:en: 1.3
dv_value:en: 1.7
unit:en: mg

zz:vitamin-pp
en:Vitamin B3/PP (Niacin), Vitamin PP (Niacin), Vitamin B3, Vitamin PP, Niacin
xx:Vitamin B3, Vitamin PP (Niacin), Vitamin B3, Vitamin PP, Niacin
bg:Ниацин, Витамин B3
de:Vitamin B3, Vitamin PP (Niacin)
el:Νιασίνη
es:Vitamina B3, Vitamina PP (Niacina)
et:Niatsiin
fi:B3-vitamiini (Niasiini), B3-vitamiini, Niasiini
fr:Vitamine B3, Vitamine PP (Niacine), Vitamine B3, Vitamine PP, Niacine, Vitamine B3, PP (Niacine)
ga:Niaicin
he:ויטמין B3 /ויטמין PP (ניאצין או חומצה ניקוטינית)
hr:Niacin
id:Niacin
it:Vitamina B3, Vitamina PP (Niacina)
ja:ビタミン B3
lt:Niacinas
lv:Niacīns
mt:Niaċina
nl:Vitamine B3 (Niacine), Vitamine B3, Niacine
pl:Niacyna
pt:Vitamina B3, Vitamina PP (Niacina), Niacina, Vitamina PP, Ácido nicotínico
ro:Niacină
sk:Niacín
zh:维生素B3(烟酸)
dv_2016_value:en: 16
dv_value:en: 20
unit:en: mg

zz:vitamin-b6
en:Vitamin B6 (Pyridoxin), Vitamin B6, Pyridoxin, pyridoxamine
xx:Vitamin B6 (Pyridoxin), Vitamin B6, Pyridoxin, pyridoxamine
ar:فيتامين بي6
az:Piridoksalfosfat
bg:Витамин B6
bn:পাইরিডক্সিন
bs:Vitamin B6
ca:vitamina B6
cs:vitamín B6
de:Vitamin B6 (Pyridoxin), Vitamin B6
dv:ވިޓަމިން ބީ6
el:Βιταμίνη B6
eo:vitamino B6
es:Vitamina B6 (Piridoxina), vitamina b6, piridoxina
et:Vitamiin B6
eu:B6 bitamina
fa:ویتامین ب۶
fi:B6-vitamiini (Pyridoksiini), B6-vitamiini, Pyridoksiini
fr:Vitamine B6 (Pyridoxine), Vitamine B6, Pyridoxine
fy:Fitamine B6
ga:Vitimín B6
gl:Vitamina B6
gu:વિટામિન બી૬
he:ויטמין B6 (פירידוקסין), B6 ויטמין
hi:विटामिन बी६
hr:Vitamin B6
hu:B6-vitamin
hy:Վիտամին B6
id:Vitamin B6
it:Vitamina B6 (piridoxina), vitamina B6
ja:ビタミン B6, ビタミンB6
jv:Vitamin B6
ko:비타민 B6
ky:Витамин В6
lt:Vitaminas B6
lv:B6 vitamīns
mk:Витамин Б6
mn:B6 витамин
ms:Vitamin B6
my:ဗီတာမင်ဘီ-၆
ne:भिटामिन बी-६
nl:Vitamine B6
nl_be:Vitamine B6
oc:Vitamina B6
pl:Witamina B6
pt:Vitamina B6 (Piridoxina), vitamina B6
ro:Vitamina B6
ru:Витамин B6
rw:Vitamini B6
sh:Vitamin B6
sk:Vitamín B6
sl:Vitamin B6
sr:vitamin B6
sv:vitamin B6
ta:உயிர்ச்சத்து பி6
th:วิตามินบี6
uk:Вітамін B6
uz:Piridoksin
vi:Vitamin B6
zh:维生素B6
dv_2016_value:en: 1.7
dv_value:en: 2
unit:en: mg
wikidata:en: Q205130
wikipedia:en: https://en.wikipedia.org/wiki/Vitamin_B6

zz:vitamin-b9
en:Vitamin B9 (Folic acid), Vitamin B9, Folic acid
xx:Vitamin B9 (Folic acid), Vitamin B9, Folic acid
bg:Витамин B9 (Фолиева киселина)
de:Vitamin B9 (Folsäure)
el:Βιταμίνη B9 (Φολικό οξύ)
es:Vitamina B9 (Ácido fólico)
et:Vitamiin B9 (Foolhape)
fi:B9-vitamiini (Foolihappo), B9-vitamiini, Foolihappo
fr:Vitamine B9 (Acide folique), Vitamine B9, Acide folique, Acide folique\, équivalents alimentaires d'acide folique
ga:Vitimín B9 (Aigéad fólach)
he:ויטמין B9 (חומצה פולית)
hr:folna kiselina
hu:B9-vitamin (Folsav)
id:Asam folat
it:Vitamina B9 (Acido folico)
ja:ビタミン B9 (葉酸)
lt:Vitaminas B9 (Folio rūgštis)
lv:B9 vitamīns (Folijskābe)
nl:Vitamine B9 (Foliumzuur)
nl_be:Vitamine B9 (Foliumzuur)
pl:Witamina B9 (Kwas foliowy)
pt:Vitamina B9 (Ácido Fólico), Folacina, Ácido pteroil-L-glutâmico
ro:Vitamina B9 (Acid folic)
sk:Vitamín B9 (Kyselina listová)
zh:维生素B9(叶酸)
dv_2016_value:en: 400
dv_value:en: 400
unit:en: µg

zz:folates
en:Folates (total folates), Folates, Total folates
xx:Folates (total folates), Folates, Total folates
fi:Folaatit
fr:Folates (folates totaux)
dv_2016_value:en: 400
dv_value:en: 400
unit:en: µg

zz:vitamin-b12
en:Vitamin B12 (cobalamin), Vitamin B12, Cobalamin
xx:Vitamin B12 (cobalamin), Vitamin B12, Cobalamin
bg:Витамин В12
de:Vitamin B12 (Cobalamin)
el:Βιταμίνη B12
es:Vitamina B12 (Cianocobalamina)
et:Vitamiin B12
fi:B12-vitamiini (Kobalamiini), B12-vitamiini, Kobalamiini
fr:Vitamine B12 (cobalamine), Vitamine B12, Cobalamine
ga:Vitimín B12
he:ויטמין B12 (ציאנוקובלאמין)
hu:B12-vitamin
it:Vitamina B12 (Cobalamina)
ja:ビタミン B12
lt:Vitaminas B12
lv:B12 vitamīns
nl:Vitamine B12 (Cobalamine)
pl:Witamina B12
pt:Vitamina B12 (Cobalamina)
ro:Vitamina B12
sk:Vitamín B12
zh:维生素B12
dv_2016_value:en: 2.4
dv_value:en: 6
unit:en: µg

zz:biotin
en:Biotin, Vitamin H, Vitamin B7, B7
xx:Biotin, Vitamin H, Vitamin B7, B7
ar:بيوتين
be:біятын
bg:Биотин
bs:Biotin
ca:biotina
cy:Biotin cs:Biotin, vitamin B7, vitamin H
da:Biotin
de:Biotin (Vitamin B8, B7, H), Biotin, Vitamin B7, Vitamin H
dv:ވިޓަމިން ބީ7
el:Βιοτίνη
eo:biotino
es:Vitamina B7 (Biotina), Biotina, Vitamina B7, Vitamina H
et:Biotiin, B7-vitamiin, H-vitamiin
eu:Biotina, B7 bitamina
fa:بیوتین
fi:Biotiini (B7-vitamiini), Biotiini, B7-vitamiini, H-vitamiini
fr:Biotine (Vitamine B8 ou B7 ou H), Biotine, Vitamine B8, Vitamine B7, Vitamine H, Vitamine B8 (H) (Biotine)
ga:Bitin
gl:Biotina, Vitamina B7
he:ביוטין (ויטמין B7), ביוטין
hi:बायोटिन
hr:Biotin, Vitamin B7, Vitamin H
hu:Biotin
hy:Վիտամին H
id:Biotin, Vitamin B7, Vitamin H
it:Vitamina B8/B7/H/I (Biotina), Biotina, Vitamina B7, Vitamina H
ja:ビタミン B8, B7, H, ビオチン, ビタミンB7, ビタミンH
kk:Биотин
ko:바이오틴, 비타민 B7, 비타민 H
ky:Биотин
lb:Biotin, Vitamin B7, Vitamin H
lt:Biotinas, Vitaminas B7, Vitaminas H
lv:Biotīns
mk:Биотин
ml:ബയോട്ടിൻ
nb:Biotin
nl:Vitamine B8/B7/H (Biotine), Vitamine B7, Vitamine H, Vitamine B8
nn:biotin
oc:Biotina, Vitamina B7, Vitamina H
pl:Biotyna, witamina B7, witamina H
pt:Vitamina B7 (Biotina), biotina, Vitamina B7, Vitamina H
ro:Biotină, Vitamina B7, Vitamina H
ru:биотин, Витамин B7, Витамин H
sh:Biotin, Vitamin B7, Vitamin H
sk:Biotín, Vitamín B7, Vitamín H
sl:Biotin, Vitamin B7, Vitamin H
sr:Биотин, витамин Х, Витамин Б7
su:Biotin
sv:Biotin, B7-vitamin, H-vitamin
ta:பயோட்டின், உயிர்ச்சத்து பி7
th:ไบโอติน, ตามินบี7
tr:Biyotin, B7 vitamini, H vitamini
uk:Біотин
vi:Biotin
zh:生物素
dv_2016_value:en: 30
dv_value:en: 300
unit:en: µg
wikidata:en: Q181354
wikipedia:en: https://en.wikipedia.org/wiki/Biotin

zz:pantothenic-acid
en:Vitamin B5 (Pantothenic acid), Pantothenic acid, Pantothenate (Vitamin B5), Pantothenic acid, Pantothenate, Vitamin B5, B5
xx:Vitamin B5 (Pantothenic acid), Pantothenic acid, Pantothenate (Vitamin B5), Pantothenic acid, Pantothenate, Vitamin B5, B5
ar:فيتامين بي5
bg:витамин B5 (Пантотенова киселина), Пантотенова киселина, витамин B5, B5
bs:Vitamin B5
ca:àcid pantotènic
cs:vitamín B5 (Kyselina pantothenová), Kyselina pantothenová, vitamín B5, B5
cy:Fitamin B5 (Asid pantothenig), Asid pantothenig, Fitamin B5, B5
da:Pantothensyre
de:Vitamin B5 (Pantothensäure), Pantothensäure, Vitamin B5, B5
dv:ވިޓަމިން ބީ5
el:Παντοθενικό οξύ
eo:Pantotena acido
es:Vitamina B5 (Ácido pantoténico), ácido pantoténico, Vitamina B5, B5
et:Vitamiin B5 (Pantoteenhape), Pantoteenhape, Vitamiin B5, B5
eu:B5 bitamina (Azido pantoteniko), Azido pantoteniko, B5 bitamina
fa:ویتامین ب۵
fi:B5-vitamiini (Pantoteenihappo), Pantoteenihappo, B5-vitamiini, B5
fr:Vitamine B5 (Acide pantothénique), Acide pantothénique, Vitamine B5, Vitamine B5 (Acide pantothénique), B5
ga:Aigéad pantaitéineach
gl:Vitamina B5 (Ácido pantoténico), Ácido pantoténico, Vitamina B5
he:חומצה פנטותנית (ויטמין B5), ויטמין B5
hi:विटामिन बी५
hr:Vitamin B5 (Pantotenska kiselina), Pantotenska kiselina, Vitamin B5, B5
hu:Pantoténsav, B5
hy:Պանտոտենաթթու
id:Vitamin B5 (Asam pantotenat), Asam pantotenat, Vitamin B5
it:Vitamina B5 (Acido pantotenico), acido pantotenico, Vitamina B5, B5
ja:ビタミン B5 (パントテン酸), ビタミン B5, パントテン酸, ビタミンB5
kk:Пантотен қышқылы
ko:판토텐산
ky:Пантотен кычкылы
lb:Vitamin B5 (Pantothensaier), Pantothensaier, Vitamin B5
lt:Pantoteno rūgštis, B5
lv:B5 vitamīns (Pantotēnskābe), Pantotēnskābe, B5 vitamīns, B5
mk:Пантотенска киселина
ml:പാന്റോത്തിനിക് ആസിഡ്
mn:Пантотений хүчил
ms:Asid pantotenik
mt:Aċidu Pantoteniku
nb:pantotensyre
nl:Vitamine B5 (Pantotheenzuur), Pantotheenzuur, pantoteenzuur, B5
nl_be:Pantotheenzuur
oc:Vitamina B5 (Acid pantotenic), Acid pantotenic, Vitamina B5
pl:Witamina B5 (Kwas pantotenowy), Kwas pantotenowy, kwas pantotenomy, Witamina B5, B5
pt:Vitamina B5 (Ácido Pantotênico), ácido pantoténico, Vitamina b5, B5
pt_pt:Vitamina B5 (ácido pantoténico)
ro:vitamina B5 (Acid pantotenic), Acid pantotenic, vitamina B5, B5
ru:Витамин B5 (пантотеновая кислота), пантотеновая кислота, Витамин B5, B5
sh:Vitamin B5
sk:Vitamín B5 (Kyselina pantotenová), Kyselina pantotenová, Kyselina pantoténová, Vitamín B5, B5
sl:Pantotenska kislina, Pantonenska kislina
sr:витамин Б5 (Пантотенска киселина), Пантотенска киселина, витамин Б5
sv:Vitamin B5 (Pantotensyra), Pantotensyra, Vitamin B5, B5
ta:பான்டோதெனிக் அமிலம், உயிர்ச்சத்து பி5
th:กรดแพนโทเทนิก, วิตามินบี5
tr:Vitamin B5 (Pantotenik asit), Pantotenik asit, Vitamin B5
uk:Вітамін В5 (Пантотенова кислота), Пантотенова кислота, Вітамін В5
ur:پینٹوتھینک تیزاب
vi:Axit pantothenic
zh:泛酸
dv_2016_value:en: 5
dv_value:en: 10
unit:en: mg
wikidata:en: Q179894
wikipedia:en: https://en.wikipedia.org/wiki/Pantothenic_acid

zz:silica
en:Silica, Silicon dioxide
xx:Silica, Silicon dioxide
an:Silica
ar:ثنائي أكسيد السيليكون
az:Lüssatit
bg:Силициев диоксид
bn:সিলিকন ডাই অক্সাইড
bs:Silicij-dioksid
ca:diòxid de silici
cs:Silica, oxid křemičitý
da:Siliciumdioxid
de:Kieselerde, Siliciumdioxid
el:Πυρίτιο, Διοξείδιο του πυριτίου
eo:silicia dioksido
es:Sílice, óxido de silicio
et:Ränidioksiid
eu:Silizio dioxido
fa:سیلیسیم دی‌اکسید
fi:Piioksidi, Silika, Piidioksidi
fr:Silice, dioxyde de silicium
ga:Silice
he:צורן דו־חמצני
hi:सिलिका
hr:Silicijev dioksid
hu:Szilícium-dioxid
hy:Սիլիցիումի երկօքսիդ
id:Silikon dioksida
io:Silico
it:Silicio, Silice
ja:二酸化ケイ素
kk:Кремний оксиді
ko:이산화 규소
ky:Кремний кош оксиди
la:silica
lt:Silicio dioksidas
lv:silīcija dioksīds
mk:Силициум диоксид
ml:സിലിക്ക
mn:Цахиурын давхар исэл
ms:Silikon dioksida
mt:Diossidu tas-silikon
my:ကျောက်သလင်း
nb:silisiumdioksid
nl:Silicium, Siliciumdioxide
nl_be:Silicium
nn:silisiumdioksid
pa:ਸਿਲੀਕਾਨ ਡਾਈਆਕਸਾਈਡ
pl:ditlenek krzemu
ps:سليكان ډای اکسايډ
pt:Sílica, Dióxido de silício, SiO2 
qu:Ullaya
ro:Dioxid de siliciu
ru:диоксид кремния
sh:Silicijum dioksid
sk:Oxid kremičitý
sl:Silicijev dioksid
sr:силицијум диоксид
sv:kiseldioxid
ta:சிலிக்கா
th:ซิลิกอนไดออกไซด์
tr:Silisyum dioksit
uk:Діоксид кремнію
vi:silic điôxít
zh:二氧化硅
unit:en: mg
wikidata:en: Q116269
wikipedia:en: https://en.wikipedia.org/wiki/Silicon_dioxide

zz:bicarbonate
en:Bicarbonate
xx:Bicarbonate
bg:бикарбонат
cs:bikarbonát
da:bicarbonat
de:Bikarbonat
el:Διττανθρακικό
es:Bicarbonato
et:nikkarbonaat
fi:Vetykarbonaatti, bikarbonaatti
fr:Bicarbonate, hydrogénocarbonates
ga:décharbónáit
he:ביקרבונט (מימן פחמתי)
hu:bikarbonát
it:Bicarbonato
lt:bikarbonatas
lv:bikarbonāts
mt:bikarbonat
nl:Bicarbonaat
nl_be:Bicarbonaat
pl:wodorowęglan
pt:Bicarbonato, Hidrogenocarbonatos, Hidrogenocarbonato, HCO3
ro:Bicarbonat
sk:bikarbonát
sl:bikarbonat
sv:bikarbonat
unit:en: mg
wikidata:en: Q56810858
wikipedia:en: https://en.wikipedia.org/wiki/Bicarbonate

# SO4--
zz:Sulphate
en:Sulphate, Sulfate
xx:Sulphate
af:Sulfaat
ar:كبريتات
az:Sulfatlar
be:Сульфаты
bg:Сулфат
bs:Sulfat
ca:Sulfat
cs:Sírany
da:Sulfat
de:Sulfate
eo:Sulfato
es:Sulfato
et:Sulfaadid
eu:Sulfato
fa:سولفات
fi:Sulfaatti
fr:Sulfate
gl:Sulfato
he:סולפט
hi:सल्फेट
hr:Sulfati
hu:Szulfát
hy:Սուլֆատներ
id:Sulfat
it:Solfato
ja:硫酸塩
kk:Сульфаттар
ko:황산염
lt:Sulfatai
lv:Sulfāti
mk:Сулфат
ms:Sulfat
nl:Sulfaat, Sulfaten
nn:Sulfat
no:Sulfat
oc:Sulfat
pl:Siarczany
pt:Sulfato
ro:Sulfat
ru:Сульфаты
sh:Sulfat
sk:Síran
sl:Sulfat
sq:Sulfat
sr:Сулфат
sv:Sulfat
ta:சல்பேட்டு
th:ซัลเฟต
tl:Sulfato
tr:Sülfat
uk:Сульфати
ur:سلفیٹ
vi:Sulfat
zh:硫酸鹽
unit:en: mg
wikidata:en:Q172290
wikipedia:en:https://en.wikipedia.org/wiki/Sulfate

# NO3-
zz:Nitrate
en:Nitrate
xx:Nitrate
af:Nitraat
ar:نترات
az:Nitratlar
bg:Нитрат
bn:নাইট্রেট
br:Nitrat
bs:Nitrat
ca:Nitrat
cs:Dusičnany
cv:Нитратсем
da:Nitrat
de:Nitrate
eo:Nitrato
es:Nitrato
et:Nitraadid
eu:Nitrato
fa:نیترات
fi:Nitraatti
fr:Nitrate
fy:Nitraat
ga:Níotráit
gl:Nitrato
he:ניטראט
hi:नाइट्रेट
hr:Nitrat
hu:Nitrátion
hy:Նիտրատներ
id:Nitrat
it:Nitrato
ja:硝酸塩
ka:ნიტრატები
kk:Нитраттар
ko:질산염
ky:Нитраттар
li:Nitraot
lv:Nitrāti
mk:Нитрат
ml:നൈട്രേറ്റ്
ms:Nitrat
nl:Nitraat, Nitraten
nn:Nitrat
no:Nitrat
oc:Nitrat
pl:Azotany
pt:Nitrato, NO3
ro:Azotat
ru:Нитраты
sh:Nitrat
sk:Dusičnan
sl:Nitrat
sq:Nitrati
sr:Нитрат
sv:Nitrat
ta:நைத்திரேட்டு
th:ไนเตรต
tl:Nitrato
tr:Nitrat
uk:Нітрати
ur:نائٹریٹ
uz:Nitratlar
vi:Nitrat
zh:硝酸盐
unit:en: mg
wikidata:en:Q182168
wikipedia:en:https://en.wikipedia.org/wiki/Nitrate

# HCO3-
zz:Hydrogencarbonate
en:Hydrogencarbonate
xx:Hydrogencarbonate
nl:Waterstofcarbonaat, Waterstofcarbonaten

# NO2-
zz:Nitrite
en:Nitrite
xx:Nitrite
nl:Nitriet, Nitrieten

zz:potassium
en:Potassium
xx:Potassium
af:kalium
am:ፖታሺየም
an:Potasio
ar:بوتاسيوم
az:Kalium
ba:Калий
be:Калій
bg:Калий
bn:পটাশিয়াম
bo:དུག་སེལ།
br:Potasiom
bs:kalij
ca:potassi
co:Potassiu
cs:Draslík
cv:Кали
cy:Potasiwm
da:Kalium
de:Kalium
dv:ޕޮޓޭސިއަމް
el:Κάλιο
eo:kalio
es:Potasio
et:Kaaliumv, Kaalium
eu:potasio
fa:پتاسیم
fi:Kalium
fo:Kalium
fr:Potassium
ga:Potaisiam
gd:Potasium
gl:Potasio
gu:પોટેશિયમ
gv:Potashum
he:אשלגן
hi:पोटैशियम
hr:Kalij
ht:Potasyòm
hu:Kálium
hy:կալիում
ia:kalium
id:Kalium
io:kalio
is:kalín
it:Potassio
ja:カリウム
jv:Kalium
ka:კალიუმი
ki:Potasium
kk:Калий
ko:칼륨
ku:Qelye
kv:Калий
ky:Калий
la:kalium
lb:Kalium
li:Kalium
ln:Potasu
lt:Kalis
lv:Kālijs
mi:konurehu
mk:калиум
ml:പൊട്ടാസ്യം
mn:Кали
mr:पलाश
ms:Kalium
mt:Potassju
my:ပိုတက်ဆီယမ်
nb:kalium
ne:पोटासियम
nl:Kalium
nl_be:Kalium
nn:kalium
nv:Kalium
oc:Potassi
or:ପୋଟାସିଅମ
pa:ਪੋਟਾਸ਼ਿਅਮ
pl:Potas
pt:Potássio
qu:Kalyu
ro:Potasiu
ru:калий
sa:पोटासियम्
sh:Kalij
si:පොටෑසියම්
sk:Draslík
sl:Kalij
so:Botashiyaam
sq:Kaliumi
sr:калијум
su:Kalium
sv:Kalium
sw:Kali
ta:பொற்றாசியம்
te:పొటాషియం
tg:Калий
th:โพแทสเซียม
tl:Potasyo
tr:Potasyum
tt:калий
ug:كالىي
uk:калій
ur:اُشنانصر
uz:Kaliy
vi:kali
wa:Potassiom
yi:קאליום
yo:Potassium
za:Gyaz
zh:钾
unit:en: mg
wikidata:en: Q703
wikipedia:en: https://en.wikipedia.org/wiki/Potassium

zz:chloride
en:Chloride
xx:Chloride
af:Chloried
ar:كلوريد
be:хларыды
bg:Хлорид
bn:ক্লোরাইড আয়ন
ca:clorur
cs:Chlor, chloridy
da:Chlorid, Klorid
de:Chlor, Chloride
el:Χλώριο
eo:klorido
es:Cloro, cloruro
et:Kloriid, Kloriidid
fa:کلرید
fi:Kloridi
fr:Chlorure, chlorures
ga:Clóiríd, Clóirídí
he:כלוריד
hr:Kloridi
hu:Klorid
id:Klorida
it:Cloruro
ja:塩化物イオン
kk:Хлоридтер
ko:염화 이온
lt:Chloridas
lv:Hlorīdsv, Hlorīdi
ms:Klorida
mt:Kloridu
na:Chloride
nb:klorid
ne:क्लोराइड
nl:Chloor, chloride
nl_be:Chloor
nn:kloridion
oc:Clorur
pl:Chlor, anion chlorkowy
pt:Cloreto, Cl
ro:Clorură
ru:хлориды
sh:Hlorid
sk:Chlorid
sl:Klorid
sr:хлорид
sv:Klorid
ta:குளோரைடு
th:คลอไรด์
tr:Klorür
uk:хлориди
ur:سبزداد
vi:Clorua
zh:氯化物
dv_2016_value:en: 2300
dv_value:en: 3400
unit:en: mg
wikidata:en: Q108200

zz:calcium
en:Calcium
xx:Calcium
af:kalsium
am:ካልሲየም
an:Calcio
ar:الكالسيوم, كالسيوم
az:Kalsium
ba:Кальций
be:Кальцый
bg:Калций
bn:ক্যালসিয়াম
bo:དཀར་ཤམ།
br:Kalsiom
bs:kalcij
ca:calci
co:Calciu
cs:Vápník
cv:Кальци
cy:Calsiwm
da:calcium
de:Kalzium, Calcium
dv:ކެލްސިއަމް
el:Ασβέστιο
eo:kalcio
es:Calcio
et:Kaltsium
eu:kaltzio
fa:کلسیم
fi:Kalsium
fo:Kalsium
fr:Calcium
ga:Cailciam
gd:Calcium
gl:Calcio
gn:Itakairã
gu:કેલ્શિયમ
gv:Kelkium
he:סידן
hi:कैल्शियम
hr:Kalcij
ht:Kalsyòm
hu:Kalcium
hy:կալցիում
ia:calcium
id:Kalsium
io:kalcio
is:kalsín
it:Calcio
ja:カルシウム
jv:Kalsium
ka:კალციუმი
ki:Calcium
kk:Кальций
kn:ಕ್ಯಾಲ್ಶಿಯಮ್
ko:칼슘
ku:Kalsiyûm
kv:Кальций
ky:Кальций
la:calcium
lb:Kalzium
li:Calcium
lt:Kalcis
lv:Kalcijs
mi:konupūmā
mk:Калциум
ml:കാൽ സ്യം
mn:Кальци
mr:कॅल्शियम
ms:Kalsium
mt:Kalċju
my:ကယ်လဆီယမ်
nb:kalsium
ne:क्याल्सियम
nl:Calcium
nl_be:Calcium
nn:kalsium
nv:Káálsiiyin
oc:Calci
or:କ୍ୟାଲ୍‌ସିଅମ
pa:ਕੈਲਸ਼ੀਅਮ
pi:क्याल्सियम
pl:Wapń
pt:Cálcio, Ca2+, Ca
qu:Isku q'illay
ro:Calciu
ru:кальций
sa:क्याल्सियम
sh:Kalcij
si:කැල්සියම්
sk:Vápnik
sl:Kalcij
so:Kaalshiyaam
sq:Kalciumi
sr:калцијум
su:Kalsium
sv:Kalcium
sw:Kalisi
ta:கல்சியம்
te:కాల్షియమ్
tg:Калсий
th:แคลเซียม
tl:Kalsiyo
tr:kalsiyum
tt:кәлси
ug:كالتىسىي
uk:кальцій
ur:جمصر
uz:Kalsiy
vi:canxi
yi:קאלציום
yo:Calcium
zh:鈣, 钙
dv_2016_value:en: 1300
dv_value:en: 1000
unit:en: mg
unit_ca:en: % DV
unit:pt:mg
wikidata:en: Q706
wikipedia:en: https://en.wikipedia.org/wiki/Calcium

zz:phosphorus
en:Phosphorus
xx:Phosphorus
af:fosfor
am:ፎስፈረስ
an:Fosforo
ar:الفوسفور
az:Fosfor
ba:Фосфор
be:фосфар
bg:Фосфор
bn:ফসফরাস
bo:འོད་མ།
br:Fosfor
bs:fosfor
ca:fòsfor
co:Fosfaru
cs:Fosfor
cv:Фосфор
cy:ffosfforws
da:Phosphor
de:Phosphor
dv:ފޮސްފަރަސް
el:Φωσφόρος
eo:fosforo
es:Fósforo
et:Fosfor
eu:fosforo
fa:فسفر
fi:Fosfori
fo:Fosfor
fr:Phosphore
ga:Fosfar
gd:Fosfaras
gl:Fósforo
gu:ફોસ્ફરસ
gv:Fosfaar
he:זרחן
hi:फास्फोरस
hr:Fosfor
ht:Fosfò
hu:Foszfor
hy:ֆոսֆոր
ia:phosphoro
id:Fosfor
io:fosfo
is:fosfór
it:Fosforo
ja:リン
jv:Fosfor
ka:ფოსფორი
ki:Phosphorous
kk:Фосфор
kn:ರಂಜಕ
ko:인
ku:Fosfor
kv:Фосфор
ky:Фосфор
la:phosphorus
lb:Phosphor
li:Fosfor
lt:Fosforas
lv:Fosfors
mi:pūtūtae-whetū
mk:фосфор
ml:ഫോസ്ഫറസ്
mn:Фосфор
mr:स्फुरद
ms:Fosforus
mt:Fosfru
nb:fosfor
ne:फस्फोरस
nl:Fosfor
nl_be:Fosfor
nn:fosfor
oc:Fosfòr
or:ଫସ୍‌ଫରସ
pa:ਫ਼ਾਸਫ਼ੋਰਸ
pi:फस्फोरस
pl:Fosfor
pt:Fósforo
qu:Phusphuru
ro:Fosfor
ru:фосфор
sa:फास्फोरस
sh:Fosfor
si:ෆොස්පරස්
sk:Fosfor
sl:Fosfor
so:Fosforos
sq:Fosfori
sr:фосфор
su:Fosforus
sv:Fosfor
sw:Posferi
ta:பாசுபரசு
te:భాస్వరము
tg:Фосфор
th:ฟอสฟอรัส
tl:Posporo
tr:Fosfor
tt:Фосфор
ug:فوسفور
uk:фосфор
ur:شبتاب
uz:Fosfor
vi:phốtpho
xh:I-Phosphorus
yi:פאספאר
yo:Phosphorus
za:Linz
zh:磷
dv_2016_value:en: 1250
dv_value:en: 1000
unit:en: mg
wikidata:en: Q674
wikipedia:en: https://en.wikipedia.org/wiki/Phosphorus

zz:iron
en:Iron
xx:Iron
af:yster
am:ብረት
an:Fierro
ar:حديد
as:লো
az:Dəmir
ba:Тимер
be:Жалеза
bg:Желязо
bi:Aean
bn:লোহা
bo:ལྕགས།
br:Houarn
bs:željezo
ca:ferro
ce:Железо
co:Ferru
cs:Železo
cv:Тимĕр
cy:Haearn
da:Jern
de:Eisen
dv:ދަގަނޑު
el:Σίδηρος
eo:fero
es:Hierro
et:Raud
eu:burdina
fa:آهن
fi:Rauta
fo:Jarn
fr:Fer
fy:Izer
ga:Iarann
gd:Iarann
gl:Ferro
gn:Itakandua
gu:લોખંડ
gv:Yiarn
he:ברזל
hi:लोहा
hr:vas, željezo
ht:Fè
hu:Vas
hy:երկաթ
ia:ferro
id:Besi, zat besi
ie:Ferre
io:fero
is:járn
it:Ferro
ja:鉄
jv:Wesi
ka:რკინა
kg:Kibende
ki:Iron
kk:Темір
kn:ಕಬ್ಬಿಣ
ko:철
ku:Hesin
kv:Кӧрт
kw:Horn
ky:Темир
la:ferrum
lb:Eisen
li:Iezer
ln:Ebendé
lt:Geležis
lv:Dzelzs
mg:Vy
mi:rino
mk:железо
ml:ഇരുമ്പ്
mn:Төмөр
mr:लोखंड
ms:Besi
mt:ħadid
my:သံ
nb:jern
ne:फलाम
nl:IJzer
nl_be:IJzer
nn:jern
nv:Béésh
oc:Fèrre
or:ଲୌହ
os:Æфсæйнаг
pa:ਲੋਹਾ
pl:Żelazo
ps:اوسپنه
pt:Ferro, Fe
qu:Khillay
ro:Fier
ru:железо
sa:अयः
sc:Ferru
sd:لوهه
sh:Željezo
si:යකඩ
sk:Železo
sl:Železo
so:Bir
sq:Hekuri
sr:гвожђе
su:Beusi
sv:Järn
sw:Chuma
ta:இரும்பு
te:ఇనుము
tg:Оҳан
th:เหล็ก
tl:Bakal
tr:Demir
tt:тимер
ud:Темир
ug:تۆمۈر
uk:залізо
ur:لوہا
uz:Temir
vi:sắt
vo:ferin
wa:Fier
yi:אייזן
yo:Iron
za:Diet
zh:鐵, 铁
dv_2016_value:en: 18
dv_value:en: 18
unit:en: mg
unit_ca:en: % DV
wikidata:en: Q677
wikipedia:en: https://en.wikipedia.org/wiki/Iron

zz:magnesium
en:Magnesium
xx:Magnesium
af:magnesium
am:ማግኒዥየም
an:Magnesio
ar:مغنسيوم
az:Maqnezium
be:магній
bg:Магнезий
bn:ম্যাগনেসিয়াম
bo:དཀར་གཡའ།
br:Magneziom
bs:magnezij
ca:magnesi
co:Magnesiu
cs:Hořčík
cv:Магни
cy:Magnesiwm
da:magnesium
de:Magnesium
dv:މެގްނީޒިއަމް
el:Μαγνήσιο
eo:magnezio
es:Magnesio
et:Magneesium
eu:magnesio
fa:منیزیم
fi:Magnesium
fo:Magnesium
fr:Magnésium
fy:Magnesium
ga:Maignéisiam
gd:Magnesium
gl:magnesio
gu:મેગ્નેશિયમ
gv:Magnaishum
he:מגנזיום
hi:मैग्नेशियम तत्त्व
hr:Magnezij
ht:Manyezyòm
hu:Magnézium
hy:մագնեզիումia:magnesium
id:magnesium
io:magnezo
is:magnesín
it:Magnesio
ja:マグネシウム
jv:Magnesium
ka:მაგნიუმი
ki:Magnesium
kk:Магний
km:ម៉ាញ៉េស្យូម
kn:ಮ್ಯಗ್ನೀಶಿಯಮ್
ko:마그네슘
ku:Magnezyûm
kv:Магний
ky:Магний
la:magnesium
lb:Magnesium
li:Magnesium
ln:Manezu
lt:Magnis
lv:Magnijs
mi:konupora
mk:Магнезиум
ml:മഗ്നീഷ്യം
mn:Магни
mr:मॅग्नेशियम
ms:Magnesium
mt:Manjesju
my:မဂ္ဂနီစီယမ်
nb:magnesium
ne:म्याग्नेसियम
nl:Magnesium
nl_be:Magnesium
nn:magnesium
nv:Béésh Łikoní
oc:Magnèsi
or:ମାଗ୍ନେସିଅମ
pa:ਮੈਗਨੇਸ਼ਿਅਮ
pi:म्याग्नेजियम
pl:Magnez
pt:Magnésio, Mg
qu:Qunta q'illay
ro:Magneziu
ru:магний
sa:म्याग्नेजियम
sh:Magnezij
si:මැග්නීසියම්
sk:Horčík
sl:Magnezij
so:Magniisiyaam
sq:Magneziumi
sr:магнезијум
su:Magnésium
sv:magnesium
sw:Magnesi
ta:மக்னீசியம்
te:మెగ్నీషియం
tg:Магний
th:แมกนีเซียม
tl:Magnesyo
tr:magnezyum
tt:Магний
ug:ماگنىي
uk:магній
uz:Magniy
vi:magiê
yi:מאגנעזיום
yo:Magnésíọ̀mù
zh:鎂, 镁
dv_2016_value:en: 420
dv_value:en: 400
unit:en: mg
wikipedia:en: https://en.wikipedia.org/wiki/Magnesium

zz:zinc
en:Zinc
xx:Zinc
af:sink
am:ዚንክ
an:Zinc
ar:زنك
as:জিংক
az:Sink
ba:Цинк
be:Цынк
bg:Цинк
bn:দস্তা
bo:ཏི་ཚ།
br:Zink
bs:cink
ca:zinc
co:Zingu
cs:Zinek
cv:Цинк
cy:Sinc
da:Zink
de:Zink
dv:ޒިންކް
el:Ψευδάργυρος
eo:zinko
es:Zinc
et:Tsink
eu:zink
fa:روی
fi:Sinkki
fo:Sink
fr:Zinc
fy:Sink
ga:Sinc
gd:Sinc
gl:Cinc
gu:જસત
gv:Shinc
he:אבץ
hi:जस्ता
hr:Cink
ht:Zenk
hu:Cink
hy:ցինկ
ia:zinc
id:seng
io:zinko
is:sink
it:Zinco
ja:亜鉛
jv:Sèng
ka:თუთია
ki:Zinc
kk:Мырыш
kn:ಸತುವು
ko:아연
ku:Çînko
kv:Цинк
ky:Цинк
la:zincum
lb:Zénk
li:Zink
lt:Cinkas
lv:Cinks
mi:konutea
mk:цинк
ml:നാകം
mn:Цайр
mr:जस्त
ms:Timah sari
mt:Żingu
my:သွပ်
nb:Sink
ne:जस्ता
nl:Zink
nl_be:Zink
nn:sink
oc:Zinc
or:ଦସ୍ତା
pa:ਜਿਸਤ
pi:जिंक
pl:Cynk
pt:Zinco, Zn
qu:Tsinku
ro:Zinc
ru:Цинк
sa:दस्ता
sd:جست
sh:Cink
sk:Zinok
sl:Cink
sn:Zeng'e
so:Sinki
sq:Zinku
sr:цинк
su:Séng
sv:Zink
sw:Zinki
ta:துத்தநாகம்
te:తుత్తునాగము
tg:Руҳ
th:สังกะสี
tl:Sink
tr:Çinko
tt:тутыя
ug:سىنك
uk:цинк
ur:خارصین
uz:Rux
vi:kẽm
zh:鋅, 锌
dv_2016_value:en: 11
dv_value:en: 15
unit:en: mg
wikidata:en: Q758
wikipedia:en: https://en.wikipedia.org/wiki/Zinc

zz:copper
en:Copper
xx:Copper
af:koper
am:መዳብ
an:Arambre
ar:نحاس
as:তাম
ay:Anti
az:Mis
ba:Баҡыр
be:Медзь
bg:Мед
bn:তামা
bo:ཟངས།
br:Kouevr
bs:bakar
ca:coure
co:Ramu
cs:Měď
cv:Пăхăр
cy:copr
da:Kobber
de:Kupfer
dv:ރަތުލޯ
el:Χαλκός
eo:kupro
es:Cobre
et:Vask
eu:kobre
fa:مس
fi:Kupari
fo:Kopar
fr:Cuivre
fy:Koper
ga:Copar
gd:Copar
gl:Cobre
gn:Kuarepoti Pytã
gu:તાંબુ
gv:Cobbyr
he:נחושת
hi:ताम्र
hr:Bakar
ht:Kwiv
hu:Réz
hy:պղինձ
ia:cupro
id:tembaga
io:kupro
is:kopar
it:Rame
ja:銅
jv:Tembaga
ka:სპილენძი
kg:Mutako
ki:Copper
kk:Мыс
kn:ತಾಮ್ರ
ko:구리
ks:ترٛام
ku:Mis
kv:Ыргӧн
kw:Kober
ky:Жез
la:cuprum
lb:Koffer
li:Koper
lt:Varis
lv:Varš
mi:konukura
mk:бакар
ml:ചെമ്പ്
mn:Зэс
mr:तांबे
ms:Tembaga
mt:Ram
my:ကြေးနီ
na:Eborage
nb:kobber
ne:तामा
nl:Koper
nl_be:Koper
nn:kopar
nv:Béésh Łichíiʼii
oc:Coire
or:ତମ୍ବା
os:ତମ୍ବା
pa:ਤਾਂਬਾ
pl:Miedź
ps:تامبه
pt:Cobre, Cu
qu:Anta
ro:Cupru
ru:медь
sa:ताम्रम्
sc:Ràmine
sd:ٽامو
sh:Bakar
sk:Meď
sl:Baker
so:Kober
sq:Bakri
sr:бакар
su:Tambaga
sv:Koppar
sw:Shaba
ta:செப்பு
te:రాగి
tg:Мис
th:ทองแดง
tl:copper
tr:bakır
tt:бакыр
ug:مىس
uk:мідь
ur:تانبا
uz:Mis
vi:đồng
vo:kuprin
yi:קופער
yo:Bàbàowó
za:Doengz
zh:铜
zu:Umthofu
dv_2016_value:en: 0.9
dv_value:en: 2
unit:en: mg
wikidata:en: Q753
wikipedia:en: https://en.wikipedia.org/wiki/Copper

zz:manganese
en:Manganese
xx:Manganese
af:Mangaan
am:ማንጋኒዝ
an:Manganés
ar:منغنيز
az:Manqan
ba:Марганец
be:Марганец
bg:Манган
bn:ম্যাঙ্গানিজ
bo:མེང་ལྕགས།
br:Manganez
bs:mangan
ca:manganès
co:Manganese
cs:Mangan
cv:Марганец
da:Mangan
de:Mangan
dv:މެންގަނީޒް
el:Μαγγάνιο
eo:mangano
es:Manganeso
et:Mangaan
eu:manganeso
fa:منگنز
fi:Mangaani
fo:Mangan
fr:Manganèse
ga:Mangainéis
gd:Mangaineis
gl:manganeso
gu:મેંગેનિઝ
gv:Manganaish
he:מנגן
hi:मैंगनीज़
ht:Manganèz
hu:Mangán
hy:մանգան
ia:manganese
id:Mangan
io:mangano
is:mangan
it:Manganese
ja:マンガン
jv:Mangan
ka:მანგანუმი
kk:Марганец
kn:ಮ್ಯಾಂಗನೀಸ್
ko:망가니즈
ku:Mangan
kv:Марганец
ky:Марганец
la:manganum
lb:Mangan
li:Mangaan
lt:Manganas
lv:Mangāns
mk:манган
ml:മാംഗനീസ്
mn:Манган
mr:मँगेनिझ
ms:Mangan
mt:Manganis
my:မက်ဂနိစ်
nb:mangan
ne:म्याङगनिज
nl:Mangaan
nl_be:Mangaan
nn:mangan
oc:Manganès
or:ମାଙ୍ଗାନିଜ
os:Марган
pa:ਮੈਂਗਨੀਜ਼
pl:Mangan
pt:Manganês, Manganés, Manganésio, Mn
qu:Manganisu
ro:Mangan
ru:марганец
sa:म्याङ्यानिज
sc:Manganesu
sh:Mangan
si:Manganese
sk:Mangán
sl:Mangan
so:Manganiis
sq:Mangani
sr:манган
su:Mangan
sv:Mangan
sw:Manganisi
ta:மாங்கனீசு
te:మాంగనీస్
th:แมงกานีส
tl:Mangganeso
tr:mangan
tt:Марганец
ug:مانگان
uk:манган
uz:Marganets
vi:mangan
yi:מאנגאן
yo:Manganisi
zh:锰
dv_2016_value:en: 2.3
dv_value:en: 2
unit:en: mg
wikidata:en: Q731
wikipedia:en: https://en.wikipedia.org/wiki/Manganese

zz:fluoride
en:Fluoride
xx:Fluoride
bg:Флуорид
ca:fluorur
cs:Fluor
da:Fluorid
de:Fluor, Fluoride
el:Φθόριο, φθοριούχα άλατα
eo:fluorido
es:Flúor, fluoruro
et:Fluoriid
fi:Fluoridi
fr:Fluorure
ga:Fluairíd
he:פלואוריד
hu:Fluor
it:Fluoro, fluoruro
ja:フッ化物
lt:Fluoridas
lv:Fluorīds
mt:Floridu
nl:Fluor, fluroride
nl_be:Fluor
nn:fluorid
pl:Fluor
pt:Fluoreto, F−1, F−, F
ro:Fluorură
sk:Fluorid
sl:Fluorid
sv:Fluorid
unit:en: mg
wikidata:en: Q44793182
wikipedia:en: https://en.wikipedia.org/wiki/Fluoride

zz:selenium
en:Selenium
xx:Selenium
af:selenium
am:ሴሊኒየም
an:Selenio
ar:سيلينيوم
az:Selen
be:Селен
bg:Селен
bn:সেলেনিয়াম
bo:སེ་ལེ་ནིམ།
br:Seleniom
bs:selen
ca:seleni
co:Seleniu
cs:Selen
cv:Селен
cy:Seleniwm
da:Selen
de:Selen
dv:ސެލެނިއަމް
el:Σελήνιο
eo:seleno
es:Selenio
et:Seleen
eu:selenio
fa:سلنیم
fi:Seleeni
fo:Selen
fr:Sélénium
ga:Seiléiniam
gd:Selenium
gl:selenio
gu:સેલિનીયમ
gv:Shellainium
he:סלניום
hi:सेलेनियम
hr:Selenij
ht:Selenyòm
hu:Szelén
ia:Selenium
id:Selenium
io:Selenio
is:selen
it:Selenio
ja:セレン
jv:Selenium
ka:სელენიუმი
kk:Селен
kn:ಸೆಲೆನಿಯಮ್
ko:셀레늄
kv:Селен
ky:Селен
la:selenium
lb:Selen
li:Seleen
lt:Selenas
lv:Selēns
mk:Селен
ml:സെലീനിയം
mn:Селени
mr:सेलेनियम
ms:Selenium
mt:Selenju
my:ဆီလီနီယမ်
nb:selen
ne:सेलेनियम
nl:Seleen
nl_be:Seleen
nn:selen
oc:Selèni
or:ସେଲେନିଅମ
pa:ਸਿਲੀਨੀਅਮ
pi:सेलेनियम
pl:Selen
ps:selenium
pt:Selênio, Se
pt_pt:Selénio
qu:Silinyu
ro:Seleniu
ru:селен
sa:सेलेनियम
sh:Selen
sk:Selén
sl:Selen
so:Seleniyaam
sq:Seleni
sr:селен
su:Sélénium
sv:Selen
sw:Seleni
ta:செலீனியம்
te:సెలీనియం
tg:Селен
th:ซีลีเนียม
tl:selenyo
tr:Selenyum
tt:Селен
ug:سېلېن
uk:селен
uz:Selen
vi:selen
yi:סעלעניום
yo:Selenium
zh:硒
dv_2016_value:en: 55
dv_value:en: 70
unit:en: µg
wikidata:en: Q876
wikipedia:en: https://en.wikipedia.org/wiki/Selenium

zz:chromium
en:Chromium
xx:Chromium
af:chroom
am:ክሮሚየም
an:Cromo
ar:كروم
az:Xrom
be:Хром
bg:Хром
bn:ক্রোমিয়াম
bo:ཀོ་ལྕགས།
br:Krom
bs:hrom
ca:crom
co:Cromu
cs:Chrom
cv:Хром
cy:Cromiwm
da:Chrom, krom
de:Chrom
dv:ކްރޯމިއަމް
el:Χρώμιο
eo:kromo
es:Cromo
et:Kroom
eu:kromo
fa:کروم
fi:Kromi
fo:Krom
fr:Chrome
ga:Cróimiam
gl:cromo
gu:ક્રોમિયમ
gv:Cromium
he:כרום
hi:क्रोमियम
hr:Krom
ht:Kwòm
hu:Króm
hy:քրոմ
ia:chromo
id:Kromium
io:kromo
is:króm
it:Cromo
ja:クロム
jv:Kromiyum
ka:ქრომი
kk:Хром
kn:ಕ್ರೋಮಿಯಮ್
ko:크로뮴
ku:Krom
kv:Хром
ky:Хром
la:chromium
lb:Chrom
li:Chroeam
lt:Chromas
lv:Hroms
mi:konukita
mk:хром
ml:ക്രോമിയം
mn:Хром
mr:क्रोमियम
ms:Kromium
mt:Kromju
my:ခရိုမီယမ်
nb:krom
ne:क्रोमियम
nl:Chroom
nl_be:Chroom
oc:Cròme
or:କ୍ରୋମିୟମ
pa:ਕ੍ਰੋਮੀਅਮ
pi:क्रोमियम
pl:Chrom
pt:Cromo, Crómio, Cr
pt_pt:Crómio
qu:Krumu
ro:Crom
ru:хром
sa:क्रोमियम
sc:Cromu
sh:Hrom
sk:Chróm
sl:Krom
so:Koroomiyaam
sq:Kromi
sr:хром
su:Kromium
sv:Krom
sw:Chromi
ta:குரோமியம்
te:క్రోమియం
tg:Хром
th:โครเมียม
tl:Kromyo
tr:krom
tt:Хром
ug:خروم
uk:хром
ur:کرومیئم
uz:Xrom
vi:crom
yi:כראם
yo:Krómíọ̀mù
zh:铬
dv_2016_value:en: 35
dv_value:en: 120
unit:en: µg
wikidata:en: Q725
wikipedia:en: https://en.wikipedia.org/wiki/Chromium

zz:molybdenum
en:Molybdenum
xx:Molybdenum
af:molibdeen
am:ሞሊብዴነም
an:Molibdén
ar:موليبدنوم
az:Molibden
be:Малібдэн
bg:Молибден
bn:মলিবডিনাম
bo:མོ་ལིབ་ཌེ་ནིམ།
br:Molibden
bs:molibden
ca:molibdè
co:Molibdenu
cs:Molybden
cv:Молибден
cy:Molybdenwm
da:Molybdæn
de:Molybdän
dv:މޮލިބްޑިނަމް
el:Μολυβδαίνιο
eo:molibdeno
es:Molibdeno
et:Molübdeen
eu:molibdeno
fa:مولیبدن
fi:Molybdeeni
fr:Molybdène
ga:Molaibdéineam
gd:Moilibdeanum
gl:Molibdeno
gu:મોલિબ્ડેનમ
gv:Molybdenum
he:מוליבדן
hi:मोलिब्डेनम
hr:Molibden
hu:Molibdén
hy:մոլիբդեն
ia:molybdeno
id:Molibdenum
io:molibdo
is:mólýbden
it:Molibdeno
ja:モリブデン
jv:Molibden
ka:მოლიბდენი
kk:Молибден
kn:ಮಾಲಿಬ್ಡಿನಮ್
ko:몰리브데넘
ku:Molîbden
kv:Молибден
ky:Молибден
la:molybdenum
lb:Molybdän
li:Molybdeen
lt:Molibdenas
lv:Molibdēns
mk:Молибден
ml:മൊളിബ്ഡിനം
mn:Молибден
mr:मॉलिब्डेनम
ms:Molibdenum
mt:Molibdenum, molibdenu
nb:molybden
ne:मोलिब्डेनम
nl:Molybdeen
nl_be:Molybdeen
nn:molybden
oc:Molibdèn
or:ମଲିବ୍‌ଡ଼େନମ
pa:ਮੋਲਿਬਡੇਨਮ
pi:मोलिब्डेनम
pl:Molibden
pt:Molibdênio, Mo
pt_pt:Molibdénio
qu:Molibdenu
ro:Molibden
ru:молибден
sa:मोलिब्डेनम
sh:Molibden
sk:Molybdén
sl:Molibden
so:Molybdenum
sq:Molibdeni
sr:молибден
su:Molibdénum
sv:Molybden
sw:Molibdeni
ta:மாலிப்டினம்
tg:Молибден
th:โมลิบดีนัม
tl:Molibdeno
tr:Molibden
tt:Молибден
ug:مولبېدىن
uk:молібден
ur:مولیبڈینم
uz:Molibden
vi:molypden
yo:Molybdenum
zh:钼
dv_2016_value:en: 45
dv_value:en: 75
unit:en: µg
wikidata:en: Q1053
wikipedia:en: https://en.wikipedia.org/wiki/Molybdenum

zz:iodine
en:Iodine
xx:Iodine
af:jodium
am:አዮዲን
an:Yodo
ar:يود
az:Yod
ba:Иод
be:Ёд
bg:Йод
bi:Aiodin
bn:আয়োডিন
bo:ལྦ་ཚྭ།
br:Iod
bs:jod
ca:iode
co:Iodiu
cs:Jód, Jod
cv:Иод
cy:Ïodin
da:Jod
de:Jod
dv:އަޔޮޑިން
el:Ιώδιο
eo:jodo
es:Yodo
et:Jood
eu:iodo
fa:ید
fi:Jodi
fo:Jod
fr:Iode
ga:Iaidín
gd:Aidhodain
gl:Iodo
gu:આયોડિન
gv:Eeadeen
he:יוד
hi:आयोडिन
hr:Jod
ht:Yòd
hu:Jód
hy:յոդ
ia:iodo
id:Iodin
io:iodo
is:joð
it:Iodio
ja:ヨウ素
jv:Yodium
ka:იოდი
kk:Йод
kn:ಅಯೊಡಿನ್
ko:아이오딘
kv:Йод
ky:Иод
la:Iodum
lb:Iod
li:Jodium
lt:Jodas
lv:Jods
mk:јод
ml:അയോഡിൻ
mn:Иод
mr:आयोडिन
ms:Iodin
mt:Jodju
my:အိုင်အိုဒင်း
nb:jod
ne:आयोडिन
nl:Jodium
nl_be:Jodium
nn:jod
oc:Iòde
or:ଆୟୋଡ଼ିନ
os:Йод
pa:ਆਇਓਡੀਨ
pi:आयोडिन
pl:Jod
pt:Iodo
qu:Yudu
ro:Iod
ru:иод
sa:अयोडिन्
sh:Jod
sk:Jód
sl:Jod
so:Aaydhiin
sq:Jodi
sr:јод
su:Yodium
sv:Jod
sw:Iodini
ta:அயோடின்
te:అయోడిన్
tg:Йод
th:ไอโอดีน
tl:Yodo
tr:İyot
tt:иод
uk:Йод
ur:آیوڈین
uz:Yod
vi:iốt
yi:יאד
yo:Iodine
zh:碘
dv_2016_value:en: 150
dv_value:en: 150
unit:en: µg
wikidata:en: Q1103
wikipedia:en: https://en.wikipedia.org/wiki/Iodine

zz:caffeine
en:Caffeine
xx:Caffeine
af:Kafeïen
ar:كافيين
az:Kofein
be:Кафеін
bg:Кофеин
bn:ক্যাফেইন
bs:Kofein
ca:cafeïna
cs:kofein
cy:Caffein
da:Koffein
de:Coffein
el:Καφεΐνη
eo:kafeino
es:cafeina
et:Kofeiin
eu:Kafeina
fa:کافئین
fi:Kofeiini
fr:Caféine, Théine
ga:Caiféin
gl:Cafeína
he:קפאין
hi:कैफ़ीन
hr:Kofein
hu:koffein
hy:կոֆեին
ia:Caffeina
id:kafeina
io:Kafeino
is:Koffín
it:caffeina
ja:カフェイン
jv:Kafein
ka:კოფეინი
km:កាហ្វេអ៊ីន
kn:ಕೆಫೀನ್
ko:카페인
lt:Kofeinas
lv:kofeīns
mk:Кофеин
ms:Kafeina
my:ကေဖိန်း
nb:koffein
nl:Cafeïne
nl_be:Cafeïne
nn:koffein
oc:Cafeïna
pl:kofeina
pt:Cafeína, C8H10N4O2
ro:Cafeină
ru:кофеин
sh:Kofein
sk:Kofeín
sl:Kofein
sq:Kafeina
sr:кофеин
su:Kaféin
sv:koffein
sw:Kafeini
ta:காஃவீன்
th:กาเฟอีน
tk:Kafein
tr:Kafein
tt:кәфиин
uk:кофеїн
ur:کیفین
uz:Kofein
vi:Caffein
yi:קאפעין
zh:咖啡因
unit:en: mg
wikidata:en: Q60235
wikipedia:en: https://en.wikipedia.org/wiki/Caffeine

zz:taurine
en:Taurine
xx:Taurine
ar:التورين
bg:Таурин
ca:Taurina
cs:Taurin
da:Taurin
de:Taurin
el:Ταυρίνη
en_ca:Taurine
en_gb:Taurine
eo:Taŭrino
es:Taurina
et:Tauriin
fa:تائورین
fi:Tauriini
fr:Taurine
gl:Taurina
he:טאורין
hr:Taurin
hu:Taurin
hy:Տաուրին
id:Taurina
it:Taurina
ja:タウリン
ko:타우린
mk:Таурин
nb:Taurin
nl:Taurine
nl_be:Taurine
pl:Tauryna
pt:Taurina, Ácido 2-aminoetanossulfônico, Ácido 2-aminoetanossulfónico
pt_br:Taurina
ro:Taurină
ru:таурин
sh:Taurin
sk:Taurín
sl:Tavrin
sq:taurin
sr:таурин
sr_ec:Таурин
sr_el:Taurin
sv:Taurin
tr:Taurin
uk:Таурин
vi:Taurine
wa:Torene
zh:牛磺酸
zh_cn:牛磺酸
zh_hk:牛磺酸
zh_sg:牛磺酸
zh_tw:牛磺酸
unit:en: g
zh_hans:en: 牛磺酸
zh_hant:en: 牛磺酸
wikidata:en: Q207051
wikipedia:en: https://en.wikipedia.org/wiki/Taurine

zz:ph
en:pH
xx:pH
af:pH
bg:PH
bs:pH
ca:pH
cs:pH
cy:PH
da:pH
de:pH-Wert
el:pH
eo:pH
es:pH
et:PH
eu:pH
fa:پی‌اچ
fi:pH
fr:pH
ga:PH
gl:pH
he:pH
hi:PH
hr:pH
ht:pH
hu:pH
hy:Ջրածնային ցուցիչ
ia:Potential de hydrogeno
id:pH
io:PH
is:pH
it:pH
ja:pH
ka:PH
kk:PH
kn:PH
ko:수소 이온 농도 지수
ku:Nirxa pH
la:Potentia Hydrogenii
lt:Vandenilio potencialas
lv:pH
mk:Водороден показател
ml:പി.എച്ച്. മൂല്യം
mn:РН
ms:पी.एच. मूल्य
my:ပီအိတ်ချ် စကေး
nb:pH
nl:pH, pH-zuurtegraad
nl_be:pH
nn:pH
oc:PH
pa:ਪੀ.ਐੱਚ
pl:skala pH
pt:pH, Potencial hidrogeniônico, Potencial hidrogeniónico, pH (21 °C)
ro:pH
ru:Водородный показатель
se:PH
sh:PH
sk:Kyslosť
sl:pH
sq:PH
sr:pH вредност
su:PH
sv:pH
sw:Thamani pH
ta:காரகாடித்தன்மைச் சுட்டெண்
te:PH
th:พีเอช
tl:pH
tr:pH
uk:pH
uz:pH
vi:pH
zh:氢离子浓度指数
unit:en: 
wikidata:en: Q40936
wikipedia:en: https://en.wikipedia.org/wiki/PH

zz:fruits-vegetables-nuts
en:Fruits\, vegetables\, nuts and rapeseed\, walnut and olive oils, Fruits and vegetables, Fruits\, vegetables and nuts, Fruits\, vegetables\, nuts, Fruits\, vegetables\, pulses\, nuts\, and rapeseed\, walnut and olive oils
xx:Fruits\, vegetables\, nuts and rapeseed\, walnut and olive oils, Fruits and vegetables, Fruits\, vegetables and nuts, Fruits\, vegetables\, nuts, Fruits\, vegetables\, pulses\, nuts\, and rapeseed\, walnut and olive oils
bg:Плодове\, зеленчуци\, ядки и рапица
de:Obst\, Gemüse und Nüsse
el:Φρούτα\, λαχανικά\, καρποί
es:Frutas\, verduras y nueces, Frutas\, verduras\, nueces, FRUTAS/VERDURAS/NUEZ, FRUTAS\, VERDURAS y NUEZ
fi:Hedelmät\, kasvikset\, pähkinät ja rapsi-\, saksanpähkinä- ja oliiviöljyt, Hedelmät ja kasvikset, Hedelmät\, kasvikset ja pähkinät
fr:Fruits\, légumes\, noix et huiles de colza\, noix et olive, Fruits et légumes, Fruits, légumes, F&L, Fruits\, légumes et noix, Fruits\, légumes\, noix, Fruits\, légumes\, légumineuses\, fruits à coques, Fruits et Légumes\, légumineuses et fruits à coque
nl:Fruit\, groenten en noten
nl_be:Fruit\, groenten en noten
pt:Frutas\, vegetais e frutos secos
ro:Fructe\, legume\, nuci
unit:en: %

zz:fruits-vegetables-nuts-dried
en:Fruits\, vegetables and nuts - dried
xx:Fruits\, vegetables and nuts - dried
bg:Плодове\, зеленчуци и ядки - сушени
fi:Kuivatut hedelmät\, kasvikset ja pähkinät
fr:Fruits\, légumes et noix - séchés
pt:Frutas\, vegetais e frutos secos - secos
ro:Fructe\, legume\, nuci uscate
unit:en: %

zz:fruits-vegetables-nuts-estimate
en:Fruits\, vegetables\, nuts and rapeseed\, walnut and olive oils (manual estimate from ingredients list)
xx:Fruits\, vegetables\, nuts and rapeseed\, walnut and olive oils (manual estimate from ingredients list)
bg:Плодове\, зеленчуци\, ядки и рапица\, орехи и зехтин (ръчна оценка от списъка на съставките) 
de:Obst\, Gemüse und Nüsse (Schätzung aus Zutatenliste)
es:Frutas\, verduras y nueces (estimación de la lista de ingredientes)
fi:Hedelmät\, kasvikset\, pähkinät ja rapsi-\, saksanpähkinä- ja oliiviöljyt (arvio ainesosaluettelosta)
fr:Fruits\, légumes\, noix et huiles de colza\, noix et olive (estimation manuelle avec la liste des ingrédients)
it:Frutta\, verdura\, noci e olio di colza\, noci e oliva (stima manuale dalla lista degli ingredienti)
nl:Fruit\, groenten en noten (Schat uit ingrediëntenlijst)
nl_be:Fruit\, groenten en noten (Schat uit ingrediëntenlijst)
unit:en: %

zz:fruits-vegetables-nuts-estimate-from-ingredients
en:Fruits\, vegetables\, nuts and rapeseed\, walnut and olive oils (estimate from ingredients list analysis)
xx:Fruits\, vegetables\, nuts and rapeseed\, walnut and olive oils (estimate from ingredients list analysis)
ar:الفواكه \ ، الخضار \ ، المكسرات والبذور \ ، زيوت الجوز والزيتون (تقدير من تحليل قائمة المكونات)
cs:Ovoce \, zelenina \, ořechy a řepky \, ořechové a olivové oleje (odhad z analýzy seznamu ingrediencí)
bg:Плодове\, зеленчуци\, ядки и рапица\, орехи и зехтин (оценка от анализ на списъка на съставките)
de:Obst\, Gemüse und Nüsse (Schätzung aus der Analyse der Zutatenliste)
el:Fruits \, λαχανικά \, καρύδια και κράμβη \, καρυδιά και ελαιόλαδο (εκτίμηση από την ανάλυση λίστας συστατικών)
es:Frutas \, verduras \, nueces y colza \, aceites de nuez y oliva (estimación del análisis de la lista de ingredientes)
fi:Hedelmät \, vihannekset \, pähkinät ja rypäleet \, pähkinä- ja oliiviöljyt (arvio ainesosaluettelon analyysistä)
fr:Fruits\, légumes\, noix et huiles de colza\, noix et olive (estimation par analyse de la liste des ingrédients)
it:Frutta\, verdura\, noci e olio di colza\, noci e oliva (stima dall'analisi dell'elenco degli ingredienti)  
he:פירות \, ירקות \, אגוזים ונאנס \, שמני אגוז וזית (הערכת מניתוח רשימת החומרים)
ja:果物\、野菜\、ナッツと菜種\、クルミ\、オリーブオイル（成分リスト分析からの推定）
ko:과일 \, 야채 \, 견과류 및 유채 \, 호두 및 올리브 오일 (성분 목록 분석에서 추정)
nl:Vruchten \, groenten \, noten en raapzaad \, walnoot- en olijfolie (schatting van ingrediëntenlijstanalyse)
ru:Фрукты \, овощи \, орехи и рапса \, ореховые и оливковые масла (оценка из анализа ингредиентов)
pl:Owoce \, warzywa \, orzechy i rzepak \, orzech orzechowy i oliwek (ocena analizy listy składników)
pt:Frutas \, vegetais \, nozes e colza \, nogueira e azeite (estimativa da análise da lista de ingredientes)
ro:Fructe \, legume \, nuci și rapsee \, nuc și uleiuri de măsline (estimare din analiza listei de ingrediente)
th:ผลไม้ \, ผัก \, ถั่วและเรพซีด \, วอลนัทและน้ำมันมะกอก (ประมาณจากการวิเคราะห์รายการส่วนผสม)
vi:Trái cây \, rau \, các loại hạt và dầu hạt cải dầu\, gỗ óc chó và dầu ô liu (ước tính từ phân tích danh sách thành phần)
zh:水果\，蔬菜\，坚果和菜籽油，核桃和橄榄油（根据成分清单分析估算）  
unit:en: %
automatically_computed:en: yes

zz:collagen-meat-protein-ratio
en:Collagen/Meat protein ratio (maximum)
xx:Collagen/Meat protein ratio (maximum)
de:Verhältnis Kollagen/Eiweiß
el:Αναλογία κολλαγόνου/πρωτεΐνης κρέατος (μέγιστο)
es:Relación tejido conjuntivo/proteínas de carne (máximo)
fi:Kollageeni/liha-proteiinisuhde (maksimi)
fr:Rapport collagène sur protéines de viande (maximum)
nl:Verhouding collageen/eiwitten uit vlees (maximum)
nl_be:Verhouding collageen/eiwitten uit vlees (maximum)
pt:Colágeno/rácio da proteína de carne (máximo), Colagénio/rácio da proteína de carne (máximo)
unit:en: %

zz:cocoa
en:Cocoa (minimum)
xx:Cocoa (minimum)
bg:Какао (минимум)
de:Kakao (Minimum)
es:Cacao (mínimo)
fi:Kaakao (minimi)
fr:Cacao (minimum)
nl:Cacao (minimum)
pt:Cacau (mínimo)
ro:Cacao (minim)
unit:en: %

zz:chlorophyl
en:Chlorophyl
xx:Chlorophyl
bg:Хлорофил
de:Chlorophyll
fi:Lehtivihreä, Klorofylli
nl:Chlorofyl
nl_be:Chlorofyl
ro:Clorofilă
unit:en: g

zz:carbon-footprint
en:Carbon footprint, CO2 emissions
xx:Carbon footprint, CO2 emissions
ar:بصمة كربونية
bg:Въглероден отпечатък
ca:Petjada de carboni
cs:uhlíková stopa
cy:Ôl troed carbon
da:Klimaaftryk
de:Carbon Footprint, CO2-Emissionen, CO2-Bilanz, Carbon Footprint, CO2-Emissionen
el:Αποτύπωμα άνθρακα/Εκπομπές CO2, Αποτύπωμα άνθρακα, Εκπομπές CO2
es:Huella de carbono, Emisiones de CO2
et:Süsiniku jalajälg
eu:Karbono aztarna
fa:تاثیرات کربن
fi:Hiilijalanjälki, CO2-päästöt
fr:Empreinte carbone, émissions de CO2
he:טביעת רגל פחמנית, פליטת פחמן דו־חמצני, טביעת רגל פחמנית, פליטת פחמן דו־חמצני
hr:Ugljični otisak
hu:Szénlábnyom
hy:Ածխածնի հետք
id:jejak karbon
it:Emissioni di CO2 (impronta climatica), contenuto di CO2
ja:カーボンフットプリント
ko:탄소 발자국
lv:Oglekļa pēdas nospiedums
mk:јаглероден отпечаток
ml:കാർബൺ ഫൂട്ട്പ്രിന്റ്
mr:कर्बभार
nb:karbonavtrykk
nl:Ecologische voetafdruk, CO2-uitstoot, koolstofvoetafdruk, Ecologische voetafdruk, CO2-uitstoot
nl_be:Ecologische voetafdruk, CO2-uitstoot
nn:karbonavtrykk
pl:Ślad węglowy
pt:Pegada ecológica, Pegada de carbono, Emissões de CO2
ro:Amprentă carbon, Emisii CO2
ru:Углеродный след
sl:Ogljični odtis
sv:kolspår
ta:கரியமில தடம்
th:รอยเท้าคาร์บอน
tr:Karbon ayak izi
uk:вуглецевий слід
vi:Vết cacbon
zh:碳足印
unit:en: g
wikidata:en: Q310667
wikipedia:en: https://en.wikipedia.org/wiki/Carbon_footprint

zz:carbon-footprint-from-meat-or-fish
en:Carbon footprint from meat or fish
xx:Carbon footprint from meat or fish
bg:Въглероден отпечатък от месо или риба 
fi:Hiilijalanjälki lihasta tai kalasta
fr:Empreinte carbone de la viande ou du poisson
nl:koolstofvoetafdruk voor vlees of vis
unit:en: g
automatically_computed:en: yes

zz:nutrition-score-fr
en:Nutrition score - France
xx:Nutrition score - France
bg:Хранителна оценка – Франция
el:Βαθμολογία θρεπτικής αξίας-FR
fi:Ravintopisteet - Ranska
fr:Score nutritionnel - France
nl:Voedingsscore - FR
pt:Classificação de nutrição - França
unit:en: 
automatically_computed:en: yes

zz:nutrition-score-uk
en:Nutrition score - UK
xx:Nutrition score - UK
bg:Хранителна оценка – Обединено кралство
el:Bαθμολογία θρεπτικής αξίας-UK
fi:Ravintopisteet - UK
nl:Voedingsscore - UK
nl_be:Voedingsgraad
pt:Classificação de nutrição - Reino Unido
unit:en: 
automatically_computed:en: yes

zz:glycemic-index
en:Glycemic Index
xx:Glycemic Index
af:Glukemiese indeks
ar:مؤشر جلايسيمي
be:Глікемічны індэкс
bg:Гликемичен индекс
ca:índex glucèmic
cs:Glykemický index
da:Glykæmisk indeks
de:Glykämischer Index
es:Índice glucémico
eu:Gluzemia indize
fa:شاخص گلوکز
fi:Glykeeminen indeksi
fr:Indice glycémique
he:מדד גליקמי
hi:ग्लाइसेमिक इंडेक्स
hu:Glikémiás index
id:Indeks Glikemik
it:Indice glicemico
ja:グリセミック指数
ko:혈당지수
ms:Indeks glisemia
nb:Glykemisk indeks
nl:glykemische index
pl:Indeks glikemiczny
pt:Índice glicêmico, Índice glicémico, GI
ru:Гликемический индекс
sk:Glykemický index
sr:Гликемијски индекс
sv:Glykemiskt index
ta:சர்க்கரை உயர்த்தல் குறியீடு
th:ค่าดัชนีน้ำตาล
tr:Glisemik indeks
uk:Глікемічний індекс
vi:Chỉ số Glycemic
zh:升糖指数
unit:en: 
wikidata:en: Q273924
wikipedia:en: https://en.wikipedia.org/wiki/Glycemic_index

zz:water-hardness
en:Water hardness
xx:Water hardness
ar:عسر الماء
bg:Твърдост на водата
bs:Tvrdoća vode
ca:duresa de l'aigua
cs:tvrdost vody
da:Hårdhed
de:Wasserhärte
eo:Akvohardeco
es:dureza del agua
et:Kare vesi
fa:آب سخت
fi:Veden kovuus
fr:Dureté de l'eau
he:מים קשים
hi:कठोर जल
hr:Tvrdoća vode
hu:vízkeménység
id:Kesadahan air
it:durezza dell'acqua
ja:硬度
kk:Судың кермектігі
ko:센물
lt:Kietis
lv:Ūdens cietība
nb:hardhet
nl:waterhardheid
oc:duretat de l'aiga
pa:ਕਠੋਰ ਪਾਣੀ
pl:twardość wody
pt:Dureza da água
ro:Duritatea apei
ru:Жёсткость воды
sh:Tvrdoća vode
si:කඨින ජලය
sr:Тврдоћа воде
sv:Vattenhårdhet
ta:கடின நீர்
uk:Твердість води
vi:Nước cứng
wa:Durté d' l' aiwe
zh:水質硬度
unit:en: mmol/l
wikidata:en: Q192905

zz:choline
en:Choline
xx:Choline
ar:كولين
bg:Холин
bs:Holin
ca:Colina
da:Cholin
de:Cholin
eo:Kolino
es:Colina
et:Koliin
eu:Kolina
fa:کولین
fi:Koliini
fr:Choline
ga:Coilín
gl:Colina
he:כולין
id:Kolina
it:Colina
ja:コリン
kk:Холин
lt:Cholinas
nl:Choline
pl:Cholina
pt:Colina
ru:Холин
sh:Holin
sk:Cholín
sl:Holin
sr:Holin
sv:Kolin
ta:கோலின்
tr:Kolin
uk:Холін
zh:胆碱
zh_CN:胆碱
tyv:en: Холин
unit:en: g

zz:phylloquinone
en:Vitamin K1 (Phylloquinone), phylloquinone, vitamin K1, K1
xx:Vitamin K1 (Phylloquinone), phylloquinone, vitamin K1, K1
ar:فايتوميناديون
bg:Филохинон, фитоменадион
ca:filloquinona, Vitamina K1
cs:fyllochinon, fytomenadion, Vitamin K1
da:Fyllokinon
de:Phyllochinon, Phytomenadion, Vitamin K1
el:φυλλοκινόνη, φυτομεναδιόνη
es:filoquinona, fitomenadiona
et:füllokinoon, fütomenadioon
fa:فیلوکینون
fi:K1-vitamiini (Fyllokinoni), K1-vitamiini, Fyllokinoni, fytomenadioni
fr:Vitamine K1, Vitamine K1, Vitamine K1 (Phylloquinone), Vitamine K (Phylloquinone), phylloquinone, phytoménadione, phytonadione
hu:fillokinon, fitomenadion
it:fillochinone, vitamina K1
ja:フィロキノン
ko:필로퀴논
ky:Филлохинон
lt:filochinonas, fitomenadionas
lv:filohinons, fitomenadions
mt:fillokinona, fitomenadjona
nl:fyllochinon, fytomenadion, Vitamine K1
or:ଫାଇଟୋମେନାଡିଓନ
pl:filochinon, fitomenadion
pt:Fitomenadiona, Filoquinona, Vitamina K1
ro:filochinonă, fitomenadionă
ru:Филлохинон
sh:Filohinon
sk:fylochinón, fytomenadion, Vitamín K1
sl:filokinon, fitomenadion
sr:Filohinon
sv:fyllokinon, fytomenadion
vi:Phytomenadione
zh:叶绿基甲萘醌
unit:en: g
wikidata:en: Q186093
wikipedia:en: https://en.wikipedia.org/wiki/Phytomenadione

zz:beta-glucan
en:Beta-glucan
xx:Beta-glucan
ar:بيتا - كلوكانز
bs:Beta-glukan
cs:beta-glukan
da:beta-glucan
de:Beta-Glucan
el:β-γλυκάνη
es:beta-glucano
fi:Beetaglukaani
fr:Bêta-glucanes, Bêta-glucane
hu:béta-glükán
id:beta glucan
it:beta-glucano
ja:Β-グルカン
ms:Beta-glucan
nl:beta-glucaan
pl:beta-glukan
pt:Betaglucano, Beta-glucano
sh:Beta-glukan
sk:betaglukán
sl:Beta-glukan
sr:Бета-глукан
sv:betaglukan
tr:Beta-glukan
vi:Beta-glucan
zh:Β-葡聚醣
unit:en: g
wikidata:en: Q2076617
wikipedia:en: https://en.wikipedia.org/wiki/Beta-glucan

zz:inositol
en:Inositol
xx:Inositol
ar:إينوزيتول
bg:Инозитол
ca:inositol
cs:inositol
da:inositol
de:Inosit, Inositol
el:Ινοσιτόλη
es:inositol
et:Inositool
eu:inositol
fa:اینوزیتول
fi:Inositoli
fr:inositol
ga:Ionóisíotól
gl:Inositol
hi:इनोसिटॉल
hr:inozitol
hu:Inozitol
hy:Ինոզիտ
id:Inositol
it:inositolo
ja:イノシトール
kk:Инозитол
kn:ಇನೋಸಿಟಾಲ್
ko:이노시톨
ky:Инозит витамини
lv:inozitols
nl:inositol
nn:Inositol
pl:inozytol
pt:Inositol, C6H12O6
ro:Inozitol
ru:инозитол
sh:Inozitol
sr:инозитол
sv:inositol
uk:Інозитол
zh:肌醇
unit:en: g
wikipedia:en: https://en.wikipedia.org/wiki/Inositol

zz:carnitine
en:Carnitine
xx:Carnitine
ar:كارنتين
bg:карнитин
ca:carnitina
cs:karnitin
de:Carnitin
el:καρνιτίνη
eo:Karnitino
es:carnitina
et:karnitiin
fa:ال‌کارنیتین
fi:Karnitiini
fr:Carnitine
ga:Cairnitín
gl:Carnitina
he:קרניטין
hr:Karnitin
hu:karnitin
hy:Կարնիտին
id:Karnitina
it:carnitina
ja:カルニチン
ko:카르니틴
lt:karnitinas
lv:karnitīns
mt:karnetina
nb:Karnitin
nl:Carnitine
pl:karnityna
pt:Carnitina, L-carnitina, Lvocarnitina, C7H15NO3
ro:carnitină
ru:Левокарнитин
sh:Karnitin
sk:karnitín
sl:karnitin
sq:carnitine
sr:карнитин
sv:karnitin
ta:கார்னிதின்
th:คาร์นิทีน
tr:Karnitin
uk:Карнитин
zh:肉碱
unit:en: g
wikidata:en: Q243309
wikipedia:en: https://en.wikipedia.org/wiki/Carnitine

# NOVA group is not a nutrient, but we also store it in the nutrition facts table (as we do for the Nutri-Score)
# to enable some features like statistics per category

zz:nova-group
en:NOVA group
xx:NOVA group
bg:Група NOVA
fr:Groupe NOVA
unit:en:
automatically_computed:en: yes

zz:spermidine
en:Spermidine
xx:Spermidine
ar:سبيرمدين
bg:Спермидин
ca:Espermidina
cs:Spermidin
de:Spermidin
eo:Spermidino
es:Espermidina
fa:اسپرمیدین
fi:Spermidiini
gl:Espermidina
it:Spermidina
ja:スペルミジン
pl:Spermidyna
pt:Espermidina
sh:Spermidin
zh:亞精胺
wikipedia:en: https://en.wikipedia.org/wiki/Spermidine
description:en:Spermidine is a polyamine compound (C7H19N3) found in ribosomes and living tissues and having various metabolic functions within organisms.

zz:water
en:Water
ca:Aigua
es:Agua
fr:Eau
unit:en: g

zz:acidity
en:Acidity
ca:Acidesa
cs:Kyselost
de:Säuregrad
es:Acideze
fr:Acidité
hu:Savasság
is:Sýrustig
nl:Zuurgraad
pt:Acidez
sv:Surhet
unit:en: % vol

es:Residuo seco
<<<<<<< HEAD
fr:Residu sec
=======
fr:Résidu sec
>>>>>>> 345aa80e
nl:Droogrest<|MERGE_RESOLUTION|>--- conflicted
+++ resolved
@@ -6589,9 +6589,5 @@
 unit:en: % vol
 
 es:Residuo seco
-<<<<<<< HEAD
-fr:Residu sec
-=======
 fr:Résidu sec
->>>>>>> 345aa80e
 nl:Droogrest