--- conflicted
+++ resolved
@@ -1413,11 +1413,7 @@
 fr:Cobalamine, vitamine b12, b12
 he:ויטמין B12
 hi:विटामिन बी१२
-<<<<<<< HEAD
-hr:Kobalamin, Vitamin B12, cianokobalamin, cijano-kobalamin
-=======
-hr:Kobalamin, Vitamin B12, B12
->>>>>>> 2f186c1d
+hr:Kobalamin, Vitamin B12, B12, cianokobalamin, cijano-kobalamin
 hu:B12-vitamin, Kobalamin, B12
 hy:Վիտամին B12
 id:Vitamin B12
