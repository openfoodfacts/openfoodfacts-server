--- conflicted
+++ resolved
@@ -659,860 +659,855 @@
 xx: Chick-O-Stick
 wikidata:en: Q5096077
 
-<<<<<<< HEAD
+xx: Chien Tu Hot Pot
+wikidata:en: Q109344533
+
+xx: Chiko Roll
+wikidata:en: Q5097475
+
+xx: Ching's Secret
+wikidata:en: Q5100971
+
+xx: Ikbal
+ar: إقبال
+wikidata:en: Q137049723
+
+xx: IKEA
+wikidata:en: Q54078
+
+xx: Il Molino Chiavazza
+comment:en: brand not trademarked in the EU
+wikidata:en: Q137151953
+
+xx: Indus
+
+xx: Chio Chips
+wikidata:en: Q108201931
+
+xx: Chips Ahoy!
+wikidata:en: Q5101736
+
+xx: Ísey
+wikidata:en: Q16422529
+
+xx: Issawi Bageri, Bageri Issawi, Issawi, مخبز العيساوي, العيساوي
+#web:sv: https://www.issawi.se/
+
+xx: Chips Deluxe
+wikidata:en: Q5101733
+
+xx: Chipsella
+wikidata:en: Q133501907
+
+xx: Chitato
+wikidata:en: Q123626364
+
+xx: Chitose
+wikidata:en: Q28683805
+
+xx: JUMBO, Jumbo
+comment:en: this brand seems only trademarked in the Benelux. It is a multipurpose brand that appears on goods, services, supermarkets and teh holding company.
+wikidata:en: Q136824505
+
+xx: Kania
+comment:en: private brand of Lidl
+wikidata:en: Q136824610
+
+xx: Choc Nut
+wikidata:en: Q43401222
+
+xx: Chocamine
+wikidata:en: Q5103498
+
+xx: Chococo
+wikidata:en: Q111631099
+
+xx: Chocolat Kohler
+wikidata:en: Q113624924
+
+xx: Chocolate Aguila
+wikidata:en: Q108190515
+
+xx: Chocolate Panda
+wikidata:en: Q118141647
+
+xx: Chocoramo
+wikidata:en: Q103827445
+
+xx: Chocos
+wikidata:en: Q5103700
+
+
+xx: Chokay
+wikidata:en: Q136951951
+
+
+xx: Choice
+
+xx: Chokito
+wikidata:en: Q5104232
+
+xx: Chomp
+wikidata:en: Q5104441
+
+xx: Chuckles
+wikidata:en: Q5115883
+
+xx: Chøkolade, Chøkolade fra Samsø
+
+xx: Chōgorō-mochi
+wikidata:en: Q11651437
+
+xx: Chōseiden
+wikidata:en: Q11653414
+
+xx: Cinnamon Toast Crunch
+wikidata:en: Q3303481
+
+xx: Cirio
+wikidata:en: Q3070443
+
+xx: Clark Bar
+wikidata:en: Q5127148
+
+xx: Classico
+wikidata:en: Q99522861
+
+xx: Claussen pickles
+wikidata:en: Q5129551
+
+xx: Cloetta
+wikidata:en: Q3437039
+
+xx: Club Crackers
+wikidata:en: Q5136178
+
+xx: CoCo Wheats
+wikidata:en: Q5137523
+
+xx: Cocoa Krispies
+wikidata:en: Q2981339
+
+xx: Cocoa Puffs
+wikidata:en: Q5139769
+
+xx: Coffee Crisp
+wikidata:en: Q2981822
+
+xx: Colliders
+wikidata:en: Q106919072
+
+xx: Colonial Ice Cream
+wikidata:en: Q5148335
+
+xx: Combos
+wikidata:en: Q5150941
+
+xx: Cook Do
+wikidata:en: Q11194892
+
+xx: Cool Whip
+wikidata:en: Q5167367
+
+xx: Completa
+
+# This brand is used by different consumer cooperatives around the world
+
+xx: Coop
+wikidata:en: Q115764026
+
+xx: Coppola Salerno, Coppola
+#web:en: https://www.coppolasalerno.com/
+
+xx: Corn Pops
+wikidata:en: Q3308127
+
+#< xx:Unilever
+xx: Cornetto
+wikidata:en: Q1899311
+
+xx: Country Store
+wikidata:en: Q5177432
+
+xx: Country Time
+wikidata:en: Q5177449
+
+xx: Cow Chocolate
+wikidata:en: Q5179396
+
+xx: Cracker Jack
+wikidata:en: Q455721
+
+xx: Cracklin' Oat Bran
+wikidata:en: Q3183772
+
+xx: Creme Egg Twisted
+wikidata:en: Q5184078
+
+xx: Crispy Critters
+wikidata:en: Q5186068
+
+xx: Crunch 'n Munch
+wikidata:en: Q5190087
+
+xx: Crunchie
+wikidata:en: Q5190099
+
+xx: Crunchy Nut
+wikidata:en: Q5190104
+
+xx: Crystal Hot Sauce
+wikidata:en: Q5191218
+
+xx: Culinea
+
+xx: Cup Noodles
+wikidata:en: Q1143401
+
+xx: Cup-o-Gold
+wikidata:en: Q5194401
+
+xx: CupStar
+wikidata:en: Q18701014
+
+xx: CurderBurger
+wikidata:en: Q108898648
+
+xx: Curly Wurly
+wikidata:en: Q5194897
+
+
+xx: Crownfield
+
+xx: Culinea
+
+xx: Daelmans
+wikidate:en: Q136842173
+
+
+xx: DA
+
+xx: Dafgårds, Gunnar Dafgård
+wikidata:en: Q5618977
+
+xx: Dagoba Chocolate
+wikidata:en: Q5208618
+
+xx: Dahls
+
+xx: Dairylea
+wikidata:en: Q5209593
+
+xx: Daily Chef
+
+xx: Dan Cake, DanCake
+wikidata:en: Q12307101
+
+xx: Danimals
+wikidata:en: Q115478274
+
+xx: Dansukker, Dan Sukker
+#web:en: https://www.dansukker.com/
+
+xx: Datu Puti
+wikidata:en: Q28449041
+
+xx: Dave & Jon's, Dave & Jon's Snack Factory, Dave and Jon's
+wikidata:en: Q134125853
+
+xx: David Sunflower Seeds
+wikidata:en: Q5240180
+
+xx: Davidovich Bagels
+wikidata:en: Q5241609
+
+xx: Dazzley
+
+xx: De Cecco
+wikidata:en: Q931123
+
+xx: De Nieuwe Keuken
+wikidata:en: Q124569511
+
+xx: Del's
+wikidata:en: Q5252843
+
+xx: Dekamarkt
+
+xx: Delief
+
+xx: de Vleeschmeesters
+wikidata:en: Q136842208
+
+xx: Donny Craves Vegan Koek
+wikidata:en: Q136929463
+
+xx: Deluxe
+# subbrand of xx:Lidl
+
+xx: Diamant
+
+xx: dmBio, dm Bio
+
+xx: Delicje Szampańskie
+wikidata:en: Q123298756
+
+xx: Delief
+
+xx: Demae Itcho
+wikidata:en: Q877072
+
+
+xx: Denby Dale Pies
+wikidata:en: Q23461486
+
+xx: DiGiorno
+wikidata:en: Q5269993
+
+xx: Duyvis
+wikidata:en: Q2189294
+
+xx: Délisse
+
+
+xx: EasiYo
+
+xx: Egelykke
+
+xx: Dinty Moore
+wikidata:en: Q105758244
+
+xx: dmBio, dm Bio
+
+xx: Doll Instant Noodle
+wikidata:en: Q7257088
+
+xx: Domty
+wikidata:en: Q135478610
+
+xx: Elix
+
+xx: Emmi
+wikidata:en: Q136824621
+
+xx: Em-eukal
+
+xx: Estrella
+wikidata:en: Q6303102
+
+xx: Fanta
+
+xx: Fazer
+wikidata:en: Q996907
+
+xx: Dooley's
+wikidata:en: Q2065310
+
+xx: Doritos
+wikidata:en: Q776795
+
+xx: Dot’s Homestyle Pretzels
+wikidata:en: Q124808758
+
+xx: Double Decker
+wikidata:en: Q5299719
+
+xx: Dove
+wikidata:en: Q3038279
+
+xx: Dove Bar
+wikidata:en: Q5302392
+
+xx: Dr. Oetker
+wikidata:en: Q688668
+
+xx: Dream
+wikidata:en: Q5306266
+
+xx: Dream Whip
+wikidata:en: Q5306483
+
+xx: Drifter
+wikidata:en: Q5307466
+
+xx: Drumstick
+wikidata:en: Q5309307
+
+xx: DUG
+
+xx: Duke's Mayonnaise
+wikidata:en: Q5312718
+
+xx: Golden Power
+
+xx: Golden Sun
+wikidata:en: Q136825332
+
+xx: Grafenwalder
+wikidata:en: Q2181927
+
+xx: Go Vega!
+
+xx: Grainway
+
+xx: Dum Dum Pop
+wikidata:en: Q5313580
+
+xx: Duncan Hines
+wikidata:en: Q99658929
+
+xx: Dunkaroos
+wikidata:en: Q5315332
+
+xx: Durra
+#web:en: https://www.aldurra.com/
+
+xx: Délisse
+
+xx: Easy Cheese
+wikidata:en: Q5331102
+
+xx: Eat-More
+wikidata:en: Q5331214
+
+xx: Edita
+wikidata:en: Q108248560
+
+xx: Edy's Pie
+wikidata:en: Q477334
+
+xx: Egelykke
+
+xx: Egg Beaters
+wikidata:en: Q5347802
+
+xx: Eggo
+wikidata:en: Q4119080
+
+xx: Egozi
+wikidata:en: Q124417996
+
+xx: Egypt Foods Group
+wikidata:en: Q108489358
+
+xx: Eiden Sabure
+wikidata:en: Q18383193
+
+xx: El Rashidi El Mizan
+wikidata:en: Q135215828
+
+xx: El Taco Truck, El Taco Truck AB, Taco Truck
+
+xx: Eldorado
+wikidata:en: Q5324313
+
+xx: Energen
+wikidata:en: Q28163862
+
+xx: Enoden Monaka
+wikidata:en: Q17219643
+
+xx: Estrella
+wikidata:en: Q6303102
+
+xx: Estrella Azul
+wikidata:en: Q124693280
+
+xx: Eurocrem
+wikidata:en: Q12751665
+
+xx: Extra Strong Mints
+wikidata:en: Q20709534
+
+xx: EZ Squirt
+wikidata:en: Q125604924
+
+xx: Famous Amos
+wikidata:en: Q5433442
+
+xx: Fandangos
+wikidata:en: Q106645447
+
+xx: Fazer
+wikidata:en: Q996907
+
+xx: Fazer Blue
+wikidata:en: Q11859427
+
+xx: Federation of Bakers
+wikidata:en: Q55076661
+
+xx: Felix
+
+xx: Ferrero Rocher
+wikidata:en: Q526516
+
+xx: Fiber One
+wikidata:en: Q123108847
+
+xx: Fiddle Faddle
+wikidata:en: Q5446677
+
+xx: Filipinos
+wikidata:en: Q2190250
+
+xx: Findus
+wikidata:en: Q869728
+
+xx: First Price
+wikidata:en: Q5453722
+
+xx: Fitness cereal
+wikidata:en: Q19604398
+
+xx: Fla-Vor-Ice
+wikidata:en: Q5456516
+
+xx: Flamin' Hot
+wikidata:en: Q125552125
+
+xx: Fleischmann's yeast
+wikidata:en: Q5458526
+
+xx: Flora
+wikidata:en: Q5460271
+
+xx: Flyte
+wikidata:en: Q5463680
+
+xx: Fontana
+
+xx: Ford Gum
+wikidata:en: Q5467800
+
+xx: Fox's U-bet chocolate syrup
+wikidata:en: Q5476500
+
+xx: Freaky Ice
+wikidata:en: Q5494294
+
+xx: Freddo
+wikidata:en: Q5496835
+
+xx: Fresh Express Incorporated
+wikidata:en: Q106490016
+
+xx: Freshen Up Gum
+wikidata:en: Q5503044
+
+xx: Freshona
+
+xx: Frezza
+wikidata:en: Q11860084
+
+xx: Fritos
+wikidata:en: Q5504809
+
+xx: Froot Loops
+wikidata:en: Q3310476
+
+xx: Frosted Flakes
+wikidata:en: Q2625790
+
+xx: Frosted Mini-Wheats
+wikidata:en: Q5506199
+
+xx: Frosty Paws
+wikidata:en: Q16242174
+
+xx: Fruit 'n Fibre
+wikidata:en: Q5506355
+
+xx: Fruit by the Foot
+wikidata:en: Q5506395
+
+xx: Fruit Stripe
+wikidata:en: Q5506381
+
+xx: Fry's Chocolate Cream
+wikidata:en: Q5506544
+
+xx: Fry's Turkish Delight
+wikidata:en: Q5506553
+
+xx: FUD
+wikidata:en: Q5427269
+
+xx: Fudge
+wikidata:en: Q5507060
+
+xx: Funyuns
+wikidata:en: Q49853
+
+xx: Fuse
+wikidata:en: Q5509974
+
+xx: GAAM
+
+xx: Galaxy
+wikidata:en: Q16242180
+
+xx: Galaxy Bubbles
+wikidata:en: Q5518114
+
+xx: Galaxy Honeycomb Crisp
+wikidata:en: Q18151405
+
+xx: Galaxy Minstrels
+wikidata:en: Q5518132
+
+xx: Gale's
+wikidata:en: Q5518251
+
+xx: Gallina Blanca
+wikidata:en: Q61831842
+
+xx: Garant
+
+xx: Gardein
+wikidata:en: Q5522176
+
+xx: Gardenburger
+wikidata:en: Q5522433
+
+xx: Garofalo
+#web:en: https://www.pasta-garofalo.com/
+
+xx: Gastrino
+
+xx: Gestus
+
+xx: Ginger Snaps
+wikidata:en: Q8074890
+
+xx: Gobstopper
+wikidata:en: Q1533561
+
+xx: Golden Crisp
+wikidata:en: Q5579292
+
+xx: Golden Gaytime
+wikidata:en: Q5579476
+
+xx: Golden Grahams
+wikidata:en: Q3110068
+
+xx: Golden Nuggets
+wikidata:en: Q5579683
+
+xx: Golden Sun
+
+xx: Goldfish
+wikidata:en: Q5580153
+
+xx: Golly Bar
+wikidata:en: Q5580858
+
+xx: Good & Fruity
+wikidata:en: Q5582414
+
+xx: Good & Plenty
+wikidata:en: Q5582416
+
+xx: Goodfella's
+wikidata:en: Q29468015
+
+xx: GooGoo Cluster
+wikidata:en: Q5582335
+
+xx: Grainway
+
+xx: Grandma Brown's Baked Beans
+wikidata:en: Q85764301
+
+xx: Grape-Nuts
+wikidata:en: Q5596987
+
+xx: Gravy Train
+wikidata:en: Q5598107
+
+xx: Green Star
+
+xx: Grey Poupon
+wikidata:en: Q3116568
+
+xx: Grøn Balance
+#web:da: https://www.grønbalance.dk/
+wikidata:en: Q65410727
+
+
+xx: Gulden's
+wikidata:en: Q5617340
+
+xx: g'woon, gwoon
+wikidata:en: Q136875635
+
+
+xx: H-E-B, HEB
+wikidata:en: Q830621
+
+xx: Hale's Blue Boy
+wikidata:en: Q116457216
+
+xx: Halo Top Creamery
+wikidata:en: Q29915196
+
+xx: Hanazono Dango
+wikidata:en: Q22124956
+
+xx: Hanazono Manjyu
+wikidata:en: Q11615196
+
+xx: Hanegal
+
+xx: Hankey Bannister
+wikidata:en: Q5648533
+
+xx: Haribo
+wikidata:en: Q169552
+
+xx: Harrogate Spa Water
+wikidata:en: Q5666426
+
+xx: Hartley's
+wikidata:en: Q13516753
+
+xx: Harvest Foods
+wikidata:en: Q135208852
+
+xx: Hato Sablés
+wikidata:en: Q11675194
+
+xx: Haviland Thin Mints
+wikidata:en: Q5683937
+
+xx: Healthy Choice
+wikidata:en: Q5691398
+
+xx: Healthy Co
+
+xx: Heath bar
+wikidata:en: Q16242256
+
+xx: Hebrew National
+wikidata:en: Q5695863
+
+xx: Hedgehog flavour crisps
+wikidata:en: Q108179212
+
+xx: Heinz
+
+xx: Heinz Baked Beans
+wikidata:en: Q5700576
+
+xx: Heinz Chili Sauce
+wikidata:en: Q125608781
+
+xx: Heinz Sandwich Spread
+wikidata:en: Q3105957
+
+#< xx:Unilever
+xx: Hellmann's, Hellmann's est. 1913, Hellmanns
+wikidata:en: Q809061
+
+xx: Hello Panda
+wikidata:en: Q5708859
+
+xx: Henba Mochi
+wikidata:en: Q11277624
+
+xx: Hershey bar
+wikidata:en: Q4793617
+
+xx: Hershey's Cookies 'n' Creme
+wikidata:en: Q5744487
+
+xx: Hershey's Miniatures
+wikidata:en: Q16242282
+
+xx: Hershey's Special Dark
+wikidata:en: Q5744493
+
+xx: Hidden Valley Ranch Dressing
+wikidata:en: Q85065199
+
+xx: Hillshire Farm
+wikidata:en: Q5763834
+
+xx: Hitachi Fudoki
+wikidata:en: Q11481723
+
+xx: Hodmedod's
+wikidata:en: Q55099011
+
+xx: Hole in One
+wikidata:en: Q65242446
+
+xx: Homepride
+wikidata:en: Q5889891
+
+xx: Honey Bunches of Oats
+wikidata:en: Q16252953
+
+xx: Honey Loops
+wikidata:en: Q5893572
+
+xx: Honey Smacks
+wikidata:en: Q3137793
+
+xx: Horalky
+wikidata:en: Q5902548
+
+xx: Horlicks
+wikidata:en: Q2719710
+
+xx: Hot Chicken Flavor Ramen
+wikidata:en: Q16726460
+
+xx: Hot Pockets
+wikidata:en: Q5910228
+
+xx: Hot Tamales
+wikidata:en: Q5910544
+
+xx: HP Sauce
+wikidata:en: Q1565841
+
+xx: Hula Hoops
+wikidata:en: Q11157270
+
+xx: Hunt's Snack Pack
+wikidata:en: Q5943826
+
+xx: Hydrox
+wikidata:en: Q16964512
+
+xx: Hyōrokumochi
+wikidata:en: Q11392800
+
+xx: Häagen-Dazs
+wikidata:en: Q1143333
+
+xx: Hälsans Kök
+
+xx: I Can't Believe It's Not Butter!
+wikidata:en: Q5976378
+
+xx: Ibarra
+wikidata:en: Q5983744
+
+xx: ICA
+wikidata:en: Q10516119
+
+#< xx:ICA
+xx: ICA Asia
+
+#< xx:ICA
+xx: ICA Basic, ICA Bas%c
+
 #< xx:ICA
 xx: ICA i❤️eco, ICA I Love Eco, i love eco, I Love Eco ICA, ICA i♥eco, i♥eco, i❤️eco, ICA i <3 eco, i <3 eco, I Heart Eco, ICA eco
 #web:sv: https://www.ica.se/icas-egna-varor/varumarken/ica-i-love-eco/
-
-#< xx:ICA
-xx: ICA Selection
-=======
-xx: Chien Tu Hot Pot
-wikidata:en: Q109344533
-
-xx: Chiko Roll
-wikidata:en: Q5097475
-
-xx: Ching's Secret
-wikidata:en: Q5100971
->>>>>>> a1027594
-
-xx: Ikbal
-ar: إقبال
-wikidata:en: Q137049723
-
-xx: IKEA
-wikidata:en: Q54078
-
-xx: Il Molino Chiavazza
-comment:en: brand not trademarked in the EU
-wikidata:en: Q137151953
-
-xx: Indus
-
-xx: Chio Chips
-wikidata:en: Q108201931
-
-xx: Chips Ahoy!
-wikidata:en: Q5101736
-
-xx: Ísey
-wikidata:en: Q16422529
-
-xx: Issawi Bageri, Bageri Issawi, Issawi, مخبز العيساوي, العيساوي
-#web:sv: https://www.issawi.se/
-
-xx: Chips Deluxe
-wikidata:en: Q5101733
-
-xx: Chipsella
-wikidata:en: Q133501907
-
-xx: Chitato
-wikidata:en: Q123626364
-
-xx: Chitose
-wikidata:en: Q28683805
-
-xx: JUMBO, Jumbo
-comment:en: this brand seems only trademarked in the Benelux. It is a multipurpose brand that appears on goods, services, supermarkets and teh holding company.
-wikidata:en: Q136824505
-
-xx: Kania
-comment:en: private brand of Lidl
-wikidata:en: Q136824610
-
-xx: Choc Nut
-wikidata:en: Q43401222
-
-xx: Chocamine
-wikidata:en: Q5103498
-
-xx: Chococo
-wikidata:en: Q111631099
-
-xx: Chocolat Kohler
-wikidata:en: Q113624924
-
-xx: Chocolate Aguila
-wikidata:en: Q108190515
-
-xx: Chocolate Panda
-wikidata:en: Q118141647
-
-xx: Chocoramo
-wikidata:en: Q103827445
-
-xx: Chocos
-wikidata:en: Q5103700
-
-
-xx: Chokay
-wikidata:en: Q136951951
-
-
-xx: Choice
-
-xx: Chokito
-wikidata:en: Q5104232
-
-xx: Chomp
-wikidata:en: Q5104441
-
-xx: Chuckles
-wikidata:en: Q5115883
-
-xx: Chøkolade, Chøkolade fra Samsø
-
-xx: Chōgorō-mochi
-wikidata:en: Q11651437
-
-xx: Chōseiden
-wikidata:en: Q11653414
-
-xx: Cinnamon Toast Crunch
-wikidata:en: Q3303481
-
-xx: Cirio
-wikidata:en: Q3070443
-
-xx: Clark Bar
-wikidata:en: Q5127148
-
-xx: Classico
-wikidata:en: Q99522861
-
-xx: Claussen pickles
-wikidata:en: Q5129551
-
-xx: Cloetta
-wikidata:en: Q3437039
-
-xx: Club Crackers
-wikidata:en: Q5136178
-
-xx: CoCo Wheats
-wikidata:en: Q5137523
-
-xx: Cocoa Krispies
-wikidata:en: Q2981339
-
-xx: Cocoa Puffs
-wikidata:en: Q5139769
-
-xx: Coffee Crisp
-wikidata:en: Q2981822
-
-xx: Colliders
-wikidata:en: Q106919072
-
-xx: Colonial Ice Cream
-wikidata:en: Q5148335
-
-xx: Combos
-wikidata:en: Q5150941
-
-xx: Cook Do
-wikidata:en: Q11194892
-
-xx: Cool Whip
-wikidata:en: Q5167367
-
-xx: Completa
-
-# This brand is used by different consumer cooperatives around the world
-
-xx: Coop
-wikidata:en: Q115764026
-
-xx: Coppola Salerno, Coppola
-#web:en: https://www.coppolasalerno.com/
-
-xx: Corn Pops
-wikidata:en: Q3308127
-
-#< xx:Unilever
-xx: Cornetto
-wikidata:en: Q1899311
-
-xx: Country Store
-wikidata:en: Q5177432
-
-xx: Country Time
-wikidata:en: Q5177449
-
-xx: Cow Chocolate
-wikidata:en: Q5179396
-
-xx: Cracker Jack
-wikidata:en: Q455721
-
-xx: Cracklin' Oat Bran
-wikidata:en: Q3183772
-
-xx: Creme Egg Twisted
-wikidata:en: Q5184078
-
-xx: Crispy Critters
-wikidata:en: Q5186068
-
-xx: Crunch 'n Munch
-wikidata:en: Q5190087
-
-xx: Crunchie
-wikidata:en: Q5190099
-
-xx: Crunchy Nut
-wikidata:en: Q5190104
-
-xx: Crystal Hot Sauce
-wikidata:en: Q5191218
-
-xx: Culinea
-
-xx: Cup Noodles
-wikidata:en: Q1143401
-
-xx: Cup-o-Gold
-wikidata:en: Q5194401
-
-xx: CupStar
-wikidata:en: Q18701014
-
-xx: CurderBurger
-wikidata:en: Q108898648
-
-xx: Curly Wurly
-wikidata:en: Q5194897
-
-
-xx: Crownfield
-
-xx: Culinea
-
-xx: Daelmans
-wikidate:en: Q136842173
-
-
-xx: DA
-
-xx: Dafgårds, Gunnar Dafgård
-wikidata:en: Q5618977
-
-xx: Dagoba Chocolate
-wikidata:en: Q5208618
-
-xx: Dahls
-
-xx: Dairylea
-wikidata:en: Q5209593
-
-xx: Daily Chef
-
-xx: Dan Cake, DanCake
-wikidata:en: Q12307101
-
-xx: Danimals
-wikidata:en: Q115478274
-
-xx: Dansukker, Dan Sukker
-#web:en: https://www.dansukker.com/
-
-xx: Datu Puti
-wikidata:en: Q28449041
-
-xx: Dave & Jon's, Dave & Jon's Snack Factory, Dave and Jon's
-wikidata:en: Q134125853
-
-xx: David Sunflower Seeds
-wikidata:en: Q5240180
-
-xx: Davidovich Bagels
-wikidata:en: Q5241609
-
-xx: Dazzley
-
-xx: De Cecco
-wikidata:en: Q931123
-
-xx: De Nieuwe Keuken
-wikidata:en: Q124569511
-
-xx: Del's
-wikidata:en: Q5252843
-
-xx: Dekamarkt
-
-xx: Delief
-
-xx: de Vleeschmeesters
-wikidata:en: Q136842208
-
-xx: Donny Craves Vegan Koek
-wikidata:en: Q136929463
-
-xx: Deluxe
-# subbrand of xx:Lidl
-
-xx: Diamant
-
-xx: dmBio, dm Bio
-
-xx: Delicje Szampańskie
-wikidata:en: Q123298756
-
-xx: Delief
-
-xx: Demae Itcho
-wikidata:en: Q877072
-
-
-xx: Denby Dale Pies
-wikidata:en: Q23461486
-
-xx: DiGiorno
-wikidata:en: Q5269993
-
-xx: Duyvis
-wikidata:en: Q2189294
-
-xx: Délisse
-
-
-xx: EasiYo
-
-xx: Egelykke
-
-xx: Dinty Moore
-wikidata:en: Q105758244
-
-xx: dmBio, dm Bio
-
-xx: Doll Instant Noodle
-wikidata:en: Q7257088
-
-xx: Domty
-wikidata:en: Q135478610
-
-xx: Elix
-
-xx: Emmi
-wikidata:en: Q136824621
-
-xx: Em-eukal
-
-xx: Estrella
-wikidata:en: Q6303102
-
-xx: Fanta
-
-xx: Fazer
-wikidata:en: Q996907
-
-xx: Dooley's
-wikidata:en: Q2065310
-
-xx: Doritos
-wikidata:en: Q776795
-
-xx: Dot’s Homestyle Pretzels
-wikidata:en: Q124808758
-
-xx: Double Decker
-wikidata:en: Q5299719
-
-xx: Dove
-wikidata:en: Q3038279
-
-xx: Dove Bar
-wikidata:en: Q5302392
-
-xx: Dr. Oetker
-wikidata:en: Q688668
-
-xx: Dream
-wikidata:en: Q5306266
-
-xx: Dream Whip
-wikidata:en: Q5306483
-
-xx: Drifter
-wikidata:en: Q5307466
-
-xx: Drumstick
-wikidata:en: Q5309307
-
-xx: DUG
-
-xx: Duke's Mayonnaise
-wikidata:en: Q5312718
-
-xx: Golden Power
-
-xx: Golden Sun
-wikidata:en: Q136825332
-
-xx: Grafenwalder
-wikidata:en: Q2181927
-
-xx: Go Vega!
-
-xx: Grainway
-
-xx: Dum Dum Pop
-wikidata:en: Q5313580
-
-xx: Duncan Hines
-wikidata:en: Q99658929
-
-xx: Dunkaroos
-wikidata:en: Q5315332
-
-xx: Durra
-#web:en: https://www.aldurra.com/
-
-xx: Délisse
-
-xx: Easy Cheese
-wikidata:en: Q5331102
-
-xx: Eat-More
-wikidata:en: Q5331214
-
-xx: Edita
-wikidata:en: Q108248560
-
-xx: Edy's Pie
-wikidata:en: Q477334
-
-xx: Egelykke
-
-xx: Egg Beaters
-wikidata:en: Q5347802
-
-xx: Eggo
-wikidata:en: Q4119080
-
-xx: Egozi
-wikidata:en: Q124417996
-
-xx: Egypt Foods Group
-wikidata:en: Q108489358
-
-xx: Eiden Sabure
-wikidata:en: Q18383193
-
-xx: El Rashidi El Mizan
-wikidata:en: Q135215828
-
-xx: El Taco Truck, El Taco Truck AB, Taco Truck
-
-xx: Eldorado
-wikidata:en: Q5324313
-
-xx: Energen
-wikidata:en: Q28163862
-
-xx: Enoden Monaka
-wikidata:en: Q17219643
-
-xx: Estrella
-wikidata:en: Q6303102
-
-xx: Estrella Azul
-wikidata:en: Q124693280
-
-xx: Eurocrem
-wikidata:en: Q12751665
-
-xx: Extra Strong Mints
-wikidata:en: Q20709534
-
-xx: EZ Squirt
-wikidata:en: Q125604924
-
-xx: Famous Amos
-wikidata:en: Q5433442
-
-xx: Fandangos
-wikidata:en: Q106645447
-
-xx: Fazer
-wikidata:en: Q996907
-
-xx: Fazer Blue
-wikidata:en: Q11859427
-
-xx: Federation of Bakers
-wikidata:en: Q55076661
-
-xx: Felix
-
-xx: Ferrero Rocher
-wikidata:en: Q526516
-
-xx: Fiber One
-wikidata:en: Q123108847
-
-xx: Fiddle Faddle
-wikidata:en: Q5446677
-
-xx: Filipinos
-wikidata:en: Q2190250
-
-xx: Findus
-wikidata:en: Q869728
-
-xx: First Price
-wikidata:en: Q5453722
-
-xx: Fitness cereal
-wikidata:en: Q19604398
-
-xx: Fla-Vor-Ice
-wikidata:en: Q5456516
-
-xx: Flamin' Hot
-wikidata:en: Q125552125
-
-xx: Fleischmann's yeast
-wikidata:en: Q5458526
-
-xx: Flora
-wikidata:en: Q5460271
-
-xx: Flyte
-wikidata:en: Q5463680
-
-xx: Fontana
-
-xx: Ford Gum
-wikidata:en: Q5467800
-
-xx: Fox's U-bet chocolate syrup
-wikidata:en: Q5476500
-
-xx: Freaky Ice
-wikidata:en: Q5494294
-
-xx: Freddo
-wikidata:en: Q5496835
-
-xx: Fresh Express Incorporated
-wikidata:en: Q106490016
-
-xx: Freshen Up Gum
-wikidata:en: Q5503044
-
-xx: Freshona
-
-xx: Frezza
-wikidata:en: Q11860084
-
-xx: Fritos
-wikidata:en: Q5504809
-
-xx: Froot Loops
-wikidata:en: Q3310476
-
-xx: Frosted Flakes
-wikidata:en: Q2625790
-
-xx: Frosted Mini-Wheats
-wikidata:en: Q5506199
-
-xx: Frosty Paws
-wikidata:en: Q16242174
-
-xx: Fruit 'n Fibre
-wikidata:en: Q5506355
-
-xx: Fruit by the Foot
-wikidata:en: Q5506395
-
-xx: Fruit Stripe
-wikidata:en: Q5506381
-
-xx: Fry's Chocolate Cream
-wikidata:en: Q5506544
-
-xx: Fry's Turkish Delight
-wikidata:en: Q5506553
-
-xx: FUD
-wikidata:en: Q5427269
-
-xx: Fudge
-wikidata:en: Q5507060
-
-xx: Funyuns
-wikidata:en: Q49853
-
-xx: Fuse
-wikidata:en: Q5509974
-
-xx: GAAM
-
-xx: Galaxy
-wikidata:en: Q16242180
-
-xx: Galaxy Bubbles
-wikidata:en: Q5518114
-
-xx: Galaxy Honeycomb Crisp
-wikidata:en: Q18151405
-
-xx: Galaxy Minstrels
-wikidata:en: Q5518132
-
-xx: Gale's
-wikidata:en: Q5518251
-
-xx: Gallina Blanca
-wikidata:en: Q61831842
-
-xx: Garant
-
-xx: Gardein
-wikidata:en: Q5522176
-
-xx: Gardenburger
-wikidata:en: Q5522433
-
-xx: Garofalo
-#web:en: https://www.pasta-garofalo.com/
-
-xx: Gastrino
-
-xx: Gestus
-
-xx: Ginger Snaps
-wikidata:en: Q8074890
-
-xx: Gobstopper
-wikidata:en: Q1533561
-
-xx: Golden Crisp
-wikidata:en: Q5579292
-
-xx: Golden Gaytime
-wikidata:en: Q5579476
-
-xx: Golden Grahams
-wikidata:en: Q3110068
-
-xx: Golden Nuggets
-wikidata:en: Q5579683
-
-xx: Golden Sun
-
-xx: Goldfish
-wikidata:en: Q5580153
-
-xx: Golly Bar
-wikidata:en: Q5580858
-
-xx: Good & Fruity
-wikidata:en: Q5582414
-
-xx: Good & Plenty
-wikidata:en: Q5582416
-
-xx: Goodfella's
-wikidata:en: Q29468015
-
-xx: GooGoo Cluster
-wikidata:en: Q5582335
-
-xx: Grainway
-
-xx: Grandma Brown's Baked Beans
-wikidata:en: Q85764301
-
-xx: Grape-Nuts
-wikidata:en: Q5596987
-
-xx: Gravy Train
-wikidata:en: Q5598107
-
-xx: Green Star
-
-xx: Grey Poupon
-wikidata:en: Q3116568
-
-xx: Grøn Balance
-#web:da: https://www.grønbalance.dk/
-wikidata:en: Q65410727
-
-
-xx: Gulden's
-wikidata:en: Q5617340
-
-xx: g'woon, gwoon
-wikidata:en: Q136875635
-
-
-xx: H-E-B, HEB
-wikidata:en: Q830621
-
-xx: Hale's Blue Boy
-wikidata:en: Q116457216
-
-xx: Halo Top Creamery
-wikidata:en: Q29915196
-
-xx: Hanazono Dango
-wikidata:en: Q22124956
-
-xx: Hanazono Manjyu
-wikidata:en: Q11615196
-
-xx: Hanegal
-
-xx: Hankey Bannister
-wikidata:en: Q5648533
-
-xx: Haribo
-wikidata:en: Q169552
-
-xx: Harrogate Spa Water
-wikidata:en: Q5666426
-
-xx: Hartley's
-wikidata:en: Q13516753
-
-xx: Harvest Foods
-wikidata:en: Q135208852
-
-xx: Hato Sablés
-wikidata:en: Q11675194
-
-xx: Haviland Thin Mints
-wikidata:en: Q5683937
-
-xx: Healthy Choice
-wikidata:en: Q5691398
-
-xx: Healthy Co
-
-xx: Heath bar
-wikidata:en: Q16242256
-
-xx: Hebrew National
-wikidata:en: Q5695863
-
-xx: Hedgehog flavour crisps
-wikidata:en: Q108179212
-
-xx: Heinz
-
-xx: Heinz Baked Beans
-wikidata:en: Q5700576
-
-xx: Heinz Chili Sauce
-wikidata:en: Q125608781
-
-xx: Heinz Sandwich Spread
-wikidata:en: Q3105957
-
-#< xx:Unilever
-xx: Hellmann's, Hellmann's est. 1913, Hellmanns
-wikidata:en: Q809061
-
-xx: Hello Panda
-wikidata:en: Q5708859
-
-xx: Henba Mochi
-wikidata:en: Q11277624
-
-xx: Hershey bar
-wikidata:en: Q4793617
-
-xx: Hershey's Cookies 'n' Creme
-wikidata:en: Q5744487
-
-xx: Hershey's Miniatures
-wikidata:en: Q16242282
-
-xx: Hershey's Special Dark
-wikidata:en: Q5744493
-
-xx: Hidden Valley Ranch Dressing
-wikidata:en: Q85065199
-
-xx: Hillshire Farm
-wikidata:en: Q5763834
-
-xx: Hitachi Fudoki
-wikidata:en: Q11481723
-
-xx: Hodmedod's
-wikidata:en: Q55099011
-
-xx: Hole in One
-wikidata:en: Q65242446
-
-xx: Homepride
-wikidata:en: Q5889891
-
-xx: Honey Bunches of Oats
-wikidata:en: Q16252953
-
-xx: Honey Loops
-wikidata:en: Q5893572
-
-xx: Honey Smacks
-wikidata:en: Q3137793
-
-xx: Horalky
-wikidata:en: Q5902548
-
-xx: Horlicks
-wikidata:en: Q2719710
-
-xx: Hot Chicken Flavor Ramen
-wikidata:en: Q16726460
-
-xx: Hot Pockets
-wikidata:en: Q5910228
-
-xx: Hot Tamales
-wikidata:en: Q5910544
-
-xx: HP Sauce
-wikidata:en: Q1565841
-
-xx: Hula Hoops
-wikidata:en: Q11157270
-
-xx: Hunt's Snack Pack
-wikidata:en: Q5943826
-
-xx: Hydrox
-wikidata:en: Q16964512
-
-xx: Hyōrokumochi
-wikidata:en: Q11392800
-
-xx: Häagen-Dazs
-wikidata:en: Q1143333
-
-xx: Hälsans Kök
-
-xx: I Can't Believe It's Not Butter!
-wikidata:en: Q5976378
-
-xx: Ibarra
-wikidata:en: Q5983744
-
-xx: ICA
-wikidata:en: Q10516119
-
-#< xx:ICA
-xx: ICA Asia
-
-#< xx:ICA
-xx: ICA Basic, ICA Bas%c
 
 #< xx:ICA
 xx: ICA Selection
