--- conflicted
+++ resolved
@@ -26,14 +26,9 @@
 
 xx: Carrefour BIO
 
-<<<<<<< HEAD
-# This brand is used by different consumer cooperatives around the world
-=======
 xx: Chaque Jour Sans Gluten
 
-# This brand is used by different organisations in different countries,
-# that, as far as I can tell, do not have any sort of formal connection
->>>>>>> 22fd44d7
+# This brand is used by different consumer cooperatives around the world
 xx: Coop
 wikidata:en: Q115764026
 
