# All brands in the brands taxonomy are language less and use the xx: prefix
# Brands are not translated, we record what is written on the package, and we display it back as-is

# Adding brands in the taxonomy allows to:
# - display proper capitalization and accentuation
# - handle variations using the synonyms (e.g. missing or added separators like ' or spaces, possibly missing 's)

# The brands taxonomy should not be used to:
# - handle misspelings (do not add misspellings in the taxonomy as synonyms)
# - handle parent / child brands (too much potential for errors and conflicts, especially in an international setting and with products from different types)
# Note: an old draft owners/brands taxonomy lives in taxonomies/unused/brands.txt, but it is hierarchic, which is something we do not want in this taxonomy.
# You can usefully read: https://wiki.openfoodfacts.org/Brands to get up and running on the subtleties of the topic.

<<<<<<< HEAD
xx: Abbot Kinney's
wikidata:en: Q136824393

xx: Albert Heijn
wikidata:en: Q136838017


xx: AH Excellent, ALbert Heijn Excellent
wikidata:en: Q136928844

xx: Albert Heijn Terra, Terra
wikidata:en: Q136837987
=======
xx: Albert Heijn, AH

xx: Albert Heijn Terra, AH Terra
# subbrand of en:Albert Heijn
>>>>>>> ef5e6ea9

xx: Aldi

xx: Alesto

<<<<<<< HEAD
xx:en: Al'fez
wikidata:en: Q136892984

xx: Almhof
wikidata:en: Q136825392
=======
xx: Almhof
# Only dairy category?

xx: Almhof hoekje
# a subbrand of Almhof for dessert with sprinklings in a hoekje
>>>>>>> ef5e6ea9

xx: alpro
wikidata:en: Q136824379

xx: Amanie
# subbrand of Lidl

xx: anamma

<<<<<<< HEAD
xx: Arla
=======
xx: Anna & Clara's
# subbrand of Søstrene Grene

xx: Arla, Arla Foods
>>>>>>> ef5e6ea9
wikidata:en: Q674575

xx: Asia Green Garden

xx: Aubel
#v no EU trademark registered

xx: Banderos

xx: Barebells

xx: Barkleys
wikidata:en: Q136929948

xx: Beauvais
wikidata:en: Q12303007

xx: Bertolli

#< xx:Unilever
xx: Best Foods
wikidata:en: Q809061

<<<<<<< HEAD
xx: Bio Today
wikidata:en: Q136929973
=======
xx: biorganica nuova
>>>>>>> ef5e6ea9

xx: Bio Village

xx: Bio+

#< xx:Lotus Bakeries
xx: Biscoff
wikidata:en: Q116641741

xx: Björnekulla
wikidata:en: Q112757315

xx: Blå Band
wikidata:en: Q10431648

# This seems to be different from “BSc” made by Australian(/Swedish?)
# “Body Science International”, owned by “Humble Group Australia”,
# which is what https://www.wikidata.org/wiki/Q18208172 is about.
xx: Body Science

xx: Bodylab
wikidata:en: Q27530939

xx: bonÀrea

<<<<<<< HEAD
xx: Brouwmeester
wikidata:en: Q136929479
=======
xx: Bonne Maman
>>>>>>> ef5e6ea9

xx: Carrefour BIO

xx: Chaque Jour Sans Gluten

xx: Chalo

xx: Chef Select
# only sold in Lidl, also subbrand of Lidl

xx: Choice

# Renamed to Kakaoarbo in 2020 or late 2019
xx: Chøkolade, Chøkolade fra Samsø

xx: Cirio
wikidata:en: Q3070443

xx: Cloetta
wikidata:en: Q3437039

xx: Completa

# This brand is used by different consumer cooperatives around the world
xx: Coop
wikidata:en: Q115764026

xx: Coppola Salerno, Coppola
#web:en: https://www.coppolasalerno.com/

xx: Crownfield

xx: Culinea

<<<<<<< HEAD
xx: Daelmans
wikidate:en: Q136842173
=======
xx: DA
>>>>>>> ef5e6ea9

xx: Dafgårds, Gunnar Dafgård
wikidata:en: Q5618977

xx: Dahls

xx: Daily Chef

xx: Dan Cake, DanCake
wikidata:en: Q12307101

xx: Dansukker, Dan Sukker
#web:en: https://www.dansukker.com/

xx: Dave & Jon's, Dave & Jon's Snack Factory, Dave and Jon's
wikidata:en: Q134125853

xx: Dazzley

xx: De Cecco
wikidata:en: Q931123

xx: Dekamarkt

xx: Delief

<<<<<<< HEAD
xx: de Vleeschmeesters
wikidata:en: Q136842208

xx: Donny Craves Vegan Koek
wikidata:en:Q136929463
=======
xx: Deluxe
# subbrand of xx:Lidl

xx: Diamant
>>>>>>> ef5e6ea9

xx: dmBio, dm Bio

xx: Dr. Oetker

xx: DUG

xx: Durra
#web:en: https://www.aldurra.com/

xx: Duyvis
wikidata:en: Q2189294

xx: Délisse

xx: EasiYo

xx: Egelykke

xx: El Taco Truck, El Taco Truck AB, Taco Truck

xx: Eldorado
wikidata:en: Q5324313

<<<<<<< HEAD
xx: Elix

xx: Emmi
wikidata:en: Q136824621
=======
xx: Em-eukal
>>>>>>> ef5e6ea9

xx: Estrella
wikidata:en: Q6303102

xx: Fanta

xx: Fazer
wikidata:en: Q996907

# In most of the world, this is a cat food brand owned by Nestlé
# In the Nordic countries, Felix is a (human) food brand and the cat food brand is called Latz
xx: Felix

xx: Findus
wikidata:en: Q869728

xx: First Price
wikidata:en: Q5453722

xx: Flora
wikidata:en: Q5460271

xx: Fontana

xx: Freshona

xx: GAAM

xx: Garant

xx: Garofalo
#web:en: https://www.pasta-garofalo.com/

# Axfood brand targeted at large kitchens, like restaurants
xx: Gastrino

xx: Gestus

xx: Golden Power

xx: Golden Sun
wikidata:en: Q136825332

xx:Grafenwalder
wikidata:en: Q2181927

xx: Go Vega!

xx: Grainway

xx: Green Star

xx: Grøn Balance
#web:da: https://www.grønbalance.dk/
wikidata:en: Q65410727

xx: g'woon, gwoon
wikidata:en: Q136875635

xx: H-E-B, HEB
wikidata:en: Q830621

xx: Hanegal

xx: Haribo
wikidata:en: Q169552

xx: Healthy Co

xx: Heinz

#< xx:Unilever
xx: Hellmann's, Hellmann's est. 1913, Hellmanns
wikidata:en: Q809061

xx: Hälsans Kök

xx: ICA
wikidata:en: Q10516119

#< xx:ICA
xx: ICA Asia

#< xx:ICA
xx: ICA Basic, ICA Bas%c

#< xx:ICA
xx: ICA Selection

xx: IKEA
wikidata:en: Q54078

xx: Indus

xx: innocent
#web:en: https://www.innocentdrinks.com

xx: Issawi Bageri, Bageri Issawi, Issawi, مخبز العيساوي, العيساوي
#web:sv: https://www.issawi.se/

xx: Jimmy's

xx: JOZO
wikidata:en: Q10538850

<<<<<<< HEAD
xx: Jumbo, Jumbo's
wikidata:en: Q136824505
=======
xx: Jumbo

xx: Jumbo's
>>>>>>> ef5e6ea9

xx: Kania
wikidata:en: Q136824610

xx: Kiekeboe
wikidata:en: Q136880977

xx: Kaptein
wikidate:en: Q136825884

xx: Kavli
wikidata:en: Q1208110

xx: Kellogg's, Kelloggs, Kellogg

xx: Kleinste Soepfabriek

xx: Knorr
wikidata:en: Q136824598

xx: Kockens
wikidata:en: Q10546877

xx: KOTI, KOTISINAPPI, KOTI sinappi, KOTISENAP, KOTI senap
#web:en: https://www.kotisinappi.fi/english
#web:fi: https://www.kotisinappi.fi/
#web:sv: https://www.kotisinappi.fi/svenska

<<<<<<< HEAD
xx: Kruidvat
wikidata:en: Q136868232
=======
xx: Krekeltje
>>>>>>> ef5e6ea9

xx: Kryddhuset
#web:sv: https://kryddhusetiljung.se/

xx: Kung Markatta
wikidata:en: Q10550149

xx: Kungsörnen
wikidata:en: Q6444566

xx: Lay's
wikidata:en: Q136914164

xx: Lay's Max
wikidata:en: Q136914171

xx: Leader Price, Leaderprice

xx: Lindahls

xx: Loka
wikidata:en: Q10568903

xx: Lotus, Lotus Bakeries, Lotus Since 1932
wikidata:en: Q590113

xx: Lotus Natur

xx: Løgismose
wikidata:en: Q6711394

<<<<<<< HEAD
xx: Maggi
wikidata:en: Q688424

xx: Maître CoQ
=======
xx: Lyttos
# Associated brand: Aldi

xx: mãe terra
>>>>>>> ef5e6ea9

xx: Malaco
wikidata:en: Q4346282

xx: Marabou
wikidata:en: Q1812718

# Portuguese version of Marque Repère
xx: Marca Guia

xx: Markant

xx: Marks & Spencers, Marks and Spencers, Marks and Spencer, M&S
wikidata:en: Q714491

xx: Marque Repère
wikidata:en: Q3294723

xx: Matriket

# Swedish burger chain
xx: Max
wikidata:en: Q1912172

xx: Maza
wikidata:en: Q136912666

xx: Melkan
wikidata:en: Q136913078

xx: Melvita

xx: McVitie's

xx: Melkan
# dairy producer

xx: Milbona
wikidata:en: Q136824789

xx: Milka
wikidata:en: Q757388

xx: Milner
wikidata:en: Q115574159

xx: Minute Maid
wikidata:en: Q136859200

xx: Monte Castello

xx: Mutti
#web:en: https://mutti-parma.com/
wikidata:en: Q16580706

xx: NAT&vie, NAT&vie veggie

xx: Nature's Pride

xx: Naturli'

xx: Nestlé
wikidata:en: Q160746

xx: NOCCO
wikidata:en: Q97225239

xx: NS Galletas

xx: næmt, naemt

xx: Oatly
wikidata:en: Q10605824

#< xx:Valio
xx: Oddlygood, Oddly good

xx: OLW, Old London Wasa
wikidata:en: Q1775404

<<<<<<< HEAD
xx: Optimel
wikidata:en: Q124221966
=======
xx: Pågen, Pågen AB
wikidata:en: Q3102193
>>>>>>> ef5e6ea9

xx: Petti

xx: Picnic
<<<<<<< HEAD
wikidata:en: Q136825786

xx: Pierre Martinet
wikidata:en: Q136824443
=======
>>>>>>> ef5e6ea9

# this (Swedish) brand was purchased by (Finnish) Oddlygood in 2023
xx: Planti

<<<<<<< HEAD
xx: PLUS
wikidata:en: Q136875384
=======
xx: Plus

xx: Poiesz
>>>>>>> ef5e6ea9

xx: Premier

xx: Premieur

<<<<<<< HEAD
xx: ProActiv
wikidata:en: Q136880765
=======
xx: Prominent
>>>>>>> ef5e6ea9

xx: ProPud

xx: Purasana

xx: Pureness

#< xx:Monde Nissin
xx: Quorn
wikidata:en: Q2123676

xx: Rawfoodshop

xx: REMA 1000, REMA1000, REMA
wikidata:en: Q28459

xx: Remia
<<<<<<< HEAD
=======
web:en: en: www.remia.com
web:nl: nl: www.remiafoodservice.nl
>>>>>>> ef5e6ea9

xx: Renée Voltaire, Renee Voltaire
wikidata:en: Q136622857

xx: Rice Krispies

xx: Risenta

<<<<<<< HEAD
xx: Roosterz & Co
=======
xx: Roze Bunker
>>>>>>> ef5e6ea9

xx: Rydbergs

xx: Rynkeby
wikidata:en: Q12334047

xx: Récoltons l'Avenir, Récoltons l'Avenir l'agriculture durable

xx: Royal

xx: Saffola

xx: Sainsbury's, Sainsburys

xx: salling
# not sure if this wikidata item is fully appropriate for this
wikidata:en: Q492820

xx: Saltå kvarn
wikidata:en: Q10660794

xx: Santa Maria, Santa Maria Norge AS
#web:en: https://www.santamariaworld.com/

xx: Sawa

xx: Schulstad
wikidata:en: Q12334753

xx: Semper
wikidata:en: Q136913700

xx: Sevan

xx: SIA Glass, SIA
wikidata:en: Q7390267

<<<<<<< HEAD
xx: Smikkelhuys
wikidata:en: Q136930176
=======
xx: Signature Foods
web:en: en: www.signaturefoods.com

xx: Signature Foods Tapas
#subbrand of xx:Signature Foods

xx: Snack Fan
# related_brand:en: en:aldi
>>>>>>> ef5e6ea9

xx: Sol&Mar

xx: Solevita

xx: Sonko

xx: Søstrene Grene

xx: Soutenons nos agriculteurs

xx: Special K

xx: Spree
wikidata:en: Q7580308

xx: Star Nutrition

xx: Sum & Sam

#< xx:Scandic Food
xx: Svansø

xx: Svenskt Kosttillskott
#web:sv: https://www.svensktkosttillskott.se/

xx: Swedish Supplements
#web:en: https://www.swedish-supplements.com/

xx: Södervidinge
wikidata:en: Q10688845

xx: Takovo
wikidata:en: Q58177342

<<<<<<< HEAD
xx: TastyBasics
wikidata:en: Q136824528
=======
xx: Tasty Basics
>>>>>>> ef5e6ea9

xx: tat, Tat Gıda
#web:en: https://www.tatgida.com.tr/en/
wikidata:en: Q20471706

xx: Thise
#web:da: https://thise.dk/
#web:en: https://thise.eu/

xx: Tlant

xx: Tokapi

xx: Tortex
wikidata:en: Q1747471

#< xx:Trader Joe's
xx: Trader Darwin's

xx: Trader Joe's
wikidata:en: Q136841248

xx: Triumf Glass, Triumf
wikidata:en: Q10704719

<<<<<<< HEAD
xx: Tuc
# owner: Mondelez
=======
xx: Trophy Smaakmakers
# associated brand: xx:Aldi
>>>>>>> ef5e6ea9

xx: Turini

xx: tyngre

xx: Urtekram
wikidata:en: Q12340334

xx: Valio
wikidata:en: Q2625965

xx: Valrhona
wikidata:en: Q928566

xx: Valsemøllen
wikidata:en: Q127161776

xx: Valsoia
wikidata:en: Q4008334

xx: Valsølille

<<<<<<< HEAD
xx: Van de Boom
wikidata:en: Q136891976
=======
xx: Van Eigen Deeg
>>>>>>> ef5e6ea9

xx: Vemondo
wikidata:en: Q136841178

xx: Veritas

xx: Verkade

xx: Verpaco

xx: Verstegen

xx: Vitasia

xx: Vita d'Or
# related/parent brand Lidl

xx: Vivo

xx: wasa
wikidata:en: Q2298302

xx: Wolf
wikidata:en: Q136841107

xx: Xtra, Xtra Coop
wikidata:en: Q11902541

xx: XXL Nutrition

xx: Yeo's, Yeos

<<<<<<< HEAD
xx: Zanetti
=======
xx: Zaanlander
# cheese brand of xx: Albert Heijn
>>>>>>> ef5e6ea9

xx: Zeina's

xx: Zeta
wikidata:en: Q10724505

xx: Änglamark, Anglemark
wikidata:en: Q65229572

xx: ØGO

xx: Økoladen

#< xx:ALDI
xx: Økolivet, Øko Livet

xx: 1de Beste
<<<<<<< HEAD
wikidata:en: Q136929195
=======

xx: 움트리
>>>>>>> ef5e6ea9
<|MERGE_RESOLUTION|>--- conflicted
+++ resolved
@@ -11,43 +11,30 @@
 # Note: an old draft owners/brands taxonomy lives in taxonomies/unused/brands.txt, but it is hierarchic, which is something we do not want in this taxonomy.
 # You can usefully read: https://wiki.openfoodfacts.org/Brands to get up and running on the subtleties of the topic.
 
-<<<<<<< HEAD
 xx: Abbot Kinney's
 wikidata:en: Q136824393
 
-xx: Albert Heijn
+xx: Albert Heijn, AH
 wikidata:en: Q136838017
-
 
 xx: AH Excellent, ALbert Heijn Excellent
 wikidata:en: Q136928844
 
 xx: Albert Heijn Terra, Terra
 wikidata:en: Q136837987
-=======
-xx: Albert Heijn, AH
-
-xx: Albert Heijn Terra, AH Terra
-# subbrand of en:Albert Heijn
->>>>>>> ef5e6ea9
 
 xx: Aldi
 
 xx: Alesto
 
-<<<<<<< HEAD
 xx:en: Al'fez
 wikidata:en: Q136892984
 
 xx: Almhof
 wikidata:en: Q136825392
-=======
-xx: Almhof
-# Only dairy category?
 
 xx: Almhof hoekje
 # a subbrand of Almhof for dessert with sprinklings in a hoekje
->>>>>>> ef5e6ea9
 
 xx: alpro
 wikidata:en: Q136824379
@@ -57,15 +44,11 @@
 
 xx: anamma
 
-<<<<<<< HEAD
 xx: Arla
-=======
+wikidata:en: Q674575
+
 xx: Anna & Clara's
 # subbrand of Søstrene Grene
-
-xx: Arla, Arla Foods
->>>>>>> ef5e6ea9
-wikidata:en: Q674575
 
 xx: Asia Green Garden
 
@@ -88,12 +71,10 @@
 xx: Best Foods
 wikidata:en: Q809061
 
-<<<<<<< HEAD
 xx: Bio Today
 wikidata:en: Q136929973
-=======
+
 xx: biorganica nuova
->>>>>>> ef5e6ea9
 
 xx: Bio Village
 
@@ -119,12 +100,10 @@
 
 xx: bonÀrea
 
-<<<<<<< HEAD
 xx: Brouwmeester
 wikidata:en: Q136929479
-=======
+
 xx: Bonne Maman
->>>>>>> ef5e6ea9
 
 xx: Carrefour BIO
 
@@ -159,12 +138,10 @@
 
 xx: Culinea
 
-<<<<<<< HEAD
 xx: Daelmans
 wikidate:en: Q136842173
-=======
+
 xx: DA
->>>>>>> ef5e6ea9
 
 xx: Dafgårds, Gunnar Dafgård
 wikidata:en: Q5618977
@@ -191,18 +168,16 @@
 
 xx: Delief
 
-<<<<<<< HEAD
 xx: de Vleeschmeesters
 wikidata:en: Q136842208
 
 xx: Donny Craves Vegan Koek
 wikidata:en:Q136929463
-=======
+
 xx: Deluxe
 # subbrand of xx:Lidl
 
 xx: Diamant
->>>>>>> ef5e6ea9
 
 xx: dmBio, dm Bio
 
@@ -227,14 +202,12 @@
 xx: Eldorado
 wikidata:en: Q5324313
 
-<<<<<<< HEAD
 xx: Elix
 
 xx: Emmi
 wikidata:en: Q136824621
-=======
+
 xx: Em-eukal
->>>>>>> ef5e6ea9
 
 xx: Estrella
 wikidata:en: Q6303102
@@ -340,14 +313,8 @@
 xx: JOZO
 wikidata:en: Q10538850
 
-<<<<<<< HEAD
 xx: Jumbo, Jumbo's
 wikidata:en: Q136824505
-=======
-xx: Jumbo
-
-xx: Jumbo's
->>>>>>> ef5e6ea9
 
 xx: Kania
 wikidata:en: Q136824610
@@ -376,12 +343,10 @@
 #web:fi: https://www.kotisinappi.fi/
 #web:sv: https://www.kotisinappi.fi/svenska
 
-<<<<<<< HEAD
 xx: Kruidvat
 wikidata:en: Q136868232
-=======
+
 xx: Krekeltje
->>>>>>> ef5e6ea9
 
 xx: Kryddhuset
 #web:sv: https://kryddhusetiljung.se/
@@ -413,17 +378,15 @@
 xx: Løgismose
 wikidata:en: Q6711394
 
-<<<<<<< HEAD
 xx: Maggi
 wikidata:en: Q688424
 
 xx: Maître CoQ
-=======
+
 xx: Lyttos
 # Associated brand: Aldi
 
 xx: mãe terra
->>>>>>> ef5e6ea9
 
 xx: Malaco
 wikidata:en: Q4346282
@@ -504,47 +467,39 @@
 xx: OLW, Old London Wasa
 wikidata:en: Q1775404
 
-<<<<<<< HEAD
 xx: Optimel
 wikidata:en: Q124221966
-=======
+
 xx: Pågen, Pågen AB
 wikidata:en: Q3102193
->>>>>>> ef5e6ea9
+
 
 xx: Petti
 
 xx: Picnic
-<<<<<<< HEAD
+
 wikidata:en: Q136825786
 
 xx: Pierre Martinet
 wikidata:en: Q136824443
-=======
->>>>>>> ef5e6ea9
 
 # this (Swedish) brand was purchased by (Finnish) Oddlygood in 2023
 xx: Planti
 
-<<<<<<< HEAD
 xx: PLUS
 wikidata:en: Q136875384
-=======
-xx: Plus
+
 
 xx: Poiesz
->>>>>>> ef5e6ea9
 
 xx: Premier
 
 xx: Premieur
 
-<<<<<<< HEAD
 xx: ProActiv
 wikidata:en: Q136880765
-=======
+\
 xx: Prominent
->>>>>>> ef5e6ea9
 
 xx: ProPud
 
@@ -562,11 +517,6 @@
 wikidata:en: Q28459
 
 xx: Remia
-<<<<<<< HEAD
-=======
-web:en: en: www.remia.com
-web:nl: nl: www.remiafoodservice.nl
->>>>>>> ef5e6ea9
 
 xx: Renée Voltaire, Renee Voltaire
 wikidata:en: Q136622857
@@ -575,11 +525,9 @@
 
 xx: Risenta
 
-<<<<<<< HEAD
 xx: Roosterz & Co
-=======
+
 xx: Roze Bunker
->>>>>>> ef5e6ea9
 
 xx: Rydbergs
 
@@ -617,11 +565,9 @@
 xx: SIA Glass, SIA
 wikidata:en: Q7390267
 
-<<<<<<< HEAD
 xx: Smikkelhuys
 wikidata:en: Q136930176
-=======
-xx: Signature Foods
+\xx: Signature Foods
 web:en: en: www.signaturefoods.com
 
 xx: Signature Foods Tapas
@@ -629,7 +575,6 @@
 
 xx: Snack Fan
 # related_brand:en: en:aldi
->>>>>>> ef5e6ea9
 
 xx: Sol&Mar
 
@@ -665,12 +610,8 @@
 xx: Takovo
 wikidata:en: Q58177342
 
-<<<<<<< HEAD
-xx: TastyBasics
+xx: TastyBasics, Tasty Basics
 wikidata:en: Q136824528
-=======
-xx: Tasty Basics
->>>>>>> ef5e6ea9
 
 xx: tat, Tat Gıda
 #web:en: https://www.tatgida.com.tr/en/
@@ -696,13 +637,11 @@
 xx: Triumf Glass, Triumf
 wikidata:en: Q10704719
 
-<<<<<<< HEAD
 xx: Tuc
 # owner: Mondelez
-=======
+
 xx: Trophy Smaakmakers
 # associated brand: xx:Aldi
->>>>>>> ef5e6ea9
 
 xx: Turini
 
@@ -725,12 +664,10 @@
 
 xx: Valsølille
 
-<<<<<<< HEAD
 xx: Van de Boom
 wikidata:en: Q136891976
-=======
+
 xx: Van Eigen Deeg
->>>>>>> ef5e6ea9
 
 xx: Vemondo
 wikidata:en: Q136841178
@@ -763,12 +700,10 @@
 
 xx: Yeo's, Yeos
 
-<<<<<<< HEAD
 xx: Zanetti
-=======
+
 xx: Zaanlander
 # cheese brand of xx: Albert Heijn
->>>>>>> ef5e6ea9
 
 xx: Zeina's
 
@@ -786,9 +721,6 @@
 xx: Økolivet, Øko Livet
 
 xx: 1de Beste
-<<<<<<< HEAD
 wikidata:en: Q136929195
-=======
-
-xx: 움트리
->>>>>>> ef5e6ea9
+
+xx: 움트리