--- conflicted
+++ resolved
@@ -11,7 +11,8 @@
 # Note: an old draft owners/brands taxonomy lives in taxonomies/unused/brands.txt, but it is hierarchic, which is something we do not want in this taxonomy.
 # You can usefully read: https://wiki.openfoodfacts.org/Brands to get up and running on the subtleties of the topic.
 
-<<<<<<< HEAD
+xx: No brand
+comment:en: to be used when absolutely no brand (or proxy brand) can be found on the packaging.
 
 xx: 3 Hammers
 wikidata:en: Q4636496
@@ -79,11 +80,6 @@
 xx: Akafuku Mochi
 wikidata:en: Q736196
 
-=======
-xx: No brand
-comment:en: to be used when absolutely no brand (or proxy brand) can be found on the packaging.
->>>>>>> 95972083
-
 xx: Abbot Kinney's
 wikidata:en: Q136824393
 
@@ -93,11 +89,8 @@
 xx: AH Excellent, Albert Heijn Excellent
 wikidata:en: Q136928844
 
-<<<<<<< HEAD
-=======
 xx: AH to go
 wikidata:en: Q137104297
->>>>>>> 95972083
 
 xx: Albert Heijn Terra
 wikidata:en: Q136837987
@@ -323,16 +316,14 @@
 xx: Biscoff
 wikidata:en: Q116641741
 
-<<<<<<< HEAD
 xx: Bisto
 wikidata:en: Q4918509
 
 xx: Bit-O-Honey
 wikidata:en: Q4918651
-=======
+
 xx: BitesWeLove
 wikidata:en: Q136996105
->>>>>>> 95972083
 
 xx: Björnekulla
 wikidata:en: Q112757315
@@ -386,16 +377,14 @@
 
 xx: Bonne Maman
 
-<<<<<<< HEAD
 xx: Bon o Bon
 wikidata:en: Q5577630
-=======
+
 xx: Carbonell
 wikidata:en: Q8262951
 
 xx: Carrefour BIO
 wikidata:en: Q55221138
->>>>>>> 95972083
 
 xx: bonÀrea
 
@@ -423,14 +412,12 @@
 xx: Bran Buds
 wikidata:en: Q16845825
 
-<<<<<<< HEAD
 xx: bran flakes
 wikidata:en: Q55605867
-=======
+
 xx: Coop
 comment:en: This brand is used by different consumer cooperatives around the world. SOme disambiguation might be needed.
 wikidata:en: Q115764026
->>>>>>> 95972083
 
 xx: Branston
 wikidata:en: Q898848
@@ -474,16 +461,14 @@
 xx: Brussels Ketjep Dallas
 wikidata:en: Q109914388
 
-<<<<<<< HEAD
 xx: Brussels Ketjep Mayo
 wikidata:en: Q109914368
-=======
+
 xx: Délifrance
 wikidata:en: Q136996080
 # NL this brand is used by Home Baked Bread (Q136996055)
 
 xx: Delief
->>>>>>> 95972083
 
 xx: Brussels Ketjep Mostoed
 wikidata:en: Q109914580
@@ -500,15 +485,13 @@
 xx: Butterball
 wikidata:en: Q5002847
 
-<<<<<<< HEAD
 xx: Butterfinger
 wikidata:en: Q1018081
-=======
+
 xx: Driscoll's
 wikidata:en: Q136955368
 
 xx: Dr. Oetker
->>>>>>> 95972083
 
 xx: Butterkist
 wikidata:en: Q5002989
@@ -546,13 +529,12 @@
 xx: Cadbury Snack
 wikidata:en: Q5016282
 
-<<<<<<< HEAD
 xx: Café Bustelo
 wikidata:en: Q30638033
 
 xx: Calippo
 wikidata:en: Q595784
-=======
+
 xx: Eurobakker
 wikidata:en: Q137176343
 
@@ -564,7 +546,6 @@
 
 xx: Fazer
 wikidata:en: Q996907
->>>>>>> 95972083
 
 xx: CalorieMate
 wikidata:en: Q5023668
@@ -575,24 +556,21 @@
 xx: Cappy
 wikidata:en: Q4816890
 
-<<<<<<< HEAD
 xx: Captain's Wafers
 wikidata:en: Q5036496
-=======
+
 xx: Flevosap
 wikidata:en: Q137177197
 
 xx: Flora
 wikidata:en: Q5460271
->>>>>>> 95972083
 
 xx: Caramac
 wikidata:en: Q1035359
 
-<<<<<<< HEAD
 xx: Caramilk
 wikidata:en: Q2937863
-=======
+
 xx: Frank Le Gourmand
 wikidata:en: Q137168617
 
@@ -603,15 +581,13 @@
 xx: Frutesse
 comment:en: work trademark in Benelux
 wikidata:en: Q137177165
->>>>>>> 95972083
 
 xx: Carlos V chocolate bar
 wikidata:en: Q5042737
 
-<<<<<<< HEAD
 xx: Carnation
 wikidata:en: Q2939676
-=======
+
 xx: Galbusera
 wikidata:en: Q137049250
 
@@ -620,7 +596,6 @@
 wikidata:en: Q137049237
 
 xx: Garant
->>>>>>> 95972083
 
 xx: Carrefour BIO
 
@@ -638,14 +613,12 @@
 
 xx: Chaque Jour Sans Gluten
 
-<<<<<<< HEAD
 xx: Charleston Chew
 wikidata:en: Q5084112
-=======
+
 xx: Go Vega!
 commemt:en: no trademark found in Benelux or EU
 wikidata:en: Q137177089
->>>>>>> 95972083
 
 xx: Cheddars
 wikidata:en: Q5089198
@@ -689,13 +662,12 @@
 xx: Chien Tu Hot Pot
 wikidata:en: Q109344533
 
-<<<<<<< HEAD
 xx: Chiko Roll
 wikidata:en: Q5097475
 
 xx: Ching's Secret
 wikidata:en: Q5100971
-=======
+
 xx: Ikbal
 ar: إقبال
 wikidata:en: Q137049723
@@ -708,21 +680,18 @@
 wikidata:en: Q137151953
 
 xx: Indus
->>>>>>> 95972083
 
 xx: Chio Chips
 wikidata:en: Q108201931
 
-<<<<<<< HEAD
 xx: Chips Ahoy!
 wikidata:en: Q5101736
-=======
+
 xx: Ísey
 wikidata:en: Q16422529
 
 xx: Issawi Bageri, Bageri Issawi, Issawi, مخبز العيساوي, العيساوي
 #web:sv: https://www.issawi.se/
->>>>>>> 95972083
 
 xx: Chips Deluxe
 wikidata:en: Q5101733
@@ -730,13 +699,12 @@
 xx: Chipsella
 wikidata:en: Q133501907
 
-<<<<<<< HEAD
 xx: Chitato
 wikidata:en: Q123626364
 
 xx: Chitose
 wikidata:en: Q28683805
-=======
+
 xx: JUMBO, Jumbo
 comment:en: this brand seems only trademarked in the Benelux. It is a multipurpose brand that appears on goods, services, supermarkets and teh holding company.
 wikidata:en: Q136824505
@@ -744,7 +712,6 @@
 xx: Kania
 comment:en: private brand of Lidl
 wikidata:en: Q136824610
->>>>>>> 95972083
 
 xx: Choc Nut
 wikidata:en: Q43401222
@@ -1833,7 +1800,6 @@
 
 xx: Leader Price, Leaderprice
 
-<<<<<<< HEAD
 xx: Lean Cuisine
 wikidata:en: Q6509437
 
@@ -1848,11 +1814,10 @@
 
 xx: Life Savers
 wikidata:en: Q3238376
-=======
+
 xx: Limax Spolka
 comment:en: a proxy brand of the packager
 wikidata:en: Q137049303
->>>>>>> 95972083
 
 xx: Lindahls
 
@@ -3444,14 +3409,12 @@
 xx: Zeta
 wikidata:en: Q10724505
 
-<<<<<<< HEAD
 xx: Zooper Dooper
 wikidata:en: Q29026070
-=======
+
 xx: Zwagerman
 comment:en: Benelux word trademark
 wikidata:en: Q137104443
->>>>>>> 95972083
 
 xx: Änglamark, Anglemark
 wikidata:en: Q65229572
