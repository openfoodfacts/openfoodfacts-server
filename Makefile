--- conflicted
+++ resolved
@@ -181,17 +181,6 @@
 	@echo "🥫 Reading logs (Apache2, Nginx) …"
 	tail -f logs/**/*
 
-<<<<<<< HEAD
-cover:
-	@echo "🥫 running …"
-	${DOCKER_COMPOSE_TEST} run --rm backend perl -MDevel::Cover tests/unit/*.t
-
-codecov:
-	@echo "🥫 running …"
-	${DOCKER_COMPOSE_TEST} run --rm backend cover -report codecovbash
-
-coverage_txt:
-=======
 codecov_prepare: create_folders
 	@echo "🥫 Preparing to run code coverage…"
 	mkdir -p cover_db
@@ -204,7 +193,6 @@
 
 coverage_txt:
 	@echo "🥫 running cover to generate text report …"
->>>>>>> 462a7d06
 	${DOCKER_COMPOSE_TEST} run --rm backend cover
 
 #----------#
