#!/usr/bin/make

ifeq ($(findstring cmd.exe,$(SHELL)),cmd.exe)
    $(error "We do not suppport using cmd.exe on Windows, please run in a 'git bash' console")
endif


# use bash everywhere !
SHELL := /bin/bash
# some vars
ENV_FILE ?= .env
NAME = "ProductOpener"
MOUNT_POINT ?= /mnt
DOCKER_LOCAL_DATA ?= /srv/off/docker_data
OS := $(shell uname)

# mount point for shared data (default to the one on staging)
NFS_VOLUMES_ADDRESS ?= 10.0.0.3
NFS_VOLUMES_BASE_PATH ?= /rpool/staging-clones

export DOCKER_BUILDKIT=1
export COMPOSE_DOCKER_CLI_BUILD=1
UID ?= $(shell id -u)
export USER_UID:=${UID}
ifeq ($(OS), Darwin)
  export CPU_COUNT=$(shell sysctl -n hw.logicalcpu || echo 1)
else
  export CPU_COUNT=$(shell nproc || echo 1)
endif

# tell gitbash not to complete path
export MSYS_NO_PATHCONV=1

# load env variables
# also takes into account envrc (direnv file)
ifneq (,$(wildcard ./${ENV_FILE}))
    -include ${ENV_FILE}
    -include .envrc
    export
endif

ifneq (${EXTRA_ENV_FILE},'')
    -include ${EXTRA_ENV_FILE}
    export
endif


HOSTS=127.0.0.1 world.productopener.localhost fr.productopener.localhost static.productopener.localhost ssl-api.productopener.localhost fr-en.productopener.localhost
# commands aliases
DOCKER_COMPOSE=docker compose --env-file=${ENV_FILE} ${LOAD_EXTRA_ENV_FILE}
# we run tests in a specific project name to be separated from dev instances
# keep web-default for web contents
# we also publish mongodb on a separate port to avoid conflicts
# we also enable the possibility to fake services in po_test_runner
DOCKER_COMPOSE_TEST=WEB_RESOURCES_PATH=./web-default ROBOTOFF_URL="http://backend:8881/" GOOGLE_CLOUD_VISION_API_URL="http://backend:8881/" COMPOSE_PROJECT_NAME=${COMPOSE_PROJECT_NAME}_test PO_COMMON_PREFIX=test_ MONGO_EXPOSE_PORT=27027 docker compose --env-file=${ENV_FILE}
# Enable Redis only for integration tests
DOCKER_COMPOSE_INT_TEST=REDIS_URL="redis:6379" ${DOCKER_COMPOSE_TEST}

.DEFAULT_GOAL := usage

# this target is always to build, see https://www.gnu.org/software/make/manual/html_node/Force-Targets.html
_FORCE:

#------#
# Info #
#------#
info:
	@echo "${NAME} version: ${VERSION}"

usage:
	@echo "🥫 Welcome to the Open Food Facts project"
	@echo "🥫 See available commands at docker/README.md"
	@echo "🥫 or https://openfoodfacts.github.io/openfoodfacts-server/dev/ref-docker-commands/"

hello:
	@echo "🥫 Welcome to the Open Food Facts dev environment setup!"
	@echo "🥫 Note that the first installation might take a while to run, depending on your machine specs."
	@echo "🥫 Typical installation time on 8GB RAM, 4-core CPU, and decent network bandwith is about 10 min."
	@echo "🥫 Thanks for contributing to Open Food Facts!"
	@echo ""

goodbye:
	@echo "🥫 Cleaning up dev environment (remove containers, remove local folder binds, prune Docker system) …"

#-------#
# Local #
#-------#
dev: hello build init_backend _up import_sample_data create_mongodb_indexes refresh_product_tags
	@echo "🥫 You should be able to access your local install of Open Food Facts at http://world.openfoodfacts.localhost/"
	@echo "🥫 You have around 100 test products. Please run 'make import_prod_data' if you want a full production dump (~2M products)."

edit_etc_hosts:
	@grep -qxF -- "${HOSTS}" /etc/hosts || echo "${HOSTS}" >> /etc/hosts

create_folders:
# create some folders to avoid having them owned by root (when created by docker compose)
	@echo "🥫 Creating folders before docker compose use them."
	mkdir -p logs/apache2 logs/nginx debug html/data sftp || ( whoami; ls -l . ; false )

# TODO: Figure out events => actions and implement live reload
# live_reload:
# 	@echo "🥫 Installing when-changed …"
# 	pip3 install when-changed
# 	@echo "🥫 Watching directories for change …"
# 	when-changed -r lib/
# 	when-changed -r . -lib/ -html/ -logs/ -c "make restart_apache"
# 	when-changed . -x lib/ -x html/ -c "make restart_apache"
# 	when-changed -r docker/ docker-compose.yml .env -c "make restart"                                            # restart backend container on compose changes
# 	when-changed -r lib/ -c "make restart_apache"                                  							     # restart Apache on code changes
# 	when-changed -r html/ -r css/ -r scss/ -r icons/ -r Dockerfile Dockerfile.frontend package.json -c "make up" # rebuild containers

#----------------#
# Docker Compose #
#----------------#

# args variable may be use to eg. "--progress plain" option and keep logs on a failing build
build:
	@echo "🥫 Building containers …"
	${DOCKER_COMPOSE} build ${args} ${container} 2>&1

_up:
	@echo "🥫 Starting containers …"
	${DOCKER_COMPOSE} up -d 2>&1
	@echo "🥫 started service at http://openfoodfacts.localhost"

up: build create_folders _up

down:
	@echo "🥫 Bringing down containers …"
	${DOCKER_COMPOSE} down

hdown:
	@echo "🥫 Bringing down containers and associated volumes …"
	${DOCKER_COMPOSE} down -v

reset: hdown up

restart:
	@echo "🥫 Restarting frontend & backend containers …"
	${DOCKER_COMPOSE} restart backend frontend
	@echo "🥫  started service at http://openfoodfacts.localhost"

restart_db:
	@echo "🥫 Restarting MongoDB database …"
	${DOCKER_COMPOSE} restart mongodb

status:
	@echo "🥫 Getting container status …"
	${DOCKER_COMPOSE} ps

livecheck:
	@echo "🥫 Running livecheck …"
	docker/docker-livecheck.sh

log:
	@echo "🥫 Reading logs (docker compose) …"
	${DOCKER_COMPOSE} logs -f

tail:
	@echo "🥫 Reading logs (Apache2, Nginx) …"
	tail -f logs/**/*

codecov_prepare: create_folders
	@echo "🥫 Preparing to run code coverage…"
	mkdir -p cover_db
	${DOCKER_COMPOSE_TEST} run --rm backend cover -delete
	mkdir -p cover_db

codecov:
	@echo "🥫 running cover to generate a report usable by codecov …"
	${DOCKER_COMPOSE_TEST} run --rm backend cover -report codecovbash

coverage_txt:
	@echo "🥫 running cover to generate text report …"
	${DOCKER_COMPOSE_TEST} run --rm backend cover

#----------#
# Services #
#----------#
build_lang: create_folders
	@echo "🥫 Rebuild language"
    # Run build_lang.pl
    # Languages may build taxonomies on-the-fly so include GITHUB_TOKEN so results can be cached
	${DOCKER_COMPOSE} run --rm -e GITHUB_TOKEN=${GITHUB_TOKEN} backend perl -I/opt/product-opener/lib -I/opt/perl/local/lib/perl5 /opt/product-opener/scripts/build_lang.pl

build_lang_test: create_folders
# Run build_lang.pl in test env
	${DOCKER_COMPOSE_TEST} run --rm -e GITHUB_TOKEN=${GITHUB_TOKEN} backend perl -I/opt/product-opener/lib -I/opt/perl/local/lib/perl5 /opt/product-opener/scripts/build_lang.pl

# use this in dev if you messed up with permissions or user uid/gid
reset_owner:
	@echo "🥫 reset owner"
	${DOCKER_COMPOSE_TEST} run --rm --no-deps --user root backend chown www-data:www-data -R /opt/product-opener/ /mnt/podata /var/log/apache2 /var/log/httpd  || true
	${DOCKER_COMPOSE_TEST} run --rm --no-deps --user root frontend chown www-data:www-data -R /opt/product-opener/html/images/icons/dist /opt/product-opener/html/js/dist /opt/product-opener/html/css/dist

init_backend: build_taxonomies build_lang

create_mongodb_indexes:
	@echo "🥫 Creating MongoDB indexes …"
	docker cp conf/mongodb/create_indexes.js $(shell docker compose ps -q mongodb):/data/db
	${DOCKER_COMPOSE} exec -T mongodb //bin/sh -c "mongo off /data/db/create_indexes.js"

refresh_product_tags:
	@echo "🥫 Refreshing product data cached in Postgres …"
	${DOCKER_COMPOSE} run --rm backend perl /opt/product-opener/scripts/refresh_postgres.pl ${from}

import_sample_data:
	@ if [[ "${PRODUCT_OPENER_FLAVOR_SHORT}" = "off" &&  "${PRODUCERS_PLATFORM}" != "1" ]]; then \
   		echo "🥫 Importing sample data (~200 products) into MongoDB …"; \
		${DOCKER_COMPOSE} run --rm backend bash /opt/product-opener/scripts/import_sample_data.sh; \
	else \
	 	echo "🥫 Not importing sample data into MongoDB (only for po_off project)"; \
	fi
	
import_more_sample_data:
	@echo "🥫 Importing sample data (~2000 products) into MongoDB …"
	${DOCKER_COMPOSE} run --rm backend bash /opt/product-opener/scripts/import_more_sample_data.sh

# this command is used to import data on the mongodb used on staging environment
import_prod_data:
	@echo "🥫 Importing production data (~2M products) into MongoDB …"
	@echo "🥫 This might take up to 10 mn, so feel free to grab a coffee!"
	@echo "🥫 Removing old archive in case you have one"
	( rm -f ./html/data/openfoodfacts-mongodbdump.gz || true ) && ( rm -f ./html/data/gz-sha256sum || true )
	@echo "🥫 Downloading full MongoDB dump from production …"
# verify we got sufficient space, NEEDED is in octet, LEFT in ko, we normalize to MB and NEEDED is multiplied by two (because it also will be imported)
	NEEDED=$$(curl -s --head https://static.openfoodfacts.org/data/openfoodfacts-mongodbdump.gz|grep -i content-length: |cut -d ":" -f 2|tr -d " \r\n\t"); \
	  LEFT=$$(df . -k --output=avail |tail -n 1); \
	  NEEDED=$$(($$NEEDED/1048576 * 2)); \
	  LEFT=$$(($$LEFT/1024)); \
	  if [[ $$LEFT -lt $$NEEDED ]]; then >&2 echo "NOT ENOUGH SPACE LEFT ON DEVICE: $$NEEDED MB > $$LEFT MB"; exit 1; fi
	wget --no-verbose https://static.openfoodfacts.org/data/openfoodfacts-mongodbdump.gz -P ./html/data
	wget --no-verbose https://static.openfoodfacts.org/data/gz-sha256sum -P ./html/data
	cd ./html/data && sha256sum --check gz-sha256sum
	@echo "🥫 Restoring the MongoDB dump …"
	${DOCKER_COMPOSE} exec -T mongodb //bin/sh -c "cd /data/db && mongorestore --quiet --drop --gzip --archive=/import/openfoodfacts-mongodbdump.gz"
	rm html/data/openfoodfacts-mongodbdump.gz && rm html/data/gz-sha256sum

#--------#
# Checks #
#--------#

front_npm_update:
	COMPOSE_PATH_SEPARATOR=";" COMPOSE_FILE="docker-compose.yml;docker/dev.yml;docker/jslint.yml" docker compose run --rm dynamicfront  npm update

front_lint:
	COMPOSE_PATH_SEPARATOR=";" COMPOSE_FILE="docker-compose.yml;docker/dev.yml;docker/jslint.yml" docker compose run --rm dynamicfront  npm run lint

front_build:
	COMPOSE_PATH_SEPARATOR=";" COMPOSE_FILE="docker-compose.yml;docker/dev.yml;docker/jslint.yml" docker compose run --rm dynamicfront  npm run build


checks: front_build front_lint check_perltidy check_perl_fast check_critic
# TODO: add check_taxonomies when taxonomies ready

lint: lint_perltidy
# TODO: add lint_taxonomies when taxonomies ready

tests: build_taxonomies_test build_lang_test unit_test integration_test

# add COVER_OPTS='-e HARNESS_PERL_SWITCHES="-MDevel::Cover"' if you want to trigger code coverage report generation
unit_test: create_folders
	@echo "🥫 Running unit tests …"
	${DOCKER_COMPOSE_TEST} up -d memcached postgres mongodb
	${DOCKER_COMPOSE_TEST} run ${COVER_OPTS} -T --rm backend prove -l --jobs ${CPU_COUNT} -r tests/unit
	${DOCKER_COMPOSE_TEST} stop
	@echo "🥫 unit tests success"

integration_test: create_folders
	@echo "🥫 Running integration tests …"
# we launch the server and run tests within same container
# we also need dynamicfront for some assets to exists
# this is the place where variables are important
	${DOCKER_COMPOSE_INT_TEST} up -d memcached postgres mongodb backend dynamicfront incron minion redis
# note: we need the -T option for ci (non tty environment)
	${DOCKER_COMPOSE_INT_TEST} exec ${COVER_OPTS}  -T backend prove -l -r tests/integration
	${DOCKER_COMPOSE_INT_TEST} stop
	@echo "🥫 integration tests success"

# stop all tests dockers
test-stop:
	@echo "🥫 Stopping test dockers"
	${DOCKER_COMPOSE_TEST} stop

# usage:  make test-unit test=test-name.t
# you can add args= to pass options, like args="-d" to debug
test-unit: guard-test create_folders
	@echo "🥫 Running test: 'tests/unit/${test}' …"
	${DOCKER_COMPOSE_TEST} up -d memcached postgres mongodb
	${DOCKER_COMPOSE_TEST} run --rm backend perl ${args} tests/unit/${test}

# usage:  make test-int test=test-name.t
# to update expected results: make test-int test="test-name.t --update-expected-results"
# you can add args= to pass options, like args="-d" to debug
test-int: guard-test create_folders
	@echo "🥫 Running test: 'tests/integration/${test}' …"
	${DOCKER_COMPOSE_INT_TEST} up -d memcached postgres mongodb backend dynamicfront incron minion redis
	${DOCKER_COMPOSE_INT_TEST} exec backend perl ${args} tests/integration/${test}
# better shutdown, for if we do a modification of the code, we need a restart
	${DOCKER_COMPOSE_INT_TEST} stop backend

# stop all docker tests containers
stop_tests:
	${DOCKER_COMPOSE_TEST} stop

# clean tests, remove containers and volume (useful if you changed env variables, etc.)
clean_tests:
	${DOCKER_COMPOSE_TEST} down -v --remove-orphans

update_tests_results: build_taxonomies_test build_lang_test
	@echo "🥫 Updated expected test results with actuals for easy Git diff"
	${DOCKER_COMPOSE_TEST} up -d memcached postgres mongodb backend dynamicfront incron
	${DOCKER_COMPOSE_TEST} run --no-deps --rm -e GITHUB_TOKEN=${GITHUB_TOKEN} backend /opt/product-opener/scripts/taxonomies/build_tags_taxonomy.pl ${name}
	${DOCKER_COMPOSE_TEST} run --rm backend perl -I/opt/product-opener/lib -I/opt/perl/local/lib/perl5 /opt/product-opener/scripts/build_lang.pl
	${DOCKER_COMPOSE_TEST} exec -T -w /opt/product-opener/tests backend bash update_tests_results.sh
	${DOCKER_COMPOSE_TEST} stop

bash:
	@echo "🥫 Open a bash shell in the backend container"
	${DOCKER_COMPOSE} run --rm -w /opt/product-opener backend bash

bash_test:
	@echo "🥫 Open a bash shell in the test container"
	${DOCKER_COMPOSE_TEST} run --rm -w /opt/product-opener backend bash

# check perl compiles, (pattern rule) / but only for newer files
%.pm %.pl %.t: _FORCE
	@if [[ -f $@ ]]; then PO_NO_LOAD_DATA=1 perl -c -CS -Ilib $@; else true; fi


# TO_CHECK look at changed files (compared to main) with extensions .pl, .pm, .t
# filter out obsolete scripts
# the ls at the end is to avoid removed files.
# the first commad is to check we have git (to avoid trying to run this line inside the container on check_perl*)
# We have to finally filter out "." as this will the output if we have no file
TO_CHECK := $(shell [ -x "`which git 2>/dev/null`" ] && git diff origin/main --name-only | grep  '.*\.\(pl\|pm\|t\)$$' | grep -v "scripts/obsolete" | xargs ls -d 2>/dev/null | grep -v "^.$$" )

check_perl_fast:
	@echo "🥫 Checking ${TO_CHECK}"
	test -z "${TO_CHECK}" || \
	  ${DOCKER_COMPOSE} run --rm backend make -j ${CPU_COUNT} ${TO_CHECK} || \
	  ( echo "Perl syntax errors! Look at 'failed--compilation' in above logs" && false )

check_translations:
	@echo "🥫 Checking translations"
	${DOCKER_COMPOSE} run --rm backend scripts/check-translations.sh

# check all perl files compile (takes time, but needed to check a function rename did not break another module !)
# IMPORTANT: We exclude some files that are in .check_perl_excludes
check_perl:
	@echo "🥫 Checking all perl files"
<<<<<<< HEAD
	${DOCKER_COMPOSE} run --rm --no-deps backend make -j ${CPU_COUNT} cgi/*.pl scripts/*.pl lib/*.pl lib/ProductOpener/*.pm
=======
	@if grep -P '^\s*$$' .check_perl_excludes; then echo "No blank line accepted in .check_perl_excludes, fix it"; false; fi
	ALL_PERL_FILES=$$(find . -regex ".*\.\(p[lm]\|t\)"|grep -v "/\."|grep -v "/obsolete/"| grep -vFf .check_perl_excludes) ; \
	${DOCKER_COMPOSE} run --rm --no-deps backend make -j ${CPU_COUNT} $$ALL_PERL_FILES  || \
	  ( echo "Perl syntax errors! Look at 'failed--compilation' in above logs" && false )
>>>>>>> ad1b2b06

# check with perltidy
# we exclude files that are in .perltidy_excludes
# see %.pl %.pm %.t rule above that compiles files individually
TO_TIDY_CHECK := $(shell echo ${TO_CHECK}| tr " " "\n" | grep -vFf .perltidy_excludes)
check_perltidy:
	@echo "🥫 Checking with perltidy ${TO_TIDY_CHECK}"
	@if grep -P '^\s*$$' .perltidy_excludes; then echo "No blank line accepted in .perltidy_excludes, fix it"; false; fi
	test -z "${TO_TIDY_CHECK}" || ${DOCKER_COMPOSE} run --rm --no-deps backend perltidy --assert-tidy -opath=/tmp/ --standard-error-output ${TO_TIDY_CHECK}

# same as check_perltidy, but this time applying changes
lint_perltidy:
	@echo "🥫 Linting with perltidy ${TO_TIDY_CHECK}"
	@if grep -P '^\s*$$' .perltidy_excludes; then echo "No blank line accepted in .perltidy_excludes, fix it"; false; fi
	test -z "${TO_TIDY_CHECK}" || ${DOCKER_COMPOSE} run --rm --no-deps backend perltidy --standard-error-output -b -bext=/ ${TO_TIDY_CHECK}


#Checking with Perl::Critic
# adding an echo of search.pl in case no files are edited
# note: to run a complete critic on all files (when you change policy), use:
# find . -regex ".*\.\(p[lM]\|t\)"|grep -v "/\."|grep -v "/obsolete/"|xargs docker compose run --rm --no-deps -T backend perlcritic
check_critic:
	@echo "🥫 Checking with perlcritic"
	test -z "${TO_CHECK}" || ${DOCKER_COMPOSE} run --rm --no-deps backend perlcritic ${TO_CHECK}

TAXONOMIES_TO_CHECK := $(shell [ -x "`which git 2>/dev/null`" ] && git diff origin/main --name-only | grep  'taxonomies*/*\.txt$$' | grep -v '\.result.txt' | xargs ls -d 2>/dev/null | grep -v "^.$$")

check_taxonomies:
	@echo "🥫 Checking taxonomies"
	test -z "${TAXONOMIES_TO_CHECK}" || \
	${DOCKER_COMPOSE} run --rm --no-deps backend scripts/taxonomies/sort_each_taxonomy_entry.sh --check ${TAXONOMIES_TO_CHECK}

lint_taxonomies:
	@echo "🥫 Linting taxonomies"
	test -z "${TAXONOMIES_TO_CHECK}" || \
	${DOCKER_COMPOSE} run --rm --no-deps backend scripts/taxonomies/sort_each_taxonomy_entry.sh ${TAXONOMIES_TO_CHECK}


check_openapi_v2:
	docker run --rm \
		-v ${PWD}:/local openapitools/openapi-generator-cli validate --recommend \
		-i /local/docs/api/ref/api.yml

check_openapi_v3:
	docker run --rm \
		-v ${PWD}:/local openapitools/openapi-generator-cli validate --recommend \
		-i /local/docs/api/ref/api-v3.yml

check_openapi: check_openapi_v2 check_openapi_v3

#-------------#
# Compilation #
#-------------#

build_taxonomies: create_folders
	@echo "🥫 build taxonomies"
    # GITHUB_TOKEN might be empty, but if it's a valid token it enables pushing taxonomies to build cache repository
	${DOCKER_COMPOSE} run --no-deps --rm -e GITHUB_TOKEN=${GITHUB_TOKEN} backend /opt/product-opener/scripts/taxonomies/build_tags_taxonomy.pl ${name}

rebuild_taxonomies: build_taxonomies

build_taxonomies_test: create_folders
	@echo "🥫 build taxonomies"
    # GITHUB_TOKEN might be empty, but if it's a valid token it enables pushing taxonomies to build cache repository
	${DOCKER_COMPOSE_TEST} run --no-deps --rm -e GITHUB_TOKEN=${GITHUB_TOKEN} backend /opt/product-opener/scripts/taxonomies/build_tags_taxonomy.pl ${name}


_clean_old_external_volumes:
# THIS IS A MIGRATION STEP, TO BE REMOVED IN THE FUTURE
# we need to stop dockers to remove old volumes
	( docker volume inspect ${COMPOSE_PROJECT_NAME}_{users,orgs,products,product_images} | grep /rpool/off/clones && docker compose down ) || true
	( docker volume inspect ${COMPOSE_PROJECT_NAME}_users|grep /rpool/off/clones && docker volume rm ${COMPOSE_PROJECT_NAME}_users ) || true
	( docker volume inspect ${COMPOSE_PROJECT_NAME}_orgs|grep /rpool/off/clones && docker volume rm ${COMPOSE_PROJECT_NAME}_orgs ) || true
	( docker volume inspect ${COMPOSE_PROJECT_NAME}_products|grep /rpool/off/clones && docker volume rm ${COMPOSE_PROJECT_NAME}_products ) || true
	( docker volume inspect ${COMPOSE_PROJECT_NAME}_product_images|grep /rpool/off/clones && docker volume rm ${COMPOSE_PROJECT_NAME}_product_images ) || true

#------------#
# Production #
#------------#
create_external_volumes: _clean_old_external_volumes
	@echo "🥫 Creating external volumes (production only) …"
# zfs clones hosted on Ovh3 as NFS
	[[ -n "${PRODUCT_OPENER_FLAVOR_SHORT}" ]] || (echo "🥫 PRODUCT_OPENER_FLAVOR_SHORT is not set, can't create external volumes" && exit 1)
	docker volume create --driver=local --opt type=nfs --opt o=addr=${NFS_VOLUMES_ADDRESS},rw,nolock --opt device=:${NFS_VOLUMES_BASE_PATH}/users ${COMPOSE_PROJECT_NAME}_users
	docker volume create --driver=local --opt type=nfs --opt o=addr=${NFS_VOLUMES_ADDRESS},rw,nolock --opt device=:${NFS_VOLUMES_BASE_PATH}/${PRODUCT_OPENER_FLAVOR_SHORT}-products ${COMPOSE_PROJECT_NAME}_products
	docker volume create --driver=local --opt type=nfs --opt o=addr=${NFS_VOLUMES_ADDRESS},rw,nolock --opt device=:${NFS_VOLUMES_BASE_PATH}/${PRODUCT_OPENER_FLAVOR_SHORT}-images/products ${COMPOSE_PROJECT_NAME}_product_images
	docker volume create --driver=local --opt type=nfs --opt o=addr=${NFS_VOLUMES_ADDRESS},rw,nolock --opt device=:${NFS_VOLUMES_BASE_PATH}/orgs ${COMPOSE_PROJECT_NAME}_orgs
# local data
	docker volume create --driver=local -o type=none -o o=bind -o device=${DOCKER_LOCAL_DATA}/data ${COMPOSE_PROJECT_NAME}_html_data
	docker volume create --driver=local -o type=none -o o=bind -o device=${DOCKER_LOCAL_DATA}/build_cache ${COMPOSE_PROJECT_NAME}_build_cache
	docker volume create --driver=local -o type=none -o o=bind -o device=${DOCKER_LOCAL_DATA}/podata ${COMPOSE_PROJECT_NAME}_podata
# note for this one, it should be shared with pro instance in the future
	docker volume create --driver=local -o type=none -o o=bind -o device=${DOCKER_LOCAL_DATA}/export_files ${COMPOSE_PROJECT_NAME}_export_files
# Create Redis volume
	docker volume create --driver=local -o type=none -o o=bind -o device=${DOCKER_LOCAL_DATA}/redis ${COMPOSE_PROJECT_NAME}_redisdata

create_external_networks:
	@echo "🥫 Creating external networks (production only) …"
	docker network create --driver=bridge --subnet="172.30.0.0/16" ${COMPOSE_PROJECT_NAME}_webnet \
	|| echo "network already exists"

#---------#
# Cleanup #
#---------#
prune:
	@echo "🥫 Pruning unused Docker artifacts (save space) …"
	docker system prune -af

prune_cache:
	@echo "🥫 Pruning Docker builder cache …"
	docker builder prune -f

clean_folders: clean_logs
	( rm html/images/products || true )
	( rm -rf node_modules/ || true )
	( rm -rf html/data/i18n/ || true )
	( rm -rf html/{css,js}/dist/ || true )
	( rm -rf tmp/ || true )

clean_logs:
	( rm -f logs/* logs/apache2/* logs/nginx/* || true )


clean: goodbye hdown prune prune_cache clean_folders

#-----------#
# Utilities #
#-----------#

guard-%: # guard clause for targets that require an environment variable (usually used as an argument)
	@ if [ "${${*}}" = "" ]; then \
   		echo "Environment variable '$*' is not set"; \
   		exit 1; \
	fi;
<|MERGE_RESOLUTION|>--- conflicted
+++ resolved
@@ -349,14 +349,11 @@
 # IMPORTANT: We exclude some files that are in .check_perl_excludes
 check_perl:
 	@echo "🥫 Checking all perl files"
-<<<<<<< HEAD
-	${DOCKER_COMPOSE} run --rm --no-deps backend make -j ${CPU_COUNT} cgi/*.pl scripts/*.pl lib/*.pl lib/ProductOpener/*.pm
-=======
+
 	@if grep -P '^\s*$$' .check_perl_excludes; then echo "No blank line accepted in .check_perl_excludes, fix it"; false; fi
 	ALL_PERL_FILES=$$(find . -regex ".*\.\(p[lm]\|t\)"|grep -v "/\."|grep -v "/obsolete/"| grep -vFf .check_perl_excludes) ; \
 	${DOCKER_COMPOSE} run --rm --no-deps backend make -j ${CPU_COUNT} $$ALL_PERL_FILES  || \
 	  ( echo "Perl syntax errors! Look at 'failed--compilation' in above logs" && false )
->>>>>>> ad1b2b06
 
 # check with perltidy
 # we exclude files that are in .perltidy_excludes
