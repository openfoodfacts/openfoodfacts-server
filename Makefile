#!/usr/bin/make

ifeq ($(findstring cmd.exe,$(SHELL)),cmd.exe)
    $(error "We do not suppport using cmd.exe on Windows, please run in a 'git bash' console")
endif


# use bash everywhere !
SHELL := /bin/bash
# some vars
ENV_FILE ?= .env
NAME = "ProductOpener"
MOUNT_POINT ?= /mnt
DOCKER_LOCAL_DATA ?= /srv/off/docker_data
OS := $(shell uname)

# mount point for shared data (default to the one on staging)
NFS_VOLUMES_ADDRESS ?= 10.0.0.3
NFS_VOLUMES_BASE_PATH ?= /rpool/staging-clones

export DOCKER_BUILDKIT=1
export COMPOSE_DOCKER_CLI_BUILD=1
UID ?= $(shell id -u)
export USER_UID:=${UID}
ifeq ($(OS), Darwin)
  export CPU_COUNT=$(shell sysctl -n hw.logicalcpu || echo 1)
else
  export CPU_COUNT=$(shell nproc || echo 1)
endif

# tell gitbash not to complete path
export MSYS_NO_PATHCONV=1

# load env variables
# also takes into account envrc (direnv file)
ifneq (,$(wildcard ./${ENV_FILE}))
    -include ${ENV_FILE}
    -include .envrc
    export
endif

ifneq (${EXTRA_ENV_FILE},'')
    -include ${EXTRA_ENV_FILE}
    export
endif


HOSTS=127.0.0.1 world.productopener.localhost fr.productopener.localhost static.productopener.localhost ssl-api.productopener.localhost fr-en.productopener.localhost
# commands aliases
DOCKER_COMPOSE=docker compose --env-file=${ENV_FILE} ${LOAD_EXTRA_ENV_FILE}
# we run tests in a specific project name to be separated from dev instances
# keep web-default for web contents
# we also publish mongodb on a separate port to avoid conflicts
# we also enable the possibility to fake services in po_test_runner
DOCKER_COMPOSE_TEST=WEB_RESOURCES_PATH=./web-default ROBOTOFF_URL="http://backend:8881/" GOOGLE_CLOUD_VISION_API_URL="http://backend:8881/" COMPOSE_PROJECT_NAME=${COMPOSE_PROJECT_NAME}_test PO_COMMON_PREFIX=test_ MONGO_EXPOSE_PORT=27027 docker compose --env-file=${ENV_FILE}
# Enable Redis only for integration tests
DOCKER_COMPOSE_INT_TEST=REDIS_URL="redis:6379" ${DOCKER_COMPOSE_TEST}
TEST_CMD ?= yath test -PProductOpener::LoadData

.DEFAULT_GOAL := usage

# this target is always to build, see https://www.gnu.org/software/make/manual/html_node/Force-Targets.html
_FORCE:

#------#
# Info #
#------#
info:
	@echo "${NAME} version: ${VERSION}"

usage:
	@echo "🥫 Welcome to the Open Food Facts project"
	@echo "🥫 See available commands at docker/README.md"
	@echo "🥫 or https://openfoodfacts.github.io/openfoodfacts-server/dev/ref-docker-commands/"

hello:
	@echo "🥫 Welcome to the Open Food Facts dev environment setup!"
	@echo "🥫 Note that the first installation might take a while to run, depending on your machine specs."
	@echo "🥫 Typical installation time on 8GB RAM, 4-core CPU, and decent network bandwith is about 10 min."
	@echo "🥫 Thanks for contributing to Open Food Facts!"
	@echo ""

goodbye:
	@echo "🥫 Cleaning up dev environment (remove containers, remove local folder binds, prune Docker system) …"

#-------#
# Local #
#-------#
dev: hello build init_backend _up import_sample_data create_mongodb_indexes refresh_product_tags
	@echo "🥫 You should be able to access your local install of Open Food Facts at http://world.openfoodfacts.localhost/"
	@echo "🥫 You have around 100 test products. Please run 'make import_prod_data' if you want a full production dump (~2M products)."

edit_etc_hosts:
	@grep -qxF -- "${HOSTS}" /etc/hosts || echo "${HOSTS}" >> /etc/hosts

create_folders:
# create some folders to avoid having them owned by root (when created by docker compose)
	@echo "🥫 Creating folders before docker compose use them."
	mkdir -p logs/apache2 logs/nginx debug html/data sftp || ( whoami; ls -l . ; false )

# TODO: Figure out events => actions and implement live reload
# live_reload:
# 	@echo "🥫 Installing when-changed …"
# 	pip3 install when-changed
# 	@echo "🥫 Watching directories for change …"
# 	when-changed -r lib/
# 	when-changed -r . -lib/ -html/ -logs/ -c "make restart_apache"
# 	when-changed . -x lib/ -x html/ -c "make restart_apache"
# 	when-changed -r docker/ docker-compose.yml .env -c "make restart"                                            # restart backend container on compose changes
# 	when-changed -r lib/ -c "make restart_apache"                                  							     # restart Apache on code changes
# 	when-changed -r html/ -r css/ -r scss/ -r icons/ -r Dockerfile Dockerfile.frontend package.json -c "make up" # rebuild containers

#----------------#
# Docker Compose #
#----------------#

# args variable may be use to eg. "--progress plain" option and keep logs on a failing build
build:
	@echo "🥫 Building containers …"
	${DOCKER_COMPOSE} build ${args} ${container} 2>&1

_up:
	@echo "🥫 Starting containers …"
	${DOCKER_COMPOSE} up -d 2>&1
	@echo "🥫 started service at http://openfoodfacts.localhost"

up: build create_folders _up

down:
	@echo "🥫 Bringing down containers …"
	${DOCKER_COMPOSE} down

hdown:
	@echo "🥫 Bringing down containers and associated volumes …"
	${DOCKER_COMPOSE} down -v

reset: hdown up

restart:
	@echo "🥫 Restarting frontend & backend containers …"
	${DOCKER_COMPOSE} restart backend frontend
	@echo "🥫  started service at http://openfoodfacts.localhost"

restart_db:
	@echo "🥫 Restarting MongoDB database …"
	${DOCKER_COMPOSE} restart mongodb

status:
	@echo "🥫 Getting container status …"
	${DOCKER_COMPOSE} ps

livecheck:
	@echo "🥫 Running livecheck …"
	docker/docker-livecheck.sh

log:
	@echo "🥫 Reading logs (docker compose) …"
	${DOCKER_COMPOSE} logs -f

tail:
	@echo "🥫 Reading logs (Apache2, Nginx) …"
	tail -f logs/**/*

codecov_prepare: create_folders
	@echo "🥫 Preparing to run code coverage…"
	mkdir -p cover_db
	${DOCKER_COMPOSE_TEST} run --rm backend cover -delete
	mkdir -p cover_db

codecov:
	@echo "🥫 running cover to generate a report usable by codecov …"
	${DOCKER_COMPOSE_TEST} run --rm backend cover -report codecovbash

coverage_txt:
	@echo "🥫 running cover to generate text report …"
	${DOCKER_COMPOSE_TEST} run --rm backend cover

#----------#
# Services #
#----------#
build_lang: create_folders
	@echo "🥫 Rebuild language"
    # Run build_lang.pl
    # Languages may build taxonomies on-the-fly so include GITHUB_TOKEN so results can be cached
	${DOCKER_COMPOSE} run --rm -e GITHUB_TOKEN=${GITHUB_TOKEN} backend perl -I/opt/product-opener/lib -I/opt/perl/local/lib/perl5 /opt/product-opener/scripts/build_lang.pl

build_lang_test: create_folders
# Run build_lang.pl in test env
	${DOCKER_COMPOSE_TEST} run --rm -e GITHUB_TOKEN=${GITHUB_TOKEN} backend perl -I/opt/product-opener/lib -I/opt/perl/local/lib/perl5 /opt/product-opener/scripts/build_lang.pl

# use this in dev if you messed up with permissions or user uid/gid
reset_owner:
	@echo "🥫 reset owner"
	${DOCKER_COMPOSE_TEST} run --rm --no-deps --user root backend chown www-data:www-data -R /opt/product-opener/ /mnt/podata /var/log/apache2 /var/log/httpd  || true
	${DOCKER_COMPOSE_TEST} run --rm --no-deps --user root frontend chown www-data:www-data -R /opt/product-opener/html/images/icons/dist /opt/product-opener/html/js/dist /opt/product-opener/html/css/dist

init_backend: build_taxonomies build_lang

create_mongodb_indexes:
	@echo "🥫 Creating MongoDB indexes …"
	docker cp conf/mongodb/create_indexes.js $(shell docker compose ps -q mongodb):/data/db
	${DOCKER_COMPOSE} exec -T mongodb //bin/sh -c "mongo off /data/db/create_indexes.js"

refresh_product_tags:
	@echo "🥫 Refreshing product data cached in Postgres …"
	${DOCKER_COMPOSE} run --rm backend perl /opt/product-opener/scripts/refresh_postgres.pl ${from}

import_sample_data:
	@ if [[ "${PRODUCT_OPENER_FLAVOR_SHORT}" = "off" &&  "${PRODUCERS_PLATFORM}" != "1" ]]; then \
   		echo "🥫 Importing sample data (~200 products) into MongoDB …"; \
		${DOCKER_COMPOSE} run --rm backend bash /opt/product-opener/scripts/import_sample_data.sh; \
	else \
	 	echo "🥫 Not importing sample data into MongoDB (only for po_off project)"; \
	fi
	
import_more_sample_data:
	@echo "🥫 Importing sample data (~2000 products) into MongoDB …"
	${DOCKER_COMPOSE} run --rm backend bash /opt/product-opener/scripts/import_more_sample_data.sh

# this command is used to import data on the mongodb used on staging environment
import_prod_data:
	@echo "🥫 Importing production data (~2M products) into MongoDB …"
	@echo "🥫 This might take up to 10 mn, so feel free to grab a coffee!"
	@echo "🥫 Removing old archive in case you have one"
	( rm -f ./html/data/openfoodfacts-mongodbdump.gz || true ) && ( rm -f ./html/data/gz-sha256sum || true )
	@echo "🥫 Downloading full MongoDB dump from production …"
# verify we got sufficient space, NEEDED is in octet, LEFT in ko, we normalize to MB and NEEDED is multiplied by two (because it also will be imported)
	NEEDED=$$(curl -s --head https://static.openfoodfacts.org/data/openfoodfacts-mongodbdump.gz|grep -i content-length: |cut -d ":" -f 2|tr -d " \r\n\t"); \
	  LEFT=$$(df . -k --output=avail |tail -n 1); \
	  NEEDED=$$(($$NEEDED/1048576 * 2)); \
	  LEFT=$$(($$LEFT/1024)); \
	  if [[ $$LEFT -lt $$NEEDED ]]; then >&2 echo "NOT ENOUGH SPACE LEFT ON DEVICE: $$NEEDED MB > $$LEFT MB"; exit 1; fi
	wget --no-verbose https://static.openfoodfacts.org/data/openfoodfacts-mongodbdump.gz -P ./html/data
	wget --no-verbose https://static.openfoodfacts.org/data/gz-sha256sum -P ./html/data
	cd ./html/data && sha256sum --check gz-sha256sum
	@echo "🥫 Restoring the MongoDB dump …"
	${DOCKER_COMPOSE} exec -T mongodb //bin/sh -c "cd /data/db && mongorestore --quiet --drop --gzip --archive=/import/openfoodfacts-mongodbdump.gz"
	rm html/data/openfoodfacts-mongodbdump.gz && rm html/data/gz-sha256sum

#--------#
# Checks #
#--------#

front_npm_update:
	COMPOSE_PATH_SEPARATOR=";" COMPOSE_FILE="docker-compose.yml;docker/dev.yml;docker/jslint.yml" docker compose run --rm dynamicfront  npm update

front_lint:
	COMPOSE_PATH_SEPARATOR=";" COMPOSE_FILE="docker-compose.yml;docker/dev.yml;docker/jslint.yml" docker compose run --rm dynamicfront  npm run lint

front_build:
	COMPOSE_PATH_SEPARATOR=";" COMPOSE_FILE="docker-compose.yml;docker/dev.yml;docker/jslint.yml" docker compose run --rm dynamicfront  npm run build


checks: front_build front_lint check_perltidy check_perl_fast check_critic
# TODO: add check_taxonomies when taxonomies ready

lint: lint_perltidy
# TODO: add lint_taxonomies when taxonomies ready

tests: build_taxonomies_test build_lang_test unit_test integration_test

# add COVER_OPTS='-e HARNESS_PERL_SWITCHES="-MDevel::Cover"' if you want to trigger code coverage report generation
unit_test: create_folders
	@echo "🥫 Running unit tests …"
	${DOCKER_COMPOSE_TEST} up -d memcached postgres mongodb
	${DOCKER_COMPOSE_TEST} run ${COVER_OPTS} -e PO_EAGER_LOAD_DATA=1 -T --rm backend yath test --job-count=${CPU_COUNT} -PProductOpener::LoadData  tests/unit
	${DOCKER_COMPOSE_TEST} stop
	@echo "🥫 unit tests success"

integration_test: create_folders
	@echo "🥫 Running integration tests …"
# we launch the server and run tests within same container
# we also need dynamicfront for some assets to exists
# this is the place where variables are important
	${DOCKER_COMPOSE_INT_TEST} up -d memcached postgres mongodb backend dynamicfront incron minion keycloak redis redis-listener frontend
# note: we need the -T option for ci (non tty environment)
	${DOCKER_COMPOSE_INT_TEST} exec ${COVER_OPTS} -e PO_EAGER_LOAD_DATA=1 -T backend yath -PProductOpener::LoadData tests/integration
	${DOCKER_COMPOSE_INT_TEST} stop
	@echo "🥫 integration tests success"

# stop all tests dockers
test-stop:
	@echo "🥫 Stopping test dockers"
	${DOCKER_COMPOSE_TEST} stop

# usage:  make test-unit test=test-name.t
# you can use TEST_CMD to change test command, like TEST_CMD="perl -d" to debug a test
# you can also add args= to pass more options to your test command
test-unit: guard-test create_folders
	@echo "🥫 Running test: 'tests/unit/${test}' …"
	${DOCKER_COMPOSE_TEST} up -d memcached postgres mongodb
	${DOCKER_COMPOSE_TEST} run --rm -e PO_EAGER_LOAD_DATA=1 backend ${TEST_CMD} ${args} tests/unit/${test}

# usage:  make test-int test=test-name.t
# to update expected results: make test-int test="test-name.t :: --update-expected-results"
# you can use TEST_CMD to change test command, like TEST_CMD="perl -d" to debug a test
# you can also add args= to pass more options to your test command
test-int: guard-test create_folders
	@echo "🥫 Running test: 'tests/integration/${test}' …"
<<<<<<< HEAD
	${DOCKER_COMPOSE_INT_TEST} up -d memcached postgres mongodb backend dynamicfront incron minion keycloak redis redis-listener frontend
	${DOCKER_COMPOSE_INT_TEST} exec backend perl ${args} tests/integration/${test}
=======
	${DOCKER_COMPOSE_INT_TEST} up -d memcached postgres mongodb backend dynamicfront incron minion redis
	${DOCKER_COMPOSE_INT_TEST} exec -e PO_EAGER_LOAD_DATA=1 backend ${TEST_CMD} ${args} tests/integration/${test}
>>>>>>> 95daf632
# better shutdown, for if we do a modification of the code, we need a restart
	${DOCKER_COMPOSE_INT_TEST} stop backend

# stop all docker tests containers
stop_tests:
	${DOCKER_COMPOSE_TEST} stop

# clean tests, remove containers and volume (useful if you changed env variables, etc.)
clean_tests:
	${DOCKER_COMPOSE_TEST} down -v --remove-orphans

update_tests_results: build_taxonomies_test build_lang_test
	@echo "🥫 Updated expected test results with actuals for easy Git diff"
	${DOCKER_COMPOSE_TEST} up -d memcached postgres mongodb backend dynamicfront incron redis redis-listener keycloak
	${DOCKER_COMPOSE_TEST} run --no-deps --rm -e GITHUB_TOKEN=${GITHUB_TOKEN} backend /opt/product-opener/scripts/taxonomies/build_tags_taxonomy.pl ${name}
	${DOCKER_COMPOSE_TEST} run --rm backend perl -I/opt/product-opener/lib -I/opt/perl/local/lib/perl5 /opt/product-opener/scripts/build_lang.pl
	${DOCKER_COMPOSE_TEST} exec -T -w /opt/product-opener/tests backend bash update_tests_results.sh
	${DOCKER_COMPOSE_TEST} stop

bash:
	@echo "🥫 Open a bash shell in the backend container"
	${DOCKER_COMPOSE} run --rm -w /opt/product-opener backend bash

bash_test:
	@echo "🥫 Open a bash shell in the test container"
	${DOCKER_COMPOSE_TEST} run --rm -w /opt/product-opener backend bash

# check perl compiles, (pattern rule) / but only for newer files
%.pm %.pl %.t: _FORCE
	@if [[ -f $@ ]]; then PO_NO_LOAD_DATA=1 perl -c -CS -Ilib $@; else true; fi


# TO_CHECK look at changed files (compared to main) with extensions .pl, .pm, .t
# filter out obsolete scripts
# the ls at the end is to avoid removed files.
# the first commad is to check we have git (to avoid trying to run this line inside the container on check_perl*)
# We have to finally filter out "." as this will the output if we have no file
TO_CHECK := $(shell [ -x "`which git 2>/dev/null`" ] && git diff origin/main --name-only | grep  '.*\.\(pl\|pm\|t\)$$' | grep -v "scripts/obsolete" | xargs ls -d 2>/dev/null | grep -v "^.$$" )

check_perl_fast:
	@echo "🥫 Checking ${TO_CHECK}"
	test -z "${TO_CHECK}" || \
	  ${DOCKER_COMPOSE} run --rm backend make -j ${CPU_COUNT} ${TO_CHECK} || \
	  ( echo "Perl syntax errors! Look at 'failed--compilation' in above logs" && false )

check_translations:
	@echo "🥫 Checking translations"
	${DOCKER_COMPOSE} run --rm backend scripts/check-translations.sh

# check all perl files compile (takes time, but needed to check a function rename did not break another module !)
# IMPORTANT: We exclude some files that are in .check_perl_excludes
check_perl:
	@echo "🥫 Checking all perl files"
	@if grep -P '^\s*$$' .check_perl_excludes; then echo "No blank line accepted in .check_perl_excludes, fix it"; false; fi
	ALL_PERL_FILES=$$(find . -regex ".*\.\(p[lm]\|t\)"|grep -v "/\."|grep -v "/obsolete/"| grep -vFf .check_perl_excludes) ; \
	${DOCKER_COMPOSE} run --rm --no-deps backend make -j ${CPU_COUNT} $$ALL_PERL_FILES  || \
	  ( echo "Perl syntax errors! Look at 'failed--compilation' in above logs" && false )

# check with perltidy
# we exclude files that are in .perltidy_excludes
# see %.pl %.pm %.t rule above that compiles files individually
TO_TIDY_CHECK := $(shell echo ${TO_CHECK}| tr " " "\n" | grep -vFf .perltidy_excludes)
check_perltidy:
	@echo "🥫 Checking with perltidy ${TO_TIDY_CHECK}"
	@if grep -P '^\s*$$' .perltidy_excludes; then echo "No blank line accepted in .perltidy_excludes, fix it"; false; fi
	test -z "${TO_TIDY_CHECK}" || ${DOCKER_COMPOSE} run --rm --no-deps backend perltidy --assert-tidy -opath=/tmp/ --standard-error-output ${TO_TIDY_CHECK}

# same as check_perltidy, but this time applying changes
lint_perltidy:
	@echo "🥫 Linting with perltidy ${TO_TIDY_CHECK}"
	@if grep -P '^\s*$$' .perltidy_excludes; then echo "No blank line accepted in .perltidy_excludes, fix it"; false; fi
	test -z "${TO_TIDY_CHECK}" || ${DOCKER_COMPOSE} run --rm --no-deps backend perltidy --standard-error-output -b -bext=/ ${TO_TIDY_CHECK}


#Checking with Perl::Critic
# adding an echo of search.pl in case no files are edited
# note: to run a complete critic on all files (when you change policy), use:
# find . -regex ".*\.\(p[lM]\|t\)"|grep -v "/\."|grep -v "/obsolete/"|xargs docker compose run --rm --no-deps -T backend perlcritic
check_critic:
	@echo "🥫 Checking with perlcritic"
	test -z "${TO_CHECK}" || ${DOCKER_COMPOSE} run --rm --no-deps backend perlcritic ${TO_CHECK}

TAXONOMIES_TO_CHECK := $(shell [ -x "`which git 2>/dev/null`" ] && git diff origin/main --name-only | grep  'taxonomies.*/.*\.txt$$' | grep -v '\.result.txt' | xargs ls -d 2>/dev/null | grep -v "^.$$")

# TODO remove --no-sort as soon as we have sorted taxonomies
check_taxonomies:
	@echo "🥫 Checking taxonomies"
	test -z "${TAXONOMIES_TO_CHECK}" || \
	${DOCKER_COMPOSE} run --rm --no-deps backend scripts/taxonomies/lint_taxonomy.pl --verbose --check --no-sort ${TAXONOMIES_TO_CHECK}

# TODO remove --no-sort as soon as we have sorted taxonomies
lint_taxonomies:
	@echo "🥫 Linting taxonomies"
	test -z "${TAXONOMIES_TO_CHECK}" || \
	${DOCKER_COMPOSE} run --rm --no-deps backend scripts/taxonomies/lint_taxonomy.pl --verbose --no-sort ${TAXONOMIES_TO_CHECK}


check_openapi_v2:
	docker run --rm \
		-v ${PWD}:/local openapitools/openapi-generator-cli validate --recommend \
		-i /local/docs/api/ref/api.yml

check_openapi_v3:
	docker run --rm \
		-v ${PWD}:/local openapitools/openapi-generator-cli validate --recommend \
		-i /local/docs/api/ref/api-v3.yml

check_openapi: check_openapi_v2 check_openapi_v3

#-------------#
# Compilation #
#-------------#

build_taxonomies: create_folders
	@echo "🥫 build taxonomies"
    # GITHUB_TOKEN might be empty, but if it's a valid token it enables pushing taxonomies to build cache repository
	${DOCKER_COMPOSE} run --no-deps --rm -e GITHUB_TOKEN=${GITHUB_TOKEN} backend /opt/product-opener/scripts/taxonomies/build_tags_taxonomy.pl ${name}

# a version where we force building without using cache
# use it when you are developing in Tags.pm and want to iterate
# at the end, change the $BUILD_TAGS_VERSION in Tags.pm
rebuild_taxonomies:
	${DOCKER_COMPOSE} run --no-deps --rm -e TAXONOMY_NO_GET_FROM_CACHE=1 backend /opt/product-opener/scripts/taxonomies/build_tags_taxonomy.pl ${name}

build_taxonomies_test: create_folders
	@echo "🥫 build taxonomies"
    # GITHUB_TOKEN might be empty, but if it's a valid token it enables pushing taxonomies to build cache repository
	${DOCKER_COMPOSE_TEST} run --no-deps --rm -e GITHUB_TOKEN=${GITHUB_TOKEN} backend /opt/product-opener/scripts/taxonomies/build_tags_taxonomy.pl ${name}


_clean_old_external_volumes:
# THIS IS A MIGRATION STEP, TO BE REMOVED IN THE FUTURE
# we need to stop dockers to remove old volumes
	( docker volume inspect ${COMPOSE_PROJECT_NAME}_{users,orgs,products,product_images} | grep /rpool/off/clones && docker compose down ) || true
	( docker volume inspect ${COMPOSE_PROJECT_NAME}_users|grep /rpool/off/clones && docker volume rm ${COMPOSE_PROJECT_NAME}_users ) || true
	( docker volume inspect ${COMPOSE_PROJECT_NAME}_orgs|grep /rpool/off/clones && docker volume rm ${COMPOSE_PROJECT_NAME}_orgs ) || true
	( docker volume inspect ${COMPOSE_PROJECT_NAME}_products|grep /rpool/off/clones && docker volume rm ${COMPOSE_PROJECT_NAME}_products ) || true
	( docker volume inspect ${COMPOSE_PROJECT_NAME}_product_images|grep /rpool/off/clones && docker volume rm ${COMPOSE_PROJECT_NAME}_product_images ) || true

#------------#
# Production #
#------------#
create_external_volumes: _clean_old_external_volumes
	@echo "🥫 Creating external volumes (production only) …"
# zfs clones hosted on Ovh3 as NFS
	[[ -n "${PRODUCT_OPENER_FLAVOR_SHORT}" ]] || (echo "🥫 PRODUCT_OPENER_FLAVOR_SHORT is not set, can't create external volumes" && exit 1)
	docker volume create --driver=local --opt type=nfs --opt o=addr=${NFS_VOLUMES_ADDRESS},rw,nolock --opt device=:${NFS_VOLUMES_BASE_PATH}/users ${COMPOSE_PROJECT_NAME}_users
	docker volume create --driver=local --opt type=nfs --opt o=addr=${NFS_VOLUMES_ADDRESS},rw,nolock --opt device=:${NFS_VOLUMES_BASE_PATH}/${PRODUCT_OPENER_FLAVOR_SHORT}-products ${COMPOSE_PROJECT_NAME}_products
	docker volume create --driver=local --opt type=nfs --opt o=addr=${NFS_VOLUMES_ADDRESS},rw,nolock --opt device=:${NFS_VOLUMES_BASE_PATH}/${PRODUCT_OPENER_FLAVOR_SHORT}-images/products ${COMPOSE_PROJECT_NAME}_product_images
	docker volume create --driver=local --opt type=nfs --opt o=addr=${NFS_VOLUMES_ADDRESS},rw,nolock --opt device=:${NFS_VOLUMES_BASE_PATH}/orgs ${COMPOSE_PROJECT_NAME}_orgs
# local data
	docker volume create --driver=local -o type=none -o o=bind -o device=${DOCKER_LOCAL_DATA}/data ${COMPOSE_PROJECT_NAME}_html_data
	docker volume create --driver=local -o type=none -o o=bind -o device=${DOCKER_LOCAL_DATA}/build_cache ${COMPOSE_PROJECT_NAME}_build_cache
	docker volume create --driver=local -o type=none -o o=bind -o device=${DOCKER_LOCAL_DATA}/podata ${COMPOSE_PROJECT_NAME}_podata
# note for this one, it should be shared with pro instance in the future
	docker volume create --driver=local -o type=none -o o=bind -o device=${DOCKER_LOCAL_DATA}/export_files ${COMPOSE_PROJECT_NAME}_export_files
# Create Redis volume
	docker volume create --driver=local -o type=none -o o=bind -o device=${DOCKER_LOCAL_DATA}/redis ${COMPOSE_PROJECT_NAME}_redisdata

create_external_networks:
	@echo "🥫 Creating external networks (production only) …"
	docker network create --driver=bridge --subnet="172.30.0.0/16" ${COMPOSE_PROJECT_NAME}_webnet \
	|| echo "network already exists"

#---------#
# Cleanup #
#---------#
prune:
	@echo "🥫 Pruning unused Docker artifacts (save space) …"
	docker system prune -af

prune_cache:
	@echo "🥫 Pruning Docker builder cache …"
	docker builder prune -f

clean_folders: clean_logs
	( rm html/images/products || true )
	( rm -rf node_modules/ || true )
	( rm -rf html/data/i18n/ || true )
	( rm -rf html/{css,js}/dist/ || true )
	( rm -rf tmp/ || true )

clean_logs:
	( rm -f logs/* logs/apache2/* logs/nginx/* || true )


clean: goodbye hdown prune prune_cache clean_folders

#-----------#
# Utilities #
#-----------#

guard-%: # guard clause for targets that require an environment variable (usually used as an argument)
	@ if [ "${${*}}" = "" ]; then \
   		echo "Environment variable '$*' is not set"; \
   		exit 1; \
	fi;
<|MERGE_RESOLUTION|>--- conflicted
+++ resolved
@@ -297,13 +297,8 @@
 # you can also add args= to pass more options to your test command
 test-int: guard-test create_folders
 	@echo "🥫 Running test: 'tests/integration/${test}' …"
-<<<<<<< HEAD
 	${DOCKER_COMPOSE_INT_TEST} up -d memcached postgres mongodb backend dynamicfront incron minion keycloak redis redis-listener frontend
-	${DOCKER_COMPOSE_INT_TEST} exec backend perl ${args} tests/integration/${test}
-=======
-	${DOCKER_COMPOSE_INT_TEST} up -d memcached postgres mongodb backend dynamicfront incron minion redis
 	${DOCKER_COMPOSE_INT_TEST} exec -e PO_EAGER_LOAD_DATA=1 backend ${TEST_CMD} ${args} tests/integration/${test}
->>>>>>> 95daf632
 # better shutdown, for if we do a modification of the code, we need a restart
 	${DOCKER_COMPOSE_INT_TEST} stop backend
 
