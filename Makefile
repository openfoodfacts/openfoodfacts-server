#!/usr/bin/make

ifeq ($(findstring cmd.exe,$(SHELL)),cmd.exe)
    $(error "We do not suppport using cmd.exe on Windows, please run in a 'git bash' console")
endif


# use bash everywhere !
SHELL := /bin/bash
# some vars
ENV_FILE ?= .env
NAME = "ProductOpener"
MOUNT_POINT ?= /mnt
DOCKER_LOCAL_DATA ?= /srv/off/docker_data
OS := $(shell uname)

# mount point for shared data (default to the one on staging)
NFS_VOLUMES_ADDRESS ?= 10.0.0.3
NFS_VOLUMES_BASE_PATH ?= /rpool/off/clones

export DOCKER_BUILDKIT=1
export COMPOSE_DOCKER_CLI_BUILD=1
UID ?= $(shell id -u)
export USER_UID:=${UID}
ifeq ($(OS), Darwin)
  export CPU_COUNT=$(shell sysctl -n hw.logicalcpu || echo 1)
else
  export CPU_COUNT=$(shell nproc || echo 1)
endif

# tell gitbash not to complete path
export MSYS_NO_PATHCONV=1

# load env variables
# also takes into account envrc (direnv file)
ifneq (,$(wildcard ./${ENV_FILE}))
    -include ${ENV_FILE}
    -include .envrc
    export
endif

ifneq (${EXTRA_ENV_FILE},'')
    -include ${EXTRA_ENV_FILE}
    export
endif


HOSTS=127.0.0.1 world.productopener.localhost fr.productopener.localhost static.productopener.localhost ssl-api.productopener.localhost fr-en.productopener.localhost
# commands aliases
DOCKER_COMPOSE=docker-compose --env-file=${ENV_FILE} ${LOAD_EXTRA_ENV_FILE}
# we run tests in a specific project name to be separated from dev instances
# we also publish mongodb on a separate port to avoid conflicts
# we also enable the possibility to fake services in po_test_runner
DOCKER_COMPOSE_TEST=ROBOTOFF_URL="http://backend:8881/" GOOGLE_CLOUD_VISION_API_URL="http://backend:8881/" COMPOSE_PROJECT_NAME=${COMPOSE_PROJECT_NAME}_test PO_COMMON_PREFIX=test_ MONGO_EXPOSE_PORT=27027 docker-compose --env-file=${ENV_FILE}

.DEFAULT_GOAL := dev

# this target is always to build, see https://www.gnu.org/software/make/manual/html_node/Force-Targets.html
_FORCE:

#------#
# Info #
#------#
info:
	@echo "${NAME} version: ${VERSION}"

hello:
	@echo "🥫 Welcome to the Open Food Facts dev environment setup!"
	@echo "🥫 Note that the first installation might take a while to run, depending on your machine specs."
	@echo "🥫 Typical installation time on 8GB RAM, 4-core CPU, and decent network bandwith is about 10 min."
	@echo "🥫 Thanks for contributing to Open Food Facts!"
	@echo ""

goodbye:
	@echo "🥫 Cleaning up dev environment (remove containers, remove local folder binds, prune Docker system) …"

#-------#
# Local #
#-------#
dev: hello build init_backend _up import_sample_data create_mongodb_indexes refresh_product_tags
	@echo "🥫 You should be able to access your local install of Open Food Facts at http://world.openfoodfacts.localhost/"
	@echo "🥫 You have around 100 test products. Please run 'make import_prod_data' if you want a full production dump (~2M products)."

edit_etc_hosts:
	@grep -qxF -- "${HOSTS}" /etc/hosts || echo "${HOSTS}" >> /etc/hosts

create_folders:
# create some folders to avoid having them owned by root (when created by docker compose)
	@echo "🥫 Creating folders before docker-compose use them."
	mkdir -p logs/apache2 logs/nginx debug || ( whoami; ls -l . ; false )

# TODO: Figure out events => actions and implement live reload
# live_reload:
# 	@echo "🥫 Installing when-changed …"
# 	pip3 install when-changed
# 	@echo "🥫 Watching directories for change …"
# 	when-changed -r lib/
# 	when-changed -r . -lib/ -html/ -logs/ -c "make restart_apache"
# 	when-changed . -x lib/ -x html/ -c "make restart_apache"
# 	when-changed -r docker/ docker-compose.yml .env -c "make restart"                                            # restart backend container on compose changes
# 	when-changed -r lib/ -c "make restart_apache"                                  							     # restart Apache on code changes
# 	when-changed -r html/ -r css/ -r scss/ -r icons/ -r Dockerfile Dockerfile.frontend package.json -c "make up" # rebuild containers

#----------------#
# Docker Compose #
#----------------#

build:
	@echo "🥫 Building containers …"
	${DOCKER_COMPOSE} build 2>&1

# this is needed for CI
build_backend:
	@echo "🥫 Building backend container …"
	${DOCKER_COMPOSE} build backend 2>&1

_up:
	@echo "🥫 Starting containers …"
	${DOCKER_COMPOSE} up -d 2>&1
	@echo "🥫 started service at http://openfoodfacts.localhost"

up: build create_folders _up

down:
	@echo "🥫 Bringing down containers …"
	${DOCKER_COMPOSE} down

hdown:
	@echo "🥫 Bringing down containers and associated volumes …"
	${DOCKER_COMPOSE} down -v

reset: hdown up

restart:
	@echo "🥫 Restarting frontend & backend containers …"
	${DOCKER_COMPOSE} restart backend frontend
	@echo "🥫  started service at http://openfoodfacts.localhost"

restart_db:
	@echo "🥫 Restarting MongoDB database …"
	${DOCKER_COMPOSE} restart mongodb

status:
	@echo "🥫 Getting container status …"
	${DOCKER_COMPOSE} ps

livecheck:
	@echo "🥫 Running livecheck …"
	docker/docker-livecheck.sh

log:
	@echo "🥫 Reading logs (docker-compose) …"
	${DOCKER_COMPOSE} logs -f

tail:
	@echo "🥫 Reading logs (Apache2, Nginx) …"
	tail -f logs/**/*

codecov_prepare:
	@echo "🥫 Preparing to run code coverage…"
	mkdir -p cover_db
	${DOCKER_COMPOSE_TEST} run --rm backend cover -delete
	mkdir -p cover_db

codecov:
	@echo "🥫 running cover to generate a report usable by codecov …"
	${DOCKER_COMPOSE_TEST} run --rm backend cover -report codecovbash

coverage_txt:
	@echo "🥫 running cover to generate text report …"
	${DOCKER_COMPOSE_TEST} run --rm backend cover

#----------#
# Services #
#----------#
build_lang: create_folders
	@echo "🥫 Rebuild language"
    # Run build_lang.pl
    # Languages may build taxonomies on-the-fly so include GITHUB_TOKEN so results can be cached
	${DOCKER_COMPOSE} run --rm -e GITHUB_TOKEN=${GITHUB_TOKEN} backend perl -I/opt/product-opener/lib -I/opt/perl/local/lib/perl5 /opt/product-opener/scripts/build_lang.pl

build_lang_test: create_folders
# Run build_lang.pl in test env
	${DOCKER_COMPOSE_TEST} run --rm -e GITHUB_TOKEN=${GITHUB_TOKEN} backend perl -I/opt/product-opener/lib -I/opt/perl/local/lib/perl5 /opt/product-opener/scripts/build_lang.pl

# use this in dev if you messed up with permissions or user uid/gid
reset_owner:
	@echo "🥫 reset owner"
	${DOCKER_COMPOSE_TEST} run --rm --no-deps --user root backend chown www-data:www-data -R /opt/product-opener/ /mnt/podata /var/log/apache2 /var/log/httpd  || true
	${DOCKER_COMPOSE_TEST} run --rm --no-deps --user root frontend chown www-data:www-data -R /opt/product-opener/html/images/icons/dist /opt/product-opener/html/js/dist /opt/product-opener/html/css/dist

init_backend: build_lang build_taxonomies

create_mongodb_indexes:
	@echo "🥫 Creating MongoDB indexes …"
	docker cp conf/mongodb/create_indexes.js $(shell docker-compose ps -q mongodb):/data/db
	${DOCKER_COMPOSE} exec -T mongodb //bin/sh -c "mongo off /data/db/create_indexes.js"

refresh_product_tags:
	@echo "🥫 Refreshing products tags (update MongoDB products_tags collection) …"
# get id for mongodb container
	docker cp scripts/refresh_products_tags.js $(shell docker-compose ps -q mongodb):/data/db
	${DOCKER_COMPOSE} exec -T mongodb //bin/sh -c "mongo off /data/db/refresh_products_tags.js"

import_sample_data:
	@echo "🥫 Importing sample data (~200 products) into MongoDB …"
	${DOCKER_COMPOSE} run --rm backend bash /opt/product-opener/scripts/import_sample_data.sh

import_more_sample_data:
	@echo "🥫 Importing sample data (~2000 products) into MongoDB …"
	${DOCKER_COMPOSE} run --rm backend bash /opt/product-opener/scripts/import_more_sample_data.sh

# this command is used to import data on the mongodb used on staging environment
import_prod_data:
	@echo "🥫 Importing production data (~2M products) into MongoDB …"
	@echo "🥫 This might take up to 10 mn, so feel free to grab a coffee!"
	@echo "🥫 Removing old archive in case you have one"
	( rm -f ./html/data/openfoodfacts-mongodbdump.gz || true ) && ( rm -f ./html/data/gz-sha256sum || true )
	@echo "🥫 Downloading full MongoDB dump from production …"
	wget --no-verbose https://static.openfoodfacts.org/data/openfoodfacts-mongodbdump.gz -P ./html/data
	wget --no-verbose https://static.openfoodfacts.org/data/gz-sha256sum -P ./html/data
	cd ./html/data && sha256sum --check gz-sha256sum
	@echo "🥫 Restoring the MongoDB dump …"
	${DOCKER_COMPOSE} exec -T mongodb //bin/sh -c "cd /data/db && mongorestore --quiet --drop --gzip --archive=/import/openfoodfacts-mongodbdump.gz"
	rm html/data/openfoodfacts-mongodbdump.gz && rm html/data/gz-sha256sum

#--------#
# Checks #
#--------#

front_npm_update:
	COMPOSE_PATH_SEPARATOR=";" COMPOSE_FILE="docker-compose.yml;docker/dev.yml;docker/jslint.yml" docker-compose run --rm dynamicfront  npm update

front_lint:
	COMPOSE_PATH_SEPARATOR=";" COMPOSE_FILE="docker-compose.yml;docker/dev.yml;docker/jslint.yml" docker-compose run --rm dynamicfront  npm run lint

front_build:
	COMPOSE_PATH_SEPARATOR=";" COMPOSE_FILE="docker-compose.yml;docker/dev.yml;docker/jslint.yml" docker-compose run --rm dynamicfront  npm run build


checks: front_build front_lint check_perltidy check_perl_fast check_critic

lint: lint_perltidy

tests: build_lang_test unit_test integration_test

# add COVER_OPTS='-e HARNESS_PERL_SWITCHES="-MDevel::Cover"' if you want to trigger code coverage report generation
unit_test: create_folders
	@echo "🥫 Running unit tests …"
	${DOCKER_COMPOSE_TEST} up -d memcached postgres mongodb
	${DOCKER_COMPOSE_TEST} run ${COVER_OPTS} -T --rm backend prove -l --jobs ${CPU_COUNT} -r tests/unit
	${DOCKER_COMPOSE_TEST} stop
	@echo "🥫 unit tests success"

integration_test: create_folders
	@echo "🥫 Running unit tests …"
# we launch the server and run tests within same container
# we also need dynamicfront for some assets to exists
# this is the place where variables are important
	${DOCKER_COMPOSE_TEST} up -d memcached postgres mongodb backend dynamicfront incron minion
# note: we need the -T option for ci (non tty environment)
	${DOCKER_COMPOSE_TEST} exec ${COVER_OPTS}  -T backend prove -l -r tests/integration
	${DOCKER_COMPOSE_TEST} stop
	@echo "🥫 integration tests success"

# stop all tests dockers
test-stop:
	@echo "🥫 Stopping test dockers"
	${DOCKER_COMPOSE_TEST} stop

# usage:  make test-unit test=test-name.t
# you can add args= to pass options, like args="-d" to debug
test-unit: guard-test create_folders
	@echo "🥫 Running test: 'tests/unit/${test}' …"
	${DOCKER_COMPOSE_TEST} up -d memcached postgres mongodb
	${DOCKER_COMPOSE_TEST} run --rm backend perl ${args} tests/unit/${test}

# usage:  make test-int test=test-name.t
<<<<<<< HEAD
# you can add args= to pass options, like args="-d" to debug
test-int: guard-test create_folders
=======
test-int: guard-test # usage: make test-int test=test-file.t
>>>>>>> 33602a89
	@echo "🥫 Running test: 'tests/integration/${test}' …"
	${DOCKER_COMPOSE_TEST} up -d memcached postgres mongodb backend dynamicfront incron minion
	${DOCKER_COMPOSE_TEST} exec backend perl ${args} tests/integration/${test}
# better shutdown, for if we do a modification of the code, we need a restart
	${DOCKER_COMPOSE_TEST} stop backend

# stop all docker tests containers
stop_tests:
	${DOCKER_COMPOSE_TEST} stop

# clean tests, remove containers and volume (useful if you changed env variables, etc.)
clean_tests:
	${DOCKER_COMPOSE_TEST} down -v --remove-orphans

update_tests_results: build_lang_test
	@echo "🥫 Updated expected test results with actuals for easy Git diff"
	${DOCKER_COMPOSE_TEST} up -d memcached postgres mongodb backend dynamicfront incron
	${DOCKER_COMPOSE_TEST} run --no-deps --rm -e GITHUB_TOKEN=${GITHUB_TOKEN} backend /opt/product-opener/scripts/build_tags_taxonomy.pl ${name}
	${DOCKER_COMPOSE_TEST} run --rm backend perl -I/opt/product-opener/lib -I/opt/perl/local/lib/perl5 /opt/product-opener/scripts/build_lang.pl
	${DOCKER_COMPOSE_TEST} exec -T -w /opt/product-opener/tests backend bash update_tests_results.sh
	${DOCKER_COMPOSE_TEST} stop

bash:
	@echo "🥫 Open a bash shell in the test container"
	${DOCKER_COMPOSE_TEST} run --rm -w /opt/product-opener backend bash

# check perl compiles, (pattern rule) / but only for newer files
%.pm %.pl: _FORCE
	@if [[ -f $@ ]]; then perl -c -CS -Ilib $@; else true; fi


# TO_CHECK look at changed files (compared to main) with extensions .pl, .pm, .t
# filter out obsolete scripts
# the ls at the end is to avoid removed files.
# the first commad is to check we have git (to avoid trying to run this line inside the container on check_perl*)
# We have to finally filter out "." as this will the output if we have no file
TO_CHECK=$(shell [ -x "`which git 2>/dev/null`" ] && git diff origin/main --name-only | grep  '.*\.\(pl\|pm\|t\)$$' | grep -v "scripts/obsolete" | xargs ls -d 2>/dev/null | grep -v "^.$$" )

check_perl_fast:
	@echo "🥫 Checking ${TO_CHECK}"
	test -z "${TO_CHECK}" || ${DOCKER_COMPOSE} run --rm backend make -j ${CPU_COUNT} ${TO_CHECK}

check_translations:
	@echo "🥫 Checking translations"
	${DOCKER_COMPOSE} run --rm backend scripts/check-translations.sh

# check all perl files compile (takes time, but needed to check a function rename did not break another module !)
check_perl:
	@echo "🥫 Checking all perl files"
	${DOCKER_COMPOSE_TEST} up -d memcached postgres mongodb
	${DOCKER_COMPOSE_TEST} run --rm --no-deps backend make -j ${CPU_COUNT} cgi/*.pl scripts/*.pl lib/*.pl lib/ProductOpener/*.pm
	${DOCKER_COMPOSE_TEST} stop


# check with perltidy
# we exclude files that are in .perltidy_excludes
TO_TIDY_CHECK = $(shell echo ${TO_CHECK}| tr " " "\n" | grep -vFf .perltidy_excludes)
check_perltidy:
	@echo "🥫 Checking with perltidy ${TO_TIDY_CHECK}"
	test -z "${TO_TIDY_CHECK}" || ${DOCKER_COMPOSE} run --rm --no-deps backend perltidy --assert-tidy -opath=/tmp/ --standard-error-output ${TO_TIDY_CHECK}

# same as check_perltidy, but this time applying changes
lint_perltidy:
	@echo "🥫 Linting with perltidy ${TO_TIDY_CHECK}"
	test -z "${TO_TIDY_CHECK}" || ${DOCKER_COMPOSE} run --rm --no-deps backend perltidy --standard-error-output -b -bext=/ ${TO_TIDY_CHECK}


#Checking with Perl::Critic
# adding an echo of search.pl in case no files are edited
check_critic:
	@echo "🥫 Checking with perlcritic"
	test -z "${TO_CHECK}" || ${DOCKER_COMPOSE} run --rm --no-deps backend perlcritic ${TO_CHECK}


check_openapi_v2:
	docker run --rm \
		-v ${PWD}:/local openapitools/openapi-generator-cli validate --recommend \
		-i /local/docs/api/ref/api.yml

check_openapi_v3:
	docker run --rm \
		-v ${PWD}:/local openapitools/openapi-generator-cli validate --recommend \
		-i /local/docs/api/ref/api-v3.yml

check_openapi: check_openapi_v2 check_openapi_v3

#-------------#
# Compilation #
#-------------#

build_taxonomies: build_lang # build_lang generates the nutrient_level taxonomy source file
	@echo "🥫 build taxonomies"
    # GITHUB_TOKEN might be empty, but if it's a valid token it enables pushing taxonomies to build cache repository
	${DOCKER_COMPOSE} run --no-deps --rm -e GITHUB_TOKEN=${GITHUB_TOKEN} backend /opt/product-opener/scripts/build_tags_taxonomy.pl ${name}

rebuild_taxonomies: build_taxonomies

#------------#
# Production #
#------------#
create_external_volumes:
	@echo "🥫 Creating external volumes (production only) …"
# zfs clones hosted on Ovh3 as NFS
	docker volume create --driver=local --opt type=nfs --opt o=addr=${NFS_VOLUMES_ADDRESS},rw,nolock --opt device=:${NFS_VOLUMES_BASE_PATH}/users ${COMPOSE_PROJECT_NAME}_users
	docker volume create --driver=local --opt type=nfs --opt o=addr=${NFS_VOLUMES_ADDRESS},rw,nolock --opt device=:${NFS_VOLUMES_BASE_PATH}/products ${COMPOSE_PROJECT_NAME}_products
	docker volume create --driver=local --opt type=nfs --opt o=addr=${NFS_VOLUMES_ADDRESS},rw,nolock --opt device=:${NFS_VOLUMES_BASE_PATH}/images/products ${COMPOSE_PROJECT_NAME}_product_images
	docker volume create --driver=local --opt type=nfs --opt o=addr=${NFS_VOLUMES_ADDRESS},rw,nolock --opt device=:${NFS_VOLUMES_BASE_PATH}/orgs ${COMPOSE_PROJECT_NAME}_orgs
# local data
	docker volume create --driver=local -o type=none -o o=bind -o device=${DOCKER_LOCAL_DATA}/data ${COMPOSE_PROJECT_NAME}_html_data
	docker volume create --driver=local -o type=none -o o=bind -o device=${DOCKER_LOCAL_DATA}/podata ${COMPOSE_PROJECT_NAME}_podata
# note for this one, it should be shared with pro instance in the future
	docker volume create --driver=local -o type=none -o o=bind -o device=${DOCKER_LOCAL_DATA}/export_files ${COMPOSE_PROJECT_NAME}_export_files


create_external_networks:
	@echo "🥫 Creating external networks (production only) …"
	docker network create --driver=bridge --subnet="172.30.0.0/16" ${COMPOSE_PROJECT_NAME}_webnet \
	|| echo "network already exists"

#---------#
# Cleanup #
#---------#
prune:
	@echo "🥫 Pruning unused Docker artifacts (save space) …"
	docker system prune -af

prune_cache:
	@echo "🥫 Pruning Docker builder cache …"
	docker builder prune -f

clean_folders: clean_logs
	( rm html/images/products || true )
	( rm -rf node_modules/ || true )
	( rm -rf html/data/i18n/ || true )
	( rm -rf html/{css,js}/dist/ || true )
	( rm -rf tmp/ || true )

clean_logs:
	( rm -f logs/* logs/apache2/* logs/nginx/* || true )


clean: goodbye hdown prune prune_cache clean_folders

#-----------#
# Utilities #
#-----------#

guard-%: # guard clause for targets that require an environment variable (usually used as an argument)
	@ if [ "${${*}}" = "" ]; then \
   		echo "Environment variable '$*' is not set"; \
   		exit 1; \
	fi;
<|MERGE_RESOLUTION|>--- conflicted
+++ resolved
@@ -275,13 +275,9 @@
 	${DOCKER_COMPOSE_TEST} up -d memcached postgres mongodb
 	${DOCKER_COMPOSE_TEST} run --rm backend perl ${args} tests/unit/${test}
 
-# usage:  make test-int test=test-name.t
-<<<<<<< HEAD
+# usage:  make test-int test=test-file.t
 # you can add args= to pass options, like args="-d" to debug
 test-int: guard-test create_folders
-=======
-test-int: guard-test # usage: make test-int test=test-file.t
->>>>>>> 33602a89
 	@echo "🥫 Running test: 'tests/integration/${test}' …"
 	${DOCKER_COMPOSE_TEST} up -d memcached postgres mongodb backend dynamicfront incron minion
 	${DOCKER_COMPOSE_TEST} exec backend perl ${args} tests/integration/${test}
