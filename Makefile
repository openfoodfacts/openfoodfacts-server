--- conflicted
+++ resolved
@@ -306,11 +306,7 @@
 # TO_CHECK look at changed files (compared to main) with extensions .pl, .pm, .t
 # filter out obsolete scripts
 # the ls at the end is to avoid removed files.
-<<<<<<< HEAD
-# the first command is to check we have git (to avoid trying to run this line inside the container on check_perl*)
-=======
 # the first commad is to check we have git (to avoid trying to run this line inside the container on check_perl*)
->>>>>>> a44f325e
 # We have to finally filter out "." as this will the output if we have no file
 TO_CHECK=$(shell [ -x "`which git 2>/dev/null`" ] && git diff origin/main --name-only | grep  '.*\.\(pl\|pm\|t\)$$' | grep -v "scripts/obsolete" | xargs ls -d 2>/dev/null | grep -v "^.$$" )
 
