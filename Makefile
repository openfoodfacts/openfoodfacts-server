--- conflicted
+++ resolved
@@ -68,7 +68,6 @@
 	COMPOSE_PROJECT_NAME=${COMPOSE_PROJECT_NAME}_test \
 	PO_COMMON_PREFIX=test_ \
 	docker compose --env-file=${ENV_FILE}
-<<<<<<< HEAD
 DOCKER_COMPOSE_TEST=COMPOSE_FILE="${COMPOSE_FILE_BUILD};${DEPS_DIR}/openfoodfacts-shared-services/docker-compose.yml" \
 	${DOCKER_COMPOSE_TEST_BASE}
 # Enable Redis only for integration tests.
@@ -79,12 +78,7 @@
 	KEYCLOAK_TAG=main \
 	${DOCKER_COMPOSE_TEST_BASE}
 
-TEST_CMD ?= yath test -PProductOpener::LoadData
-=======
-# Enable Redis only for integration tests
-DOCKER_COMPOSE_INT_TEST=REDIS_URL="redis:6379" ${DOCKER_COMPOSE_TEST}
 TEST_CMD ?= yath test
->>>>>>> e8ed7bde
 
 # Space delimited list of dependant projects
 DEPS=openfoodfacts-shared-services openfoodfacts-auth
@@ -326,17 +320,12 @@
 # you can also add args= to pass more options to your test command
 test-int: guard-test create_folders
 	@echo "🥫 Running test: 'tests/integration/${test}' …"
-<<<<<<< HEAD
 	mkdir -p tests/integration/outputs/
 # we launch the server and run tests within same container
 # we also need dynamicfront for some assets to exists
 # this is the place where variables are important
 	${DOCKER_COMPOSE_INT_TEST} up -d backend
-	${DOCKER_COMPOSE_INT_TEST} exec -e PO_EAGER_LOAD_DATA=1 backend ${TEST_CMD} ${args} tests/integration/${test}
-=======
-	${DOCKER_COMPOSE_INT_TEST} up -d memcached postgres mongodb backend dynamicfront incron minion redis
 	${DOCKER_COMPOSE_INT_TEST} exec backend ${TEST_CMD} ${args} tests/integration/${test}
->>>>>>> e8ed7bde
 # better shutdown, for if we do a modification of the code, we need a restart
 	${DOCKER_COMPOSE_INT_TEST} stop
 
@@ -352,17 +341,9 @@
 
 update_tests_results: build_taxonomies_test build_lang_test
 	@echo "🥫 Updated expected test results with actuals for easy Git diff"
-<<<<<<< HEAD
 	${DOCKER_COMPOSE_INT_TEST} up -d backend
-	${DOCKER_COMPOSE_INT_TEST} run --no-deps --rm -e GITHUB_TOKEN=${GITHUB_TOKEN} backend /opt/product-opener/scripts/taxonomies/build_tags_taxonomy.pl ${name}
-	${DOCKER_COMPOSE_INT_TEST} run --rm backend perl -I/opt/product-opener/lib -I/opt/perl/local/lib/perl5 /opt/product-opener/scripts/build_lang.pl
-	${DOCKER_COMPOSE_INT_TEST} exec -T -w /opt/product-opener/tests backend bash update_tests_results.sh
-	${DOCKER_COMPOSE_INT_TEST} stop
-=======
-	${DOCKER_COMPOSE_TEST} up -d memcached postgres mongodb backend dynamicfront incron
 	${DOCKER_COMPOSE_TEST} exec -T -w /opt/product-opener/tests backend bash update_tests_results.sh
 	${DOCKER_COMPOSE_TEST} stop
->>>>>>> e8ed7bde
 
 bash:
 	@echo "🥫 Open a bash shell in the backend container"
