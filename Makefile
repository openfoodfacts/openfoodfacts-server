--- conflicted
+++ resolved
@@ -306,8 +306,6 @@
 	${DOCKER_COMPOSE_INT_TEST} stop
 	@echo "🥫 integration tests success"
 
-<<<<<<< HEAD
-=======
 brands_sort_test:
 	@echo "🥫 checking order of brands.txt"
 	@diff -u <(git grep -ih '^xx:' taxonomies/brands.txt) <(git grep -ih '^xx:' taxonomies/brands.txt|LANG='C.UTF-8' sort -bf)
@@ -318,7 +316,6 @@
 	@echo "🥫 Stopping test dockers"
 	${DOCKER_COMPOSE_TEST} stop
 
->>>>>>> 70d23aa7
 # usage:  make test-unit test=test-name.t
 # you can use TEST_CMD to change test command, like TEST_CMD="perl -d" to debug a test
 # you can also add args= to pass more options to your test command
