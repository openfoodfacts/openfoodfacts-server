--- conflicted
+++ resolved
@@ -29,34 +29,16 @@
       "settings": {
         "terminal.integrated.shell.linux": "/bin/bash"
       },
-<<<<<<< HEAD
-      "runArgs": [
-        "-u",
-        "vscode",
-        "--cap-add=SYS_PTRACE",
-        "--security-opt",
-        "seccomp=unconfined"
-      ],
-      "extensions": [
-        "mortenhenriksen.perl-debug",
-=======
       "extensions": [
         "richterger.perl",
->>>>>>> f49b151f
         "d9705996.perl-toolbox",
         "redhat.vscode-yaml",
         "dbaeumer.vscode-eslint",
         "stylelint.vscode-stylelint",
         "syler.sass-indented",
-<<<<<<< HEAD
         "mrorz.language-gettext",
-        "eg2.vscode-npm-script",
-        "SonarSource.sonarlint-vscode",
+        "sonarsource.sonarlint-vscode",
         "github.vscode-github-actions"
-      ]
-    }
-=======
-        "mrorz.language-gettext"
       ]
     }
   },
@@ -66,6 +48,5 @@
     "ghcr.io/rocker-org/devcontainer-features/apt-packages:1": {
       "packages": "libterm-readline-gnu-perl"
     }
->>>>>>> f49b151f
   }
 }