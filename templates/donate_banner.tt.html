--- conflicted
+++ resolved
@@ -26,21 +26,19 @@
 			<a href="[% link %]?utm_source=off&utm_medium=web&utm_campaign=donate-2020&utm_term=de-text-button" class="button round" style="margin-bottom:0">
 				Spenden
 			</a>
-<<<<<<< HEAD
 
-=======
-		</div>
 		[% ELSIF lc == ( 'fi' ) %]
-		<div id="image_banner" style="margin-bottom:1rem;" class="panel callout">
+
 			<h2>Tärkeää: tarvitsemme tukeasi!</h2>
 			<p>Open Food Facts on yhteistyöhanke, jonka ovat rakentaneet kymmenet tuhannet vapaaehtoiset ja sitä johtaa voittoa tavoittelematon järjestö, jossa on 3 työntekijää.<br>
 			Tarvitsemme lahjoituksianne <a href="[% link %]?utm_source=off&utm_medium=web&utm_campaign=donate-2020&utm_term=fi-text">Open Food Facts 2021 -budjetin rahoittamiseen</a>
 			 ja hankkeen kehittämisen jatkamiseen. <strong>Kiitos! ❤️</strong></p>
+			<div class="row">
+				<div class="small-12 large-4 columns">
 			<a href="[% link %]?utm_source=off&utm_medium=web&utm_campaign=donate-2020&utm_term=fi-text-button" class="button round">
 				Lahjoita
 			</a>
-		</div>
->>>>>>> a94aa3f0
+
 		[% ELSE %]
 
 			<h2>Important: we need your support!</h2>
