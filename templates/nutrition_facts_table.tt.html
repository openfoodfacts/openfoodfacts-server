<!-- Nutrition facts table -->
[% IF comparisons.defined %]
<<<<<<< HEAD

=======
>>>>>>> 4f372731
<!-- Comparison to category block -->
    <p> [% lang('nutrition_data_comparison_with_categories') %] </p>

		<!-- Comparisons with other products, categories, recommended daily values etc. -->
        [% FOREACH comparison IN comparisons %]
            <label style="display:inline;font-size:1rem;">
<<<<<<< HEAD
				<input type="checkbox" id="[% comparison.col_id %]" name="[% comparison.col_id %]" value="on" [% IF comparison.checked %]checked="checked"[% END %] class="show_comparison"> [% comparison.name %]
			</label>
=======
                <input type="checkbox" id="[% comparison.col_id %]" name="[% comparison.col_id %]" value="on" [% IF comparison.checked %]checked="checked"[% END %] class="show_comparison"> 
                [% comparison.name %]
            </label>
>>>>>>> 4f372731

            [% IF comparison.count.defined %]
                <a href=[% comparison.link %]> ([% comparison.count %] [% lang('products') %])</a>
            [% END %]

        <br>

        [% END %]

[% END %]

<br>
<input type="radio" id="nutrition_data_compare_percent" value="compare_percent" name="nutrition_data_compare_type" checked>
<label for="nutrition_data_compare_percent">[% lang('nutrition_data_compare_percent') %]</label>
<input type="radio" id="nutrition_data_compare_value" value="compare_value" name="nutrition_data_compare_type">
<label for="nutrition_data_compare_value">[% lang('nutrition_data_compare_value') %]</label>

<p class="note">&rarr; [% lang('nutrition_data_comparison_with_categories_note') %]</p>

<!--  Stats for categories -->
[% IF category_stats.defined %]

        <div><input id="show_stats" type="checkbox">
            [% lang('show_category_stats') %]
            <label for="show_stats">
				<span class="show-for-xlarge-up"> 
                	[% separator_before_colon(lc) %]: [% lang('show_category_stats_details') %]
				</span>
			</label>
        </div>>
        
[% END %]

[% FOREACH table IN tables %]

	<table id="[% table.id %]_data_table" class="data_table">

		<!--  Generating table header -->
		<thead class="nutriment_header">
			<tr>
				<th>[% table.header.name %]</th>
				[% FOREACH column IN table.header.columns %]
					<th class="nutriment_value [% column.class %]">[% column.name %]</th>
				[% END %]
			</tr>
		</thead>

		<tbody>
			<!--  Generating table body -->
			[% FOREACH row IN table.rows %]

				<tr id="nutriment_[% row.nid %]_tr" class="nutriment_[% row.class %]">
				
					<td class="nutriment_label">
						[% row.name %]
					</td>
					
					[% FOREACH column IN row.columns %]
						[% IF column.type == 'normal' %]
							<td class="nutriment_value [% column.class %]"[% tablevalue.rdfa %]>
								[% column.value %]
							</td>
						[% ELSE %]
							<td class="nutriment_value [% column.class %]">
								<span class="compare_percent">[% column.percent %]</span>
								<span class="compare_value" style="display:none">[% column.value %]</span>
							</td>
						[% END %]
							
					[% END %]
				
				</tr>

			[% END %]
		</tbody>
		
	</table>

[% END %]    <|MERGE_RESOLUTION|>--- conflicted
+++ resolved
@@ -1,23 +1,16 @@
 <!-- Nutrition facts table -->
 [% IF comparisons.defined %]
-<<<<<<< HEAD
 
-=======
->>>>>>> 4f372731
 <!-- Comparison to category block -->
     <p> [% lang('nutrition_data_comparison_with_categories') %] </p>
 
 		<!-- Comparisons with other products, categories, recommended daily values etc. -->
         [% FOREACH comparison IN comparisons %]
             <label style="display:inline;font-size:1rem;">
-<<<<<<< HEAD
-				<input type="checkbox" id="[% comparison.col_id %]" name="[% comparison.col_id %]" value="on" [% IF comparison.checked %]checked="checked"[% END %] class="show_comparison"> [% comparison.name %]
-			</label>
-=======
                 <input type="checkbox" id="[% comparison.col_id %]" name="[% comparison.col_id %]" value="on" [% IF comparison.checked %]checked="checked"[% END %] class="show_comparison"> 
                 [% comparison.name %]
             </label>
->>>>>>> 4f372731
+
 
             [% IF comparison.count.defined %]
                 <a href=[% comparison.link %]> ([% comparison.count %] [% lang('products') %])</a>
