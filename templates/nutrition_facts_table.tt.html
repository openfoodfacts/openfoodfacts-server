<!-- Nutrition facts table -->
[% IF comparisons.defined %]

	<!-- Comparison to category block -->
    <p> [% lang('nutrition_data_comparison_with_categories') %] </p>

	<!-- Comparisons with other products, categories, recommended daily values etc. -->
	[% FOREACH comparison IN comparisons %]
		<label style="display:inline;font-size:1rem;">
			<input type="checkbox" id="[% comparison.col_id %]" name="[% comparison.col_id %]" value="on" [% IF comparison.checked %]checked="checked"[% END %] class="show_comparison">
			[% comparison.name %]
		</label>


		[% IF comparison.count.defined %]
			<a href=[% comparison.link %]> ([% comparison.count %] [% lang('products') %])</a>
		[% END %]

		<br>

	[% END %]

	<br>
	<input type="radio" id="nutrition_data_compare_percent" value="compare_percent" name="nutrition_data_compare_type" checked>
	<label for="nutrition_data_compare_percent">[% lang('nutrition_data_compare_percent') %]</label>
	<input type="radio" id="nutrition_data_compare_value" value="compare_value" name="nutrition_data_compare_type">
	<label for="nutrition_data_compare_value">[% lang('nutrition_data_compare_value') %]</label>

	<p class="note">&rarr; [% lang('nutrition_data_comparison_with_categories_note') %]</p>
[% END %]

<!--  Stats for categories -->
[% IF category_stats.defined %]

	<div>
		<input id="show_stats" type="checkbox">
		<label for="show_stats">
			[% lang('show_category_stats') %]
			<span class="show-for-xlarge-up">
				[% separator_before_colon(lc) %]: [% lang('show_category_stats_details') %]
			</span>
		</label>
	</div>

[% END %]

[% FOREACH table IN tables %]

	<table id="[% table.id %]_data_table" class="data_table">
<<<<<<< HEAD
    <caption>[% table.header.name %]</caption>

=======
    <caption>Nutrition Facta Table</caption>
>>>>>>> b90b7dcc
		<!--  Generating table header -->
		<thead class="nutriment_header">
			<tr>
				<th scope="col">[% table.header.name %]</th>
				[% FOREACH column IN table.header.columns %]
<<<<<<< HEAD
					<th class="nutriment_value [% column.class %]" scope="col">[% column.name %]</th>
=======
					<th scope="col" class="nutriment_value [% column.class %]">[% column.name %]</th>
>>>>>>> b90b7dcc
				[% END %]
			</tr>
		</thead>

		<tbody>
			<!--  Generating table body -->
			[% FOREACH row IN table.rows %]

				<tr id="nutriment_[% row.nid %]_tr" class="nutriment_[% row.class %]">
					<td class="nutriment_label">
						[% row.name %]
					</td>

					[% FOREACH column IN row.columns %]
						[% IF column.type == 'normal' %]
							<td class="nutriment_value [% column.class %]"[% tablevalue.rdfa %]>
								[% column.value %]
							</td>
						[% ELSE %]
							<td class="nutriment_value [% column.class %]">
								<span class="compare_percent">[% column.percent %]</span>
								<span class="compare_value" style="display:none">[% column.value %]</span>
							</td>
						[% END %]
					[% END %]
				</tr>

			[% END %]
		</tbody>

	</table>

[% END %]<|MERGE_RESOLUTION|>--- conflicted
+++ resolved
@@ -47,22 +47,13 @@
 [% FOREACH table IN tables %]
 
 	<table id="[% table.id %]_data_table" class="data_table">
-<<<<<<< HEAD
-    <caption>[% table.header.name %]</caption>
-
-=======
-    <caption>Nutrition Facta Table</caption>
->>>>>>> b90b7dcc
+    <caption>Nutrition Facts Table</caption>
 		<!--  Generating table header -->
 		<thead class="nutriment_header">
 			<tr>
 				<th scope="col">[% table.header.name %]</th>
 				[% FOREACH column IN table.header.columns %]
-<<<<<<< HEAD
-					<th class="nutriment_value [% column.class %]" scope="col">[% column.name %]</th>
-=======
 					<th scope="col" class="nutriment_value [% column.class %]">[% column.name %]</th>
->>>>>>> b90b7dcc
 				[% END %]
 			</tr>
 		</thead>
