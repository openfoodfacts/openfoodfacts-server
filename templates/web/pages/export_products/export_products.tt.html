--- conflicted
+++ resolved
@@ -22,10 +22,6 @@
 	</ul>
 
 	[% IF allow_submit %]
-<<<<<<< HEAD
-	
-=======
->>>>>>> b95f20ee
 		<label for="export_photos">
 			<input type="checkbox" id="export_photos" name="export_photos" [% export_photos_value %]>
 			[% lang('export_photos') %]
