<!-- start templates/[% template.name %] -->

<!doctype html>
<html class="no-js" lang="[% language %]" data-serverdomain="[% server_domain %]" dir="[% lang('text_direction') %]">
<head>
    <meta charset="utf-8">
    <title>[% title %]</title>
    [% meta_description %]
    <meta name="viewport" content="width=device-width, initial-scale=1.0">
	<meta property="fb:app_id" content="[% fb_config %]">
    <meta property="og:type" content="[% og_type %]">
    <meta property="og:title" content="[% canon_title %]">
    <meta property="og:url" content="[% canon_url %]">
    [% og_images %]
    [% og_images2 %]
    <meta property="og:description" content="[% canon_description %]">
    [% options_favicons %]
    <link rel="canonical" href="[% canon_url %]">
    <link rel="stylesheet" href="[% static_subdomain %]/css/dist/app-[% lang('text_direction') %].css?v=[% css_timestamp %]">
    <link rel="stylesheet" href="[% static_subdomain %]/css/dist/jqueryui/themes/base/jquery-ui.css">
    <link rel="stylesheet" href="[% static_subdomain %]/css/dist/select2.min.css">
    <link rel="search" href="[% formatted_subdomain %]/cgi/opensearch.pl" type="application/opensearchdescription+xml" title="[% lang('site_name') %]">
	[% header %]
    <style media="all">
        [% lang("css") %]
        [% styles %]
    </style>
    [% google_analytics %]
</head>
<body[% bodyabout %] class="[% page_type %]_page">

	<div id="page">
		<div class="upper-nav contain-to-grid"  id="upNav">
			<nav class="top-bar " data-topbar role="navigation">
				
				<section class="top-bar-section">
					
					<!-- Left Nav Section -->
					<ul class="left">

						<li class="has-dropdown">
							<a>
								<span class="material-icons">
									menu
								</span>
							</a>
							<ul class="dropdown">				

								<li><a href="[% lang('menu_discover_link') %]">[% lang('menu_discover') %]</a></li>
								<li><a href="[% lang('menu_contribute_link') %]">[% lang('menu_contribute') %]</a></li>
								<li>
									<a href="/cgi/search.pl">[% lang('advanced_search') %]</a>
								</li>
								<li>
									<a href="/cgi/search.pl?graph=1">[% lang('graphs_and_maps') %]</a>
								</li>

								<li><a href="/cgi/product.pl?type=search_or_add&action=display">[% lang('add_product') %]</a></li>
							</ul>
						</li>
						
						<li>
							<ul class="country_language_selection">
								<li class="has-form has-dropdown" id="select_country_li">
									<select id="select_country" style="width:100%" data-placeholder="[% lang('select_country') %]">
										<option></option>
									</select>
								</li>
                [% IF langs.match('<a>') %]
									<li class="has-dropdown">
										[% selected_lang %]
										<ul class="dropdown">
											[% langs %]
										</ul>
									</li>
								[% END %]
							</ul>
						</li>
					</ul>


					<!-- Right Nav Section -->
					
					<ul class="right">
						[% IF not user_id.defined %]
							<li class="h-space-tiny has-form">
								<a href="/cgi/session.pl" class="round button secondary">
									<span class="material-icons material-symbols-button">account_circle</span>
									[% lang('sign_in') %]
								</a>
							</li>
						[% ELSE %]
							<li class="has-dropdown">
								<a href="#" class="userlink h-space-tiny">
									<span class="material-icons">
										account_circle
									</span>
									[% user.name %]
								</a>
								<ul class="dropdown">
									<li><a href="/cgi/user.pl?type=edit&userid=[% user_id %]"><span class="material-icons">settings</span> Parameters</a></li>
									<li class="divider"></li>			
									<li><label>[% lang('your_contributions') %]</label></li>
									<li><a href="[% canonicalize_taxonomy_tag_link("users", user_id) %]">[% lang('products_added') %]</a></li>
									<li><a href="[% canonicalize_taxonomy_tag_link("editors", user_id) %]">[% lang('products_edited') %]</a></li>
									<li><a href="[% canonicalize_taxonomy_tag_link("photographers", user_id) %]">[% lang('products_photographed') %]</a></li>
									<li class="divider"></li>			
									<li class="has-form">
										<form method="post" action="/cgi/session.pl">
											<input type="hidden" name="length" value="logout">
											<input type="submit" name=".submit" value="[% lang('sign_out') %]" class="button small">
										</form>
									</li>
								</ul>
							</li>
						[% END %]
					</ul>
				</section>
			</nav>
		</div>

		<div id="main_container" style="position:relative" class="block_latte">
			
		<div class="topbarsticky">
			<div class="contain-to-grid " id="offNav" >
				<nav class="top-bar" data-topbar role="navigation" >

					<ul class="title-area">
						<li class="name">
							<a href="/" style="font-size:1rem;"><img id="logo" src="[% static_subdomain %]/images/logos/off-logo-horizontal-light.svg" alt="[% lang('logo_site_name') %]" style="margin:8px;height:48px;width:auto;"></a>
						</li>
					</ul>
					<section class="top-bar-section">
					
						<ul class="left small-4" style="margin-right:2rem;">
							<li class="search-li">
							
								<form action="/cgi/search.pl">
								<div class="row"><div class="small-12">
								<div class="row collapse postfix-round">
									<div class="columns">
									<input type="text" placeholder="[% lang('search_a_product_placeholder') %]" name="search_terms" value="[% search_terms %]" style="background-color:white">
									<input name="search_simple" value="1" type="hidden">
									<input name="action" value="process" type="hidden">
									</div>
									<div class="columns">
									<button type="submit" title="[% lang('search') %]" class="button postfix" style="line-height:normal">[% display_icon('search') %]</button>
									</div>
								</div>
								</div></div>
								</form>
							</li>
						</ul>
					<ul class="search_and_links">
					
					[% IF !(server_options_producers_platform) %]
						<li><a href="[% lang('menu_discover_link') %]" class="top-bar-links">[% lang('menu_discover') %]</a></li>
						<li><a href="[% lang('menu_contribute_link') %]" class="top-bar-links">[% lang('menu_contribute') %]</a></li>
						<li class="flex-grid getapp"><a href="[% lang('get_the_app_link') %]" class="buttonbar button" style="top:0;">[% display_icon('phone_android') %] <span class="bt-text">[% lang('get_the_app') %]</span></a></li>
					[% END %]
					</ul>
					</section>
				</nav>
			</div>
		</div>

	[% offcanvasposition = 'left' %]
	[% IF lang('text_direction') == 'rtl' %]
	[% offcanvasposition = 'right' %]
	[% END %]
		<nav class="tab-bar hide">
			<div class="[% offcanvasposition %]-small">
				<a href="#idOfLeftMenu" role="button" aria-controls="idOfLeftMenu" aria-expanded="false" class="[% offcanvasposition %]-off-canvas-toggle button postfix [% torso_class %]">
				[% display_icon('account_box') %]
				</a>
			</div>
			<div class="middle tab-bar-section">
				<form action="/cgi/search.pl">
					<div class="row collapse">
						<div class="small-8 columns">
							<input type="text" placeholder="[% lang('search_a_product_placeholder') %]" name="search_terms">
							<input name="search_simple" value="1" type="hidden">
							<input name="action" value="process" type="hidden">
						</div>
						<div class="small-2 columns">
							<button type="submit" class="button postfix">[% display_icon('search') %]</button>
						</div>
						<div class="small-2 columns">
							<a href="/cgi/search.pl" title="[% lang('advanced_search') %]">[% display_icon('search') %] [% display_icon('add') %]</a>
						</div>
					</div>
				</form>
			</div>
		</nav>

		<div id="content" class="off-canvas-wrap block_latte" data-offcanvas>
			<div class="inner-wrap">
			
				<a class="exit-off-canvas"></a>
				
				<!-- full width banner on mobile -->
				
				[% IF mobile %]
					<a href="[% mobile.link %]" class="button large expand success">
					<div class="row collapse">
						<div class="small-6 columns">
							[% mobile.text %]
						</div>
						<div class="small-6 columns">
							[% IF mobile.system == "ios" %]
									<img src="[% lang('ios_app_icon_url') %]" alt="[% lang('ios_app_icon_alt_text') %]">
							[% ELSIF mobile.system == "android" %]
									<img src="[% lang('android_app_icon_url') %]" alt="[% lang('android_app_icon_alt_text') %]">
							[% ELSIF mobile.system == "windows" %]
									<img src="[% lang('windows_phone_app_icon_url') %]" alt="[% lang('windows_phone_app_icon_alt_text') %]">
							[% END %]
						
						</div>
					</div>
					</a>
				[% END %]

				<div class="main block_light">
					<div id="main_column">
          [% PROCESS 'web/common/includes/donate_banner.tt.html' %]
          [% banner_main %]
            [% IF page_format == "banner" %]
							<!-- banner pages such as product and product edit form have their own h1 title -->
							[% content %]
						[% ELSIF page_type == "products" %]
							[% IF schema_org_itemtype.defined %]
								<!-- some lists of products for facets (e.g. brands) have microformats data -->
								<div itemscope itemtype="[% schema_org_itemtype %]">
									<div class="row">
										<div class="small-12 column v-space-short">
											<h1 itemprop="name">[% title %]
                        <sup>
                        [% IF request.tagtype == "categories" %]
                          <a class="button tiny round secondary label" href="https://hunger.openfoodfacts.org/questions?type=category&amp;value_tag=[% request.canon_tagid %]">[% f_lang('f_help_categorize_on_hunger_games', { title => lang('categories').lcfirst } ) %]</a>
                        [% ELSIF request.tagtype == "labels" %]
                          <a class="button tiny round secondary label" href="https://hunger.openfoodfacts.org/questions?type=labels&amp;value_tag=[% canonicalize_taxonomy_tag_link("labels", title) %]">[% f_lang('f_help_categorize_on_hunger_games', { title => lang('labels').lcfirst } ) %]</a>
                        [% ELSIF request.tagtype == "brands" %]
                          <a class="button tiny round secondary label" href="https://hunger.openfoodfacts.org/questions?type=brands&amp;value_tag=[% canonicalize_taxonomy_tag_link("brands", title) %]">[% f_lang('f_help_categorize_on_hunger_games', { title => lang('brands').lcfirst } ) %]</a>
                        [% END %]
                        </sup>
                  </h1>
										</div>
									</div>
									[% content %]
								</div>
							[% ELSE %]
								<div class="row">
									<div class="small-12 column v-space-short">
										<h1>[% title %]</h1>
									</div>
								</div>
								[% content %]
							[% END %]
						[% ELSE %]
							<div class="row">
								<div class="small-12 column v-space-short">
									<h1>[% title %]</h1>
									[% content %]
								</div>
							</div>
						[% END %]
					</div>
				</div>
			</div>
		</div>
		</div>

		<footer>
			<div class="block_light bg-white" id="install_the_app_block">
				<div class="row">
					<div class="small-12 flex-grid v-space-short v-align-center direction-row h-space-tiny">
						<div class="cell small-100 medium-100 large-50 flex-grid v-align-center direction-row">
							<img class="cell small-50 v-align-center" src="/images/illustrations/app-icon-in-the-clouds.svg" style="height:120px">
							<div class="cell small-50 v-align-center" id="footer_scan" style="display:block">
								<div id="footer_install_the_app">
									[% lang("footer_install_the_app_exclamation_mark") %]
								</div>
								[% lang("footer_scan_your_everyday_foods") %]
							</div>
						</div>
						<div class="cell small-100 medium-100 large-50 flex-grid v-align-center direction-row">
							<a class="cell small-50 medium-25 large-25 h-space-short v-align-center" href="[% lang('ios_app_link') %]"><img src="[% lang('ios_app_icon_url') %]" alt="[% lang('ios_app_icon_alt_text') %]"  loading="lazy" class="full-width"></a>
							<a class="cell small-50 medium-25 large-25 h-space-short v-align-center" href="[% lang('android_app_link') %]"><img src="https://static.openfoodfacts.org[% lang('android_app_icon_url') %]" alt="[% lang('android_app_icon_alt_text') %]" loading="lazy" class="full-width"></a>
							<a class="cell small-50 medium-25 large-25 h-space-short v-align-center" href="[% lang('windows_phone_app_link') %]"><img src="[% lang('windows_phone_app_icon_url') %]" alt="[% lang('windows_phone_app_icon_alt_text') %]"  loading="lazy" class="full-width"></a>
							<a class="cell small-50 medium-25 large-25 h-space-short v-align-center" href="[% lang('android_apk_app_link') %]"><img src="https://static.openfoodfacts.org[% lang('android_apk_app_icon_url') %]" alt="[% lang('android_apk_app_icon_alt_text') %]" loading="lazy" class="full-width"></a>
						</div>
					</div>
				</div>
			</div>

<<<<<<< HEAD
      [% PROCESS 'web/common/includes/donate_banner.tt.html' %]
      [% banner_footer %]
=======
			[% INCLUDE 'web/common/includes/donate_banner_bottom.tt.html' %]
>>>>>>> 204edead
			<div class="block_light block_cappucino" id="contribute_and_discover_links_block">
				<div class="row">
					<div class="small-12 large-6 columns v-space-normal block_off">
						<h3 class="title-5 text-medium">[% lang('footer_join_the_community') %]</h3>
						<p>[% f_lang('f_discover_our_code_of_conduct', { url => lang('footer_code_of_conduct_link') } ) %]</p>
						<p>[% f_lang('f_join_us_on_slack', { url => "https://slack.openfoodfacts.org" } ) %]</p>
						<p><a href="https://forum.openfoodfacts.org/">Forum</a></p>
						<p id="footer_social_icons">[% f_lang('f_footer_follow_us_links', { links => '
							<a href="https://twitter.com/openfoodfacts"><img src="/images/icons/dist/twitter.svg" class="footer_social_icon" alt="Twitter"></a>
							<a href="https://www.facebook.com/OpenFoodFacts"><img src="/images/icons/dist/facebook.svg" class="footer_social_icon" alt="Facebook"></a>
							<a href="https://www.instagram.com/open.food.facts/"><img src="/images/icons/dist/instagram.svg" class="footer_social_icon" alt="Instagram"></a>
							'})
							%]
						</p>
						<p><a href="https://link.openfoodfacts.org/newsletter-[% language %]">[% lang('subscribe_to_our_newsletter') %]</a></p>
					</div>
					<div class="small-12 large-6 columns project v-space-normal">
						<h3 class="title-5 text-medium">[% lang('footer_discover_the_project') %]</h3>
						<ul class="inline-list tags_links v-space-tiny h-space-tiny" >
							<li><a class="button small white-button radius" href="[% lang('footer_who_we_are_link') %]">[% lang('footer_who_we_are') %]</a></li>
							<li><a class="button small white-button radius" href="[% lang('footer_vision_link') %]">[% lang('footer_vision') %]</a></li>
							<li><a class="button small white-button radius" href="[% lang('footer_faq_link') %]">[% lang('footer_faq') %]</a></li>
							<li><a class="button small white-button radius" href="[% lang('footer_blog_link') %]">[% lang('footer_blog') %]</a></li>
							<li><a class="button small white-button radius" href="[% lang('footer_press_link') %]">[% lang('footer_press') %]</a></li>
							<li><a class="button small white-button radius" href="[% lang('footer_wiki_link') %]">[% lang('footer_wiki') %]</a></li>
							<li><a class="button small white-button radius" href="[% lang('footer_translators_link') %]">[% lang('footer_translators') %]</a></li>
							<li><a class="button small white-button radius" href="[% lang('footer_partners_link') %]">[% lang('footer_partners') %]</a></li>
							<li><a class="button small white-button radius" href="[% lang('footer_obf_link') %]">[% lang('footer_obf') %]</a></li>
						</ul>
					</div>
				</div>
			</div>

			<div class="block_off block_dark block_ristreto" id="footer_block">

				<div id="footer_block_image_banner_outside">
					<div id="footer_block_image_banner_outside2">

						<div class="row">

							<div class="small-12 text-center v-space-short h-space-large">

								<a href="/" style="font-size:1rem;"><img id="logo" src="[% static_subdomain %]/images/logos/off-logo-horizontal-mono-white.svg" alt="[% lang('logo_site_name') %]" style="margin:8px;height:48px;width:auto;"></a>

								<p>[% lang('footer_tagline') %]</p>
								
								<ul class="inline-list text-center text-small">
									<li><a href="[% lang('footer_legal_link') %]">[% lang('footer_legal') %]</a></li>
									<li><a href="[% lang('footer_terms_link') %]">[% lang('footer_terms') %]</a></li>
									<li><a href="[% lang('footer_data_link') %]">[% lang('footer_data') %]</a></li>
									<li><a href="[% lang('donate_link') %]">[% lang('donate') %]</a></li>
									<li><a href="[% lang('footer_producers_link') %]">[% lang('footer_producers') %]</a></li>
									<li><a href="https://link.openfoodfacts.org/newsletter-[% language %]">[% lang('subscribe_to_our_newsletter') %]</a></li>
								</ul>
							</div>

						</div>

					</div>
				</div>
			</div>
		</footer>

	</div>

<script src="[% static_subdomain %]/js/dist/modernizr.js"></script>
<script src="[% static_subdomain %]/js/dist/jquery.js"></script>
<script src="[% static_subdomain %]/js/dist/jquery-ui.js"></script>
<script src="[% static_subdomain %]/js/dist/hc-sticky.js"></script>
<script src="[% static_subdomain %]/js/dist/display.js"></script>
<script src="[% static_subdomain %]/js/dist/stikelem.js"></script>
<script src="[% static_subdomain %]/js/dist/scrollNav.js"></script>

<script>
\$(function() {
[% initjs %]
[% IF server_options_producers_platform %]
  new ZammadChat({
    background: 'rgb(0, 102, 255)',
    fontSize: '12px',
    show: true,
    chatId: 1
  });
[% END %]
});
</script>

[% IF server_options_producers_platform %]
<script src="https://support.openfoodfacts.org/assets/chat/chat.min.js"></script>
[% END %]

<script src="[% static_subdomain %]/js/dist/foundation.js"></script>
<script src="[% static_subdomain %]/js/dist/jquery.cookie.js"></script>
<script src="[% static_subdomain %]/js/dist/select2.min.js"></script>
[% scripts %]
<script>
\$(document).foundation({
	equalizer : {
		equalize_on_stack: true
	},
	accordion: {
		callback : function (accordion) {
			\$(document).foundation('equalizer', 'reflow');
		}
	}
});

</script>
<script type="application/ld+json">
{
	"@context" : "https://schema.org",
	"@type" : "WebSite",
	"name" : "[% lang('site_name') %]",
	"url" : "[% formatted_subdomain %]",
	"potentialAction": {
		"@type": "SearchAction",
		"target": "[% formatted_subdomain %]/cgi/search.pl?search_terms=?{search_term_string}",
		"query-input": "required name=search_term_string"
	}
}
</script>
<script type="application/ld+json">
{
	"@context": "https://schema.org/",
	"@type": "Organization",
	"url": "[% formatted_subdomain %]",
	"logo": "[% static_subdomain %]/images/logos/off-logo-vertical-light.svg",
	"name": "[% lang('site_name') %]",
	"sameAs" : [ "[% lang("facebook_page") %]", "https://twitter.com/[% twitter_account %]"]
}
</script>

[% SET crowdin_languages = ["aa","ar","ber","br","co","fa","ga","hy","iu","kk","lb","me","mr","ne","no","ry","sd","sl","sq","st","tg","tr","tzl","val","wa","zea","zu","ach","as","bg","bs","crs","eo","fi","gd","hi","id","ja","km","ku","lo","mg","ms","nr","pa","qu","sa","sg","sma","sr","sv","th","ts","ug","ve","wo","zh","af","ast","bm","ca","cs","el","fil","gl","hr","ii","jv","kmr","kw","mi","mt","pl","rm","sat","sh","sn","sr_CS","sw","ti","tt","uk","vec","xh","ak","az","bn","ce","cv","et","fo","gu","ht","is","ka","kmr_TR","ky","lt","ml","my","oc","ro","sc","si","so","sr_RS","ta","tl","tw","ur","vi","yi","am","be","bo","chr","cy","eu","ha","hu","kab","kn","la","lv","mn","nb","nn","ru","sco","sk","son","ss","te","tn","ty","uz","vls","yo"] %]

[% IF crowdin_languages.grep("^$lc$").size %]
<script
  type="text/javascript"
  src="https://crowdin.com/js/crowdjet/crowdjet.js">
</script>
<div
  id="crowdjet-container"
  data-project-id="243092"
  style="bottom: 90px; right: 20px;">
</div>
<div
  id="crowdjet-expand-container"
  style="bottom: 10px; right: 20px;">
</div>
[% END %]

</body>
</html>

<!-- end templates/[% template.name %] --><|MERGE_RESOLUTION|>--- conflicted
+++ resolved
@@ -293,12 +293,9 @@
 				</div>
 			</div>
 
-<<<<<<< HEAD
       [% PROCESS 'web/common/includes/donate_banner.tt.html' %]
       [% banner_footer %]
-=======
-			[% INCLUDE 'web/common/includes/donate_banner_bottom.tt.html' %]
->>>>>>> 204edead
+
 			<div class="block_light block_cappucino" id="contribute_and_discover_links_block">
 				<div class="row">
 					<div class="small-12 large-6 columns v-space-normal block_off">
