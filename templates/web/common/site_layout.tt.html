<!-- start templates/[% template.name %] -->

<!doctype html>
<html class="no-js" lang="[% language %]" data-serverdomain="[% server_domain %]" dir="[% lang('text_direction') %]">
<head>
    <meta charset="utf-8">
    <title>[% title %]</title>
    [% meta_description %]
    <meta name="viewport" content="width=device-width, initial-scale=1.0">
	<meta property="fb:app_id" content="[% fb_config %]">
    <meta property="og:type" content="[% og_type %]">
    <meta property="og:title" content="[% canon_title %]">
    <meta property="og:url" content="[% canon_url %]">
    [% og_images %]
    [% og_images2 %]
    <meta property="og:description" content="[% canon_description %]">
    [% options_favicons %]
    <link rel="canonical" href="[% canon_url %]">
    <link rel="stylesheet" href="[% static_subdomain %]/css/dist/app-[% lang('text_direction') %].css?v=[% css_timestamp %]">
    <link rel="stylesheet" href="[% static_subdomain %]/css/dist/jqueryui/themes/base/jquery-ui.css">
    <link rel="stylesheet" href="[% static_subdomain %]/css/dist/select2.min.css">
    <link rel="search" href="[% formatted_subdomain %]/cgi/opensearch.pl" type="application/opensearchdescription+xml" title="[% lang('site_name') %]">
	<link href="https://fonts.googleapis.com/icon?family=Material+Icons" rel="stylesheet">
	[% header %]
    <style media="all">
        [% lang("css") %]
        [% styles %]
    </style>
    [% google_analytics %]
</head>
<body[% bodyabout %] class="[% page_type %]_page">

	<div id="page">

		<div class="upper-nav contain-to-grid"  id="upNav">
			<nav class="top-bar " data-topbar role="navigation">
				
				<section class="top-bar-section">
					
					<!-- Left Nav Section -->
					<ul class="left">

<<<<<<< HEAD
						<li class="has-dropdown">
							<a>
								<span class="material-symbols-outlined">
									menu
								</span>
							</a>
							<ul class="dropdown">
=======
					<li class="has-dropdown">
						<a>
							<span class="material-icons">
								menu
							</span>
						</a>
						<ul class="dropdown">
>>>>>>> 8f6f4c60

						<ul class="country_language_selection">

							[% IF langs.match('<a') %]
								<li class="has-dropdown">
									[% selected_lang %]
									<ul class="dropdown">
										[% langs %]
									</ul>
								</li>
							[% END %]
						</ul>							

								<li><a href="[% lang('menu_discover_link') %]">[% lang('menu_discover') %]</a></li>
								<li><a href="[% lang('menu_contribute_link') %]">[% lang('menu_contribute') %]</a></li>
								<li>
									<a href="/cgi/search.pl">[% lang('advanced_search') %]</a>
								</li>
								<li>
									<a href="/cgi/search.pl?graph=1">[% lang('graphs_and_maps') %]</a>
								</li>
							</ul>
						</li>
					<li>
						<ul class="country_language_selection">
							<li class="has-form has-dropdown" id="select_country_li">
								<select id="select_country" style="width:100%" data-placeholder="[% lang('select_country') %]">
									<option></option>
								</select>
							</li>
							[% IF langs.match('<a') %]
								<li class="has-dropdown">
									[% selected_lang %]
									<ul class="dropdown">
										[% langs %]
									</ul>
								</li>
							[% END %]
						</ul>
					</li>
					</ul>
					<!-- Right Nav Section -->
					
					<ul class="right">
						[% IF not user_id.defined %]
							<li class="h-space-tiny has-form">
								<a href="/cgi/session.pl" class="round button secondary">
									<span class="material-symbols-outlined material-symbols-button">account_circle</span>
									&nbsp;
									[% lang('sign_in') %]
								</a>
							</li>
						[% ELSE %]
							<li class="has-dropdown">
								<a href="#" class="userlink h-space-tiny">
									<span class="material-symbols-outlined">
										account_circle
									</span>
									&nbsp;
									[% user.name %]</span>
								</a>
								<ul class="dropdown">
									<li><a href="/cgi/user.pl?type=edit&userid=[% user_id %]"><span class="material-symbols-outlined">settings</span> Parameters</a></li>
									<li class="divider"></li>			
									<li><label>[% lang('your_contributions') %]</label></li>
									<li><a href="[% canonicalize_taxonomy_tag_link("users", user_id) %]">[% lang('products_added') %]</a></li>
									<li><a href="[% canonicalize_taxonomy_tag_link("editors", user_id) %]">[% lang('products_edited') %]</a></li>
									<li><a href="[% canonicalize_taxonomy_tag_link("photographers", user_id) %]">[% lang('products_photographed') %]</a></li>
									<li class="divider"></li>			
									<li class="has-form">
										<form method="post" action="/cgi/session.pl">
											<input type="hidden" name="length" value="logout">
											<input type="submit" name=".submit" value="[% lang('sign_out') %]" class="button small">
										</form>
									</li>
								</ul>
							</li>
						[% END %]
					</ul>
<<<<<<< HEAD
				</section>
=======
				</li>
				</ul>
				<!-- Right Nav Section -->
				
				<ul class="right">
					[% IF not user_id.defined %]
						<li class="h-space-tiny has-form">
							<a href="/cgi/session.pl" data-reveal-id="loginmodal" class="round button secondary">
								<span class="material-icons material-symbols-button">account_circle</span>
								&nbsp;
								[% lang('sign_in') %]
							</a>
						</li>
					[% ELSE %]
						<li class="has-dropdown">
							<a href="#" class="userlink h-space-tiny">
								<span class="material-icons">
									account_circle
								</span>
								&nbsp;
								[% user.name %]</span>
							</a>
							<ul class="dropdown">
								<li><a href="/cgi/user.pl?type=edit&userid=[% user_id %]"><span class="material-icons">settings</span> Parameters</a></li>
								<li class="divider"></li>			
								<li><label>[% lang('your_contributions') %]</label></li>
								<li><a href="[% canonicalize_taxonomy_tag_link("users", user_id) %]">[% lang('products_added') %]</a></li>
								<li><a href="[% canonicalize_taxonomy_tag_link("editors", user_id) %]">[% lang('products_edited') %]</a></li>
								<li><a href="[% canonicalize_taxonomy_tag_link("photographers", user_id) %]">[% lang('products_photographed') %]</a></li>
								<li class="divider"></li>			
								<li class="has-form">
									<form method="post" action="/cgi/session.pl">
    <input type="hidden" name="length" value="logout">
    <input type="submit" name=".submit" value="[% lang('sign_out') %]" class="button small">
</form>
								</li>
							</ul>
						</li>
					[% END %]
				</ul>
			</section>
>>>>>>> 8f6f4c60
			</nav>
		</div>

		<div id="main_container" style="position:relative" class="block_latte">
			
		<div class="topbarsticky">
			<div class="contain-to-grid " id="offNav" >
				<nav class="top-bar" data-topbar role="navigation" >

					<ul class="title-area">
						<li class="name">
							<a href="/" style="font-size:1rem;"><img id="logo" src="[% static_subdomain %]/images/logos/off-logo-horizontal-light.svg" alt="[% lang('logo_site_name') %]" style="margin:8px;height:48px;width:auto;"></a>
						</li>
					</ul>
					<section class="top-bar-section">
					
						<ul class="left small-4" style="margin-right:2rem;">
							<li class="search-li">
							
								<form action="/cgi/search.pl">
								<div class="row"><div class="small-12">
								<div class="row collapse postfix-round">
									<div class="columns">
									<input type="text" placeholder="[% lang('search_a_product_placeholder') %]" name="search_terms" value="[% search_terms %]" style="background-color:white">
									<input name="search_simple" value="1" type="hidden">
									<input name="action" value="process" type="hidden">
									</div>
									<div class="columns">
									<button type="submit" title="[% lang('search') %]" class="button postfix" style="line-height:normal">[% display_icon('search') %]</button>
									</div>
								</div>
								</div></div>
								</form>
							</li>
						</ul>
					<ul class="search_and_links">
					
					[% IF !(server_options_producers_platform) %]
						<li><a href="[% lang('menu_discover_link') %]" class="top-bar-links">[% lang('menu_discover') %]</a></li>
						<li><a href="[% lang('menu_contribute_link') %]" class="top-bar-links">[% lang('menu_contribute') %]</a></li>
						<li class="flex-grid getapp"><a href="[% lang('get_the_app_link') %]" class="buttonbar button" style="top:0;">[% display_icon('phone_android') %] <span class="bt-text">[% lang('get_the_app') %]</span></a></li>
					[% END %]
					</ul>
					</section>
				</nav>
			</div>
		</div>

	[% offcanvasposition = 'left' %]
	[% IF lang('text_direction') == 'rtl' %]
	[% offcanvasposition = 'right' %]
	[% END %]
		<nav class="tab-bar hide">
			<div class="[% offcanvasposition %]-small">
				<a href="#idOfLeftMenu" role="button" aria-controls="idOfLeftMenu" aria-expanded="false" class="[% offcanvasposition %]-off-canvas-toggle button postfix [% torso_class %]">
				[% display_icon('account_box') %]
				</a>
			</div>
			<div class="middle tab-bar-section">
				<form action="/cgi/search.pl">
					<div class="row collapse">
						<div class="small-8 columns">
							<input type="text" placeholder="[% lang('search_a_product_placeholder') %]" name="search_terms">
							<input name="search_simple" value="1" type="hidden">
							<input name="action" value="process" type="hidden">
						</div>
						<div class="small-2 columns">
							<button type="submit" class="button postfix">[% display_icon('search') %]</button>
						</div>
						<div class="small-2 columns">
							<a href="/cgi/search.pl" title="[% lang('advanced_search') %]">[% display_icon('search') %] [% display_icon('add') %]</a>
						</div>
					</div>
				</form>
			</div>
		</nav>

		<div id="content" class="off-canvas-wrap block_latte" data-offcanvas>
			<div class="inner-wrap">
			
				<a class="exit-off-canvas"></a>
				
				<!-- full width banner on mobile -->
				
				[% IF mobile %]
					<a href="[% mobile.link %]" class="button large expand success">
					<div class="row collapse">
						<div class="small-6 columns">
							[% mobile.text %]
						</div>
						<div class="small-6 columns">
							[% IF mobile.system == "ios" %]
									<img src="[% lang('ios_app_icon_url') %]" alt="[% lang('ios_app_icon_alt_text') %]">
							[% ELSIF mobile.system == "android" %]
									<img src="[% lang('android_app_icon_url') %]" alt="[% lang('android_app_icon_alt_text') %]">
							[% ELSIF mobile.system == "windows" %]
									<img src="[% lang('windows_phone_app_icon_url') %]" alt="[% lang('windows_phone_app_icon_alt_text') %]">
							[% END %]
						
						</div>
					</div>
					</a>
				[% END %]
				
				<div class="main block_light" >
					
					<div id="main_column">
										
						[% INCLUDE 'web/common/includes/donate_banner.tt.html' %]

						[% IF page_format == "banner" %]
							<!-- banner pages such as product and product edit form have their own h1 title -->
							[% content %]
						[% ELSIF page_type == "products" %]
							[% IF schema_org_itemtype.defined %]
								<!-- some lists of products for facets (e.g. brands) have microformats data -->
								<div itemscope itemtype="[% schema_org_itemtype %]">
									<div class="row">
										<div class="small-12 column v-space-short">
											<h1 itemprop="name">[% title %]</h1>
										</div>
									</div>
									[% content %]
								</div>
							[% ELSE %]
								<div class="row">
									<div class="small-12 column v-space-short">
										<h1>[% title %]</h1>
									</div>
								</div>
								[% content %]
							[% END %]
						[% ELSE %]
							<div class="row">
								<div class="small-12 column v-space-short">
									<h1>[% title %]</h1>
									[% content %]
								</div>
							</div>
						[% END %]
					</div>
				</div>
			</div>
		</div>

		</div>

		<footer >
			<div class="block_light bg-white" id="install_the_app_block">
				<div class="row">
					<div class="small-12 flex-grid v-space-short v-align-center direction-row h-space-tiny">
						<div class="cell small-100 medium-100 large-50 flex-grid v-align-center direction-row">
							<img class="cell small-50 v-align-center" src="/images/illustrations/app-icon-in-the-clouds.svg" style="height:120px">
							<div class="cell small-50 v-align-center" id="footer_scan" style="display:block">
								<div id="footer_install_the_app">
									[% lang("footer_install_the_app_exclamation_mark") %]
								</div>
								[% lang("footer_scan_your_everyday_foods") %]
							</div>
						</div>
						<div class="cell small-100 medium-100 large-50 flex-grid v-align-center direction-row">
							<a class="cell small-50 medium-25 large-25 h-space-short v-align-center" href="[% lang('ios_app_link') %]"><img src="[% lang('ios_app_icon_url') %]" alt="[% lang('ios_app_icon_alt_text') %]"  loading="lazy" class="full-width"></a>
							<a class="cell small-50 medium-25 large-25 h-space-short v-align-center" href="[% lang('android_app_link') %]"><img src="https://static.openfoodfacts.org[% lang('android_app_icon_url') %]" alt="[% lang('android_app_icon_alt_text') %]" loading="lazy" class="full-width"></a>
							<a class="cell small-50 medium-25 large-25 h-space-short v-align-center" href="[% lang('windows_phone_app_link') %]"><img src="[% lang('windows_phone_app_icon_url') %]" alt="[% lang('windows_phone_app_icon_alt_text') %]"  loading="lazy" class="full-width"></a>
							<a class="cell small-50 medium-25 large-25 h-space-short v-align-center" href="[% lang('android_apk_app_link') %]"><img src="https://static.openfoodfacts.org[% lang('android_apk_app_icon_url') %]" alt="[% lang('android_apk_app_icon_alt_text') %]" loading="lazy" class="full-width"></a>
						</div>
					</div>
				</div>
			</div>
			<div class="block_light block_cappucino" id="contribute_and_discover_links_block">
				<div class="row">
					<div class="small-12 large-6 columns v-space-normal block_off">
						<h3 class="title-5 text-medium">[% lang('footer_join_the_community') %]</h3>
						<p>[% f_lang('f_discover_our_code_of_conduct', { url => lang('footer_code_of_conduct_link') } ) %]</p>
						<p>[% f_lang('f_join_us_on_slack', { url => "https://slack.openfoodfacts.org" } ) %]</p>
						<p id="footer_social_icons">[% f_lang('f_footer_follow_us_links', { links => '
							<a href="https://twitter.com/openfoodfacts"><img src="/images/icons/dist/twitter.svg" class="footer_social_icon" alt="Twitter"></a>
							<a href="https://www.facebook.com/OpenFoodFacts"><img src="/images/icons/dist/facebook.svg" class="footer_social_icon" alt="Facebook"></a>
							<a href="https://www.instagram.com/open.food.facts/"><img src="/images/icons/dist/instagram.svg" class="footer_social_icon" alt="Instagram"></a>
							'})
							%]
						</p>
					</div>
					<div class="small-12 large-6 columns project v-space-normal">
						<h3 class="title-5 text-medium">[% lang('footer_discover_the_project') %]</h3>
						<ul class="inline-list tags_links v-space-tiny h-space-tiny" >
							<li><a class="button small white-button radius" href="[% lang('footer_who_we_are_link') %]">[% lang('footer_who_we_are') %]</a></li>
							<li><a class="button small white-button radius" href="[% lang('footer_vision_link') %]">[% lang('footer_vision') %]</a></li>
							<li><a class="button small white-button radius" href="[% lang('footer_faq_link') %]">[% lang('footer_faq') %]</a></li>
							<li><a class="button small white-button radius" href="[% lang('footer_blog_link') %]">[% lang('footer_blog') %]</a></li>
							<li><a class="button small white-button radius" href="[% lang('footer_press_link') %]">[% lang('footer_press') %]</a></li>
							<li><a class="button small white-button radius" href="[% lang('footer_wiki_link') %]">[% lang('footer_wiki') %]</a></li>
							<li><a class="button small white-button radius" href="[% lang('footer_translators_link') %]">[% lang('footer_translators') %]</a></li>
							<li><a class="button small white-button radius" href="[% lang('footer_partners_link') %]">[% lang('footer_partners') %]</a></li>
							<li><a class="button small white-button radius" href="[% lang('footer_obf_link') %]">[% lang('footer_obf') %]</a></li>
						</ul>
					</div>
				</div>
			</div>
			<div class="block_off block_dark block_ristreto" id="footer_block">

				<div id="footer_block_image_banner_outside">
					<div id="footer_block_image_banner_outside2">

						<div class="row">

							<div class="small-12 text-center v-space-short h-space-large">

								<a href="/" style="font-size:1rem;"><img id="logo" src="[% static_subdomain %]/images/logos/off-logo-horizontal-mono-white.svg" alt="[% lang('logo_site_name') %]" style="margin:8px;height:48px;width:auto;"></a>

								<p>[% lang('footer_tagline') %]</p>
								
								<ul class="inline-list text-center text-small">
									<li><a href="[% lang('footer_legal_link') %]">[% lang('footer_legal') %]</a></li>
									<li><a href="[% lang('footer_terms_link') %]">[% lang('footer_terms') %]</a></li>
									<li><a href="[% lang('footer_data_link') %]">[% lang('footer_data') %]</a></li>
									<li><a href="[% lang('donate_link') %]">[% lang('donate') %]</a></li>
									<li><a href="[% lang('footer_producers_link') %]">[% lang('footer_producers') %]</a></li>
								</ul>
							</div>

						</div>

					</div>
				</div>
			</div>
		</footer>

	</div>

<script src="[% static_subdomain %]/js/dist/modernizr.js"></script>
<script src="[% static_subdomain %]/js/dist/jquery.js"></script>
<script src="[% static_subdomain %]/js/dist/jquery-ui.js"></script>
<script src="[% static_subdomain %]/js/dist/hc-sticky.js"></script>
<script src="[% static_subdomain %]/js/dist/display.js"></script>
<script src="[% static_subdomain %]/js/dist/stikelem.js"></script>
<script src="[% static_subdomain %]/js/dist/scrollNav.js"></script>

<script>
\$(function() {
[% initjs %]
[% IF server_options_producers_platform %]
  new ZammadChat({
    background: 'rgb(0, 102, 255)',
    fontSize: '12px',
    show: true,
    chatId: 1
  });
[% END %]
});
</script>

[% IF server_options_producers_platform %]
<script src="https://support.openfoodfacts.org/assets/chat/chat.min.js"></script>
[% END %]

<script src="[% static_subdomain %]/js/dist/foundation.js"></script>
<script src="[% static_subdomain %]/js/dist/jquery.cookie.js"></script>
<script src="[% static_subdomain %]/js/dist/select2.min.js"></script>
[% scripts %]
<script>
\$(document).foundation({
	equalizer : {
		equalize_on_stack: true
	},
	accordion: {
		callback : function (accordion) {
			\$(document).foundation('equalizer', 'reflow');
		}
	}
});

</script>
<script type="application/ld+json">
{
	"@context" : "https://schema.org",
	"@type" : "WebSite",
	"name" : "[% lang('site_name') %]",
	"url" : "[% formatted_subdomain %]",
	"potentialAction": {
		"@type": "SearchAction",
		"target": "[% formatted_subdomain %]/cgi/search.pl?search_terms=?{search_term_string}",
		"query-input": "required name=search_term_string"
	}
}
</script>
<script type="application/ld+json">
{
	"@context": "https://schema.org/",
	"@type": "Organization",
	"url": "[% formatted_subdomain %]",
	"logo": "[% static_subdomain %]/images/logos/off-logo-vertical-light.svg",
	"name": "[% lang('site_name') %]",
	"sameAs" : [ "[% lang("facebook_page") %]", "https://twitter.com/[% twitter_account %]"]
}
</script>

[% SET crowdin_languages = ["aa","ar","ber","br","co","fa","ga","hy","iu","kk","lb","me","mr","ne","no","ry","sd","sl","sq","st","tg","tr","tzl","val","wa","zea","zu","ach","as","bg","bs","crs","eo","fi","gd","hi","id","ja","km","ku","lo","mg","ms","nr","pa","qu","sa","sg","sma","sr","sv","th","ts","ug","ve","wo","zh","af","ast","bm","ca","cs","el","fil","gl","hr","ii","jv","kmr","kw","mi","mt","pl","rm","sat","sh","sn","sr_CS","sw","ti","tt","uk","vec","xh","ak","az","bn","ce","cv","et","fo","gu","ht","is","ka","kmr_TR","ky","lt","ml","my","oc","ro","sc","si","so","sr_RS","ta","tl","tw","ur","vi","yi","am","be","bo","chr","cy","eu","ha","hu","kab","kn","la","lv","mn","nb","nn","ru","sco","sk","son","ss","te","tn","ty","uz","vls","yo"] %]

[% IF crowdin_languages.grep("^$lc$").size %]
<script
  type="text/javascript"
  src="https://crowdin.com/js/crowdjet/crowdjet.js">
</script>
<div
  id="crowdjet-container"
  data-project-id="243092"
  style="bottom: 90px; right: 20px;">
</div>
<div
  id="crowdjet-expand-container"
  style="bottom: 10px; right: 20px;">
</div>
[% END %]

</body>
</html>

<!-- end templates/[% template.name %] --><|MERGE_RESOLUTION|>--- conflicted
+++ resolved
@@ -40,15 +40,6 @@
 					<!-- Left Nav Section -->
 					<ul class="left">
 
-<<<<<<< HEAD
-						<li class="has-dropdown">
-							<a>
-								<span class="material-symbols-outlined">
-									menu
-								</span>
-							</a>
-							<ul class="dropdown">
-=======
 					<li class="has-dropdown">
 						<a>
 							<span class="material-icons">
@@ -56,89 +47,45 @@
 							</span>
 						</a>
 						<ul class="dropdown">
->>>>>>> 8f6f4c60
-
-						<ul class="country_language_selection">
-
-							[% IF langs.match('<a') %]
-								<li class="has-dropdown">
-									[% selected_lang %]
-									<ul class="dropdown">
-										[% langs %]
-									</ul>
-								</li>
-							[% END %]
-						</ul>							
-
-								<li><a href="[% lang('menu_discover_link') %]">[% lang('menu_discover') %]</a></li>
-								<li><a href="[% lang('menu_contribute_link') %]">[% lang('menu_contribute') %]</a></li>
-								<li>
-									<a href="/cgi/search.pl">[% lang('advanced_search') %]</a>
-								</li>
-								<li>
-									<a href="/cgi/search.pl?graph=1">[% lang('graphs_and_maps') %]</a>
-								</li>
-							</ul>
-						</li>
-					<li>
-						<ul class="country_language_selection">
-							<li class="has-form has-dropdown" id="select_country_li">
-								<select id="select_country" style="width:100%" data-placeholder="[% lang('select_country') %]">
-									<option></option>
-								</select>
-							</li>
-							[% IF langs.match('<a') %]
-								<li class="has-dropdown">
-									[% selected_lang %]
-									<ul class="dropdown">
-										[% langs %]
-									</ul>
-								</li>
-							[% END %]
+
+					<ul class="country_language_selection">
+
+						[% IF langs.match('<a') %]
+							<li class="has-dropdown">
+								[% selected_lang %]
+								<ul class="dropdown">
+									[% langs %]
+								</ul>
+							</li>
+						[% END %]
+					</ul>							
+
+							<li><a href="[% lang('menu_discover_link') %]">[% lang('menu_discover') %]</a></li>
+							<li><a href="[% lang('menu_contribute_link') %]">[% lang('menu_contribute') %]</a></li>
+							<li>
+								<a href="/cgi/search.pl">[% lang('advanced_search') %]</a>
+							</li>
+							<li>
+								<a href="/cgi/search.pl?graph=1">[% lang('graphs_and_maps') %]</a>
+							</li>
 						</ul>
 					</li>
-					</ul>
-					<!-- Right Nav Section -->
-					
-					<ul class="right">
-						[% IF not user_id.defined %]
-							<li class="h-space-tiny has-form">
-								<a href="/cgi/session.pl" class="round button secondary">
-									<span class="material-symbols-outlined material-symbols-button">account_circle</span>
-									&nbsp;
-									[% lang('sign_in') %]
-								</a>
-							</li>
-						[% ELSE %]
+				<li>
+					<ul class="country_language_selection">
+						<li class="has-form has-dropdown" id="select_country_li">
+							<select id="select_country" style="width:100%" data-placeholder="[% lang('select_country') %]">
+								<option></option>
+							</select>
+						</li>
+						[% IF langs.match('<a') %]
 							<li class="has-dropdown">
-								<a href="#" class="userlink h-space-tiny">
-									<span class="material-symbols-outlined">
-										account_circle
-									</span>
-									&nbsp;
-									[% user.name %]</span>
-								</a>
+								[% selected_lang %]
 								<ul class="dropdown">
-									<li><a href="/cgi/user.pl?type=edit&userid=[% user_id %]"><span class="material-symbols-outlined">settings</span> Parameters</a></li>
-									<li class="divider"></li>			
-									<li><label>[% lang('your_contributions') %]</label></li>
-									<li><a href="[% canonicalize_taxonomy_tag_link("users", user_id) %]">[% lang('products_added') %]</a></li>
-									<li><a href="[% canonicalize_taxonomy_tag_link("editors", user_id) %]">[% lang('products_edited') %]</a></li>
-									<li><a href="[% canonicalize_taxonomy_tag_link("photographers", user_id) %]">[% lang('products_photographed') %]</a></li>
-									<li class="divider"></li>			
-									<li class="has-form">
-										<form method="post" action="/cgi/session.pl">
-											<input type="hidden" name="length" value="logout">
-											<input type="submit" name=".submit" value="[% lang('sign_out') %]" class="button small">
-										</form>
-									</li>
+									[% langs %]
 								</ul>
 							</li>
 						[% END %]
 					</ul>
-<<<<<<< HEAD
-				</section>
-=======
 				</li>
 				</ul>
 				<!-- Right Nav Section -->
@@ -158,8 +105,6 @@
 								<span class="material-icons">
 									account_circle
 								</span>
-								&nbsp;
-								[% user.name %]</span>
 							</a>
 							<ul class="dropdown">
 								<li><a href="/cgi/user.pl?type=edit&userid=[% user_id %]"><span class="material-icons">settings</span> Parameters</a></li>
@@ -177,10 +122,63 @@
 								</li>
 							</ul>
 						</li>
-					[% END %]
-				</ul>
-			</section>
->>>>>>> 8f6f4c60
+					<li>
+						<ul class="country_language_selection">
+							<li class="has-form has-dropdown" id="select_country_li">
+								<select id="select_country" style="width:100%" data-placeholder="[% lang('select_country') %]">
+									<option></option>
+								</select>
+							</li>
+							[% IF langs.match('<a') %]
+								<li class="has-dropdown">
+									[% selected_lang %]
+									<ul class="dropdown">
+										[% langs %]
+									</ul>
+								</li>
+							[% END %]
+						</ul>
+					</li>
+					</ul>
+					<!-- Right Nav Section -->
+					
+					<ul class="right">
+						[% IF not user_id.defined %]
+							<li class="h-space-tiny has-form">
+								<a href="/cgi/session.pl" class="round button secondary">
+									<span class="material-icons material-symbols-button">account_circle</span>
+									&nbsp;
+									[% lang('sign_in') %]
+								</a>
+							</li>
+						[% ELSE %]
+							<li class="has-dropdown">
+								<a href="#" class="userlink h-space-tiny">
+									<span class="material-icons">
+										account_circle
+									</span>
+									&nbsp;
+									[% user.name %]</span>
+								</a>
+								<ul class="dropdown">
+									<li><a href="/cgi/user.pl?type=edit&userid=[% user_id %]"><span class="material-icons">settings</span> Parameters</a></li>
+									<li class="divider"></li>			
+									<li><label>[% lang('your_contributions') %]</label></li>
+									<li><a href="[% canonicalize_taxonomy_tag_link("users", user_id) %]">[% lang('products_added') %]</a></li>
+									<li><a href="[% canonicalize_taxonomy_tag_link("editors", user_id) %]">[% lang('products_edited') %]</a></li>
+									<li><a href="[% canonicalize_taxonomy_tag_link("photographers", user_id) %]">[% lang('products_photographed') %]</a></li>
+									<li class="divider"></li>			
+									<li class="has-form">
+										<form method="post" action="/cgi/session.pl">
+											<input type="hidden" name="length" value="logout">
+											<input type="submit" name=".submit" value="[% lang('sign_out') %]" class="button small">
+										</form>
+									</li>
+								</ul>
+							</li>
+						[% END %]
+					</ul>
+				</section>
 			</nav>
 		</div>
 
