[% panel = panels.$panel_id %]
<!-- start templates/[% template.name %] - panel_id: [% panel_id %] -->
[% IF (panel.type == "card") OR (panel.type == "inline") %]
<div class="panel_[% panel.type %] radius [% IF panel.size == 'small' %]panel_small[% ELSE %]panel_large[% END %]"
    id="panel_[% panel_id | replace(':','-') %]">
  
    [% IF panel.title_element.defined %]
        [% IF (panel.type == "card") %]
            <h2 class="panel_title_[% panel.type %] text-medium">[% panel.title_element.title %]</h2>
        [% ELSE %]        
            <h3 class="panel_title_[% panel.type %]">[% panel.title_element.title %]</h3>
        [% END %]
    [% END %]
[% ELSE %]
<ul data-accordion class="panel_accordion accordion panel_margin_[% IF panel.size == 'small' %]small[% ELSE %]large[% END %]"
        id="panel_[% panel_id | replace(':','-') %]">

<li class="accordion-navigation">

    [% IF panel.title_element.defined %]
        <a href="#panel_[% panel_id | replace(':','-') %]_content" class="panel_title[% IF panel.title_element.type == "grade" %] grade_[% panel.title_element.grade %][% END %][% IF panel.size == 'small' %] panel_title_small[% END %]">

            [% IF panel.title_element.icon_url.defined %]
            <img src="[% panel.title_element.icon_url %]"
                class="panel_icon[% IF panel.title_element.icon_size == 'very_small' %] very_small[% ELSIF panel.title_element.icon_size == 'small' %] small[% ELSE %] large[% END %]"
                alt="[% IF panel.title_element.icon_alt.defined %][% panel.title_element.icon_alt %][% ELSE %]icon[% END %]"
                [% IF panel.title_element.icon_color_from_evaluation %]
                    [% IF panel.evaluation == "good" %]
                        class="filter-green"
                    [% ELSIF panel.evaluation == "bad" %]
                        class="filter-red"
                    [% ELSIF panel.evaluation == "average" %]
                        class="filter-orange"
                    [% ELSIF panel.evaluation == "neutral" %]
                        class="filter-grey"
                    [% ELSIF panel.evaluation == "unknown" %]
                        class="filter-grey"
                    [% ELSE %]
                        class="filter-grey"
                    [% END %]
                [% END %]
            >
            [% END %]
            <h4 [% IF panel.title_element.type == "grade" %]class="grade_[% panel.title_element.grade %]_title"[% END %]
                [% IF panel.evaluation.defined %]class="evaluation_[%panel.evaluation %]_title"[% END %]
                [% IF panel.size == 'small' %] small-panel[% END %]"
            >
                [% IF panel.evaluation AND NOT panel.title_element.icon_url.defined %]
                    <span class="evaluation_[%panel.evaluation %]_title">
                    [% IF panel.evaluation == "good" %]
                        [% display_icon("check") %]
                    [% ELSIF panel.evaluation == "bad" %]
                        [% display_icon("cancel") %]
                    [% ELSIF panel.evaluation == "average" %]
                        [% display_icon("check") %]
                    [% ELSIF panel.evaluation == "neutral" %]
                        [% display_icon("check") %]
                    [% ELSIF panel.evaluation == "unknown" %]
                        [% display_icon("help") %]
                    [% END %]
                    </span>
                [% END %]
                [% panel.title_element.title %]
            </h4>
            [% IF panel.title_element.subtitle.defined %]
                <span class="panel-subtitle[% IF panel.size == 'small' %] small-subtitle[% END %]">[% panel.title_element.subtitle %]</span>
            [% END %]
            <hr class="floatclear">
        </a>
    [% END %]
[% END %]


    [% IF panel.elements.defined %]
    <div
      id="panel_[% panel_id | replace(':','-') %]_content"
      class="content panel_content[%
          IF (panel.type == 'card') OR (panel.type == 'inline') %]_[% panel.type %][% END
        %][%
          IF (panel.expanded) OR (panel.expand_for == 'large') %] active[% END
        %]
        [% IF panel.expand_for %]expand-for-[% panel.expand_for %][% END %]"
    >
    [% FOREACH element_ref IN panel.elements %]
        [% element_type = element_ref.element_type %]

        [% IF element_type == "panel" %]
            [% INCLUDE web/panels/panel.tt.html panel_id = element_ref.panel_element.panel_id %]
        [% ELSIF element_type == "panel_group" %]
            [% panel_group_element = element_ref.panel_group_element %]
            <div class="panel_group">

                [% IF panel_group_element.image.defined %]
                    <div class="row">
                        <div class="large-8 small-12 columns">
                [% END %]

                [% IF panel_group_element.icon_url.defined %]
                <img src="[% panel_group_element.icon_url %]"
                    class="panel_icon[% IF panel.title_element.icon_size == 'very_small' %] very_small[% ELSIF panel.title_element.icon_size == 'small' %] small[% ELSE %] large[% END %]"
                    alt="[% IF panel_group_element.icon_alt.defined %][% panel_group_element.icon_alt %][% ELSE %]icon[% END %]"
                    [% IF panel_group_element.icon_color_from_evaluation %]
                        [% IF panel_group_element.evaluation == "good" %]
                            class="filter-green"
                        [% ELSIF panel_group_element.evaluation == "bad" %]
                            class="filter-red"
                        [% ELSIF panel_group_element.evaluation == "average" %]
                            class="filter-orange"
                        [% ELSIF panel_group_element.evaluation == "neutral" %]
                            class="filter-grey"
                        [% ELSIF panel_group_element.evaluation == "unknown" %]
                            class="filter-grey"
                        [% ELSE %]
                            class="filter-grey"
                        [% END %]
                    [% END %]
                >
                [% END %]                

                [% IF panel_group_element.title.defined %]
                    <h3 [% IF panel_group_element.panel_group_id.defined %]id="panel_group_[% panel_group_element.panel_group_id | replace(':','-') %]"[% END %] class="panel_title_[% panel.type %][% IF panel_group_element.type == 'subcard' %] text-medium[% END %][% IF panel_group_element.evaluation.defined %] evaluation_[%panel_group_element.evaluation %]_title"[% END %]">[% panel_group_element.title %]</h3>
                [% END %]
                [% FOREACH panel_id IN panel_group_element.panel_ids %]
                    [% INCLUDE web/panels/panel.tt.html panel_id = panel_id %]
                [% END %]

                [% IF panel_group_element.image.defined %]
                        </div>
                        <div class="large-4 small-12 columns">
                            [% INCLUDE web/panels/image.tt.html code = product.code image = panel_group_element.image %]
                        </div>
                    </div>
                [% END %]                
                
            </div>
        [% ELSE %]

            <div class="mg-class">

            [% IF element_type == "text" %]
                [% text_element = element_ref.text_element %]

                [% IF text_element.icon_url.defined %]
                <img src="[% text_element.icon_url %]"
                    class="text-icon"
                    alt="[% IF text_element.icon_alt.defined %][% text_element.icon_alt %][% ELSE %]icon[% END %]"
                    [% IF text_element.icon_color_from_evaluation %]
                        [% IF text_element.evaluation == "good" %]
                            class="filter-green"
                        [% ELSIF text_element.evaluation == "bad" %]
                            class="filter-red"
                        [% ELSIF text_element.evaluation == "average" %]
                            class="filter-orange"
                        [% ELSIF text_element.evaluation == "neutral" %]
                            class="filter-grey"
                        [% ELSIF text_element.evaluation == "unknown" %]
                            class="filter-grey"
                        [% END %]
                    [% END %]
                >
                <div class="text-container[% IF text_element.valign == 'middle' %] valign-middle[% END %]">
                [% ELSE %]
                <div>
                [% END %]


                [% IF text_element.type == "h1" %]
                    <h4 class="panel_title">
                [% ELSIF text_element.type == "quote" %]
                    <blockquote class="panel_text panel_text_quote">
                [% ELSIF text_element.type == "note" %]
                    <div class="panel_text panel_text_note">→
                [% ELSIF text_element.type == "warning" %]
                    <div class="panel_text panel_text_warning">⚠️
                [% ELSIF text_element.type == "callout_info" %]
                    <div class="panel_text alert-box info">
                [% ELSIF text_element.type == "callout_warning" %]
                        <div class="panel_text alert-box warning">⚠️
                [% ELSE %]
                    <div class="panel_text">
                [% END %]
                    [% IF text_element.lc.defined && text_element.lc != lc %]
                        <!-- text is in a different language than the interface -->
                        <strong>[% text_element.language %][% sep %]: </strong>
                    [% END %]
                    [% text_element.html %]
                [% IF text_element.type == "h1" %]
                    </h4>
                [% ELSIF text_element.type == "quote" %]
                    </blockquote>
                [% ELSE %]
                    </div>
                [% END %]
                [% IF text_element.source_url.defined %]
                    <em>[% lang("source") %][% sep %]:
                        <a href="[% text_element.source_url %]">[% text_element.source_text %]
                            [% IF text_element.source_lc.defined && text_element.source_lc != lc %]
                            <!-- source is in a different language than the interface -->
                            ([% text_element.source_language %])
                            [% END %]
                        </a>
                    </em>
                [% END %]
                </div>

                [% IF text_element.icon_url.defined %]
                <hr class="floatclear">
                [% END %]

            [% ELSIF element_type == "action" %]
                <div>
                [% action_element = element_ref.action_element %]

                [% action_element.html %]

                [% FOREACH action IN action_element.actions %]
                    <a class="button small action-[% action %]"
                        href="[% product_action_url(product.code, action) %]">
                        [% lang("action_$action") %]
                    </a>
                [% END %]

                </div>

            [% ELSIF element_type == "image" %]
                [% image_element = element_ref.image_element %]
                [% IF image_element.link_url.defined %]<a href="[% image_element.link_url %]">[% END %]
                    <img src="[% image_element.url %]" alt="[% image_element.alt %]">
                [% IF image_element.link_url.defined %]</a>[% END %]

                [% IF image_element.source_url.defined %]
                <div class="image_source">[% lang("source") %][% sep %]:
                    <a href="[% image_element.source_url %]">[% image_element.source_text %]
                        [% IF image_element.source_lc.defined && image_element.source_lc != lc %]
                        <!-- source is in a different language than the interface -->
                        ([% image_element.source_language %])
                        [% END %]
                    </a>
                </div>
            [% END %]

            [% ELSIF element_type == "table" %]
                [% table_element = element_ref.table_element %]
                <table[% IF element.table_id %] id="[% table_element.table_id %]"[% END %] aria-label="[% table_element.title %]">
                    <thead>
                        <tr>
                            [% FOREACH column IN table_element.columns %]
                            <th scope="col"[% IF column.style.defined %] style="[% column.style %]"[% END %]>
                                [% column.text %]
                            </th>
                            [% END %]
                        </tr>
                    </thead>
                    <tbody>
                        [% FOREACH row IN table_element.rows %]
                        <tr[% IF row.id %] id="[% row.id %]"[% END %][% IF row.style.defined %] style="[% row.style %]"[% END %]>
                            [% FOREACH value IN row.item('values') %]
                                <td [% IF value.style.defined %]style="[% value.style %]"[% END %]>
                                    [% IF value.icon_url %]
                                        <span class="icon"><img src="[% value.icon_url %]" alt="icon"></span>
                                    [% END %]
                                    [% IF value.percent.defined %]
                                        <div class="custom-class show-for-large-up">
                                            <div class="agribalyse_impact_bar_full">
                                                <div class="percent_bar
                                                    [% IF value.evaluation == 'good' %] green
                                                    [% ELSIF value.evaluation == 'neutral' %] orange
                                                    [% ELSIF value.evaluation == 'bad' %] red
                                                    [% ELSIF value.evaluation == 'unknown' %] grey
                                                    [% END %]
                                                    "
                                                    style="width:[% round(2 * value.percent)%]px;height:1.2rem;"></div>
                                                </div>
                                            </div>
                                        </div>
                                        [% value.text %]
                                    [% ELSE %]
                                        <span
                                        [% IF value.level.defined %]
                                            style="padding-left: [% value.level %]rem;"
                                        [% END %]
                                        [% IF value.evaluation.defined %]
                                            class="[% IF value.evaluation == 'good' %] green
                                            [% ELSIF value.evaluation == 'neutral' %] orange
                                            [% ELSIF value.evaluation == 'bad' %] red
                                            [% ELSIF value.evaluation == 'unknown' %] grey
                                            [% END %]"
                                        [% END %]
                                        >
                                            [% value.text %]
                                        </span>
                                    [% END %]
                                </td>
                            [% END %]
                        </tr>
                        [% END %]
                    </tbody>
                </table>
            [% ELSIF element_type == "map" %]
                [% map_element = element_ref.map_element %]
                <!-- start templates/[% template.name %] -->

<<<<<<< HEAD
                <div id="tag_map" class="large-9 columns hidden">
                    <div id="container" class="custom-container"></div>
=======
                <div id="tag_map" class="large-9 columns" style="display: none;  z-index: 1;">
                    <div id="container" style="height: 300px; z-index: 1;"></div>
>>>>>>> b0e4b773
                </div>

                <link rel="stylesheet" href="[% static_subdomain %]/css/dist/leaflet.css" />
                <script src="[% static_subdomain %]/js/dist/leaflet.js"></script>
                <script src="[% static_subdomain %]/js/dist/osmtogeojson.js"></script>
                <script src="[% static_subdomain %]/js/dist/display-tag.js"></script>

                <script>
                document.addEventListener('DOMContentLoaded', function () {
                    displayMap([% encode_json(map_element.pointers) %], null);
                });
                </script>

                <!-- end templates/[% template.name %] -->
            [% END %]

            </div>

        [% END %]
    [% END %]
    </div>
    [% END %]
[% IF (panel.type == "card") OR (panel.type == "inline") %]
</div>
[% ELSE %]
</li>
</ul>
[% END %]
<!-- end templates/[% template.name %] - panel_id: [% panel_id %] --><|MERGE_RESOLUTION|>--- conflicted
+++ resolved
@@ -300,13 +300,9 @@
                 [% map_element = element_ref.map_element %]
                 <!-- start templates/[% template.name %] -->
 
-<<<<<<< HEAD
                 <div id="tag_map" class="large-9 columns hidden">
                     <div id="container" class="custom-container"></div>
-=======
-                <div id="tag_map" class="large-9 columns" style="display: none;  z-index: 1;">
-                    <div id="container" style="height: 300px; z-index: 1;"></div>
->>>>>>> b0e4b773
+
                 </div>
 
                 <link rel="stylesheet" href="[% static_subdomain %]/css/dist/leaflet.css" />
